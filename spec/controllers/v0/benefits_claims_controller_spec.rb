# frozen_string_literal: true

require 'rails_helper'

RSpec.describe V0::BenefitsClaimsController, type: :controller do
  let(:user) { create(:user, :loa3, :accountable, icn: '123498767V234859') }
  let(:dependent_user) { build(:dependent_user_with_relationship, :loa3) }

  before do
    sign_in_as(user)

    token = 'fake_access_token'

    allow(Rails.logger).to receive(:info)
    allow_any_instance_of(BenefitsClaims::Configuration).to receive(:access_token).and_return(token)
  end

  describe '#index' do
    context 'when successful' do
      it 'returns a status of 200' do
        VCR.use_cassette('lighthouse/benefits_claims/index/200_response') do
          get(:index)
        end

        expect(response).to have_http_status(:ok)
      end

      it 'adds a set of EVSSClaim records to the DB' do
        VCR.use_cassette('lighthouse/benefits_claims/index/200_response') do
          get(:index)
        end

        expect(response).to have_http_status(:ok)
        # NOTE: There are 8 items in the VCR cassette, but some of them will
        # get filtered out by the service based on their 'status' values
        expect(EVSSClaim.all.count).to equal(6)
      end

      it 'returns claimType language modifications' do
        VCR.use_cassette('lighthouse/benefits_claims/index/200_response') do
          get(:index)
        end
        parsed_body = JSON.parse(response.body)

        expect(parsed_body['data']
          .select { |claim| claim['attributes']['claimType'] == 'expenses related to death or burial' }.count).to eq 1
        expect(parsed_body['data']
          .select { |claim| claim['attributes']['claimType'] == 'Death' }.count).to eq 0
      end
    end

    context 'it updates existing EVSSClaim records when visited' do
      let(:evss_id) { 600_383_363 }
      let(:claim) { create(:evss_claim, evss_id:, user_uuid: user.uuid) }
      let(:t1) { claim.updated_at }

      before do
        p "TIMESTAMP #1: #{t1} #{t1.class}"
      end

      it 'updates the ’updated_at’ field on existing EVSSClaim records' do
        Timecop.travel(10.minutes.from_now)

        VCR.use_cassette('lighthouse/benefits_claims/index/200_response') do
          get(:index)
        end

        expect(response).to have_http_status(:ok)

        t2 = EVSSClaim.where(evss_id:).first.updated_at
        expect(t2).to be > t1
      end
    end

    context 'when not authorized' do
      it 'returns a status of 401' do
        VCR.use_cassette('lighthouse/benefits_claims/index/401_response') do
          get(:index)
        end

        expect(response).to have_http_status(:unauthorized)
      end
    end

    context 'when ICN not found' do
      it 'returns a status of 404' do
        VCR.use_cassette('lighthouse/benefits_claims/index/404_response') do
          get(:index)
        end

        expect(response).to have_http_status(:not_found)
      end
    end

    context 'when there is a gateway timeout' do
      it 'returns a status of 504' do
        VCR.use_cassette('lighthouse/benefits_claims/index/504_response') do
          get(:index)
        end

        expect(response).to have_http_status(:gateway_timeout)
      end
    end

    context 'when LH takes too long to respond' do
      it 'returns a status of 504' do
        allow_any_instance_of(BenefitsClaims::Configuration).to receive(:get).and_raise(Faraday::TimeoutError)
        get(:index)

        expect(response).to have_http_status(:gateway_timeout)
      end
    end
  end

  describe '#show' do
    context 'when successful' do
      context 'when cst_override_reserve_records_website flipper is enabled' do
        before do
          allow(Flipper).to receive(:enabled?).and_call_original
          allow(Flipper).to receive(:enabled?).with(:cst_override_reserve_records_website).and_return(true)
        end

        it 'overrides the tracked item status to NEEDED_FROM_OTHERS' do
          VCR.use_cassette('lighthouse/benefits_claims/show/200_response') do
            get(:show, params: { id: '600383363' })
          end
          parsed_body = JSON.parse(response.body)
          expect(parsed_body.dig('data', 'attributes', 'trackedItems', 2,
                                 'displayName')).to eq('RV1 - Reserve Records Request')
          # In the cassette, this value is NEEDED_FROM_YOU
          expect(parsed_body.dig('data', 'attributes', 'trackedItems', 2, 'status')).to eq('NEEDED_FROM_OTHERS')
        end
      end

      context 'when cst_override_reserve_records_website flipper is disabled' do
        before do
          allow(Flipper).to receive(:enabled?).and_call_original
          allow(Flipper).to receive(:enabled?).with(:cst_override_reserve_records_website).and_return(false)
        end

        it 'leaves the tracked item status as NEEDED_FROM_YOU' do
          VCR.use_cassette('lighthouse/benefits_claims/show/200_response') do
            get(:show, params: { id: '600383363' })
          end
          parsed_body = JSON.parse(response.body)
          expect(parsed_body.dig('data', 'attributes', 'trackedItems', 2,
                                 'displayName')).to eq('RV1 - Reserve Records Request')
          # Do not modify the cassette value
          expect(parsed_body.dig('data', 'attributes', 'trackedItems', 2, 'status')).to eq('NEEDED_FROM_YOU')
        end
      end

      context 'when :cst_suppress_evidence_requests_website is enabled' do
        before do
          allow(Flipper).to receive(:enabled?).and_call_original
          allow(Flipper).to receive(:enabled?).with(:cst_suppress_evidence_requests_website).and_return(true)
        end

        it 'excludes Attorney Fees, Secondary Action Required, and Stage 2 Development tracked items' do
          VCR.use_cassette('lighthouse/benefits_claims/show/200_response') do
            get(:show, params: { id: '600383363' })
          end
          parsed_body = JSON.parse(response.body)
          expect(parsed_body.dig('data', 'attributes', 'trackedItems').size).to eq(8)
          expect(parsed_body.dig('data', 'attributes', 'trackedItems', 0,
                                 'displayName')).to eq('Private Medical Record')
          expect(parsed_body.dig('data', 'attributes', 'trackedItems', 1,
                                 'displayName')).to eq('Submit buddy statement(s)')
        end
      end

      context 'when :cst_suppress_evidence_requests_website is disabled' do
        before do
          allow(Flipper).to receive(:enabled?).and_call_original
          allow(Flipper).to receive(:enabled?).with(:cst_suppress_evidence_requests_website).and_return(false)
        end

        it 'includes Attorney Fees, Secondary Action Required, and Stage 2 Development tracked items' do
          VCR.use_cassette('lighthouse/benefits_claims/show/200_response') do
            get(:show, params: { id: '600383363' })
          end
          parsed_body = JSON.parse(response.body)
          expect(parsed_body.dig('data', 'attributes', 'trackedItems').size).to eq(9)
          expect(parsed_body.dig('data', 'attributes', 'trackedItems', 0,
                                 'displayName')).to eq('Private Medical Record')
          expect(parsed_body.dig('data', 'attributes', 'trackedItems', 1,
                                 'displayName')).to eq('Submit buddy statement(s)')
          expect(parsed_body.dig('data', 'attributes', 'trackedItems', 2, 'displayName')).to eq('Attorney Fees')
        end
      end

<<<<<<< HEAD
      context 'when :cst_show_document_upload_status is disabled' do
        before do
          allow(Flipper).to receive(:enabled?).and_call_original
          allow(Flipper).to receive(:enabled?).with(:cst_show_document_upload_status).and_return(false)
        end

        it 'doesnt show the evidenceSubmissions section in claim attributes' do
          VCR.use_cassette('lighthouse/benefits_claims/show/200_response') do
            get(:show, params: { id: '600383363' })
          end
          parsed_body = JSON.parse(response.body)
          expect(parsed_body.dig('data', 'attributes', 'evidenceSubmissions')).to be_nil
        end
      end

      context 'when :cst_show_document_upload_status is enabled' do
        let(:claim_id) { '600383363' }

        context 'when record does not have a tracked item' do
          before do
            allow(Flipper).to receive(:enabled?).and_call_original
            allow(Flipper).to receive(:enabled?).with(:cst_show_document_upload_status).and_return(true)
            create(:bd_lh_evidence_submission_success, claim_id:)
          end

          it 'shows the evidenceSubmissions section in claim attributes' do
            VCR.use_cassette('lighthouse/benefits_claims/show/200_response') do
              get(:show, params: { id: claim_id })
            end
            parsed_body = JSON.parse(response.body)
            expect(parsed_body.dig('data', 'attributes', 'evidenceSubmissions').size).to eq(1)
          end
        end

        context 'when record has a tracked item' do
          let(:tracked_item_id) { 394_443 }

          before do
            allow(Flipper).to receive(:enabled?).and_call_original
            allow(Flipper).to receive(:enabled?).with(:cst_show_document_upload_status).and_return(true)
            create(:bd_lh_evidence_submission_success, claim_id:, tracked_item_id:)
          end

          it 'shows the evidenceSubmissions section in claim attributes' do
            VCR.use_cassette('lighthouse/benefits_claims/show/200_response') do
              get(:show, params: { id: claim_id })
            end
            parsed_body = JSON.parse(response.body)
            evidence_submissions = parsed_body.dig('data', 'attributes', 'evidenceSubmissions')
            expect(evidence_submissions.size).to eq(1)
            expect(evidence_submissions[0]['tracked_item_id']).to eq(tracked_item_id)
          end
=======
      context 'when :cst_friendly_evidence_requests is enabled' do
        before do
          allow(Flipper).to receive(:enabled?).and_call_original
          allow(Flipper).to receive(:enabled?).with(:cst_friendly_evidence_requests).and_return(true)
        end

        it 'modifies the claim data to include additional, human-readable fields' do
          VCR.use_cassette('lighthouse/benefits_claims/show/200_response') do
            get(:show, params: { id: '600383363' })
          end
          tracked_items = JSON.parse(response.body)['data']['attributes']['trackedItems']
          can_upload_values = tracked_items.map { |i| i['canUploadFile'] }
          expect(can_upload_values).to eq([true, true, true, true, true, true, true, true])
          friendly_name_values = tracked_items.map { |i| i['friendlyName'] }
          expect(friendly_name_values).to include('Authorization to Disclose Information')
          expect(friendly_name_values).to include('Proof of Service')
          expect(friendly_name_values).to include('Employment information')
          expect(friendly_name_values).to include('Direct deposit information')
          expect(friendly_name_values).to include('Details about cause of PTSD')
          friendly_description_values = tracked_items.map { |i| i['friendlyDescription'] }
          expect(friendly_description_values).to include('We need your permission to request your personal' \
                                                         ' information from a non-VA source, like a private' \
                                                         ' doctor or hospital.')
          expect(friendly_description_values).to include('We need copies of your separation papers for all' \
                                                         ' periods of service.')
          expect(friendly_description_values).to include('We need employment information from your most' \
                                                         ' recent employer.')
          expect(friendly_description_values).to include('We need your direct deposit information in' \
                                                         ' order to pay benefits, if awarded.')
          expect(friendly_description_values).to include('We need information about the cause of' \
                                                         ' your posttraumatic stress disorder (PTSD).')
          support_alias_values = tracked_items.map { |i| i['supportAliases'] }
          expect(support_alias_values).to include(['VA Form 21-4142'])
          expect(support_alias_values).to include(['Form DD214'])
          expect(support_alias_values).to include(['VA Form 21-4192'])
          expect(support_alias_values).to include(['EFT - Treasure Mandate Notification'])
          expect(support_alias_values).to include(['VA Form 21-0781', 'PTSD - Need stressor details'])
        end
      end

      context 'when :cst_friendly_evidence_requests is disabled' do
        before do
          allow(Flipper).to receive(:enabled?).and_call_original
          allow(Flipper).to receive(:enabled?).with(:cst_friendly_evidence_requests).and_return(false)
        end

        it 'does not modify the claim data and leaves the less-readable data as-is' do
          VCR.use_cassette('lighthouse/benefits_claims/show/200_response') do
            get(:show, params: { id: '600383363' })
          end
          tracked_items = JSON.parse(response.body)['data']['attributes']['trackedItems']
          can_upload_values = tracked_items.map { |i| i['canUploadFile'] }
          expect(can_upload_values).to eq([nil, nil, nil, nil, nil, nil, nil, nil])
          friendly_name_values = tracked_items.map { |i| i['friendlyName'] }
          expect(friendly_name_values).to eq([nil, nil, nil, nil, nil, nil, nil, nil])
          friendly_description_values = tracked_items.map { |i| i['friendlyDescription'] }
          expect(friendly_description_values).to eq([nil, nil, nil, nil, nil, nil, nil, nil])
          support_alias_values = tracked_items.map { |i| i['supportAliases'] }
          expect(support_alias_values).to eq([nil, nil, nil, nil, nil, nil, nil, nil])
>>>>>>> 1732365b
        end
      end

      it 'returns a status of 200' do
        VCR.use_cassette('lighthouse/benefits_claims/show/200_response') do
          get(:show, params: { id: '600383363' })
        end

        expect(response).to have_http_status(:ok)
      end

      it 'adds a EVSSClaim record to the DB' do
        VCR.use_cassette('lighthouse/benefits_claims/show/200_response') do
          get(:show, params: { id: '600383363' })
        end

        expect(response).to have_http_status(:ok)
        expect(EVSSClaim.all.count).to equal(1)
      end

      it 'returns the correct value for canUpload' do
        VCR.use_cassette('lighthouse/benefits_claims/show/200_response') do
          get(:show, params: { id: '600383363' })
        end

        expect(response).to have_http_status(:ok)
        parsed_body = JSON.parse(response.body)
        expect(parsed_body['data']['attributes']['canUpload']).to be(true)
      end

      it 'logs the claim type details' do
        VCR.use_cassette('lighthouse/benefits_claims/show/200_response') do
          get(:show, params: { id: '600383363' })
        end

        expect(response).to have_http_status(:ok)
        expect(Rails.logger)
          .to have_received(:info)
          .with('Claim Type Details',
                { message_type: 'lh.cst.claim_types',
                  claim_type: 'Compensation',
                  claim_type_code: '020NEW',
                  num_contentions: 1,
                  ep_code: '020',
                  current_phase_back: false,
                  latest_phase_type: 'GATHERING_OF_EVIDENCE',
                  decision_letter_sent: false,
                  development_letter_sent: true,
                  claim_id: '600383363' })
      end

      it 'logs evidence requests/tracked items details' do
        VCR.use_cassette('lighthouse/benefits_claims/show/200_response') do
          get(:show, params: { id: '600383363' })
        end

        expect(response).to have_http_status(:ok)
        expect(Rails.logger)
          .to have_received(:info)
          .with('Evidence Request Types',
                { message_type: 'lh.cst.evidence_requests',
                  claim_id: '600383363',
                  tracked_item_id: 395_084,
                  tracked_item_type: 'Private Medical Record',
                  tracked_item_status: 'NEEDED_FROM_OTHERS' })
        expect(Rails.logger)
          .to have_received(:info)
          .with('Evidence Request Types',
                { message_type: 'lh.cst.evidence_requests',
                  claim_id: '600383363',
                  tracked_item_id: 394_443,
                  tracked_item_type: 'Submit buddy statement(s)',
                  tracked_item_status: 'NEEDED_FROM_YOU' })
      end

      it 'returns claimType language modifications' do
        VCR.use_cassette('lighthouse/benefits_claims/show/200_death_claim_response') do
          get(:show, params: { id: '600229972' })
        end
        parsed_body = JSON.parse(response.body)

        expect(parsed_body['data']['attributes']['claimType'] == 'expenses related to death or burial').to be true
        expect(parsed_body['data']['attributes']['claimType'] == 'Death').to be false
      end
    end

    context 'when not authorized' do
      it 'returns a status of 401' do
        VCR.use_cassette('lighthouse/benefits_claims/show/401_response') do
          get(:show, params: { id: '600383363' })
        end

        expect(response).to have_http_status(:unauthorized)
      end
    end

    context 'when ICN not found' do
      it 'returns a status of 404' do
        VCR.use_cassette('lighthouse/benefits_claims/show/404_response') do
          get(:show, params: { id: '60038334' })
        end

        expect(response).to have_http_status(:not_found)
      end
    end

    context 'when there is a gateway timeout' do
      it 'returns a status of 504' do
        VCR.use_cassette('lighthouse/benefits_claims/show/504_response') do
          get(:show, params: { id: '60038334' })
        end

        expect(response).to have_http_status(:gateway_timeout)
      end
    end

    context 'when LH takes too long to respond' do
      it 'returns a status of 504' do
        allow_any_instance_of(BenefitsClaims::Configuration).to receive(:get).and_raise(Faraday::TimeoutError)
        get(:show, params: { id: '60038334' })

        expect(response).to have_http_status(:gateway_timeout)
      end
    end
  end

  describe '#submit5103' do
    it 'returns a status of 200' do
      VCR.use_cassette('lighthouse/benefits_claims/submit5103/200_response') do
        post(:submit5103, params: { id: '600397108', trackedItemId: 12_345 }, as: :json)
      end

      expect(response).to have_http_status(:ok)
    end

    it 'returns a status of 404' do
      VCR.use_cassette('lighthouse/benefits_claims/submit5103/404_response') do
        post(:submit5103, params: { id: '600397108', trackedItemId: 12_345 }, as: :json)
      end

      expect(response).to have_http_status(:not_found)
    end

    context 'when LH takes too long to respond' do
      it 'returns a status of 504' do
        allow_any_instance_of(BenefitsClaims::Configuration).to receive(:post).and_raise(Faraday::TimeoutError)
        post(:submit5103, params: { id: '600397108', trackedItemId: 12_345 }, as: :json)

        expect(response).to have_http_status(:gateway_timeout)
      end
    end
  end
end<|MERGE_RESOLUTION|>--- conflicted
+++ resolved
@@ -189,60 +189,6 @@
         end
       end
 
-<<<<<<< HEAD
-      context 'when :cst_show_document_upload_status is disabled' do
-        before do
-          allow(Flipper).to receive(:enabled?).and_call_original
-          allow(Flipper).to receive(:enabled?).with(:cst_show_document_upload_status).and_return(false)
-        end
-
-        it 'doesnt show the evidenceSubmissions section in claim attributes' do
-          VCR.use_cassette('lighthouse/benefits_claims/show/200_response') do
-            get(:show, params: { id: '600383363' })
-          end
-          parsed_body = JSON.parse(response.body)
-          expect(parsed_body.dig('data', 'attributes', 'evidenceSubmissions')).to be_nil
-        end
-      end
-
-      context 'when :cst_show_document_upload_status is enabled' do
-        let(:claim_id) { '600383363' }
-
-        context 'when record does not have a tracked item' do
-          before do
-            allow(Flipper).to receive(:enabled?).and_call_original
-            allow(Flipper).to receive(:enabled?).with(:cst_show_document_upload_status).and_return(true)
-            create(:bd_lh_evidence_submission_success, claim_id:)
-          end
-
-          it 'shows the evidenceSubmissions section in claim attributes' do
-            VCR.use_cassette('lighthouse/benefits_claims/show/200_response') do
-              get(:show, params: { id: claim_id })
-            end
-            parsed_body = JSON.parse(response.body)
-            expect(parsed_body.dig('data', 'attributes', 'evidenceSubmissions').size).to eq(1)
-          end
-        end
-
-        context 'when record has a tracked item' do
-          let(:tracked_item_id) { 394_443 }
-
-          before do
-            allow(Flipper).to receive(:enabled?).and_call_original
-            allow(Flipper).to receive(:enabled?).with(:cst_show_document_upload_status).and_return(true)
-            create(:bd_lh_evidence_submission_success, claim_id:, tracked_item_id:)
-          end
-
-          it 'shows the evidenceSubmissions section in claim attributes' do
-            VCR.use_cassette('lighthouse/benefits_claims/show/200_response') do
-              get(:show, params: { id: claim_id })
-            end
-            parsed_body = JSON.parse(response.body)
-            evidence_submissions = parsed_body.dig('data', 'attributes', 'evidenceSubmissions')
-            expect(evidence_submissions.size).to eq(1)
-            expect(evidence_submissions[0]['tracked_item_id']).to eq(tracked_item_id)
-          end
-=======
       context 'when :cst_friendly_evidence_requests is enabled' do
         before do
           allow(Flipper).to receive(:enabled?).and_call_original
@@ -302,7 +248,61 @@
           expect(friendly_description_values).to eq([nil, nil, nil, nil, nil, nil, nil, nil])
           support_alias_values = tracked_items.map { |i| i['supportAliases'] }
           expect(support_alias_values).to eq([nil, nil, nil, nil, nil, nil, nil, nil])
->>>>>>> 1732365b
+        end
+      end
+
+      context 'when :cst_show_document_upload_status is disabled' do
+        before do
+          allow(Flipper).to receive(:enabled?).and_call_original
+          allow(Flipper).to receive(:enabled?).with(:cst_show_document_upload_status).and_return(false)
+        end
+
+        it 'doesnt show the evidenceSubmissions section in claim attributes' do
+          VCR.use_cassette('lighthouse/benefits_claims/show/200_response') do
+            get(:show, params: { id: '600383363' })
+          end
+          parsed_body = JSON.parse(response.body)
+          expect(parsed_body.dig('data', 'attributes', 'evidenceSubmissions')).to be_nil
+        end
+      end
+
+      context 'when :cst_show_document_upload_status is enabled' do
+        let(:claim_id) { '600383363' }
+
+        context 'when record does not have a tracked item' do
+          before do
+            allow(Flipper).to receive(:enabled?).and_call_original
+            allow(Flipper).to receive(:enabled?).with(:cst_show_document_upload_status).and_return(true)
+            create(:bd_lh_evidence_submission_success, claim_id:)
+          end
+
+          it 'shows the evidenceSubmissions section in claim attributes' do
+            VCR.use_cassette('lighthouse/benefits_claims/show/200_response') do
+              get(:show, params: { id: claim_id })
+            end
+            parsed_body = JSON.parse(response.body)
+            expect(parsed_body.dig('data', 'attributes', 'evidenceSubmissions').size).to eq(1)
+          end
+        end
+
+        context 'when record has a tracked item' do
+          let(:tracked_item_id) { 394_443 }
+
+          before do
+            allow(Flipper).to receive(:enabled?).and_call_original
+            allow(Flipper).to receive(:enabled?).with(:cst_show_document_upload_status).and_return(true)
+            create(:bd_lh_evidence_submission_success, claim_id:, tracked_item_id:)
+          end
+
+          it 'shows the evidenceSubmissions section in claim attributes' do
+            VCR.use_cassette('lighthouse/benefits_claims/show/200_response') do
+              get(:show, params: { id: claim_id })
+            end
+            parsed_body = JSON.parse(response.body)
+            evidence_submissions = parsed_body.dig('data', 'attributes', 'evidenceSubmissions')
+            expect(evidence_submissions.size).to eq(1)
+            expect(evidence_submissions[0]['tracked_item_id']).to eq(tracked_item_id)
+          end
         end
       end
 
