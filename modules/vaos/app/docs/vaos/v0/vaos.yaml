openapi: '3.0.0'
info:
  version: 0.0.1
  title: VAOS
  description: |
    ## The API for managing Veterans Affairs Online Scheduling

    These endpoints give hooks into VAOS, an existing product suite, containing a veteran-facing healthcare appointment online scheduling tool of
    the same name (formerly named VAR - Veteran Appointment Request), a scheduler-facing appointment management tool named Schedule Manager, and a schedule configuration utility for VA facilities, named VATS (VA Tool Set).
  contact:
    name: va.gov
tags:
  - name: appointments
    description: Appointments
  - name: systems
    description: Systems
servers:
  - url: https://sandbox-api.va.gov/v0/vaos/{version}
    description: VA.gov API sandbox environment
    variables:
      version:
        default: v0
  - url: https://api.va.gov/v0/vaos/{version}
    description: VA.gov API production environment
    variables:
      version:
        default: v0
paths:
  '/appointments':
    get:
      tags:
        - appointments
      summary: Returns alist of online scheduling appointments
      operationId: getAppointments
      security:
        - bearerAuth: []
      parameters: 
        - in: query
          required: true
          name: type
          description: "type of appointment, e.g. 'va' or 'cc' (community care)"
          schema:
            type: string
        - in: query
          required: true
          name: start_date
          description: "start date for appointments search"
          schema:
            type: string
        - in: query
          required: true
          name: end_date
          description: "end date for appointments search"
          schema:
            type: string
      responses:
        '200':
          description: Appointments retrieved successfully
          content:
            application/json:
              schema:
                required:
                  - data
                properties:
                  data:
                    type: array
                    items:
                      oneOf:
                        - $ref: "#/components/schemas/VAAppointment"
                        - $ref: "#/components/schemas/CCAppointment"
                  meta:
<<<<<<< HEAD
                    $ref: "#/components/schemas/Pagination" 
        '207':
          description: Message body may contain multiple status codes depending on how many subrequests were made.
        '403':
          description: Forbidden, user does not have access to VAOS scheduling.
          content:
            application/json:
              schema:
                $ref: "#/components/schemas/Errors"
        '502':
          description: Error in the upstream service
          content:
            application/json:
              schema:
                $ref: "#/components/schemas/Errors"
        '504':
          description: Timeout from the upstream service
          content:
            application/json:
              schema:
                $ref: "#/components/schemas/Errors"
    post:
      tags:
        - appointments
      summary: Creates an appointment.
      operationId: createAppointment
      security:
        - bearerAuth: []
      requestBody:
        required: true
        content:
          application/json:
            schema:
              $ref: "#/components/schemas/CreateAppBody"
      responses:
        '204':
          description: The server successfully created the appointment, and is not returning any content.
        '400':
          description: Bad Request, the server cannot or will not process the request due to an apparent client error.
          content:
            application/json:
              schema:
                $ref: "#/components/schemas/Errors"
        '403':
          description: Forbidden, user does not have access to VAOS scheduling.
          content:
            application/json:
              schema:
                $ref: "#/components/schemas/Errors"
        '409':
          description: Conflict, indicates that the request could not be processed because of conflict in the current state of the appointment.
          content:
            application/json:
              schema:
                $ref: "#/components/schemas/Errors"
        '502':
          description: Error in the upstream service
          content:
            application/json:
              schema:
                $ref: "#/components/schemas/Errors"
        '504':
          description: Timeout from the upstream service
          content:
            application/json:
              schema:
                $ref: "#/components/schemas/Errors"
  '/appointments/{type}/{id}':
    get:
      tags:
        - appointments
      summary: Returns an appointment of whose id is {id}
      operationId: getAppointment
=======
                    $ref: "#/components/schemas/Pagination"
              examples:
                va_type:
                  summary: Example of a 'va' type response
                  value:
                    data:
                      type: array
                      items:
                        $ref: "#/components/schemas/VAAppointment"
                      meta:
                        $ref: "#/components/schemas/Pagination"
                cc_type:
                  summary: Example of a 'cc' type response
                  value:
                    data:
                      type: array
                      items:
                        $ref: "#/components/schemas/CCAppointment"
                      meta:
                        $ref: "#/components/schemas/Pagination"
  '/cc_eligibility':
    get:
      tags:
        - cc_eligibility
      summary: Returns cc eligibility status for a user
      operationId: getEligibility
>>>>>>> 88565e12
      security:
        - bearerAuth: []
      parameters:
        - in: path
          required: true
<<<<<<< HEAD
          name: "type"
          description: "type of appointment, e.g. 'va' or 'cc' (community care)"
          schema:
            type: string
        - in: path
          required: true
          name: id
          description: "the id of appointment"
=======
          name: "service_type"
          description: "type of service, e.g. 'PrimaryCare' "
>>>>>>> 88565e12
          schema:
            type: string
      responses:
        '200':
<<<<<<< HEAD
          description: Appointment retrieved successfully
          content:
            application/json:
              schema:
                required: 
                  - data
                properties:
                  data:
                    $ref:  "#/components/schemas/VAAppointment"
        '403':
          description: Forbidden, user does not have access to VAOS scheduling.
=======
          description: Eligibility retrieved successfully
          content:
            application/json:
              schema:
                $ref: "#/components/schemas/CCEligibility"
        '400':
          description: Bad Request
>>>>>>> 88565e12
          content:
            application/json:
              schema:
                $ref: "#/components/schemas/Errors"
<<<<<<< HEAD
        '404':  
          description: Not Found, appointment resource not found.
=======
        '401':
          description: Unauthorized
>>>>>>> 88565e12
          content:
            application/json:
              schema:
                $ref: "#/components/schemas/Errors"
        '502':
          description: Error in the upstream service
          content:
            application/json:
              schema:
                $ref: "#/components/schemas/Errors"
        '504':
          description: Timeout from the upstream service
          content:
            application/json:
              schema:
                $ref: "#/components/schemas/Errors"
<<<<<<< HEAD
  '/appointments/cancel':
    put:
      tags: 
        - appointments
      summary: Cancels an appointment
      operationId: cancelAppointment
      security: 
        - bearerAuth: []
      parameters:
        - in: query
          required: true
          name: appointment_time
          description: The date and time of the appointment. 
          schema:
            type: string
        - in: query
          required: true
          name: facility_id
          description: The facitlity id where the appointment was scheduled.
          schema:
            type: string
        - in: query
          required: true
          name: cancel_code
          description: The code used in cancelling the appointment.
          schema:
            type: string
        - in: query
          name: clinic_id
          description: The clinic id where the appointment was scheduled.
          schema:
            type: string
        - in: query
          name: cancel_reason
          description: The reason the appointment was cancelled.
          schema:
            type: string
        - in: query
          name: remarks
          description: Any remarks entered when cancelling the appointment.
          schema:
            type: string
        - in: query
          name: clinic_name
          description: The name of the clinic where the appointment was scheduled.
          schema:
            type: string
      responses:
        '204':
          description: The server successfully cancelled the appointment, and is not returning any content.
        '409':
          description: Conflict, indicates that the request could not be processed because of conflict in the current state of the appointment.
          content:
            application/json:
              schema:
                $ref: "#/components/schemas/Errors"

        '422':
          description: Unprocessable Entity, the request was well-formed but was unable to be followed due to parameter validation errors.
          content:
            application/json:
              schema:
                $ref: "#/components/schemas/Errors"
        '403':
          description: Forbidden, the server is refusing action. This may be due to the user not having the necessary permissions to cancel an appointment.
          content:
            application/json:
              schema:
                $ref: "#/components/schemas/Errors"
        '502':
          description: Error in the upstream service
          content:
            application/json:
              schema:
                $ref: "#/components/schemas/Errors"
        '504':
          description: Timeout from the upstream service
          content:
            application/json:
              schema:
                $ref: "#/components/schemas/Errors"
=======

>>>>>>> 88565e12
  '/systems':
    get:
      tags:
        - systems
      summary: Returns a list of systems available to the the veteran.
      operationId: getSystems
      security:
        - bearerAuth: []
      responses:
        '200':
          description: Systems retrieved successfully
          content:
            application/json:
              schema:
                required:
                  - data
                properties:
                  data:
                    type: array
                    items:
                      $ref: "#/components/schemas/System"
        '400':
          description: Bad Request
          content:
            application/json:
              schema:
                $ref: "#/components/schemas/Errors"
        '401':
          description: Unauthorized
          content:
            application/json:
              schema:
                $ref: "#/components/schemas/Errors"
        '502':
          description: Error in the upstream service
          content:
            application/json:
              schema:
                $ref: "#/components/schemas/Errors"
        '504':
          description: Timeout from the upstream service
          content:
            application/json:
              schema:
                $ref: "#/components/schemas/Errors"
  '/systems/{system_id}/clinic_institutions':
    get:
      tags:
        - systems
      summary: Returns an expanded clinic model with institution data which is used for finding its correct address.
      operationId: getClinicInstitutions
      security:
        - bearerAuth: []
      parameters:
        - in: path
          name: system_id
          schema:
            type: integer
          required: true
          description: the system id for the related clinics
      responses:
        '200':
          description: Facilities retrieved successfully
          content:
            application/json:
              schema:
                required:
                  - data
                properties:
                  data:
                    type: array
                    items:
                      $ref: "#/components/schemas/ClinicInstitution"
        '400':
          description: Bad Request
          content:
            application/json:
              schema:
                $ref: "#/components/schemas/Errors"
        '401':
          description: Unauthorized
          content:
            application/json:
              schema:
                $ref: "#/components/schemas/Errors"
        '502':
          description: Error in the upstream service
          content:
            application/json:
              schema:
                $ref: "#/components/schemas/Errors"
        '504':
          description: Timeout from the upstream service
          content:
            application/json:
              schema:
                $ref: "#/components/schemas/Errors"
  '/systems/{system_id}/direct_scheduling_facilities':
    get:
      tags:
        - systems
      summary: Returns a list of facilities in which the veteran can directly schedule an appointment.
      operationId: getDirectSchedulingFacilities
      security:
        - bearerAuth: []
      parameters:
        - in: path
          name: system_id
          schema:
            type: integer
          required: true
          description: the system id for the list of facilities
      responses:
        '200':
          description: Direct schedule facilities retrieved successfully
          content:
            application/json:
              schema:
                required:
                  - data
                properties:
                  data:
                    type: array
                    items:
                      $ref: "#/components/schemas/DirectSchedulingFacility"
        '400':
          description: Bad Request
          content:
            application/json:
              schema:
                $ref: "#/components/schemas/Errors"
        '401':
          description: Unauthorized
          content:
            application/json:
              schema:
                $ref: "#/components/schemas/Errors"
        '502':
          description: Error in the upstream service
          content:
            application/json:
              schema:
                $ref: "#/components/schemas/Errors"
        '504':
          description: Timeout from the upstream service
          content:
            application/json:
              schema:
                $ref: "#/components/schemas/Errors"
  '/systems/{system_id}/pact':
    get:
      tags:
        - systems
      summary: Returns a list of Patient-Aligned Care Teams (PACT).
      description: description
      operationId: getAppealStatus
      security:
        - bearerAuth: []
      parameters:
        - in: path
          name: system_id
          schema:
            type: integer
          required: true
          description: the system id for the list of facilities
      responses:
        '200':
          description: Facilities retrieved successfully
          content:
            application/json:
              schema:
                required:
                  - data
                properties:
                  data:
                    type: array
                    items:
                      $ref: "#/components/schemas/PACT"
        '400':
          description: Bad Request
          content:
            application/json:
              schema:
                $ref: "#/components/schemas/Errors"
        '401':
          description: Unauthorized
          content:
            application/json:
              schema:
                $ref: "#/components/schemas/Errors"
        '502':
          description: Error in the upstream service
          content:
            application/json:
              schema:
                $ref: "#/components/schemas/Errors"
        '504':
          description: Timeout from the upstream service
          content:
            application/json:
              schema:
                $ref: "#/components/schemas/Errors"
components:
  securitySchemes:
    bearerAuth:
      type: http
      scheme: bearer
      bearerFormat: JWT
  schemas:
    Errors:
      required:
        - "errors"
      properties:
        errors:
          type: "array"
          items:
            type: "object"
            properties:
              status:
                type: "string"
              code:
                type: "string"
              title:
                type: "string"
              detail:
                type: "string"
    CCEligibility:
      type: "object"
      required:
        - "id"
        - "type"
        - "attributes"
      properties:
        id:
          type: "string"
        type:
          type: "string"
        attributes:
          type: "object"
          properties:
            eligible:
              type: "boolean"
              example: true
    System:
      type: "object"
      properties:
        id:
          type: "string"
          example: "12345748"
        type:
          type: "string"
          example: "system"
        attributes:
          required:
            - "unique_id"
            - "assigning_authority"
            - "assigning_code"
            - "id_status"
          properties:
            unique_id:
              type: "string"
              example: "12345748"
            assigning_authority:
              type: "string"
              example: "UNKNOWN"
            assigning_code:
              type: "string"
              example: "200MHS"
            id_status:
              type: "string"
              example: "ACTIVE"
          type: "object"

    DirectSchedulingFacility:
      type: "object"
      properties:
        id:
          type: "string"
        type:
          type: "string"
        attributes:
          required:
            - "institution_code"
            - "city"
            - "state_abbrev"
            - "authoritative_name"
            - "root_station_code"
            - "admin_parent"
            - "parent_station_code"
            - "request_supported"
            - "direct_scheduling_supported"
            - "express_times"
            - "institution_timezone"
          properties:
            institution_code:
              type: "string"
              example: '688'
            city:
              type: "string"
              example: 'Washington'
            state_abbrev:
              type: "string"
              example: 'DC'
            authoritative_name:
              type: "string"
              example: 'Washington VA Medical Center'
            root_station_code:
              type: "string"
              example: '688'
            admin_parent:
              type: "boolean"
              example: true
            parent_station_code:
              type: "string"
              example: '688'
            request_supported:
              type: "boolean"
              example: true
            direct_scheduling_supported:
              type: "boolean"
              example: true
            institution_timezone:
              type: "string"
              example: 'America/New_York'
          type: "object"
    ClinicInstitution:
      type: "object"
      properties:
        id:
          type: "string"
          example: "16"
        type:
          type: "string"
          example: "clinic_institution"
        attributes:
          required:
            - "location_ien"
            - "institution_sid"
            - "institution_ien"
            - "institution_name"
            - "institution_code"
          properties:
            location_ien:
              type: "string"
              example: "16"
            institution_sid:
              type: "number"
              example: 561596
            institution_ien:
              type: "string"
              example: "442"
            institution_name:
              type: "string"
              example: "CHEYENNE VA MEDICAL"
            institution_code:
              type: "string"
              example: "442"
          type: "object"
    CCAppointment:
      type: "object"
      properties:
        id:
          type: "string"
          example: "8a48912a6c2409b9016c29cbeed0006a"
        type:
          type: "string"
          example: "cc_appointments"
        attributes:
          required:
            - "appointment_request_id"
            - "distance_eligible_confirmed"
            - "name"
            - "provider_practice"
            - "provider_phone"
            - "address"
            - "instructions_to_veteran"
            - "appointment_time"
            - "time_zone"
          properties:
            appointment_request_id:
              type: "string"
              example: "8a48912a6c2409b9016c29cbeed0006a"
            distance_eligible_confirmed:
              type: "boolean"
              example: true
            name:
              required:
                - "first_name"
                - "last_name"
              properties:
                first_name:
                  type: "string"
                  example: "John"
                last_name:
                  type: "string"
                  example: "Doe"
              type: "object"
            provider_practice:
              type: "string"
              example: "test"
            provider_phone:
              type: "string"
              example: "(321) 230-0328"
            address:
              required:
                - "street"
                - "city"
                - "state"
                - "zip_code"
              properties:
                street:
                  type: "string"
                  example: "test"
                city:
                  type: "string"
                  example: "test"
                state:
                  type: "string"
                  example: "MA"
                zip_code:
                  type: "string"
                  example: "32826"
              type: "object"
            instructions_to_veteran:
              type: "string"
              example: ""
            appointment_time:
              type: "string"
              example: "09/20/2020 16:29:00"
            time_zone:
              type: "string"
              example: "-04:00 EDT"
          type: "object"
    CreateAppBody:
      type: "object"
      properties:
        scheduling_request_type:
          type: string
          example: "NEXT_AVAILABLE_APPT"
        type:
          type: string
          example: "REGULAR"
        appointment_kind:
          type: string
          example:  "TRADITIONAL"
        appointment_type:
          type: string
          example: "Primary Care"
        scheduling_method:
          type: string
          example: "direct"
        appt_type:
          type: string
          example: "P"
        purpose:
          type: string
          example: "9"
        lvl:
          type: string
          example: "1"
        ekg:
          type: string
          example: ""
        lab:
          type: string
          example: ""
        x_ray:
          type: string
          example: ""
        desired_date:
          type: string
          example: "2020-02-07T00:00:00.000+00:00"
        date_time:
          type: string
          example: "2020-02-07T21:00:00.000+00:00"
        duration:
          type: integer
          example: 30
        booking_notes:
          type: string
          example: "Follow-up/Routine: abdominal pain"
        preferred_email:
          type: string
          example: "test@va.gov"
        time_zone:
          type: string
          example: "America/Denver"
        clinic:
          type: "object"
          properties:
            site_code:
              type: string
              example: "983"
            clinic_id:
              type: string
              example: "308"
            clinic_name:
              type: string
              example: "CHY PC KILPATRICK"
            clinic_friendly_location_name:
              type: string
              example: "Green Team Clinic1"
            institution_name:
              type: string
              example: "CHYSHR-Cheyenne VA Medical Center"
            institution_code:
              type: string
              example: "983"
    VAAppointment:
      type: "object"
      properties:
        id:
          type: "string"
          example: "9d82d708c71bb59a6c8a58a05fb469d7"
        type:
          type: "string"
          example: "va_appointments"
        attributes:
          required:
            - "start_date"
            - "clinic_id"
            - "clinic_friendly_name"
            - "facility_id"
            - "community_care"
            - "vds_appointments"
            - "vvs_appointments"
          properties:
            start_date:
              type: "string"
              example: "2019-10-24T17:00:00Z"
            clinic_id:
              type: "string"
              example: "408"
            clinic_friendly_name:
              type: "string"
              example: "Main St. Clinic"
            facility_id:
              type: "string"
              example: "983"
            community_care:
              type: "boolean"
              example: false
            vds_appointments:
              type: "array"
              items:
                type: "object"
                properties:
                  booking_note:
                    type: "string"
                    example: "Testing the direct schedule"
                  appointment_length:
                    type: "string"
                    example: "60"
                  appointment_time:
                    type: "string"
                    example: "2019-10-24T17:00:00Z"
                  clinic:
                    required:
                      - "name"
                      - "ask_for_check_in"
                      - "facility_code"
                    properties:
                      name:
                        type: "string"
                        example: "OPTOMETRY - GRUBBS"
                      ask_for_check_in:
                        type: "boolean"
                        example: false
                      facility_code:
                        type: "string"
                        example: "983"
                    type: "object"
                  type:
                    type: "string"
                    example: "REGULAR"
                  current_status:
                    type: "string"
                    example: "NO ACTION TAKEN/TODAY"
            vvs_appointments:
              type: "array"
              items:
                type: "object"
              example: []
          type: "object"
        meta:
          required:
            - "pagination"
          properties:
            pagination:
              required:
                - "current_page"
                - "per_page"
                - "total_pages"
                - "total_entries"
              properties:
                current_page:
                  type: "number"
                  example: 0
                per_page:
                  type: "number"
                  example: 0
                total_pages:
                  type: "number"
                  example: 0
                total_entries:
                  type: "number"
                  example: 0
              type: "object"
          type: "object"
    Pagination:
      type: "object"
      required:
        - "pagination"
      properties:
        pagination:
          required:
            - "current_page"
            - "per_page"
            - "total_pages"
            - "total_entries"
          properties:
            current_page:
              type: "number"
              example: 0
            per_page:
              type: "number"
              example: 0
            total_pages:
              type: "number"
              example: 0
            total_entries:
              type: "number"
              example: 0
          type: "object"
    PACT:
      type: "object"
      properties:
        id:
          type: "string"
          example: "3780868"
        type:
          type: "string"
          example: "system_pact"
        attributes:
          required:
            - "facility_id"
            - "possible_primary"
            - "provider_position"
            - "provider_sid"
            - "staff_name"
            - "team_name"
            - "team_purpose"
            - "team_sid"
            - "title"
          properties:
            facility_id:
              type: "string"
              example: "688"
            possible_primary:
              type: "string"
              example: "Y"
            provider_position:
              type: "string"
              example: "GREEN-FOUR PHYSICIAN"
            provider_sid:
              type: "string"
              example: "3780868"
            staff_name:
              type: "string"
              example: "VASSALL,NATALIE M"
            team_name:
              type: "string"
              example: "GREEN-FOUR"
            team_purpose:
              type: "string"
              example: "PRIMARY CARE"
            team_sid:
              type: "string"
              example: "1400018881"
            title:
              type: "string"
              example: "PHYSICIAN-ATTENDING"
          type: "object"<|MERGE_RESOLUTION|>--- conflicted
+++ resolved
@@ -69,7 +69,6 @@
                         - $ref: "#/components/schemas/VAAppointment"
                         - $ref: "#/components/schemas/CCAppointment"
                   meta:
-<<<<<<< HEAD
                     $ref: "#/components/schemas/Pagination" 
         '207':
           description: Message body may contain multiple status codes depending on how many subrequests were made.
@@ -143,40 +142,11 @@
         - appointments
       summary: Returns an appointment of whose id is {id}
       operationId: getAppointment
-=======
-                    $ref: "#/components/schemas/Pagination"
-              examples:
-                va_type:
-                  summary: Example of a 'va' type response
-                  value:
-                    data:
-                      type: array
-                      items:
-                        $ref: "#/components/schemas/VAAppointment"
-                      meta:
-                        $ref: "#/components/schemas/Pagination"
-                cc_type:
-                  summary: Example of a 'cc' type response
-                  value:
-                    data:
-                      type: array
-                      items:
-                        $ref: "#/components/schemas/CCAppointment"
-                      meta:
-                        $ref: "#/components/schemas/Pagination"
-  '/cc_eligibility':
-    get:
-      tags:
-        - cc_eligibility
-      summary: Returns cc eligibility status for a user
-      operationId: getEligibility
->>>>>>> 88565e12
       security:
         - bearerAuth: []
       parameters:
         - in: path
           required: true
-<<<<<<< HEAD
           name: "type"
           description: "type of appointment, e.g. 'va' or 'cc' (community care)"
           schema:
@@ -185,15 +155,10 @@
           required: true
           name: id
           description: "the id of appointment"
-=======
-          name: "service_type"
-          description: "type of service, e.g. 'PrimaryCare' "
->>>>>>> 88565e12
           schema:
             type: string
       responses:
         '200':
-<<<<<<< HEAD
           description: Appointment retrieved successfully
           content:
             application/json:
@@ -205,26 +170,12 @@
                     $ref:  "#/components/schemas/VAAppointment"
         '403':
           description: Forbidden, user does not have access to VAOS scheduling.
-=======
-          description: Eligibility retrieved successfully
-          content:
-            application/json:
-              schema:
-                $ref: "#/components/schemas/CCEligibility"
-        '400':
-          description: Bad Request
->>>>>>> 88565e12
-          content:
-            application/json:
-              schema:
-                $ref: "#/components/schemas/Errors"
-<<<<<<< HEAD
+          content:
+            application/json:
+              schema:
+                $ref: "#/components/schemas/Errors"
         '404':  
           description: Not Found, appointment resource not found.
-=======
-        '401':
-          description: Unauthorized
->>>>>>> 88565e12
           content:
             application/json:
               schema:
@@ -241,7 +192,6 @@
             application/json:
               schema:
                 $ref: "#/components/schemas/Errors"
-<<<<<<< HEAD
   '/appointments/cancel':
     put:
       tags: 
@@ -305,8 +255,30 @@
             application/json:
               schema:
                 $ref: "#/components/schemas/Errors"
-        '403':
-          description: Forbidden, the server is refusing action. This may be due to the user not having the necessary permissions to cancel an appointment.
+  '/cc_eligibility/{service_type}':
+    get:
+      tags:
+        - cc_eligibility
+      summary: Returns cc eligibility status for a user
+      operationId: getEligibility
+      security:
+        - bearerAuth: []
+      parameters:
+        - in: path
+          required: true
+          name: "service_type"
+          description: "type of service, e.g. 'PrimaryCare' "
+          schema:
+            type: string
+      responses:
+        '200':
+          description: Eligibility retrieved successfully
+          content:
+            application/json:
+              schema:
+                $ref: "#/components/schemas/CCEligibility"
+        '401':
+          description: Unauthorized
           content:
             application/json:
               schema:
@@ -323,9 +295,7 @@
             application/json:
               schema:
                 $ref: "#/components/schemas/Errors"
-=======
 
->>>>>>> 88565e12
   '/systems':
     get:
       tags:
