--- conflicted
+++ resolved
@@ -8,15 +8,13 @@
 module ClaimsApi
   module V2
     module Veterans
-<<<<<<< HEAD
-      class EvidenceWaiverController < ClaimsApi::V2::ApplicationController
-        before_action :set_lighthouse_claim, :set_bgs_claim!, :verify_if_dependent_claim!
-=======
       class EvidenceWaiverController < ClaimsApi::V2::Veterans::Base
         skip_before_action :validate_json_format
->>>>>>> c64e1c26
+        before_action :set_lighthouse_claim, :set_bgs_claim!, :verify_if_dependent_claim!
 
         def submit
+          validate_veteran_name(false)
+
           ews = create_ews(params[:id])
           ClaimsApi::EvidenceWaiverBuilderJob.perform_async(ews.id, @pctpnt_vet_id)
 
@@ -43,18 +41,11 @@
               'Veteran participant id is required for uploading to Benefits Documents')
           end
 
-<<<<<<< HEAD
           pctpnt_clmant_id = @bgs_claim&.dig(:benefit_claim_details_dto, :ptcpnt_clmant_id)
           if target_veteran.participant_id != @pctpnt_vet_id && target_veteran.participant_id != pctpnt_clmant_id
             raise ::Common::Exceptions::Unauthorized.new(detail:
               'Claim does not belong to this veteran')
           end
-=======
-          validate_veteran_name(false)
-
-          ews = create_ews(params[:id])
-          ClaimsApi::EvidenceWaiverBuilderJob.perform_async(ews.id)
->>>>>>> c64e1c26
 
           if @pctpnt_vet_id != pctpnt_clmant_id && target_veteran.participant_id == pctpnt_clmant_id
             claims_v2_logging('EWS_submit', level: :info,
