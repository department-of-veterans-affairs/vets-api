GIT
  remote: https://github.com/department-of-veterans-affairs/apivore
  revision: f8ccd476f6c5301f5ebe4e2dd5b30ff0e567ffc1
  tag: v2.0.0.vsp
  specs:
    apivore (2.0.0.vsp)
      actionpack (>= 4)
      hashie (~> 5.0)
      json-schema (~> 4.0)
      rspec (~> 3)
      rspec-expectations (~> 3.1)
      rspec-mocks (~> 3.1)

GIT
  remote: https://github.com/department-of-veterans-affairs/betamocks
  revision: 8233129def00c29b33e56ac5ad6d08f5442d665c
  branch: master
  specs:
    betamocks (0.11.0)
      activesupport (>= 4.2)
      adler32
      faraday (>= 1.2.0, < 3.0)

GIT
  remote: https://github.com/department-of-veterans-affairs/bgs-ext.git
  revision: dc1b6938a385f6ef2cf55b030ae94f06e08ccc9a
  specs:
    bgs_ext (0.21.3)
      httpclient
      nokogiri (>= 1.13.6)
      savon (= 2.12)

GIT
  remote: https://github.com/department-of-veterans-affairs/connect_vbms.git
  revision: 1834cf61310001c82e2e96d665518407c3bce947
  branch: master
  specs:
    connect_vbms (1.4.0)
      httpclient (~> 2.8.0)
      httpi (~> 2.4)
      mail
      nokogiri (>= 1.8.4)
      nori
      xmldsig (~> 0.3.1)
      xmlenc

GIT
  remote: https://github.com/department-of-veterans-affairs/fhir_client.git
  revision: 52e0197dcb1f940a1f0b28bfa983699f0c199696
  tag: v6.0.0
  specs:
    fhir_client (6.0.0)
      activesupport (>= 3)
      addressable (>= 2.3)
      fhir_dstu2_models (>= 1.1.1)
      fhir_models (>= 4.2.1)
      fhir_stu3_models (>= 3.1.1)
      http (~> 5.1)
      nokogiri (>= 1.10.4)
      oauth2 (>= 1.1)
      rack (>= 1.5)
      tilt (>= 1.1)

GIT
  remote: https://github.com/department-of-veterans-affairs/govdelivery-tms-ruby.git
  revision: d58cc59ae47e5f5f642b3603224f42f518f92f56
  tag: v4.0.0
  specs:
    govdelivery-tms (4.0.0)
      activesupport (>= 5.2.4.3, < 8.0.0)
      faraday
      mime-types

GIT
  remote: https://github.com/department-of-veterans-affairs/vets-json-schema
<<<<<<< HEAD
  revision: cbb9af68d09d628d6bdbc95bb5da468f55b3e39d
  branch: master
  specs:
    vets_json_schema (21.5.0)
=======
  revision: eca6b94ff130705ef960549b236892d00601f1da
  branch: master
  specs:
    vets_json_schema (21.1.2)
>>>>>>> 716a1ff0
      multi_json (~> 1.0)
      script_utils (= 0.0.4)

PATH
  remote: modules
  specs:
    accredited_representative_portal (0.1.0)
    appeals_api (0.0.1)
      jsonapi-serializer (>= 2.2.0)
      sidekiq
    apps_api (0.0.1)
      faraday
      sidekiq
    ask_va_api (0.1.0)
    avs (0.1.0)
    check_in (0.1.0)
    claims_api (0.0.1)
    covid_research (0.1.0)
      rails
      sidekiq
    covid_vaccine (0.1.0)
      sidekiq
    debts_api (0.1.0)
    dhp_connected_devices (0.1.0)
    facilities_api (0.1.0)
    health_quest (0.1.0)
    income_limits (0.1.0)
    meb_api (0.1.0)
    mobile (0.1.0)
      dry-validation
    mocked_authentication (0.1.0)
      rails
    my_health (0.1.0)
      rails
    representation_management (0.1.0)
    simple_forms_api (0.1.0)
    test_user_dashboard (0.1.0)
      rails
    travel_pay (0.1.0)
    va_forms (0.0.1)
      faraday
      nokogiri
      sidekiq
    va_notify (0.1.0)
    vaos (0.1.0)
      sidekiq
    vba_documents (1.0.0)
      aws-sdk-s3 (~> 1)
      sidekiq
    veteran (0.0.1)
    veteran_confirmation (0.0.1)
    vye (0.1.0)

GEM
  remote: https://enterprise.contribsys.com/
  specs:
    sidekiq-ent (2.5.3)
      einhorn (>= 0.7.4)
      sidekiq (>= 6.5.0, < 7)
      sidekiq-pro (>= 5.5.0, < 6)
    sidekiq-pro (5.5.8)
      sidekiq (~> 6.0, >= 6.5.6)

GEM
  remote: https://rubygems.org/
  specs:
    Ascii85 (1.1.0)
    aasm (5.5.0)
      concurrent-ruby (~> 1.0)
    actioncable (7.1.3.2)
      actionpack (= 7.1.3.2)
      activesupport (= 7.1.3.2)
      nio4r (~> 2.0)
      websocket-driver (>= 0.6.1)
      zeitwerk (~> 2.6)
    actionmailbox (7.1.3.2)
      actionpack (= 7.1.3.2)
      activejob (= 7.1.3.2)
      activerecord (= 7.1.3.2)
      activestorage (= 7.1.3.2)
      activesupport (= 7.1.3.2)
      mail (>= 2.7.1)
      net-imap
      net-pop
      net-smtp
    actionmailer (7.1.3.2)
      actionpack (= 7.1.3.2)
      actionview (= 7.1.3.2)
      activejob (= 7.1.3.2)
      activesupport (= 7.1.3.2)
      mail (~> 2.5, >= 2.5.4)
      net-imap
      net-pop
      net-smtp
      rails-dom-testing (~> 2.2)
    actionpack (7.1.3.2)
      actionview (= 7.1.3.2)
      activesupport (= 7.1.3.2)
      nokogiri (>= 1.8.5)
      racc
      rack (>= 2.2.4)
      rack-session (>= 1.0.1)
      rack-test (>= 0.6.3)
      rails-dom-testing (~> 2.2)
      rails-html-sanitizer (~> 1.6)
    actiontext (7.1.3.2)
      actionpack (= 7.1.3.2)
      activerecord (= 7.1.3.2)
      activestorage (= 7.1.3.2)
      activesupport (= 7.1.3.2)
      globalid (>= 0.6.0)
      nokogiri (>= 1.8.5)
    actionview (7.1.3.2)
      activesupport (= 7.1.3.2)
      builder (~> 3.1)
      erubi (~> 1.11)
      rails-dom-testing (~> 2.2)
      rails-html-sanitizer (~> 1.6)
    active_model_serializers (0.10.14)
      actionpack (>= 4.1)
      activemodel (>= 4.1)
      case_transform (>= 0.2)
      jsonapi-renderer (>= 0.1.1.beta1, < 0.3)
    activejob (7.1.3.2)
      activesupport (= 7.1.3.2)
      globalid (>= 0.3.6)
    activemodel (7.1.3.2)
      activesupport (= 7.1.3.2)
    activerecord (7.1.3.2)
      activemodel (= 7.1.3.2)
      activesupport (= 7.1.3.2)
      timeout (>= 0.4.0)
    activerecord-import (1.6.0)
      activerecord (>= 4.2)
    activerecord-postgis-adapter (9.0.1)
      activerecord (~> 7.1.0)
      rgeo-activerecord (~> 7.0.0)
    activestorage (7.1.3.2)
      actionpack (= 7.1.3.2)
      activejob (= 7.1.3.2)
      activerecord (= 7.1.3.2)
      activesupport (= 7.1.3.2)
      marcel (~> 1.0)
    activesupport (7.1.3.2)
      base64
      bigdecimal
      concurrent-ruby (~> 1.0, >= 1.0.2)
      connection_pool (>= 2.2.5)
      drb
      i18n (>= 1.6, < 2)
      minitest (>= 5.1)
      mutex_m
      tzinfo (~> 2.0)
    addressable (2.8.6)
      public_suffix (>= 2.0.2, < 6.0)
    adler32 (0.0.2)
    afm (0.2.2)
    akami (1.3.1)
      gyoku (>= 0.4.0)
      nokogiri
    ast (2.4.2)
    attr_extras (7.1.0)
    awesome_print (1.9.2)
    aws-eventstream (1.3.0)
    aws-partitions (1.899.0)
    aws-sdk-core (3.191.4)
      aws-eventstream (~> 1, >= 1.3.0)
      aws-partitions (~> 1, >= 1.651.0)
      aws-sigv4 (~> 1.8)
      jmespath (~> 1, >= 1.6.1)
    aws-sdk-kms (1.78.0)
      aws-sdk-core (~> 3, >= 3.191.0)
      aws-sigv4 (~> 1.1)
    aws-sdk-s3 (1.146.0)
      aws-sdk-core (~> 3, >= 3.191.0)
      aws-sdk-kms (~> 1)
      aws-sigv4 (~> 1.8)
    aws-sdk-sns (1.72.0)
      aws-sdk-core (~> 3, >= 3.191.0)
      aws-sigv4 (~> 1.1)
    aws-sigv4 (1.8.0)
      aws-eventstream (~> 1, >= 1.0.2)
    axiom-types (0.1.1)
      descendants_tracker (~> 0.0.4)
      ice_nine (~> 0.11.0)
      thread_safe (~> 0.3, >= 0.3.1)
    base64 (0.2.0)
    bcp47 (0.3.3)
      i18n
    bigdecimal (3.1.7)
    bigdecimal (3.1.7-java)
    bindex (0.8.1)
    blueprinter (1.0.2)
    bootsnap (1.18.3)
      msgpack (~> 1.2)
    brakeman (6.1.2)
      racc
    breakers (0.7.1)
      faraday (>= 1.2.0, < 3.0)
      multi_json (~> 1.0)
    builder (3.2.4)
    bundler-audit (0.9.1)
      bundler (>= 1.2.0, < 3)
      thor (~> 1.0)
    byebug (11.1.3)
    carrierwave (3.0.6)
      activemodel (>= 6.0.0)
      activesupport (>= 6.0.0)
      addressable (~> 2.6)
      image_processing (~> 1.1)
      marcel (~> 1.0.0)
      ssrf_filter (~> 1.0)
    carrierwave-aws (1.6.0)
      aws-sdk-s3 (~> 1.0)
      carrierwave (>= 2.0, < 4)
    case_transform (0.2)
      activesupport
    claide (1.1.0)
    claide-plugins (0.9.2)
      cork
      nap
      open4 (~> 1.3)
    clam_scan (0.0.2)
    cliver (0.3.2)
    coderay (1.1.3)
    coercible (1.0.0)
      descendants_tracker (~> 0.0.1)
    colored2 (3.1.2)
    combine_pdf (1.0.26)
      matrix
      ruby-rc4 (>= 0.1.5)
    concurrent-ruby (1.2.3)
    config (5.4.0)
      deep_merge (~> 1.2, >= 1.2.1)
    connection_pool (2.4.1)
    content_disposition (1.0.0)
    cork (0.3.0)
      colored2 (~> 3.1)
    coverband (6.0.2)
      redis (>= 3.0)
    crack (1.0.0)
      bigdecimal
      rexml
    crass (1.0.6)
    danger (9.4.3)
      claide (~> 1.0)
      claide-plugins (>= 0.9.2)
      colored2 (~> 3.1)
      cork (~> 0.1)
      faraday (>= 0.9.0, < 3.0)
      faraday-http-cache (~> 2.0)
      git (~> 1.13)
      kramdown (~> 2.3)
      kramdown-parser-gfm (~> 1.0)
      no_proxy_fix
      octokit (>= 4.0)
      terminal-table (>= 1, < 4)
    database_cleaner (2.0.2)
      database_cleaner-active_record (>= 2, < 3)
    database_cleaner-active_record (2.1.0)
      activerecord (>= 5.a)
      database_cleaner-core (~> 2.0.0)
    database_cleaner-core (2.0.1)
    datadog-ci (0.6.0)
      msgpack
    date (3.3.4)
    date (3.3.4-java)
    date_time_precision (0.8.1)
    date_validator (0.12.0)
      activemodel (>= 3)
      activesupport (>= 3)
    ddtrace (1.19.0)
      datadog-ci (~> 0.6.0)
      debase-ruby_core_source (= 3.3.1)
      libdatadog (~> 5.0.0.1.0)
      libddwaf (~> 1.14.0.0.0)
      msgpack
    debase-ruby_core_source (3.3.1)
    declarative (0.0.20)
    deep_merge (1.2.2)
    descendants_tracker (0.0.4)
      thread_safe (~> 0.3, >= 0.3.1)
    diff-lcs (1.5.1)
    docile (1.4.0)
    dogstatsd-ruby (5.6.1)
    domain_name (0.6.20240107)
    down (5.4.1)
      addressable (~> 2.8)
    drb (2.2.1)
    dry-configurable (1.1.0)
      dry-core (~> 1.0, < 2)
      zeitwerk (~> 2.6)
    dry-core (1.0.1)
      concurrent-ruby (~> 1.0)
      zeitwerk (~> 2.6)
    dry-inflector (1.0.0)
    dry-initializer (3.1.1)
    dry-logic (1.5.0)
      concurrent-ruby (~> 1.0)
      dry-core (~> 1.0, < 2)
      zeitwerk (~> 2.6)
    dry-schema (1.13.3)
      concurrent-ruby (~> 1.0)
      dry-configurable (~> 1.0, >= 1.0.1)
      dry-core (~> 1.0, < 2)
      dry-initializer (~> 3.0)
      dry-logic (>= 1.4, < 2)
      dry-types (>= 1.7, < 2)
      zeitwerk (~> 2.6)
    dry-struct (1.6.0)
      dry-core (~> 1.0, < 2)
      dry-types (>= 1.7, < 2)
      ice_nine (~> 0.11)
      zeitwerk (~> 2.6)
    dry-types (1.7.2)
      bigdecimal (~> 3.0)
      concurrent-ruby (~> 1.0)
      dry-core (~> 1.0)
      dry-inflector (~> 1.0)
      dry-logic (~> 1.4)
      zeitwerk (~> 2.6)
    dry-validation (1.10.0)
      concurrent-ruby (~> 1.0)
      dry-core (~> 1.0, < 2)
      dry-initializer (~> 3.0)
      dry-schema (>= 1.12, < 2)
      zeitwerk (~> 2.6)
    einhorn (1.0.0)
    erubi (1.12.0)
    et-orbi (1.2.7)
      tzinfo
    ethon (0.16.0)
      ffi (>= 1.15.0)
    factory_bot (6.4.5)
      activesupport (>= 5.0.0)
    factory_bot_rails (6.4.3)
      factory_bot (~> 6.4)
      railties (>= 5.0.0)
    faker (3.2.3)
      i18n (>= 1.8.11, < 2)
    fakeredis (0.9.2)
      redis (~> 4.8)
    faraday (2.9.0)
      faraday-net_http (>= 2.0, < 3.2)
    faraday-follow_redirects (0.3.0)
      faraday (>= 1, < 3)
    faraday-http-cache (2.5.1)
      faraday (>= 0.8)
    faraday-httpclient (2.0.1)
      httpclient (>= 2.2)
    faraday-multipart (1.0.4)
      multipart-post (~> 2)
    faraday-net_http (3.1.0)
      net-http
    faraday-retry (2.2.0)
      faraday (~> 2.0)
    faraday-typhoeus (1.1.0)
      faraday (~> 2.0)
      typhoeus (~> 1.4)
    faraday_curl (0.0.2)
      faraday (>= 0.9.0)
    fastimage (2.3.0)
    ffi (1.16.3)
    ffi-compiler (1.0.1)
      ffi (>= 1.0.0)
      rake
    fhir_dstu2_models (1.1.1)
      bcp47 (>= 0.3)
      date_time_precision (>= 0.8)
      mime-types (>= 3.0)
      nokogiri (>= 1.11.4)
    fhir_models (4.2.2)
      bcp47 (>= 0.3)
      date_time_precision (>= 0.8)
      mime-types (>= 3.0)
      nokogiri (>= 1.11.4)
    fhir_stu3_models (3.1.1)
      bcp47 (>= 0.3)
      date_time_precision (>= 0.8)
      mime-types (>= 3.0)
      nokogiri (>= 1.11.4)
    fitbit_api (1.0.0)
      oauth2 (~> 2.0)
    flipper (1.2.2)
      concurrent-ruby (< 2)
    flipper-active_record (1.2.2)
      activerecord (>= 4.2, < 8)
      flipper (~> 1.2.2)
    flipper-active_support_cache_store (1.2.2)
      activesupport (>= 4.2, < 8)
      flipper (~> 1.2.2)
    flipper-ui (1.2.2)
      erubi (>= 1.0.0, < 2.0.0)
      flipper (~> 1.2.2)
      rack (>= 1.4, < 4)
      rack-protection (>= 1.5.3, <= 4.0.0)
      sanitize (< 7)
    foreman (0.87.2)
    formatador (1.1.0)
    fugit (1.9.0)
      et-orbi (~> 1, >= 1.2.7)
      raabro (~> 1.4)
    fuubar (2.5.1)
      rspec-core (~> 3.0)
      ruby-progressbar (~> 1.4)
    gems (1.2.0)
    git (1.19.1)
      addressable (~> 2.8)
      rchardet (~> 1.8)
    globalid (1.2.1)
      activesupport (>= 6.1)
    google-api-client (0.53.0)
      google-apis-core (~> 0.1)
      google-apis-generator (~> 0.1)
    google-apis-core (0.14.1)
      addressable (~> 2.5, >= 2.5.1)
      googleauth (~> 1.9)
      httpclient (>= 2.8.1, < 3.a)
      mini_mime (~> 1.0)
      representable (~> 3.0)
      retriable (>= 2.0, < 4.a)
      rexml
    google-apis-discovery_v1 (0.16.0)
      google-apis-core (>= 0.14.0, < 2.a)
    google-apis-generator (0.14.0)
      activesupport (>= 5.0)
      gems (~> 1.2)
      google-apis-core (>= 0.14.0, < 2.a)
      google-apis-discovery_v1 (~> 0.14)
      thor (>= 0.20, < 2.a)
    google-cloud-env (2.1.1)
      faraday (>= 1.0, < 3.a)
    google-protobuf (4.26.0)
      rake (>= 13)
    googleauth (1.11.0)
      faraday (>= 1.0, < 3.a)
      google-cloud-env (~> 2.1)
      jwt (>= 1.4, < 3.0)
      multi_json (~> 1.11)
      os (>= 0.9, < 2.0)
      signet (>= 0.16, < 2.a)
    gserver (0.0.1)
    guard (2.18.1)
      formatador (>= 0.2.4)
      listen (>= 2.7, < 4.0)
      lumberjack (>= 1.0.12, < 2.0)
      nenv (~> 0.1)
      notiffany (~> 0.0)
      pry (>= 0.13.0)
      shellany (~> 0.0)
      thor (>= 0.18.1)
    guard-compat (1.2.1)
    guard-rspec (4.7.3)
      guard (~> 2.1)
      guard-compat (~> 1.1)
      rspec (>= 2.99.0, < 4.0)
    guard-rubocop (1.5.0)
      guard (~> 2.0)
      rubocop (< 2.0)
    gyoku (1.4.0)
      builder (>= 2.1.2)
      rexml (~> 3.0)
    hana (1.3.7)
    hashdiff (1.1.0)
    hashery (2.1.2)
    hashie (5.0.0)
    holidays (8.7.1)
    http (5.2.0)
      addressable (~> 2.8)
      base64 (~> 0.1)
      http-cookie (~> 1.0)
      http-form_data (~> 2.2)
      llhttp-ffi (~> 0.5.0)
    http-cookie (1.0.5)
      domain_name (~> 0.5)
    http-form_data (2.3.0)
    httpclient (2.8.3)
    httpi (2.5.0)
      rack
      socksify
    i18n (1.14.4)
      concurrent-ruby (~> 1.0)
    ice_nine (0.11.2)
    image_processing (1.12.2)
      mini_magick (>= 4.9.5, < 5)
      ruby-vips (>= 2.0.17, < 3)
    io-console (0.7.2)
    io-console (0.7.2-java)
    irb (1.12.0)
      rdoc
      reline (>= 0.4.2)
    iso_country_codes (0.7.8)
    jar-dependencies (0.4.1)
    jmespath (1.6.2)
    json (2.7.1)
    json (2.7.1-java)
    json-schema (4.2.0)
      addressable (>= 2.8)
    json_schemer (2.2.1)
      base64
      bigdecimal
      hana (~> 1.3)
      regexp_parser (~> 2.0)
      simpleidn (~> 0.2)
    jsonapi-parser (0.1.1)
    jsonapi-renderer (0.2.2)
    jsonapi-serializer (2.2.0)
      activesupport (>= 4.2)
    jwe (0.4.0)
    jwt (2.8.1)
      base64
    kms_encrypted (1.5.1)
      activesupport (>= 6)
    kramdown (2.4.0)
      rexml
    kramdown-parser-gfm (1.1.0)
      kramdown (~> 2.0)
    language_server-protocol (3.17.0.3)
    libdatadog (5.0.0.1.0)
    libdatadog (5.0.0.1.0-x86_64-linux)
    libddwaf (1.14.0.0.0)
      ffi (~> 1.0)
    libddwaf (1.14.0.0.0-java)
      ffi (~> 1.0)
    libddwaf (1.14.0.0.0-x86_64-linux)
      ffi (~> 1.0)
    liquid (5.4.0)
    listen (3.8.0)
      rb-fsevent (~> 0.10, >= 0.10.3)
      rb-inotify (~> 0.9, >= 0.9.10)
    llhttp-ffi (0.5.0)
      ffi-compiler (~> 1.0)
      rake (~> 13.0)
    lockbox (1.3.0)
    loofah (2.22.0)
      crass (~> 1.0.2)
      nokogiri (>= 1.12.0)
    lumberjack (1.2.10)
    mail (2.8.1)
      mini_mime (>= 0.1.1)
      net-imap
      net-pop
      net-smtp
    marcel (1.0.4)
    matrix (0.4.2)
    memoist (0.16.2)
    method_source (1.0.0)
    mime-types (3.5.1)
      mime-types-data (~> 3.2015)
    mime-types-data (3.2023.1003)
    mimemagic (0.4.3)
      nokogiri (~> 1)
      rake
    mini_magick (4.12.0)
    mini_mime (1.1.5)
    mini_portile2 (2.8.5)
    minitest (5.22.3)
    msgpack (1.7.2)
    msgpack (1.7.2-java)
    multi_json (1.15.0)
    multi_xml (0.6.0)
    multipart-post (2.4.0)
    mutex_m (0.2.0)
    nap (1.1.0)
    nenv (0.3.0)
    net-http (0.4.1)
      uri
    net-imap (0.4.10)
      date
      net-protocol
    net-pop (0.1.2)
      net-protocol
    net-protocol (0.2.2)
      timeout
    net-sftp (4.0.0)
      net-ssh (>= 5.0.0, < 8.0.0)
    net-smtp (0.4.0.1)
      net-protocol
    net-ssh (7.2.0)
    nio4r (2.7.0)
    nio4r (2.7.0-java)
    no_proxy_fix (0.1.2)
    nokogiri (1.16.3)
      mini_portile2 (~> 2.8.2)
      racc (~> 1.4)
    nori (2.6.0)
    notiffany (0.1.3)
      nenv (~> 0.1)
      shellany (~> 0.0)
    notifications-ruby-client (6.0.0)
      jwt (>= 1.5, < 3)
    oauth2 (2.0.9)
      faraday (>= 0.17.3, < 3.0)
      jwt (>= 1.0, < 3.0)
      multi_xml (~> 0.5)
      rack (>= 1.2, < 4)
      snaky_hash (~> 2.0)
      version_gem (~> 1.1)
    octokit (8.1.0)
      base64
      faraday (>= 1, < 3)
      sawyer (~> 0.9)
    oj (3.16.3)
      bigdecimal (>= 3.0)
    okcomputer (1.18.5)
    olive_branch (4.0.1)
      multi_json
      rails (>= 4.0)
    open4 (1.3.4)
    operating_hours (0.1.0)
    optimist (3.1.0)
    os (1.1.4)
    ox (2.14.17)
    parallel (1.24.0)
    parallel_tests (4.5.2)
      parallel
    parser (3.3.0.5)
      ast (~> 2.4.1)
      racc
    patience_diff (1.2.0)
      optimist (~> 3.0)
    pdf-core (0.9.0)
    pdf-forms (1.5.0)
      cliver (~> 0.3.2)
      rexml (~> 3.2, >= 3.2.6)
      safe_shell (>= 1.0.3, < 2.0)
    pdf-inspector (1.3.0)
      pdf-reader (>= 1.0, < 3.0.a)
    pdf-reader (2.12.0)
      Ascii85 (~> 1.0)
      afm (~> 0.2.1)
      hashery (~> 2.0)
      ruby-rc4
      ttfunk
    pg (1.5.6)
    pg_query (5.1.0)
      google-protobuf (>= 3.22.3)
    pg_search (2.3.6)
      activerecord (>= 5.2)
      activesupport (>= 5.2)
    pkce_challenge (1.0.0)
    prawn (2.4.0)
      pdf-core (~> 0.9.0)
      ttfunk (~> 1.7)
    prawn-markup (1.0.0)
      nokogiri
      prawn
      prawn-table
    prawn-table (0.2.2)
      prawn (>= 1.3.0, < 3.0.0)
    pry (0.14.2)
      coderay (~> 1.1)
      method_source (~> 1.0)
    pry (0.14.2-java)
      coderay (~> 1.1)
      method_source (~> 1.0)
      spoon (~> 0.0)
    pry-byebug (3.10.1)
      byebug (~> 11.0)
      pry (>= 0.13, < 0.15)
    psych (5.1.2)
      stringio
    psych (5.1.2-java)
      jar-dependencies (>= 0.1.7)
    public_suffix (5.0.4)
    puma (6.4.2)
      nio4r (~> 2.0)
    puma (6.4.2-java)
      nio4r (~> 2.0)
    pundit (2.3.1)
      activesupport (>= 3.0.0)
    raabro (1.4.0)
    racc (1.7.3)
    racc (1.7.3-java)
    rack (2.2.8.1)
    rack-attack (6.7.0)
      rack (>= 1.0, < 4)
    rack-cors (2.0.2)
      rack (>= 2.0.0)
    rack-protection (3.2.0)
      base64 (>= 0.1.0)
      rack (~> 2.2, >= 2.2.4)
    rack-session (1.0.2)
      rack (< 3)
    rack-test (2.1.0)
      rack (>= 1.3)
    rack-timeout (0.6.3)
    rack-vcr (0.1.6)
      vcr (>= 2.9)
    rackup (1.0.0)
      rack (< 3)
      webrick
    rails (7.1.3.2)
      actioncable (= 7.1.3.2)
      actionmailbox (= 7.1.3.2)
      actionmailer (= 7.1.3.2)
      actionpack (= 7.1.3.2)
      actiontext (= 7.1.3.2)
      actionview (= 7.1.3.2)
      activejob (= 7.1.3.2)
      activemodel (= 7.1.3.2)
      activerecord (= 7.1.3.2)
      activestorage (= 7.1.3.2)
      activesupport (= 7.1.3.2)
      bundler (>= 1.15.0)
      railties (= 7.1.3.2)
    rails-dom-testing (2.2.0)
      activesupport (>= 5.0.0)
      minitest
      nokogiri (>= 1.6)
    rails-html-sanitizer (1.6.0)
      loofah (~> 2.21)
      nokogiri (~> 1.14)
    rails-session_cookie (0.3.0)
      rails (>= 4.0)
    rails_semantic_logger (4.14.0)
      rack
      railties (>= 5.1)
      semantic_logger (~> 4.13)
    railties (7.1.3.2)
      actionpack (= 7.1.3.2)
      activesupport (= 7.1.3.2)
      irb
      rackup (>= 1.0.0)
      rake (>= 12.2)
      thor (~> 1.0, >= 1.2.2)
      zeitwerk (~> 2.6)
    rainbow (3.1.1)
    rake (13.1.0)
    rb-fsevent (0.11.2)
    rb-inotify (0.10.1)
      ffi (~> 1.0)
    rchardet (1.8.0)
    rdoc (6.6.2)
      psych (>= 4.0.0)
    redis (4.8.1)
    redis-namespace (1.11.0)
      redis (>= 4)
    regexp_parser (2.9.0)
    reline (0.4.3)
      io-console (~> 0.5)
    representable (3.2.0)
      declarative (< 0.1.0)
      trailblazer-option (>= 0.1.1, < 0.2.0)
      uber (< 0.2.0)
    request_store (1.6.0)
      rack (>= 1.4)
    restforce (7.3.0)
      faraday (>= 1.1.0, < 2.10.0)
      faraday-follow_redirects (<= 0.3.0, < 1.0.0)
      faraday-multipart (>= 1.0.0, < 2.0.0)
      faraday-net_http (< 4.0.0)
      hashie (>= 1.2.0, < 6.0)
      jwt (>= 1.5.6)
    retriable (3.1.2)
    rexml (3.2.6)
    rgeo (3.0.1)
    rgeo-activerecord (7.0.1)
      activerecord (>= 5.0)
      rgeo (>= 1.0.0)
    rgeo-geojson (2.1.1)
      rgeo (>= 1.0.0)
    roo (2.10.1)
      nokogiri (~> 1)
      rubyzip (>= 1.3.0, < 3.0.0)
    rspec (3.13.0)
      rspec-core (~> 3.13.0)
      rspec-expectations (~> 3.13.0)
      rspec-mocks (~> 3.13.0)
    rspec-core (3.13.0)
      rspec-support (~> 3.13.0)
    rspec-expectations (3.13.0)
      diff-lcs (>= 1.2.0, < 2.0)
      rspec-support (~> 3.13.0)
    rspec-instrumentation-matcher (0.0.9)
      activesupport
      rspec-expectations
    rspec-its (1.3.0)
      rspec-core (>= 3.0.0)
      rspec-expectations (>= 3.0.0)
    rspec-mocks (3.13.0)
      diff-lcs (>= 1.2.0, < 2.0)
      rspec-support (~> 3.13.0)
    rspec-rails (6.1.2)
      actionpack (>= 6.1)
      activesupport (>= 6.1)
      railties (>= 6.1)
      rspec-core (~> 3.13)
      rspec-expectations (~> 3.13)
      rspec-mocks (~> 3.13)
      rspec-support (~> 3.13)
    rspec-retry (0.6.2)
      rspec-core (> 3.3)
    rspec-sidekiq (4.1.0)
      rspec-core (~> 3.0)
      rspec-expectations (~> 3.0)
      rspec-mocks (~> 3.0)
      sidekiq (>= 5, < 8)
    rspec-support (3.13.1)
    rspec_junit_formatter (0.6.0)
      rspec-core (>= 2, < 4, != 2.12.0)
    rswag-specs (2.13.0)
      activesupport (>= 3.1, < 7.2)
      json-schema (>= 2.2, < 5.0)
      railties (>= 3.1, < 7.2)
      rspec-core (>= 2.14)
    rswag-ui (2.13.0)
      actionpack (>= 3.1, < 7.2)
      railties (>= 3.1, < 7.2)
    rubocop (1.62.1)
      json (~> 2.3)
      language_server-protocol (>= 3.17.0)
      parallel (~> 1.10)
      parser (>= 3.3.0.2)
      rainbow (>= 2.2.2, < 4.0)
      regexp_parser (>= 1.8, < 3.0)
      rexml (>= 3.2.5, < 4.0)
      rubocop-ast (>= 1.31.1, < 2.0)
      ruby-progressbar (~> 1.7)
      unicode-display_width (>= 2.4.0, < 3.0)
    rubocop-ast (1.31.2)
      parser (>= 3.3.0.4)
    rubocop-capybara (2.20.0)
      rubocop (~> 1.41)
    rubocop-factory_bot (2.25.1)
      rubocop (~> 1.41)
    rubocop-junit-formatter (0.1.4)
    rubocop-rails (2.24.0)
      activesupport (>= 4.2.0)
      rack (>= 1.1)
      rubocop (>= 1.33.0, < 2.0)
      rubocop-ast (>= 1.31.1, < 2.0)
    rubocop-rspec (2.27.1)
      rubocop (~> 1.40)
      rubocop-capybara (~> 2.17)
      rubocop-factory_bot (~> 2.22)
    rubocop-thread_safety (0.5.1)
      rubocop (>= 0.90.0)
    ruby-progressbar (1.13.0)
    ruby-rc4 (0.1.5)
    ruby-saml (1.16.0)
      nokogiri (>= 1.13.10)
      rexml
    ruby-vips (2.2.1)
      ffi (~> 1.12)
    rubyzip (2.3.2)
    rufus-scheduler (3.9.1)
      fugit (~> 1.1, >= 1.1.6)
    safe_shell (1.1.0)
    sanitize (6.1.0)
      crass (~> 1.0.2)
      nokogiri (>= 1.12.0)
    savon (2.12.0)
      akami (~> 1.2)
      builder (>= 2.1.2)
      gyoku (~> 1.2)
      httpi (~> 2.3)
      nokogiri (>= 1.8.1)
      nori (~> 2.4)
      wasabi (~> 3.4)
    sawyer (0.9.2)
      addressable (>= 2.3.5)
      faraday (>= 0.17.3, < 3)
    script_utils (0.0.4)
    seedbank (0.5.0)
      rake (>= 10.0)
    semantic_logger (4.15.0)
      concurrent-ruby (~> 1.0)
    sentry-ruby (5.17.1)
      bigdecimal
      concurrent-ruby (~> 1.0, >= 1.0.2)
    shellany (0.0.1)
    shoulda-matchers (6.2.0)
      activesupport (>= 5.2.0)
    shrine (3.5.0)
      content_disposition (~> 1.0)
      down (~> 5.1)
    sidekiq (6.5.12)
      connection_pool (>= 2.2.5, < 3)
      rack (~> 2.0)
      redis (>= 4.5.0, < 5)
    sidekiq_alive (2.4.0)
      gserver (~> 0.0.1)
      sidekiq (>= 5, < 8)
    signet (0.19.0)
      addressable (~> 2.8)
      faraday (>= 0.17.5, < 3.a)
      jwt (>= 1.5, < 3.0)
      multi_json (~> 1.10)
    simplecov (0.22.0)
      docile (~> 1.1)
      simplecov-html (~> 0.11)
      simplecov_json_formatter (~> 0.1)
    simplecov-html (0.12.3)
    simplecov_json_formatter (0.1.4)
    simpleidn (0.2.1)
      unf (~> 0.1.4)
    slack-notify (0.6.0)
      faraday (>= 0.9)
      json (>= 1.8)
    snaky_hash (2.0.1)
      hashie
      version_gem (~> 1.1, >= 1.1.1)
    socksify (1.7.1)
    spoon (0.0.6)
      ffi
    ssrf_filter (1.1.2)
    staccato (0.5.3)
    statsd-instrument (3.7.0)
    stringio (3.1.0)
    strong_migrations (1.8.0)
      activerecord (>= 5.2)
    super_diff (0.11.0)
      attr_extras (>= 6.2.4)
      diff-lcs
      patience_diff
    swagger-blocks (3.0.0)
    terminal-table (3.0.2)
      unicode-display_width (>= 1.1.1, < 3)
    thor (1.3.1)
    thread_safe (0.3.6)
    thread_safe (0.3.6-java)
    tilt (2.3.0)
    timecop (0.9.8)
    timeout (0.4.1)
    trailblazer-option (0.1.2)
    ttfunk (1.7.0)
    typhoeus (1.4.1)
      ethon (>= 0.9.0)
    tzinfo (2.0.6)
      concurrent-ruby (~> 1.0)
    tzinfo-data (1.2023.4)
      tzinfo (>= 1.0.0)
    uber (0.1.0)
    unf (0.1.4)
      unf_ext
    unf (0.1.4-java)
    unf_ext (0.0.9.1)
    unicode-display_width (2.5.0)
    uri (0.13.0)
    utf8-cleaner (1.0.0)
      activesupport
    vcr (6.2.0)
    version_gem (1.1.3)
    virtus (2.0.0)
      axiom-types (~> 0.1)
      coercible (~> 1.0)
      descendants_tracker (~> 0.0, >= 0.0.3)
    warden (1.2.9)
      rack (>= 2.0.9)
    warden-github (1.3.2)
      activesupport (> 3.0)
      octokit (> 2.1.0)
      warden (> 1.0)
    wasabi (3.7.0)
      addressable
      httpi (~> 2.0)
      nokogiri (>= 1.4.2)
    web-console (4.2.1)
      actionview (>= 6.0.0)
      activemodel (>= 6.0.0)
      bindex (>= 0.4.0)
      railties (>= 6.0.0)
    webmock (3.23.0)
      addressable (>= 2.8.0)
      crack (>= 0.3.2)
      hashdiff (>= 0.4.0, < 2.0.0)
    webrick (1.8.1)
    websocket-driver (0.7.6)
      websocket-extensions (>= 0.1.0)
    websocket-driver (0.7.6-java)
      websocket-extensions (>= 0.1.0)
    websocket-extensions (0.1.5)
    will_paginate (4.0.0)
    with_advisory_lock (5.1.0)
      activerecord (>= 6.1)
      zeitwerk (>= 2.6)
    xmldsig (0.3.2)
      nokogiri
    xmlenc (0.8.0)
      activemodel (>= 3.0.0)
      activesupport (>= 3.0.0)
      nokogiri (>= 1.6.0, < 2.0.0)
      xmlmapper (>= 0.7.3)
    xmlmapper (0.8.1)
      nokogiri (~> 1.11)
    yard (0.9.36)
    zeitwerk (2.6.13)

PLATFORMS
  java
  ruby
  x64-mingw32
  x86-mingw32
  x86-mswin32
  x86_64-linux

DEPENDENCIES
  aasm
  accredited_representative_portal!
  active_model_serializers
  activerecord-import
  activerecord-postgis-adapter
  addressable
  apivore!
  appeals_api!
  apps_api!
  ask_va_api!
  avs!
  awesome_print
  aws-sdk-kms
  aws-sdk-s3 (~> 1)
  aws-sdk-sns (~> 1)
  betamocks!
  bgs_ext!
  blueprinter
  bootsnap
  brakeman
  breakers
  bundler-audit
  byebug
  carrierwave
  carrierwave-aws
  check_in!
  claims_api!
  clam_scan
  combine_pdf
  config
  connect_vbms!
  coverband
  covid_research!
  covid_vaccine!
  danger
  database_cleaner
  date_validator
  ddtrace
  debts_api!
  dhp_connected_devices!
  dogstatsd-ruby (= 5.6.1)
  dry-struct
  dry-types
  ethon (>= 0.13.0)
  facilities_api!
  factory_bot_rails
  faker
  fakeredis
  faraday (~> 2.9)
  faraday-follow_redirects
  faraday-httpclient
  faraday-multipart
  faraday-retry
  faraday-typhoeus
  faraday_curl
  fastimage
  fhir_client!
  fitbit_api
  flipper
  flipper-active_record
  flipper-active_support_cache_store
  flipper-ui
  foreman
  fuubar
  google-api-client
  google-apis-core
  google-apis-generator
  google-protobuf
  googleauth
  govdelivery-tms!
  guard-rspec
  guard-rubocop
  gyoku
  health_quest!
  holidays
  httpclient
  ice_nine
  income_limits!
  iso_country_codes
  json
  json-schema
  json_schemer
  jsonapi-parser
  jsonapi-serializer
  jwe
  jwt
  kms_encrypted
  liquid
  lockbox
  mail
  meb_api!
  memoist
  mimemagic
  mini_magick
  mobile!
  mocked_authentication!
  my_health!
  net-sftp
  nokogiri
  notifications-ruby-client
  octokit
  oj
  okcomputer
  olive_branch
  operating_hours
  ox
  parallel
  parallel_tests
  pdf-forms
  pdf-inspector
  pdf-reader
  pg
  pg_query
  pg_search
  pkce_challenge
  prawn
  prawn-markup
  prawn-table
  pry-byebug
  puma
  pundit
  rack
  rack-attack
  rack-cors
  rack-test (= 2.1.0)
  rack-timeout
  rack-vcr
  rails (~> 7.1.3)
  rails-session_cookie
  rails_semantic_logger
  rainbow
  redis
  redis-namespace
  representation_management!
  request_store
  restforce
  rgeo-geojson
  roo
  rspec-instrumentation-matcher
  rspec-its
  rspec-rails
  rspec-retry
  rspec-sidekiq
  rspec_junit_formatter
  rswag-specs
  rswag-ui
  rubocop
  rubocop-junit-formatter
  rubocop-rails
  rubocop-rspec
  rubocop-thread_safety
  ruby-saml
  rubyzip
  rufus-scheduler
  savon
  seedbank
  sentry-ruby
  shoulda-matchers
  shrine
  sidekiq (>= 6.4.0)
  sidekiq-ent!
  sidekiq-pro!
  sidekiq_alive
  simple_forms_api!
  simplecov
  slack-notify
  staccato
  statsd-instrument
  strong_migrations
  super_diff
  swagger-blocks
  test_user_dashboard!
  timecop
  travel_pay!
  tzinfo-data
  utf8-cleaner
  va_forms!
  va_notify!
  vaos!
  vba_documents!
  vcr
  veteran!
  veteran_confirmation!
  vets_json_schema!
  virtus
  vye!
  warden-github
  web-console
  webmock
  webrick
  will_paginate
  with_advisory_lock
  yard

RUBY VERSION
   ruby 3.2.3p157

BUNDLED WITH
   2.4.9<|MERGE_RESOLUTION|>--- conflicted
+++ resolved
@@ -73,17 +73,10 @@
 
 GIT
   remote: https://github.com/department-of-veterans-affairs/vets-json-schema
-<<<<<<< HEAD
   revision: cbb9af68d09d628d6bdbc95bb5da468f55b3e39d
   branch: master
   specs:
     vets_json_schema (21.5.0)
-=======
-  revision: eca6b94ff130705ef960549b236892d00601f1da
-  branch: master
-  specs:
-    vets_json_schema (21.1.2)
->>>>>>> 716a1ff0
       multi_json (~> 1.0)
       script_utils (= 0.0.4)
 
