# frozen_string_literal: true

module VANotify
  class CallbacksController < VANotify::ApplicationController
    include ActionController::HttpAuthentication::Token::ControllerMethods

    service_tag 'va-notify'

    skip_before_action :verify_authenticity_token, only: [:create]
    skip_before_action :authenticate, only: [:create]

    before_action :authenticate_callback

    def create
      notification_id = params[:id]

      if (notification = VANotify::Notification.find_by(notification_id: notification_id))
        notification.update(notification_params)
<<<<<<< HEAD

=======
        Rails.logger.info("va_notify callbacks - Updating notification: #{notification.id}",
                          {
                            source_location: notification.source_location,
                            template_id: notification.template_id,
                            callback_metadata: notification.callback_metadata,
                            status: notification.status
                          })

        VANotify::DefaultCallback.new(notification).call
>>>>>>> 91ceac09
        VANotify::StatusUpdate.new.delegate(notification_params.merge(id: notification_id))
      else
        Rails.logger.info("va_notify callbacks - Received update for unknown notification #{notification_id}")
      end

      render json: { message: 'success' }, status: :ok
    end

    private

    def authenticate_callback
      authenticate_token || authenticity_error
    end

    def authenticate_token
      authenticate_with_http_token do |token|
        return false if bearer_token_secret.nil?

        ActiveSupport::SecurityUtils.secure_compare(token, bearer_token_secret)
      end
    end

    def authenticity_error
      Rails.logger.info('va_notify callbacks - Failed to authenticate request')
      render json: { message: 'Unauthorized' }, status: :unauthorized
    end

    def bearer_token_secret
      Settings.vanotify.status_callback.bearer_token
    end

    def notification_params
      params.permit(
        :reference,
        :to,
        :status,
        :completed_at,
        :sent_at,
        :notification_type,
        :status_reason,
        :provider,
        :source_location,
        :callback
      )
    end
  end
end<|MERGE_RESOLUTION|>--- conflicted
+++ resolved
@@ -16,19 +16,16 @@
 
       if (notification = VANotify::Notification.find_by(notification_id: notification_id))
         notification.update(notification_params)
-<<<<<<< HEAD
 
-=======
         Rails.logger.info("va_notify callbacks - Updating notification: #{notification.id}",
                           {
                             source_location: notification.source_location,
                             template_id: notification.template_id,
+                            callback_klass: notification.callback_klass,
                             callback_metadata: notification.callback_metadata,
                             status: notification.status
                           })
 
-        VANotify::DefaultCallback.new(notification).call
->>>>>>> 91ceac09
         VANotify::StatusUpdate.new.delegate(notification_params.merge(id: notification_id))
       else
         Rails.logger.info("va_notify callbacks - Received update for unknown notification #{notification_id}")
