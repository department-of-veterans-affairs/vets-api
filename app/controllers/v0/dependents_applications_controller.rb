--- conflicted
+++ resolved
@@ -16,12 +16,8 @@
     def create
       if Flipper.enabled?(:va_dependents_v2)
         form = dependent_params.to_json
-<<<<<<< HEAD
-        claim = SavedClaim::DependencyClaim.new(form:, use_v2: form.present? ? JSON.parse(form)['dependents_application']['use_v2'] : nil)
-=======
         use_v2 = form.present? ? JSON.parse(form)&.dig('dependents_application', 'use_v2') : nil
         claim = SavedClaim::DependencyClaim.new(form:, use_v2:)
->>>>>>> 6256e3fe
       else
         claim = SavedClaim::DependencyClaim.new(form: dependent_params.to_json)
       end
