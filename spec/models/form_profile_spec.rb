--- conflicted
+++ resolved
@@ -10,13 +10,8 @@
 
   before do
     allow(Flipper).to receive(:enabled?).and_call_original
-<<<<<<< HEAD
-    allow(Flipper).to receive(:enabled?).with(:va_v3_contact_information_service, anything).and_return(true)
+    allow(Flipper).to receive(:enabled?).with(:remove_pciu, anything).and_return(true)
     described_class.instance_variable_set(:@mappings, nil)
-=======
-    allow(Flipper).to receive(:enabled?).with(:remove_pciu, anything).and_return(false)
-    allow(Flipper).to receive(:enabled?).with(:disability_526_max_cfi_service_switch, anything).and_return(false)
->>>>>>> 91b6a136
   end
 
   let(:user) { build(:user, :loa3, suffix: 'Jr.', address: build(:va_profile_v3_address), vet360_id: '1781151') }
@@ -1618,50 +1613,18 @@
 
         context 'when Vet360 prefill is enabled' do
           before do
-<<<<<<< HEAD
             VAProfile::Configuration::SETTINGS.prefill = true # TODO: - is this missing in the failures above?
 
             expected_veteran_info = v21_526_ez_expected['veteran']
             expected_veteran_info['emailAddress'] = user.va_profile_email
             expected_veteran_info['primaryPhone'] = us_phone
             allow_any_instance_of(Auth::ClientCredentials::Service).to receive(:get_token).and_return('fake_token')
-=======
-            allow_any_instance_of(Auth::ClientCredentials::Service).to receive(:get_token).and_return('usyergd')
-          end
-
-          # NOTE: `increase only` and `all claims` use the same form prefilling
-          context 'when Vet360 prefill is disabled' do
-            let(:user) do
-              build(:user, :loa3, icn: '123498767V234859', suffix: 'Jr.', address: build(:mpi_profile_address))
-            end
-
-            before do
-              expect(user).to receive(:authorize).with(:ppiu, :access?).and_return(true).at_least(:once)
-              expect(user).to receive(:authorize).with(:evss, :access?).and_return(true).at_least(:once)
-            end
-
-            it 'returns prefilled 21-526EZ' do
-              VCR.use_cassette('evss/pciu_address/address_domestic') do
-                VCR.use_cassette('lighthouse/veteran_verification/disability_rating/200_response') do
-                  VCR.use_cassette('lighthouse/direct_deposit/show/200_valid_new_icn') do
-                    VCR.use_cassette('va_profile/military_personnel/service_history_200_many_episodes',
-                                     allow_playback_repeats: true, match_requests_on: %i[uri method body]) do
-                      VCR.use_cassette('disability_max_ratings/max_ratings') do
-                        expect_prefilled('21-526EZ')
-                      end
-                    end
-                  end
-                end
-              end
-            end
->>>>>>> 91b6a136
           end
 
           after do
             VAProfile::Configuration::SETTINGS.prefill = false
           end
 
-<<<<<<< HEAD
           it 'returns prefilled 21-526EZ when disability_526_max_cfi_service_switch is enabled' do
             allow(Flipper).to receive(:enabled?).with(:disability_526_max_cfi_service_switch, anything).and_return(true)
 
@@ -1675,34 +1638,6 @@
                                    allow_playback_repeats: true, match_requests_on: %i[uri method body]) do
                     VCR.use_cassette('disability_max_ratings/max_ratings') do
                       expect_prefilled('21-526EZ')
-=======
-            before do
-              VAProfile::Configuration::SETTINGS.prefill = true # TODO: - is this missing in the failures above?
-              expected_veteran_info = v21_526_ez_expected['veteran']
-              expected_veteran_info['emailAddress'] =
-                VAProfileRedis::V2::ContactInformation.for_user(user).email.email_address
-              expected_veteran_info['primaryPhone'] = '3035551234'
-              allow_any_instance_of(Auth::ClientCredentials::Service).to receive(:get_token).and_return('fake_token')
-              allow(Flipper).to receive(:enabled?).with(:remove_pciu, anything).and_return(true)
-            end
-
-            after do
-              VAProfile::Configuration::SETTINGS.prefill = false
-            end
-
-            it 'returns prefilled 21-526EZ' do
-              expect(user).to receive(:authorize).with(:ppiu, :access?).and_return(true).at_least(:once)
-              expect(user).to receive(:authorize).with(:evss, :access?).and_return(true).at_least(:once)
-              expect(user).to receive(:authorize).with(:va_profile, :access_to_v2?).and_return(true).at_least(:once)
-              VCR.use_cassette('evss/pciu_address/address_domestic') do
-                VCR.use_cassette('lighthouse/veteran_verification/disability_rating/200_response') do
-                  VCR.use_cassette('lighthouse/direct_deposit/show/200_valid_new_icn') do
-                    VCR.use_cassette('va_profile/military_personnel/service_history_200_many_episodes',
-                                     allow_playback_repeats: true, match_requests_on: %i[uri method body]) do
-                      VCR.use_cassette('disability_max_ratings/max_ratings') do
-                        expect_prefilled('21-526EZ')
-                      end
->>>>>>> 91b6a136
                     end
                   end
                 end
