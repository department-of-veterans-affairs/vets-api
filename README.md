--- conflicted
+++ resolved
@@ -32,12 +32,9 @@
 
 ## Commands
 - `rake lint` - Run the full suite of linters on the codebase.
-<<<<<<< HEAD
 - `bundle exec guard` - Runs the guard test server that reruns your tests after files are saved. Useful for TDD!
-=======
 - `rake security` - Run the suite of security scanners on the codebase.
 - `rake ci` - Run all build steps performed in Travis CI.
->>>>>>> b2fcdeaa
 
 ## Gems
 Roadrunner Rails adds some additional gems for making Rails development better.
