find_candidate:
  "796126859":
    birth_date: '19320205'
    edipi: ~
    family_name: 'ALLEN'
    gender: 'M'
    given_names: ['HECTOR', 'J']
    icn: '1008704012V552302^NI^200M^USVHA^P'
    mhv_id: ~
    vba_corp_id: ~
    ssn: '796126859'
    status: 'active'
  "796121200":
    birth_date: '19330405'
    edipi: '1005079124^NI^200DOD^USDOD^A'
    family_name: 'ANDERSON'
    gender: 'M'
    given_names: ['GREG', 'A']
    icn: '1008596379V859838^NI^200M^USVHA^P'
    mhv_id: '12210827^PI^200MH^USVHA^A'
    vba_corp_id: ~
    ssn: '796121200'
    status: 'active'
  "796127781":
    birth_date: '19591201'
    edipi: ~
    family_name: 'MITCHELL'
    gender: 'F'
    given_names: ['ANDREA', 'L']
    icn: '1008713769V295460^NI^200M^USVHA^P'
    mhv_id: '12210827^PI^200MH^USVHA^A'
    vba_corp_id: ~
    ssn: '796127781'
    status: 'active'
  "796295980":
    birth_date: '19900220'
    edipi: ~
    family_name: 'ANDREWS'
    gender: 'M'
    given_names: ['KENNETH', 'William']
    icn: '1008712062V663378^NI^200M^USVHA^P'
    mhv_id: '12210827^PI^200MH^USVHA^A'
    vba_corp_id: '32323473^PI^200CORP^USVBA^A'
    ssn: '796295980'
    status: 'active'
  "796012476":
    birth_date: '19930608'
    edipi: ~
    family_name: 'ARMSTRONG'
    gender: 'M'
    given_names: ['ALFREDO', 'M']
    icn: '1008714366V137722^NI^200M^USVHA^P'
    mhv_id: '12210827^PI^200MH^USVHA^A'
    vba_corp_id: ~
    ssn: '796012476'
    status: 'active'
  "796143510":
    birth_date: '19800220'
    edipi: ~
    family_name: 'ARNOLD'
    gender: 'M'
    given_names: ['FRANK', 'LEE']
    icn: '1008712353V735015^NI^200M^USVHA^P'
    mhv_id: '12210827^PI^200MH^USVHA^A'
    vba_corp_id: ~
    ssn: '796143510'
    status: 'active'
  "796169727":
    birth_date: '19630705'
    edipi: ~
    family_name: 'BISHOP'
    gender: 'M'
    given_names: ['ERIC', 'Victor']
    icn: '1008691287V879036^NI^200M^USVHA^P'
    mhv_id: '12210827^PI^200MH^USVHA^A'
    vba_corp_id: ~
    ssn: '796169727'
    status: 'active'
  "796148937":
    birth_date: '19470925'
    edipi: '1007451748^NI^200DOD^USDOD^A'
    family_name: 'BROOKS'
    gender: 'M'
    given_names: ['JERRY', 'M']
    icn: '1008709435V263289^NI^200M^USVHA^P'
    mhv_id: '12210827^PI^200MH^USVHA^A'
    vba_corp_id: '600036156^NI^200DOD^USDOD^A'
    ssn: '796148937'
    status: 'active'
  "796186272":
    birth_date: '19751126'
    edipi: '1019787741^NI^200DOD^USDOD^A'
    family_name: 'BROOKS'
    gender: 'M'
    given_names: ['JAIME', 'L']
    icn: ~
    mhv_id: ~
    vba_corp_id: '600036156^NI^200DOD^USDOD^A'
    ssn: '796186272'
    status: 'active'
  "796121086":
    birth_date: '19331027'
    edipi: '1005072030^NI^200DOD^USDOD^A'
    family_name: 'CALDWELL'
    gender: 'M'
    given_names: ['EDDIE', 'J']
    icn: '1008596380V707659^NI^200M^USVHA^P'
    mhv_id: '12210827^PI^200MH^USVHA^A'
    vba_corp_id: '32323479^PI^200CORP^USVBA^A'
    ssn: '796121086'
    status: 'active'
  "796249005":
    birth_date: '19630726'
    edipi: ~
    family_name: 'CAMPBELL'
    gender: 'F'
    given_names: ['DEBBIE', 'M']
    icn: '1008710255V058302^NI^200M^USVHA^P'
    mhv_id: '12210827^PI^200MH^USVHA^A'
    vba_corp_id: '600062099^PI^200CORP^USVBA^A'
    ssn: '796249005'
    status: 'active'
  "796263749":
    birth_date: '19750512'
    edipi: ~
    family_name: 'BARRETT'
    gender: 'M'
    given_names: ['CHAD', 'E']
    icn: '1008714328V191861^NI^200M^USVHA^P'
    mhv_id: '12210827^PI^200MH^USVHA^A'
    vba_corp_id: ~
    ssn: '796263749'
    status: 'active'
  "796131752":
    birth_date: '19361120'
    edipi: ~
    family_name: 'COLE'
    gender: 'M'
    given_names: ['KYLE', 'M']
    icn: '1008710012V828560^NI^200M^USVHA^P'
    mhv_id: '12210827^PI^200MH^USVHA^A'
    vba_corp_id: ~
    ssn: '796131752'
    status: 'active'
  "796163672":
    birth_date: '19530211'
    edipi: ~
    family_name: 'CURTIS'
    gender: 'F'
    given_names: ['MARGIE']
    icn: '1008711067V677657^NI^200M^USVHA^P'
    mhv_id: '12210827^PI^200MH^USVHA^A'
    vba_corp_id: '32318135^PI^200CORP^USVBA^A'
    ssn: '796163672'
    status: 'active'
  "796127196":
    birth_date: '19370307'
    edipi: ~
    family_name: 'DANIELS'
    gender: 'M'
    given_names: ['WILLIAM', 'C']
    icn: '1008712744V146015^NI^200M^USVHA^P'
    mhv_id: '12210827^PI^200MH^USVHA^A'
    vba_corp_id: '600033523^PI^200CORP^USVBA^A'
    ssn: '796127196'
    status: 'active'
  "796143570":
    birth_date: '19870130'
    edipi: '1006467969^NI^200DOD^USDOD^A'
    family_name: 'DAVIS'
    gender: 'M'
    given_names: ['WALTER', 'TYLER']
    icn: '1008714607V082809^NI^200M^USVHA^P'
<<<<<<< HEAD
    mhv_id: ~
    vba_corp_id: '600043217^PI^200CORP^USVBA^A'
=======
    mhv_id: '12210827^PI^200MH^USVHA^A'
    vba_corp_id: ~
>>>>>>> 650da5c9
    ssn: '796143570'
    status: 'active'
  "796130115":
    birth_date: '19670619'
    edipi: ~
    family_name: 'ELLIS'
    gender: 'F'
    given_names: ['TAMARA', 'E']
    icn: '1008710221V418539^NI^200M^USVHA^P'
    mhv_id: '12210827^PI^200MH^USVHA^A'
    vba_corp_id: ~
    ssn: '796130115'
    status: 'active'
  "796043735":
    birth_date: '19860506'
    edipi: ~
    family_name: 'FORD'
    gender: 'M'
    given_names: ['WESLEY', 'Watson']
    icn: '1008710003V120120^NI^200M^USVHA^P'
    mhv_id: '12210827^PI^200MH^USVHA^A'
    vba_corp_id: ~
    ssn: '796043735'
    status: 'active'
  "796330625":
    birth_date: '19760609'
    edipi: ~
    family_name: 'FOSTER'
    gender: 'F'
    given_names: ['PAULINE', 'E']
    icn: '1008711068V745112^NI^200M^USVHA^P'
    mhv_id: '12210827^PI^200MH^USVHA^A'
    vba_corp_id: '32318138^PI^200CORP^USVBA^A'
    ssn: '796330625'
    status: 'active'
  "796184750":
    birth_date: '19711119'
    edipi: ~
    family_name: 'FREEMAN'
    gender: 'M'
    given_names: ['MELVIN', 'V']
    icn: '1008711070V155561^NI^200M^USVHA^P'
    mhv_id: '12210827^PI^200MH^USVHA^A'
    vba_corp_id: '32318143^PI^200CORP^USVBA^A'
    ssn: '796184750'
    status: 'active'
  "796149080":
    birth_date: '19691105'
    edipi: ~
    family_name: 'FREEMAN'
    gender: 'M'
    given_names: ['RUSSELL', 'James']
    icn: '1008692950V235502^NI^200M^USVHA^P'
    mhv_id: ~
    vba_corp_id: '32318142^PI^200CORP^USVBA^A'
    ssn: '796149080'
    status: 'active'
  "796122369":
    birth_date: '19830221'
    edipi: ~
    family_name: 'GARDNER'
    gender: 'M'
    given_names: ['HERBERT', 'MICHAEL']
    icn: '1008711071V330950^NI^200M^USVHA^P'
    mhv_id: ~
    vba_corp_id: '32318144^PI^200CORP^USVBA^A'
    ssn: '796122369'
    status: 'active'
  "796246997":
    birth_date: '19690623'
    edipi: ~
    family_name: 'GARDNER'
    gender: 'M'
    given_names: ['SAM', 'ROBERT']
    icn: '1008711072V462819^NI^200M^USVHA^P'
    mhv_id: ~
    vba_corp_id: '32318145^PI^200CORP^USVBA^A'
    ssn: '796246997'
    status: 'active'
  "796330163":
    birth_date: '19500131'
    edipi: ~
    family_name: 'GEORGE'
    gender: 'M'
    given_names: ['JESSE', 'J']
    icn: '1008709967V630431^NI^200M^USVHA^P'
    mhv_id: ~
    vba_corp_id: ~
    ssn: '796330163'
    status: 'active'
  "796127094":
    birth_date: '19330804'
    edipi: ~
    family_name: 'GIBSON'
    gender: 'M'
    given_names: ['SIDNEY', 'A']
    icn: '1008711073V616774^NI^200M^USVHA^P'
    mhv_id: ~
    vba_corp_id: '32318146^PI^200CORP^USVBA^A'
    ssn: '796127094'
    status: 'active'
  "796378881":
    birth_date: '19541215'
    edipi: ~
    family_name: 'GRAY'
    gender: 'M'
    given_names: ['JESSE']
    icn: '1008711076V809443^NI^200M^USVHA^P'
    mhv_id: ~
    vba_corp_id: '32318149^PI^200CORP^USVBA^A'
    ssn: '796378881'
    status: 'active'
  "796184459":
    birth_date: '19551227'
    edipi: ~
    family_name: 'HARRIS'
    gender: 'F'
    given_names: ['JUNE', 'R']
    icn: '1008711077V588395^NI^200M^USVHA^P'
    mhv_id: ~
    vba_corp_id: '32318150^PI^200CORP^USVBA^A'
    ssn: '796184459'
    status: 'active'
  "796131729":
    birth_date: '19370925'
    edipi: ~
    family_name: 'HAYES'
    gender: 'M'
    given_names: ['JEFFERY', 'J']
    icn: '1008701807V660197^NI^200M^USVHA^P'
    mhv_id: ~
    vba_corp_id: '600043202^PI^200CORP^USVBA^A'
    ssn: '796131729'
    status: 'active'
  "796377148":
    birth_date: '19820423'
    edipi: ~
    family_name: 'HORTON'
    gender: 'M'
    given_names: ['EVERETT', 'Avery']
    icn: '1008711078V291287^NI^200M^USVHA^P'
    mhv_id: ~
    vba_corp_id: '32318151^PI^200CORP^USVBA^A'
    ssn: '796377148'
    status: 'active'
  "796131275":
    birth_date: '19270118'
    edipi: ~
    family_name: 'HOWELL'
    gender: 'M'
    given_names: ['MATHEW', 'A']
    icn: '1008711079V027032^NI^200M^USVHA^P'
    mhv_id: ~
    vba_corp_id: '32318153^PI^200CORP^USVBA^A'
    ssn: '796131275'
    status: 'active'
  "796378321":
    birth_date: '19511118'
    edipi: '1292690947^NI^200DOD^USDOD^A'
    family_name: 'HUNTER'
    gender: 'M'
    given_names: ['JULIO', 'E']
    icn: '1008596378V923986^NI^200M^USVHA^P'
    mhv_id: ~
    vba_corp_id: '32318156^PI^200CORP^USVBA^A'
    ssn: '796378321'
    status: 'active'
  "796127677":
    birth_date: '19490506'
    edipi: '1005396162^NI^200DOD^USDOD^A'
    family_name: 'MOORE'
    gender: 'F'
    given_names: ['JANET', 'L']
    icn: '1008710092V112476^NI^200M^USVHA^P'
    mhv_id: ~
    vba_corp_id: '32317886^PI^200CORP^USVBA^A'
    ssn: '796127677'
    status: 'active'
  "796127587":
<<<<<<< HEAD
    birth_date: '19470629'
    edipi: ~
=======
    birth_date: '19470101'
    edipi: '1005392639^NI^200DOD^USDOD^A'
>>>>>>> 650da5c9
    family_name: 'BARRETT'
    gender: 'M'
    given_names: ['JESUS', 'A']
    icn: '1008701809V976331^NI^200M^USVHA^P'
    mhv_id: ~
    vba_corp_id: '600043193^PI^200CORP^USVBA^A'
    ssn: '796127587'
    status: 'active'
  "796153447":
    birth_date: '19530215'
    edipi: ~
    family_name: 'LAWRENCE'
    gender: 'M'
    given_names: ['DARYL', 'F']
    icn: '1008711082V575772^NI^200M^USVHA^P'
    mhv_id: ~
    vba_corp_id: '32318157^PI^200CORP^USVBA^A'
    ssn: '796153447'
    status: 'active'
  "796378782":
    birth_date: '19481030'
    edipi: ~
    family_name: 'LEE'
    gender: 'M'
    given_names: ['RALPH', 'E']
    icn: '1008711084V002120^NI^200M^USVHA^P'
    mhv_id: ~
    vba_corp_id: '32318159^PI^200CORP^USVBA^A'
    ssn: '796378782'
    status: 'active'
  "796147495":
    birth_date: '19920827'
    edipi: ~
    family_name: 'MARSHALL'
    gender: 'M'
    given_names: ['MELVIN', 'R']
    icn: '1008711085V186449^NI^200M^USVHA^P'
    mhv_id: ~
    vba_corp_id: '32318160^PI^200CORP^USVBA^A'
    ssn: '796147495'
    status: 'active'
  "796122472":
<<<<<<< HEAD
    birth_date: '19500114'
=======
    birth_date: '19500101'
>>>>>>> 650da5c9
    edipi: '1005138104^NI^200DOD^USDOD^A'
    family_name: 'MORALES'
    gender: 'M'
    given_names: ['ALFREDO', 'J']
    icn: '1008703680V285027^NI^200M^USVHA^P'
    mhv_id: ~
<<<<<<< HEAD
    vba_corp_id: '600043169^PI^200CORP^USVBA^A'
=======
    vba_corp_id: '600043169^NI^200DOD^USDOD^A'
>>>>>>> 650da5c9
    ssn: '796122472'
    status: 'active'
  "796136308":
    birth_date: '19790620'
    edipi: '1008346433^NI^200DOD^USDOD^A'
    family_name: 'OLSON'
    gender: 'M'
    given_names: ['HARRY', 'J']
    icn: '1008596381V985114^NI^200M^USVHA^P'
    mhv_id: ~
    vba_corp_id: ~
    ssn: '796136308'
    status: 'active'
  "796218467":
    birth_date: '19640304'
    edipi: ~
    family_name: 'PATTERSON'
    gender: 'M'
    given_names: ['CHRISTIAN', 'Fitzgerald']
    icn: '1008691167V254462^NI^200M^USVHA^P'
    mhv_id: ~
    vba_corp_id: '32318091^PI^200CORP^USVBA^A'
    ssn: '796218467'
    status: 'active'
  "796126978":
    birth_date: '19340407'
    edipi: ~
    family_name: 'PRICE'
    gender: 'M'
    given_names: ['JESSIE', 'F']
    icn: '1008701880V790698^NI^200M^USVHA^P'
    mhv_id: ~
    vba_corp_id: ~
    ssn: '796126978'
    status: 'active'
  "796025480":
    birth_date: '19940607'
    edipi: ~
    family_name: 'RAY'
    gender: 'F'
    given_names: ['ANA', 'D']
    icn: '1008712476V222549^NI^200M^USVHA^P'
    mhv_id: ~
    vba_corp_id: ~
    ssn: '796025480'
    status: 'active'
  "796364561":
    birth_date: '19840219'
    edipi: ~
    family_name: 'REID'
    gender: 'F'
    given_names: ['JENNY', 'Kadeshia']
    icn: '1008702225V536415^NI^200M^USVHA^P'
    mhv_id: ~
    vba_corp_id: '600017293^PI^200CORP^USVBA^A'
    ssn: '796364561'
    status: 'active'
  "796018229":
    birth_date: '19770704'
    edipi: ~
    family_name: 'REID'
    gender: 'M'
    given_names: ['MARTIN', 'Ray']
    icn: '1008701927V867370^NI^200M^USVHA^P'
    mhv_id: ~
    vba_corp_id: '32318168^PI^200CORP^USVBA^A'
    ssn: '796018229'
    status: 'active'
  "796109651":
    birth_date: '19640414'
    edipi: ~
    family_name: 'REID'
    gender: 'F'
    given_names: ['MATTIE', 'May']
    icn: '1008709764V627989^NI^200M^USVHA^P'
    mhv_id: ~
    vba_corp_id: '32318167^PI^200CORP^USVBA^A'
    ssn: '796109651'
    status: 'active'
  "796013145":
    birth_date: '19590225'
    edipi: ~
    family_name: 'RILEY'
    gender: 'M'
    given_names: ['WILLARD', 'J']
    icn: '1008691084V540033^NI^200M^USVHA^P'
    mhv_id: ~
    vba_corp_id: ~
    ssn: '796013145'
    status: 'active'
  "796019724":
    birth_date: '19860228'
    edipi: ~
    family_name: 'ROBERTS'
    gender: 'M'
    given_names: ['THEODORE', 'Matthew']
    icn: '1008711090V693416^NI^200M^USVHA^P'
    mhv_id: ~
    vba_corp_id: '32318169^PI^200CORP^USVBA^A'
    ssn: '796019724'
    status: 'active'
  "796044205":
    birth_date: '19540927'
    edipi: ~
    family_name: 'ROBERTSON'
    gender: 'F'
    given_names: ['JO', 'M']
    icn: '1008691085V202565^NI^200M^USVHA^P'
    mhv_id: ~
    vba_corp_id: ~
    ssn: '796044205'
    status: 'active'
  "796220828":
    birth_date: '19540526'
    edipi: ~
    family_name: 'ROSE'
    gender: 'M'
    given_names: ['ARTHUR', 'E']
    icn: '1008691040V020761^NI^200M^USVHA^P'
    mhv_id: ~
    vba_corp_id: ~
    ssn: '796220828'
    status: 'active'
  "796013160":
    birth_date: '19331228'
    edipi: '1021267380^NI^200DOD^USDOD^A'
    family_name: 'SIMS'
    gender: 'M'
    given_names: ['SALVADOR', 'H']
    icn: '1008709835V747620^NI^200M^USVHA^P'
    mhv_id: ~
    vba_corp_id: '32318570^PI^200CORP^USVBA^A'
    ssn: '796013160'
    status: 'active'
  "796053870":
    birth_date: '19650326'
    edipi: ~
    family_name: 'SPENCER'
    gender: 'M'
    given_names: ['SAM', 'Lee']
    icn: '1008702103V181634^NI^200M^USVHA^P'
    mhv_id: ~
    vba_corp_id: ~
    ssn: '796053870'
    status: 'active'
  "796128747":
    birth_date: '19930111'
    edipi: ~
    family_name: 'SCOTT'
    gender: 'M'
    given_names: ['FREDERICK', 'Bradley']
    icn: '1008711092V958203^NI^200M^USVHA^P'
    mhv_id: ~
    vba_corp_id: '32318171^PI^200CORP^USVBA^A'
    ssn: '796128747'
    status: 'active'
  "796128750":
    birth_date: '19611222'
    edipi: ~
    family_name: 'SCOTT'
    gender: 'F'
    given_names: ['PENNY', 'M']
    icn: '1008711093V831025^NI^200M^USVHA^P'
    mhv_id: ~
    vba_corp_id: '32318172^PI^200CORP^USVBA^A'
    ssn: '796128750'
    status: 'active'
  "796128748":
    birth_date: '19780419'
    edipi: ~
    family_name: 'SCOTT'
    gender: 'M'
    given_names: ['RAY', 'A']
    icn: '1008691082V917396^NI^200M^USVHA^P'
    mhv_id: ~
    vba_corp_id: '32318173^PI^200CORP^USVBA^A'
    ssn: '796128748'
    status: 'active'
  "796153369":
    birth_date: '19580224'
    edipi: ~
    family_name: 'SPENCER'
    gender: 'M'
    given_names: ['DWAYNE', 'E']
    icn: '1008691575V571431^NI^200M^USVHA^P'
    mhv_id: ~
    vba_corp_id: ~
    ssn: '796153369'
    status: 'active'
  "796127242":
    birth_date: '19390820'
    edipi: '1005361920^NI^200DOD^USDOD^A'
    family_name: 'STEPHENS'
    gender: 'M'
    given_names: ['BRIAN', 'J']
    icn: '1008709838V592386^NI^200M^USVHA^P'
    mhv_id: ~
    vba_corp_id: '32245561^PI^200CORP^USVBA^A'
    ssn: '796127242'
    status: 'active'
  "796018805":
    birth_date: '19820710'
    edipi: '1384220343^NI^200DOD^USDOD^A'
    family_name: 'STEPHENS'
    gender: 'F'
    given_names: ['RUTH', 'Reyes']
    icn: '1008709839V226238^NI^200M^USVHA^P'
    mhv_id: ~
    vba_corp_id: '32238885^PI^200CORP^USVBA^A'
    ssn: '796018805'
    status: 'active'
  "796110951":
    birth_date: '19920422'
    edipi: '1077041105^NI^200DOD^USDOD^A'
    family_name: 'STEWART'
    gender: 'M'
    given_names: ['DAVE', 'A']
    icn: '1008709840V869759^NI^200M^USVHA^P'
    mhv_id: ~
    vba_corp_id: '32318572^PI^200CORP^USVBA^A'
    ssn: '796110951'
    status: 'active'
  "796140369":
    birth_date: '19650715'
    edipi: ~
    family_name: 'WAGNER'
    gender: 'M'
    given_names: ['VERNON', 'D']
    icn: '1008713407V668256^NI^200M^USVHA^P'
    mhv_id: ~
    vba_corp_id: ~
    ssn: '796140369'
    status: 'active'
  "796127160":
    birth_date: '19360714'
    edipi: ~
    family_name: 'WARREN'
    gender: 'M'
    given_names: ['KENT', 'L']
    icn: '1008711094V567547^NI^200M^USVHA^P'
    mhv_id: ~
    vba_corp_id: '32318174^PI^200CORP^USVBA^A'
    ssn: '796127160'
    status: 'active'
  "796246757":
    birth_date: '19680105'
    edipi: ~
    family_name: 'WATSON'
    gender: 'M'
    given_names: ['JEFF', 'Terrel']
    icn: '1008711095V215992^NI^200M^USVHA^P'
    mhv_id: ~
    vba_corp_id: '32318189^PI^200CORP^USVBA^A'
    ssn: '796246757'
    status: 'active'
  "796079018":
    birth_date: '19610902'
    edipi: ~
    family_name: 'WATSON'
    gender: 'M'
    given_names: ['RUSSELL', 'Renee']
    icn: '1008691083V875288^NI^200M^USVHA^P'
    mhv_id: ~
    vba_corp_id: ~
    ssn: '796079018'
    status: 'active'
  "796231077":
    birth_date: '19711208'
    edipi: ~
    family_name: 'WELLS'
    gender: 'M'
    given_names: ['GLEN', 'Lee']
    icn: '1008711097V142730^NI^200M^USVHA^P'
    mhv_id: ~
    vba_corp_id: '32318192^PI^200CORP^USVBA^A'
    ssn: '796231077'
    status: 'active'
  "796017172":
    birth_date: '19591101'
    edipi: ~
    family_name: 'WHEELER'
    gender: 'M'
    given_names: ['LEONARD', 'A']
    icn: '1008702155V142394^NI^200M^USVHA^P'
    mhv_id: ~
    vba_corp_id: '32253559^PI^200CORP^USVBA^A'
    ssn: '796017172'
    status: 'active'
  "796066619":
    birth_date: '19480928'
    edipi: ~
    family_name: 'WILSON'
    gender: 'F'
    given_names: ['LEONA', 'C']
    icn: '1008691603V292665^NI^200M^USVHA^P'
    mhv_id: ~
    vba_corp_id: ~
    ssn: '796066619'
    status: 'active'
  "796060339":
    birth_date: '19450524'
    edipi: '1025579697^NI^200DOD^USDOD^A'
    family_name: 'WOOD'
    gender: 'F'
    given_names: ['JAMIE', 'J']
    icn: '1008709398V910373^NI^200M^USVHA^P'
    mhv_id: ~
    vba_corp_id: ~
    ssn: '796060339'
    status: 'active'
  "796030117":
    birth_date: '19961117'
    edipi: ~
    family_name: 'WRIGHT'
    gender: 'M'
    given_names: ['TOMMY', 'V']
    icn: '1008711105V820155^NI^200M^USVHA^P'
    mhv_id: ~
    vba_corp_id: '32318200^PI^200CORP^USVBA^A'
    ssn: '796030117'
    status: 'active'
<<<<<<< HEAD
  "796122306":
    birth_date: '19490304'
    edipi: '1005133340^NI^200DOD^USDOD^A'
    family_name: 'Jenkins'
    gender: 'M'
    given_names: ['Mitchell', 'G']
    icn: '1008714701V416111^NI^200M^USVHA^P'
    mhv_id: ~
    vba_corp_id: '600043167^PI^200CORP^USVBA^A'
    ssn: '796122306'
    status: 'active'
  "796184647":
    birth_date: '19640605'
    edipi: '1019031833^NI^200DOD^USDOD^A'
    family_name: 'Brooks'
    gender: 'F'
    given_names: ['Loretta', 'E']
    icn: '1008701808V712482^NI^200M^USVHA^P'
    mhv_id: ~
    vba_corp_id: '600048569^PI^200CORP^USVBA^A'
    ssn: '796184647'
    status: 'active'
  "796140438":
    birth_date: '19660926'
    edipi: '1006467969^NI^200DOD^USDOD^A'
    family_name: 'Greene'
    gender: 'M'
    given_names: ['Gilbert', 'L']
    icn: ~
    mhv_id: ~
    vba_corp_id: '600043285^PI^200CORP^USVBA^A'
    ssn: '796140438'
    status: 'active'
  "796122076":
    birth_date: '19460725'
    edipi: '1005127285^NI^200DOD^USDOD^A'
    family_name: 'Moore'
    gender: 'M'
    given_names: ['Alex', 'L']
    icn: '1008691086V086957^NI^200M^USVHA^P'
    mhv_id: ~
    vba_corp_id: '600043164^PI^200CORP^USVBA^A'
    ssn: '796122076'
=======
  "796123607":
    birth_date: '19960101'
    edipi: '1005169255^NI^200DOD^USDOD^A'
    family_name: 'WEAVER'
    gender: 'M'
    given_names: ['JOHNNIE', 'L']
    icn: ~
    mhv_id: ~
    vba_corp_id: '600043180^NI^200DOD^USDOD^A'
    ssn: '796123607'
>>>>>>> 650da5c9
    status: 'active'<|MERGE_RESOLUTION|>--- conflicted
+++ resolved
@@ -171,13 +171,8 @@
     gender: 'M'
     given_names: ['WALTER', 'TYLER']
     icn: '1008714607V082809^NI^200M^USVHA^P'
-<<<<<<< HEAD
-    mhv_id: ~
+    mhv_id: '12210827^PI^200MH^USVHA^A'
     vba_corp_id: '600043217^PI^200CORP^USVBA^A'
-=======
-    mhv_id: '12210827^PI^200MH^USVHA^A'
-    vba_corp_id: ~
->>>>>>> 650da5c9
     ssn: '796143570'
     status: 'active'
   "796130115":
@@ -357,13 +352,8 @@
     ssn: '796127677'
     status: 'active'
   "796127587":
-<<<<<<< HEAD
     birth_date: '19470629'
-    edipi: ~
-=======
-    birth_date: '19470101'
     edipi: '1005392639^NI^200DOD^USDOD^A'
->>>>>>> 650da5c9
     family_name: 'BARRETT'
     gender: 'M'
     given_names: ['JESUS', 'A']
@@ -406,22 +396,14 @@
     ssn: '796147495'
     status: 'active'
   "796122472":
-<<<<<<< HEAD
     birth_date: '19500114'
-=======
-    birth_date: '19500101'
->>>>>>> 650da5c9
     edipi: '1005138104^NI^200DOD^USDOD^A'
     family_name: 'MORALES'
     gender: 'M'
     given_names: ['ALFREDO', 'J']
     icn: '1008703680V285027^NI^200M^USVHA^P'
     mhv_id: ~
-<<<<<<< HEAD
     vba_corp_id: '600043169^PI^200CORP^USVBA^A'
-=======
-    vba_corp_id: '600043169^NI^200DOD^USDOD^A'
->>>>>>> 650da5c9
     ssn: '796122472'
     status: 'active'
   "796136308":
@@ -743,7 +725,6 @@
     vba_corp_id: '32318200^PI^200CORP^USVBA^A'
     ssn: '796030117'
     status: 'active'
-<<<<<<< HEAD
   "796122306":
     birth_date: '19490304'
     edipi: '1005133340^NI^200DOD^USDOD^A'
@@ -787,7 +768,6 @@
     mhv_id: ~
     vba_corp_id: '600043164^PI^200CORP^USVBA^A'
     ssn: '796122076'
-=======
   "796123607":
     birth_date: '19960101'
     edipi: '1005169255^NI^200DOD^USDOD^A'
@@ -798,5 +778,4 @@
     mhv_id: ~
     vba_corp_id: '600043180^NI^200DOD^USDOD^A'
     ssn: '796123607'
->>>>>>> 650da5c9
     status: 'active'