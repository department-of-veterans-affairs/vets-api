# frozen_string_literal: true

ClaimsApi::Engine.routes.draw do
  get '/metadata', to: 'metadata#index'
  get '/:version/upstream_healthcheck', to: 'upstream_healthcheck#index', defaults: { format: 'json' }
  get '/:version/upstream_healthcheck/faraday/corporate', to: 'upstream_faraday_healthcheck#corporate'
  get '/:version/upstream_healthcheck/faraday/claimant', to: 'upstream_faraday_healthcheck#claimant'
  get '/:version/upstream_healthcheck/faraday/itf', to: 'upstream_faraday_healthcheck#itf'
  match '/v1/*path', to: 'application#cors_preflight', via: [:options]

  namespace :v1, defaults: { format: 'json' } do
    mount OkComputer::Engine, at: '/healthcheck'

    resources :claims, only: %i[index show]
    namespace :forms do
      ## 526 Forms
      get '526', to: 'disability_compensation#schema'
      post '526', to: 'disability_compensation#submit_form_526'
      put '526/:id', to: 'disability_compensation#upload_form_526'
      post '526/validate', to: 'disability_compensation#validate_form_526'
      post '526/:id/attachments', to: 'disability_compensation#upload_supporting_documents'
      ## 0966 Forms
      get '0966', to: 'intent_to_file#schema'
      post '0966', to: 'intent_to_file#submit_form_0966'
      get '0966/active', to: 'intent_to_file#active'
      post '0966/validate', to: 'intent_to_file#validate'
      ## 2122 Forms
      get '2122', to: 'power_of_attorney#schema'
      post '2122', to: 'power_of_attorney#submit_form_2122'
      get '2122/active', to: 'power_of_attorney#active'
      put '2122/:id', to: 'power_of_attorney#upload'
      get '2122/:id', to: 'power_of_attorney#status'
      post '2122/validate', to: 'power_of_attorney#validate'
    end
  end

  namespace :v2, defaults: { format: 'json' } do
    mount OkComputer::Engine, at: '/healthcheck'

    post '/veteran-id:find', to: 'veteran_identifier#find', constraints: { find: /:find/ }
    namespace :veterans do
      get '/:veteranId/claims', to: 'claims#index'
      get '/:veteranId/claims/:id', to: 'claims#show'
      post '/:veteranId/claims/:id/5103', to: 'evidence_waiver#submit'
      ## 2122 Forms
<<<<<<< HEAD
      get '/:veteranId/power-of-attorney', to: 'power_of_attorney#show'
      post '/:veteranId/2122/validate', to: 'power_of_attorney#validate2122'
      post '/:veteranId/2122', to: 'power_of_attorney#submit2122'
      post '/:veteranId/2122a', to: 'power_of_attorney#submit2122a'
      post '/:veteranId/2122a/validate', to: 'power_of_attorney#validate2122a'
      get '/:veteranId/power-of-attorney/:id', to: 'power_of_attorney#status'
      post '/:veteranId/power-of-attorney:appoint-individual', to: 'power_of_attorney#appoint_individual',
                                                               constraints: { 'appoint-individual': /:appoint-individual/ } # rubocop:disable Layout/LineLength
      post '/:veteranId/power-of-attorney/request-representative', to: 'power_of_attorney#request_representative'

=======
      scope module: 'power_of_attorney', path: '' do
        get '/:veteranId/power-of-attorney', to: 'base#show'
        post '/:veteranId/2122/validate', to: 'organization#validate'
        post '/:veteranId/2122', to: 'organization#submit'
        post '/:veteranId/2122a/validate', to: 'individual#validate'
        post '/:veteranId/2122a', to: 'individual#submit'
        get '/:veteranId/power-of-attorney/:id', to: 'base#status'
      end
>>>>>>> 0e3ca798
      ## 0966 Forms
      get '/:veteranId/intent-to-file/:type', to: 'intent_to_file#type'
      post '/:veteranId/intent-to-file', to: 'intent_to_file#submit'
      post '/:veteranId/intent-to-file/validate', to: 'intent_to_file#validate'
      ## 526 Forms
      post '/:veteranId/526', to: 'disability_compensation#submit'
      post '/:veteranId/526/validate', to: 'disability_compensation#validate'
      post '/:veteranId/526/:id/attachments', to: 'disability_compensation#attachments'
      post '/:veteranId/526/generatePDF/minimum-validations', to: 'disability_compensation#generate_pdf'
    end
  end

  namespace :docs do
    mount Rswag::Ui::Engine => 'swagger'

    namespace :v1 do
      get 'api', to: 'api#index'
    end

    namespace :v2 do
      get 'api', to: 'api#index'
    end
  end
end<|MERGE_RESOLUTION|>--- conflicted
+++ resolved
@@ -43,18 +43,6 @@
       get '/:veteranId/claims/:id', to: 'claims#show'
       post '/:veteranId/claims/:id/5103', to: 'evidence_waiver#submit'
       ## 2122 Forms
-<<<<<<< HEAD
-      get '/:veteranId/power-of-attorney', to: 'power_of_attorney#show'
-      post '/:veteranId/2122/validate', to: 'power_of_attorney#validate2122'
-      post '/:veteranId/2122', to: 'power_of_attorney#submit2122'
-      post '/:veteranId/2122a', to: 'power_of_attorney#submit2122a'
-      post '/:veteranId/2122a/validate', to: 'power_of_attorney#validate2122a'
-      get '/:veteranId/power-of-attorney/:id', to: 'power_of_attorney#status'
-      post '/:veteranId/power-of-attorney:appoint-individual', to: 'power_of_attorney#appoint_individual',
-                                                               constraints: { 'appoint-individual': /:appoint-individual/ } # rubocop:disable Layout/LineLength
-      post '/:veteranId/power-of-attorney/request-representative', to: 'power_of_attorney#request_representative'
-
-=======
       scope module: 'power_of_attorney', path: '' do
         get '/:veteranId/power-of-attorney', to: 'base#show'
         post '/:veteranId/2122/validate', to: 'organization#validate'
@@ -62,8 +50,8 @@
         post '/:veteranId/2122a/validate', to: 'individual#validate'
         post '/:veteranId/2122a', to: 'individual#submit'
         get '/:veteranId/power-of-attorney/:id', to: 'base#status'
+        post '/:veteranId/power-of-attorney/request-representative', to: 'base#request_representative'
       end
->>>>>>> 0e3ca798
       ## 0966 Forms
       get '/:veteranId/intent-to-file/:type', to: 'intent_to_file#type'
       post '/:veteranId/intent-to-file', to: 'intent_to_file#submit'
