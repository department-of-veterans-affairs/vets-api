--- conflicted
+++ resolved
@@ -27,13 +27,8 @@
 BASH_DEV     := $(COMPOSE_DEV) $(BASH) -c
 BASH_TEST    := $(COMPOSE_TEST) $(BASH) --login -c
 SPEC_PATH    := spec/
-<<<<<<< HEAD
-DB		     := "bin/rails db:setup db:migrate"
-LINT    	 := "bin/rails lint['$(files)']"
-=======
 DB           := "bin/rails db:setup db:migrate"
-LINT         := "bin/rails lint"
->>>>>>> 8cab5308
+LINT         := "bin/rails lint['$(files)']"
 DOWN         := down
 SECURITY     := "bin/rails security"
 .DEFAULT_GOAL := ci
@@ -61,12 +56,7 @@
 else
 	$(COMPOSE_TEST) build
 endif
-<<<<<<< HEAD
-	
-=======
 
-
->>>>>>> 8cab5308
 .PHONY: db
 db:  ## Sets up database and runs migrations
 ifeq ($(ENV_ARG), dev)
