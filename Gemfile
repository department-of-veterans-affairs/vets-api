--- conflicted
+++ resolved
@@ -25,11 +25,8 @@
 gem 'faraday'
 gem 'faraday_middleware'
 gem 'httpclient'
-<<<<<<< HEAD
 gem 'attr_encrypted'
-=======
 gem 'olive_branch'
->>>>>>> 6ec4ba3c
 
 group :development, :test do
   # Call 'byebug' anywhere in the code to stop execution and get a debugger console
