--- conflicted
+++ resolved
@@ -138,15 +138,9 @@
   hca_log_form_attachment_create:
     actor_type: user
     description: Enable logging all successful-looking attachment creation calls to Sentry at info-level
-<<<<<<< HEAD
-  hca_retrieve_facilities_without_repopulating:
-    actor_type: user
-    description: Constrain facilities endpoint to only return existing facilities values - even if the table is empty, do not rerun the Job to populate it.
-=======
   cg1010_oauth_2_enabled:
     actor_type: user
     description: Use OAuth 2.0 Authentication for 10-10CG Form Mulesoft integration.
->>>>>>> 0fe63414
   ezr_prod_enabled:
     actor_type: user
     description: Enables access to the 10-10EZR application in prod for the purposes of conducting user reasearch
