---
# Add a new feature toggle here to ensure that it is initialized in all environments.
#
# Features are enabled by default in the test environment and disabled by default in other environments.
# To default a feature to enabled in development, set the `enable_in_development` key to true.
#
# The description should contain any relevant information for an admin who may toggle the feature.
#
# The actor_type should be either `user` for features you want to be "sticky" for a logged in user (default)
#  or `cookie_id` of you wish to use the Google Analytics id as the unique identifier.

# Sorted using http://yaml-sorter.herokuapp.com/

features:
  this_is_only_a_test:
    actor_type: user
    description: Used in feature_toggles_controller_spec.
  this_is_only_a_test_two:
    actor_type: user
    description: Used in feature toggle specs.
  accredited_representative_portal_custom_login:
    actor_type: cookie_id
    description: Controls whether the ARP application uses its custom login page or the platform login.
    enable_in_development: true
  accredited_representative_portal_frontend:
    actor_type: user
    description: Enables the frontend of the accredited representative portal
    enable_in_development: true
  accredited_representative_portal_api:
    actor_type: user
    description: Enables the endpoints of the accredited representative portal
    enable_in_development: true
  accredited_representative_portal_intent_to_file_api:
    actor_type: user
    description: Enables the endpoints of the accredited representative portal intent to file
    enable_in_development: true
  accredited_representative_portal_search:
    actor_type: user
    description: Enables the people search of the accredited representative portal
    enable_in_development: true
  accredited_representative_portal_self_service_auth:
    actor_type: user
    description: Enables the self-service authorization of the accredited representative portal
  accredited_representative_portal_form_21a:
    actor_type: user
    description: >
      When enabled, shows form 21a in the accredited representative portal.
      NOTE: content-build is using "vagovprod: false" to also hide the form 21a in production.
    enable_in_development: true
  accredited_representative_portal_form_526ez:
    actor_type: user
    description: >
      When enabled, shows form 526ez in the accredited representative portal.
    enable_in_development: true
  accredited_representative_portal_submissions:
    actor_type: user
    description: Enables the form submissions view in the accredited representative portal
    enable_in_development: true
  accredited_representative_portal_email_delivery_callback:
    actor_type: user
    description: Enables a custom email delivery callback to track and log all notification statuses beyond errors
  aedp_vadx:
    actor_type: user
    description: Enables the VADX experimental features in the AEDP application
    enable_in_development: true
  all_claims_add_disabilities_enhancement:
    actor_type: user
    description: Enables enhancement to the 21-526EZ "Add Disabilities" page being implemented by the Conditions Team.
    enable_in_development: true
  appointments_consolidation:
    actor_type: user
    description: For features being tested while merging logic for appointments between web and mobile
  arm_use_datadog_real_user_monitoring:
    actor_type: user
    description: Enables Datadog Real User Monitoring for ARM apps (Find a Rep, Appoint a Rep)
  ask_va_announcement_banner:
    actor_type: cookie_id
    description: >
      The Ask VA announcement banner displays message(s) to visitors
      from the CRM-managed, expirable notifications - as retrieved
      from the /ask_va_api/v0/announcements endpoint.
    enable_in_development: true
  ask_va_alert_link_to_old_portal:
    actor_type: user
    description: >
      The Ask VA form alert banner with a link to the old portal. To use while form is down for maintenance.
    enable_in_development: true
  ask_va_canary_release:
    actor_type: cookie_id
    description: >
      Percent of visitors to keep in the updated Ask VA experience on VA.gov.
      All other users are redirected to the legacy experience.
      To route or retain all users, set to 0% for legacy or 100% for the
      updated experience on VA.gov.
      NOTE: When ready for all users to be in the updated experience on
      VA.gov, set this toggle to "Enabled", rather than specifying 100%
      in the percentage.
    enable_in_development: true
  ask_va_mock_api_for_testing:
    actor_type: cookie_id
    description: >
      Use mock API responses in the Ask VA application UI.
      This is used for testing purposes only and should not be enabled in production.
      We need to remove this feature from the codebase ASAP.
      Mocks shouldn't live in the app logic. If needed, add at the API/middleware level.
    enable_in_development: true
  ask_va_api_maintenance_mode:
    actor_type: user
    description: >
      A system-wide control flag that governs the overall availability of Ask VA API endpoints.
      When enabled, the API restricts external access and returns a service unavailable response across all routes.
      Primarily used for coordinated maintenance windows or temporary system suspensions,
      allowing the team to manage API exposure dynamically without requiring a redeploy.
    enable_in_development: true
  ask_va_api_patsr_separation:
    actor_type: user
    description: >
      Use new CRM environments for Ask VA API
    enable_in_development: true
  auth_exp_vba_downtime_message:
    actor_type: user
    description: Show downtime message on Profile and My VA for planned VBA maintenance
  avs_enabled:
    actor_type: user
    description: Enables the After Visit Summary API.
    enable_in_development: true
  benefits_documents_use_lighthouse:
    actor_type: user
    description: Use lighthouse instead of EVSS to upload benefits documents.
    enable_in_development: false
  benefits_require_gateway_origin:
    actor_type: user
    description: Requires that all requests made to endpoints in appeals_api and vba_documents be made through the gateway
  bgs_param_logging_enabled:
    actor_type: user
    description: Enables logging of BGS parameters (filtered in production)
  bpds_service_enabled:
    actor_type: user
    description: Enables the BPDS service
  caregiver_use_facilities_API:
    actor_type: cookie_id
    description: Allow list of caregiver facilites to be fetched by way of the Facilities API.
  caregiver_browser_monitoring_enabled:
    actor_type: user
    description: Enables Datadog Real Time User Monitoring
  cerner_non_eligible_sis_enabled:
    actor_type: user
    description: Enables Sign in Service for cerner authentication
  decision_reviews_4142_banner:
    actor_type: user
    description: Enables the re-authorization banner on the 4142 legalese page
  document_upload_validation_enabled:
    actor_type: user
    description: Enables stamped PDF validation on document upload
    enable_in_development: true
  dv_email_notification:
    actor_type: user
    description: Enables dependents verification emails
  hca_browser_monitoring_enabled:
    actor_type: user
    description: Enables browser monitoring for the health care application.
  hca_disable_bgs_service:
    actor_type: user
    description: Do not call the BGS Service when this is turned on. Instead return 0 for rating.
  hca_enrollment_status_override_enabled:
    actor_type: user
    description: Enables override of enrollment status for a user, to allow multiple submissions with same user.
  hca_insurance_v2_enabled:
    actor_type: user
    description: Enables the the upgraded insurance section of the Health Care Application
    enable_in_development: true
  hca_performance_alert_enabled:
    actor_type: user
    description: Enables alert notifying users of a potential issue with application performance.
  hca_reg_only_enabled:
    actor_type: user
    description: Enables the registration-only path for the Health Care Application
    enable_in_development: true
  hca_ez_kafka_submission_enabled:
    actor_type: cookie_id
    description: Enables the 10-10EZ Kafka Event Bus submission
  ezr_prod_enabled:
    actor_type: user
    description: Enables access to the 10-10EZR application in prod for the purposes of conducting user reasearch
    enable_in_development: true
  ezr_download_pdf_enabled:
    actor_type: user
    description: Enables the download of a pre-filled 10-10EZR PDF form.
    enable_in_development: true
  ezr_upload_enabled:
    actor_type: user
    description: Enables Toxic Exposure File Upload for 10-10EZR applicants.
    enable_in_development: true
  ezr_auth_only_enabled:
    actor_type: user
    description: Enables the auth-only experience, allowing only authenticated users to view any part of the form.
    enable_in_development: true
  ezr_emergency_contacts_enabled:
    actor_type: user
    description: Enables emergency contact experience for 10-10EZR applicants.
    enable_in_development: true
  ezr_use_va_notify_on_submission_failure:
    actor_type: user
    description: Send submission failure email to Veteran using VANotify.
    enable_in_development: true
  ezr_route_guard_enabled:
    actor_type: user
    description: Enables the route guard authentication for 10-10EZR application
    enable_in_development: true
  ezr_form_prefill_with_providers_and_dependents:
    actor_type: user
    description: Adds insurance providers and dependents to ezr prefill data
    enable_in_development: true
  ezr_spouse_confirmation_flow_enabled:
    actor_type: user
    description: Enables the spouse (V2) confirmation flow in the 10-10EZR form.
    enable_in_development: true
  cerner_override_653:
    actor_type: user
    description: This will show the Cerner facility 653 as `isCerner`.
  cerner_override_668:
    actor_type: user
    description: This will show the Cerner facility 668 as `isCerner`.
  cerner_override_687:
    actor_type: user
    description: This will show the Cerner facility 687 as `isCerner`.
  cerner_override_692:
    actor_type: user
    description: This will show the Cerner facility 692 as `isCerner`.
  cerner_override_757:
    actor_type: user
    description: This will show the Cerner facility 757 as `isCerner`.
  champva_vanotify_custom_callback:
    actor_type: user
    description: Enables the custom callback_klass when sending IVC CHAMPVA failure emails with VA Notify
  champva_vanotify_custom_confirmation_callback:
    actor_type: user
    description: Enables the custom callback_klass when sending IVC CHAMPVA confirmation emails with VA Notify
  champva_log_all_s3_uploads:
    actor_type: user
    description: Enables logging for all s3 uploads using UUID or keys for monitoring
  champva_send_to_ves:
    actor_type: user
    description: Enables sending form submission data to the VES API.
  champva_enable_pega_report_check:
    actor_type: user
    description: Enables querying PEGA reporting API from MissingFormStatusJob to determine CHAMPVA form status
  champva_retry_logic_refactor:
    actor_type: user
    description: Enables refactored retry logic for IVC CHAMPVA form submissions
  champva_fmp_single_file_upload:
    actor_type: user
    description: Enables the ability to upload a single merged PDF file for FMP claims
  champva_mpi_validation:
    actor_type: user
    description: Enables MPI veteran and benefificiary validation for IVC CHAMPVA form submissions
  champva_old_records_cleanup_job:
    actor_type: user
    description: Enables the job to cleanup old IVC CHAMPVA form records
  champva_enable_claim_resubmit_question:
    actor_type: user
    description: Enables the claim resubmission screener question page on form 10-7959a
  champva_enable_ocr_on_submit:
    actor_type: user
    description: Enables background OCR scanning and logging on form submissions
  champva_enable_llm_on_submit:
    actor_type: user
    description: Enables background LLM validation and logging on form submissions
  champva_insights_datadog_job:
    actor_type: user
    description: Enables the job to publish insights to Datadog
  champva_claims_llm_validation:
    actor_type: user
    description: Enables LLM validation of claims on form submissions
  champva_resubmission_attachment_ids:
    actor_type: user
    description: Corrects attachment IDs for resubmission of form 10-7959a
  champva_foreign_address_fix:
    actor_type: user
    description: Enables the fix for foreign address fields on form submissions
  check_in_experience_enabled:
    actor_type: user
    description: Enables the health care check-in experiences
    enable_in_development: true
  check_in_experience_pre_check_in_enabled:
    actor_type: user
    description: Enables the health care check-in experiences to show the pre-check-in experience.
    enable_in_development: true
  check_in_experience_upcoming_appointments_enabled:
    actor_type: user
    description: Enables the feature to show upcoming appointments to the veterans
    enable_in_development: true
  check_in_experience_translation_disclaimer_spanish_enabled:
    actor_type: user
    description: Enables disclaimer for possible untranslated content on spanish pages
    enable_in_development: true
  check_in_experience_translation_disclaimer_tagalog_enabled:
    actor_type: user
    description: Enables disclaimer for possible untranslated content on tagalog pages
    enable_in_development: true
  check_in_experience_mock_enabled:
    actor_type: user
    description: Enables downstream responses to be returned via betamocks
    enable_in_development: false
  check_in_experience_travel_reimbursement:
    actor_type: user
    description: Enables travel reimbursement workflow for day-of check-in application.
    enable_in_development: true
  check_in_experience_travel_pay_api:
    actor_type: user
    description: Enables the use of Travel Pay API for travel claim operations
    enable_in_development: true
  check_in_experience_lorota_travel_reimbursement:
    actor_type: user
    description: Enables the full LoROTA standalone mileage-only travel reimbursement feature
    enable_in_development: true
  check_in_experience_cerner_travel_claims_enabled:
    actor_type: user
    description: Enables travel claims filing for Oracle Health (Cerner) sites
    enable_in_development: true
  check_in_experience_check_claim_status_on_timeout:
    actor_type: user
    description: Uses a background worker to check travel claim status when the submission times out
    enable_in_development: true
  check_in_experience_travel_claim_notification_callback:
    actor_type: user
    description: Enables VA Notify delivery status callbacks for travel claim notifications
    enable_in_development: true
  check_in_experience_browser_monitoring:
    actor_type: user
    description: Enables browser monitoring for check-in applications.
    enable_in_development: false
  check_in_experience_medication_review_content:
    actor_type: cookie_id
    description: Enables the medication review content in pre-check-in.
    enable_in_development: true
  check_in_experience_use_vaec_cie_endpoints:
    actor_type: user
    description: Enables using VAEC-CIE AWS account endpoints for CHIP and LoROTA instead of VAEC-CMS endpoints.
    enable_in_development: false
  claim_letters_access:
    actor_type: user
    description: Enables users to access the claim letters page
    enable_in_development: true
  claims_api_special_issues_updater_uses_local_bgs:
    actor_type: user
    description: Enables special issues updater to use local_bgs
    enable_in_development: true
  claims_api_flash_updater_uses_local_bgs:
    actor_type: user
    description: Enables flash updater to use local_bgs
    enable_in_development: true
  claims_api_poa_vbms_updater_uses_local_bgs:
    actor_type: user
    description: Enables poa vbms updater to use local_bgs
    enable_in_development: true
  claims_api_bd_refactor:
    actor_type: user
    description: Diverts codepath to use refactored BD methods
    enable_in_development: true
  claims_api_ews_updater_enables_local_bgs:
    actor_type: user
    description: Uses local_bgs rather than bgs-ext
    enable_in_development: true
  claims_api_ews_uploads_bd_refactor:
    actor_type: user
    description: When enabled, sends ews forms to BD via the refactored logic
    enable_in_development: true
  claims_api_poa_uploads_bd_refactor:
    actor_type: user
    description: When enabled, sends poa forms to BD via the refactored logic
    enable_in_development: true
  claims_api_526_validations_v1_local_bgs:
    actor_type: user
    description: Enables the method calls in the v1 526 validations use local_bgs
    enable_in_development: true
  claims_api_use_person_web_service:
    actor_type: user
    description: Uses person web service rather than local bgs
    enable_in_development: true
  claims_api_use_update_poa_relationship:
    actor_type: user
    description: Uses local_bgs rather than bgs-ext
    enable_in_development: true
  claims_api_526_v2_uploads_bd_refactor:
    actor_type: user
    description: When enabled, sends 526 forms to BD via the refactored logic
    enable_in_development: true
  lighthouse_claims_api_add_person_proxy:
    actor_type: user
    description: When enabled, will allow for add_person_proxy call in both versions
    enable_in_development: true
  lighthouse_claims_api_v1_enable_FES:
    actor_type: user
    description: Use new Form526 Establishment Service (FES) for v1 disability compensation claims
    enable_in_development: true
  lighthouse_claims_api_v2_enable_FES:
    actor_type: user
    description: Use new Form526 Establishment Service (FES) for v2 disability compensation claims
    enable_in_development: true
  lighthouse_claims_api_run_header_hash_filler_job:
    actor_type: user
    description: When enabled, will allow for the header hash to be filled in by the HeaderHashFillerJob
    enable_in_development: true
  confirmation_page_new:
    actor_type: user
    description: Enables the 2024 version of the confirmation page view in simple forms
    enable_in_development: true
  lighthouse_claims_api_hardcode_wsdl:
    actor_type: user
    description: Use hardcoded namespaces for WSDL calls to BGS
    enable_in_development: true
  cst_show_document_upload_status:
    actor_type: user
    description: When enabled, claims status tool will display the upload status that comes from the evidence_submissions table.
    enable_in_development: true
  cst_claim_phases:
    actor_type: user
    description: When enabled, claims status tool uses the new claim phase designs
    enable_in_development: true
  cst_include_ddl_5103_letters:
    actor_type: user
    description: When enabled, the Download Decision Letters feature includes 5103 letters
    enable_in_development: true
  cst_include_ddl_boa_letters:
    actor_type: user
    description: When enabled, the Download Decision Letters feature includes Board of Appeals decision letters
    enable_in_development: true
  cst_include_ddl_sqd_letters:
    actor_type: user
    description: When enabled, the Download Decision Letters feature includes Subsequent Development Letters
    enable_in_development: true
  cst_send_evidence_failure_emails:
    actor_type: user
    description: When enabled, emails will be sent when evidence uploads from the CST fail
    enable_in_development: true
  cst_synchronous_evidence_uploads:
    actor_type: user
    description: When enabled, claims status tool uses synchronous evidence uploads
    enable_in_development: true
  cst_use_dd_rum:
    actor_type: user
    description: When enabled, claims status tool uses DataDog's Real User Monitoring logging
    enable_in_development: false
  cst_suppress_evidence_requests_website:
    actor_type: user
    description: When enabled, CST does not show Attorney Fees, Secondary Action Required, or Stage 2 Development on website
    enable_in_development: false
  cst_suppress_evidence_requests_mobile:
    actor_type: user
    description: When enabled, CST does not show Attorney Fees, Secondary Action Required, or Stage 2 Development on mobile
    enable_in_development: false
  cst_override_pmr_pending_tracked_items:
    actor_type: user
    description: When enabled, CST overrides PMR Pending tracked items to be NEEDED_FROM_OTHERS
    enable_in_development: true
  cst_override_reserve_records_website:
    actor_type: user
    description: When enabled, CST overrides RV1 - Reserve Records Request tracked items to be NEEDED_FROM_OTHERS on vets-website
    enable_in_development: true
  cst_override_reserve_records_mobile:
    actor_type: user
    description: When enabled, CST overrides RV1 - Reserve Records Request tracked items to be NEEDED_FROM_OTHERS on mobile app
    enable_in_development: true
  cst_filter_ep_codes:
    actor_type: user
    description: When enabled, benefits_claims/get_claims service filters certain ep codes based on issue 90936 research from the response
  cst_smooth_loading_experience:
    actor_type: user
    description: When enabled, the UI of the CST app will have a smoother loading experience
    enable_in_development: true
  cst_claim_letters_use_lighthouse_api_provider:
    actor_type: user
    description: When enabled, claims_letters from the Lighthouse API Provider
  cst_claim_letters_use_lighthouse_api_provider_mobile:
    actor_type: user
    description: When enabled, claims_letters from the Lighthouse API Provider in mobile endpoints
  letters_hide_service_verification_letter:
    actor_type: user
    description: When enabled, CST does not include Service Verification in the list of letters on vets-website
    enable_in_development: true
  coe_access:
    actor_type: user
    description: Feature gates the certificate of eligibility application
    enable_in_development: true
  combined_debt_portal_access:
    actor_type: user
    description: Enables users to interact with combined debt portal experience
    enable_in_development: true
  combined_financial_status_report:
    actor_type: user
    description: Enables users to submit FSR forms for VHA and VBA debts
    enable_in_development: true
  fsr_zero_silent_errors_in_progress_email:
    actor_type: user
    description: Enables sending an email to the veteran when FSR form is in progress
    enable_in_development: true
  digital_dispute_email_notifications:
    actor_type: user
    description: Enables email notifications for digital dispute submissions
    enable_in_development: true
  communication_preferences:
    actor_type: user
    description: Allow user to access backend communication_preferences API
  claims_claim_uploader_use_bd:
    actor_type: user
    description: Use BDS instead of EVSS to upload to VBMS.
  claims_load_testing:
    actor_type: user
    description: Enables the ability to skip jobs for load testing
  claims_status_v1_bgs_enabled:
    actor_type: user
    description: enables calling BGS instead of EVSS for the claims status v1.
  claims_hourly_slack_error_report_enabled:
    actor: user
    description: Enable/disable the running of the hourly slack alert for errored submissions
    enable_in_development: false
  claims_status_v1_lh_auto_establish_claim_enabled:
    actor_type: user
    description: With feature flag enabled, v1 /526 should use Lighthouse Form526 docker container
  cst_send_evidence_submission_failure_emails:
    actor_type: user
    description: >
      If enabled and a user submits an evidence submission upload that fails to send, an email will be sent to the user and retried.
      When disabled and a user submits an evidence submission upload that fails to send, an email will be sent to the user and not retried.
    enable_in_development: true
  debt_letters_show_letters_vbms:
    actor_type: user
    description: Enables debt letter download from VBMS
  debts_cache_dmc_empty_response:
    actor_type: user
    description: Enables caching of empty DMC response
  debts_copay_logging:
    actor_type: user
    description: Logs copay request data
  debts_silent_failure_mailer:
    actor_type: user
    description: Enables silent failure mailer for the 5655
  debts_sharepoint_error_logging:
    actor_type: user
    description: Logs Sharepoint error data
  decision_review_hlr_email:
    actor_type: user
    description: Send email notification for successful HLR submission
  decision_review_nod_email:
    actor_type: user
    description: Send email notification for successful NOD submission
  decision_review_sc_email:
    actor_type: user
    description: Send email notification for successful SC submission
  decision_review_hlr_status_updater_enabled:
    actor_type: user
    description: Enables the Higher Level Review status update batch job
  decision_review_nod_status_updater_enabled:
    actor_type: user
    description: Enables the Notice of Disagreement status update batch job
  decision_review_sc_status_updater_enabled:
    actor_type: user
    description: Enables the Supplemental Claim status update batch job
  decision_review_icn_updater_enabled:
    actor_type: user
    description: Enables the ICN lookup job
  decision_review_weekly_error_report_enabled:
    actor_type: user
    description: Enables the weekly decision review text error report
  decision_review_daily_error_report_enabled:
    actor_type: user
    description: Enables the daily error report email
  decision_review_daily_stuck_records_report_enabled:
    actor_type: user
    description: Enables the daily decision review stuck records Slack report
  decision_review_monthly_stats_report_enabled:
    actor_type: user
    description: Enables the monthly decision review stats report email
  decision_review_delay_evidence:
    actor_type: user
    description: Ensures that NOD and SC evidence is not received in Central Mail before the appeal itself
  decision_review_hlr_form_v4_enabled:
    actor_type: user
    description: Enable using MAR 2024 revision of 200996 Higher Level Review form when submitting to EMMS for intake
    enable_in_development: false
  decision_review_sc_form_v4_enabled:
    actor_type: user
    description: Enable using MAY 2024 revision of 200995 Supplemental Claim form when submitting to EMMS for intake
    enable_in_development: false
  decision_review_saved_claim_hlr_status_updater_job_enabled:
    actor_type: user
    description: Enable job to set delete_date for completed SavedClaim::HigherLevelReviews
    enable_in_development: true
  decision_review_saved_claim_nod_status_updater_job_enabled:
    actor_type: user
    description: Enable job to set delete_date for completed SavedClaim::NoticeOfDisagreements
    enable_in_development: true
  decision_review_saved_claim_sc_status_updater_job_enabled:
    actor_type: user
    description: Enable job to set delete_date for completed SavedClaim::SupplementalClaims
    enable_in_development: true
  decision_review_delete_saved_claims_job_enabled:
    actor_type: user
    description: Enable job to delete SavedClaim records when the record has a delete_date and the date is in the past
    enable_in_development: true
  decision_review_failure_notification_email_job_enabled:
    actor_type: user
    description: Enable job to send form and evidence failure notification emails
    enable_in_development: true
  decision_review_track_4142_submissions:
    actor_type: user
    description: Enable saving record of 4142 forms submitted to Lighthouse as part of a Supplemental Claim
    enable_in_development: true
  decision_review_service_common_exceptions_enabled:
    actor_type: user
    description: Enable using Common::Exception classes instead of DecisionReviewV1::ServiceException
  decision_review_form4142_use_2024_template:
    actor_type: user
    description: Enables the use of the 2024 template for form 4142 in decision review applications
  decision_review_form4142_validate_schema:
    actor_type: user
    description: Enables the use of schema validation for form 4142 in decision review applications
    enable_in_development: true
  dependency_verification:
    actor_type: user
    description: Feature gates the dependency verification modal for updating the diaries service.
    enable_in_development: true
  dependents_enqueue_with_user_struct:
    actor_type: user
    description: Manage whether the enqueued job for 686c and 674 will be with a User model or the new User struct
    enable_in_development: true
  dependents_pension_check:
    actor_type: user
    description: Manage whether or not Pension check is enabled for the 686/674
    enable_in_development: true
  dependents_removal_check:
    actor_type: user
    description: Manage whether or not dependent removal claim codes are enabled for the 686
    enable_in_development: true
  dependents_management:
    actor_type: user
    description: Manage dependent removal from view dependent page
    enable_in_development: true
  dependents_claims_evidence_api_upload:
    actor_type: user
    description: Enable using the ClaimsEvidenceAPI module to upload 686/674 documents to VBMS
  dependents_bypass_schema_validation:
    actor_type: user
    description: Bypasses vets_json_schema validation for dependency claims 
  disability_526_form4142_polling_records:
    actor_type: user
    description: enables creation of, and tracking of, sent form 4142 documents, from the 526 flow, to the Lighthouse Benefits Intake API
    enable_in_development: true
  disability_526_form4142_polling_record_failure_email:
    actor_type: user
    description: enables failure email when explicit failure is detected downstream
    enable_in_development: true
  contention_classification_claim_linker:
    actor_type: user
    description: enables sending 526 claim id and vbms submitted claim id to Contention Classification service for linking/monitoring.
    enable_in_development: true
  disability_526_ee_mst_special_issue:
    actor_type: user
    description: enables adding MST special issue to disability_526 prior to submission.
    enable_in_development: true
  disability_526_ee_process_als_flash:
    actor_type: user
    description: enables adding applicable flashes to disability_526 prior to submission.
    enable_in_development: true
  disability_526_call_received_email_from_polling:
    actor_type: user
    description: enables received email in poll_form526_pdf job and disables calling from form526_submission
  disability_526_improved_autosuggestions_add_disabilities_page:
    actor_type: user
    description: enables new version of add disabilities page, with updates to content and search functionality
    enable_in_development: true
  disability_compensation_flashes:
    actor_type: user
    description: enables sending flashes to BGS for disability_compensation submissions.
    enable_in_development: true
  disability_compensation_temp_separation_location_code_string:
    actor_type: user
    description: enables forcing separation location code to be a string in submit_all_claim endpoint.
  disability_compensation_temp_toxic_exposure_optional_dates_fix:
    actor_type: user
    description: enables removing malformed optional dates from the Toxic Exposure node of a Form526Submission at SavedClaim creation.
  disability_compensation_toxic_exposure_destruction_modal:
    actor_type: user
    description: enables confirmation modal when removing toxic exposure data from Form 526
    enable_in_development: true
  disability_compensation_form4142_supplemental:
    actor_type: user
    description: Use Lighthouse API to submit supplemental Form 21-4142 from Form 526EZ submissions
    enable_in_development: true
  disability_compensation_pif_fail_notification:
    actor_type: user
    description: enables sending notifications to vets if their 526 claim submission fails with PIF in Use Error
    enable_in_development: true
  disability_compensation_production_tester:
    actor_type: user
    description: disable certain functionality for production testing of the 526 submission workflow. DO NOT TOGGLE THIS FLAG UNLESS YOU ARE A MEMBER OF DISABILITY BENEFITS EXPERIENCE TEAM.
    enable_in_development: true
  disability_compensation_fail_submission:
    actor_type: user
    description: enable to test the backup submission path. DO NOT TOGGLE THIS FLAG UNLESS YOU ARE A MEMBER OF DISABILITY BENEFITS EXPERIENCE TEAM.
    enable_in_development: true
  disability_compensation_sync_modern_0781_flow:
    actor_type: user
    description: enables a new form flow for 0781 and 0781a in the 526 submission workflow
    enable_in_development: true
  disability_compensation_sync_modern0781_flow_metadata:
    actor_type: user
    description: enables adding new 0781 form indicator to in progress 526 forms and saved claim records for 526 submissions
  disability_compensation_0781_stats_job:
    actor_type: user
    description: enables a job to run that will check DB records and report stats as metrics, into Datadog
    enable_in_development: true
  disability_526_send_form526_submitted_email:
    actor_type: user
    description: enables sending submitted email in both primary and backup paths
  disability_526_send_mas_all_ancillaries:
    actor_type: user
    description: enables sending all 526 uploads and ancillary forms to MAS's APCAS API
  disability_526_send_received_email_from_backup_path:
    actor_type: user
    description: enables received email in complete success state of backup path
  disability_526_form4142_validate_schema:
    actor_type: user
    description: Enables the use of schema validation for form 4142 in disability 526 applications
  disability_526_form4142_use_2024_version:
    actor_type: user
    description: enables the 2024 version of form 4142 in the disability 526 submission frontend workflow
    enable_in_development: true
  education_reports_cleanup:
    actor_type: user
    description: Updates to the daily education reports to remove old data that isn't needed in the new fiscal year
    enable_in_development: true
  enrollment_verification:
    actor_type: user
    description: Enables access to the Enrollment Verification app
    enable_in_development: true
  discharge_wizard_features:
    actor_type: user
    description: Iteration of new features for discharge wizard
    enable_in_development: true
  dispute_debt:
    actor_type: user
    description: Enables the Dispute Debt feature
    enable_in_development: true
  digital_dispute_duplicate_prevention:
    actor_type: user
    description: Enables duplicate prevention for digital dispute submissions
    enable_in_development: false
  facilities_autosuggest_vamc_services_enabled:
    actor_type: user
    description: Allow use of the VA health facilities auto-suggest feature (versus static dropdown)
    enable_in_development: true
  facilities_ppms_suppress_all:
    actor_type: user
    description: Hide all ppms search options
  facility_locator_mobile_map_update:
    actor_type: user
    description: Use new mobile map features for research
    enable_in_development: true
  facility_locator_predictive_location_search:
    actor_type: user
    description: Use predictive location search in the Facility Locator UI
  facilities_use_fl_progressive_disclosure:
    actor_type: user
    description: Use progressive disclosure in the Facility Locator UI
    enable_in_development: true
  file_upload_short_workflow_enabled:
    actor_type: user
    description: Enables shorter workflow enhancement for file upload component
  fsr_5655_server_side_transform:
    actor_type: user
    description: Update to use BE for business transform logic for Financial Status Report (FSR - 5655) form
    enable_in_development: true
  financial_status_report_debts_api_module:
    actor_type: user
    description: Points to debts-api module routes
    enable_in_development: true
  financial_status_report_expenses_update:
    actor_type: user
    description: Update expense lists in the Financial Status Report (FSR - 5655) form
    enable_in_development: true
  financial_status_report_review_page_navigation:
    actor_type: user
    description: Enables new review page navigation for users completing the Financial Status Report (FSR) form.
    enable_in_development: true
  financial_management_vbs_only:
    actor_type: user
    description: Enables the Financial Management app to only use the VBS API
    enable_in_development: true
  find_a_representative_enabled:
    actor_type: cookie_id
    description: Generic toggle for gating Find a Rep
    enable_in_development: true
  find_a_representative_enable_api:
    actor_type: user
    description: Enables all Find a Representative api endpoints
    enable_in_development: true
  find_a_representative_enable_frontend:
    actor_type: cookie_id
    description: Enables Find a Representative frontend
    enable_in_development: true
  find_a_representative_flag_results_enabled:
    actor_type: user
    description: Enables flagging feature for Find a Representative frontend
    enable_in_development: true
  find_a_representative_use_accredited_models:
    actor_type: user
    description: Enables Find A Representative APIs using AccreditedX models
    enable_in_development: true
  representative_status_enabled:
    actor_type: cookie_id
    description: Enables flagging feature for Find a Representative frontend
    enable_in_development: true
  form526_include_document_upload_list_in_overflow_text:
    actor_type: user
    description: Appends a list of SupportingEvidenceAttachment filenames the veteran uploaded for a Form 526 into the overflow text in the form submission
  appoint_a_representative_enable_frontend:
    actor_type: cookie_id
    description: Enables Appoint a Representative frontend
    enable_in_development: true
  appoint_a_representative_enable_v2_features:
    actor_type: user
    description: Enables Appoint a Representative 2.0 features for frontend and backend
    enable_in_development: true
  appoint_a_representative_enable_pdf:
    actor_type: user
    description: Enables Appoint a Representative PDF generation endpoint
    enable_in_development: true
  representative_status_enable_v2_features:
    actor_type: user
    description: Enables Representative Status widget 2.0 features for frontend and backend
    enable_in_development: true
  accredited_representative_portal_declination:
    actor_type: user
    description: Enables declination reason feature for frontend and backend
    enable_in_development: true
  form526_legacy:
    actor_type: user
    description: If true, points controllers to the legacy EVSS Form 526 instance. If false, the controllers will use the Dockerized instance running in DVP.
    enable_in_development: true
  form526_send_document_upload_failure_notification:
    actor_type: user
    description: Enables enqueuing a Form526DocumentUploadFailureEmail if a EVSS::DisabilityCompensationForm::SubmitUploads job exhausts its retries
    enable_in_development: true
  form526_send_backup_submission_polling_failure_email_notice:
    actor_type: user
    description: Enables enqueuing a Form526SubmissionFailureEmailJob if a submission is marked as unprocessable through polling of the Benefits Intake API.
    enable_in_development: true
  form526_send_backup_submission_exhaustion_email_notice:
    actor_type: user
    description: Enables enqueuing of a Form526SubmissionFailureEmailJob if a submission exhausts it's attempts to upload to the Benefits Intake API.
    enable_in_development: true
  form526_send_4142_failure_notification:
    actor_type: user
    description: Enables enqueuing of a Form4142DocumentUploadFailureEmail if a SubmitForm4142Job job exhausts its retries
    enable_in_development: true
  form526_send_0781_failure_notification:
    actor_type: user
    description: Enables enqueuing a Form0781DocumentUploadFailureEmail if a SubmitForm0781Job job exhausts its retries
    enable_in_development: true
  form0994_confirmation_email:
    actor_type: user
    description: Enables form 0994 email submission confirmation (VaNotify)
    enable_in_development: true
  form1990_confirmation_email:
    actor_type: user
    description: Enables form 1990 email submission confirmation (VaNotify)
    enable_in_development: true
  form1995_confirmation_email:
    actor_type: user
    description: Enables form 1995 email submission confirmation (VaNotify)
    enable_in_development: true
  form1990e_confirmation_email:
    actor_type: user
    description: Enables form 1990e email submission confirmation (VaNotify)
    enable_in_development: true
  form21_0966_confirmation_email:
    actor_type: user
    description: Enables form 21-0966 email submission confirmation (VaNotify)
    enable_in_development: true
  form21_0966_confirmation_page:
    actor_type: user
    description: Enables form 21-0966 new confirmation page
    enable_in_development: true
  form21_0972_confirmation_email:
    actor_type: user
    description: Enables form 21-0972 email submission confirmation (VaNotify)
    enable_in_development: true
  form21_10203_confirmation_email:
    actor_type: user
    description: Enables form 21-10203 email submission confirmation (VaNotify)
  form21_10210_confirmation_email:
    actor_type: user
    description: Enables form 21-10210 email submission confirmation (VaNotify)
    enable_in_development: true
  form20_10206_confirmation_email:
    actor_type: user
    description: Enables form 20-10206 email submission confirmation (VaNotify)
    enable_in_development: true
  form20_10207_confirmation_email:
    actor_type: user
    description: Enables form 20-10207 email submission confirmation (VaNotify)
    enable_in_development: true
  form21_0845_confirmation_email:
    actor_type: user
    description: Enables form 21-0845 email submission confirmation (VaNotify)
    enable_in_development: true
  form21p_0847_confirmation_email:
    actor_type: user
    description: Enables form 21p-0847 email submission confirmation (VaNotify)
    enable_in_development: true
  form21_4138_confirmation_email:
    actor_type: user
    description: Enables form 21-4138 email submission confirmation (VaNotify)
  form21_4142_confirmation_email:
    actor_type: user
    description: Enables form 21-4142 email submission confirmation (VaNotify)
  form22_10282_confirmation_email:
    actor_type: user
    description: Enables form 22-10282 email submission confirmation (VaNotify)
    enable_in_development: true
  form22_10297_confirmation_email:
    actor_type: user
    description: Enables form 22-10297 email submission confirmation (VaNotify)
    enable_in_development: true
  form26_4555_confirmation_email:
    actor_type: user
    description: Enables form 26-4555 email submission confirmation (VaNotify)
    enable_in_development: true
  form_526_required_identifiers_in_user_object:
    actor_type: user
    description: includes a mapping of booleans in the profile section of a serialized user indicating which ids are nil for the user
  form40_0247_confirmation_email:
    actor_type: user
    description: Enables form 40-0247 email submission confirmation (VaNotify)
    enable_in_development: true
  form40_10007_confirmation_email:
    actor_type: user
    description: Enables form 40-10007 email submission error (VaNotify)
    enable_in_development: true
  form1990meb_confirmation_email:
    actor_type: user
    description: Enables form 1990 MEB email submission confirmation (VaNotify)
    enable_in_development: true
  form1990emeb_confirmation_email:
    actor_type: user
    description: Enables form 1990e MEB email submission confirmation (VaNotify)
    enable_in_development: true
  form5490_confirmation_email:
    actor_type: user
    description: Enables form 5490 email submission confirmation (VaNotify)
    enable_in_development: true
  form5495_confirmation_email:
    actor_type: user
    description: Enables form 5495 email submission confirmation (VaNotify)
    enable_in_development: true
  simple_forms_email_notifications:
    actor_type: user
    description: Enables form email notifications upon certain state changes (error and received)
    enable_in_development: true
  form2010206:
    actor_type: user
    description: If enabled shows the digital form experience for form 20-10206
  form2010207:
    actor_type: user
    description: If enabled shows the digital form experience for form 20-10207
  form210845:
    actor_type: user
    description: If enabled shows the digital form experience for form 21-0845
  form210966:
    actor_type: user
    description: If enabled shows the digital form experience for form 21-0966
  form210972:
    actor_type: user
    description: If enabled shows the digital form experience for form 21-0972
  form214138:
    actor_type: user
    description: If enabled shows the digital form experience for form 21-4138
  form214142:
    actor_type: user
    description: If enabled shows the digital form experience for form 21-4142
  form2110210:
    actor_type: user
    description: If enabled shows the digital form experience for form 21-10210
  form21p0847:
    actor_type: user
    description: If enabled shows the digital form experience for form 21P-0847
  form264555:
    actor_type: user
    description: If enabled shows the digital form experience for form 26-4555
  form400247:
    actor_type: user
    description: If enabled shows the digital form experience for form 40-0247
  form1010d_extended:
    actor_type: user
    description: If enabled shows the digital form experience for form 10-10d merged with form 10-7959c
  form1010d_browser_monitoring_enabled:
    actor_type: user
    description: Datadog RUM monitoring for form 10-10d (IVC CHAMPVA)
  form107959c_browser_monitoring_enabled:
    actor_type: user
    description: Datadog RUM monitoring for form 10-7959c (IVC CHAMPVA)
  form107959f1_browser_monitoring_enabled:
    actor_type: user
    description: Datadog RUM monitoring for form 10-7959f-1 (IVC CHAMPVA)
  form107959a_browser_monitoring_enabled:
    actor_type: user
    description: Datadog RUM monitoring for form 10-7959a (IVC CHAMPVA)
  form107959c:
    actor_type: cookie_id
    description: If enabled shows the digital form experience for form 10-7959c (IVC CHAMPVA other health insurance)
  form107959a:
    actor_type: user
    description: If enabled shows the digital form experience for form 10-7959a (IVC CHAMPVA claim form)
  form107959f2:
    actor_type: user
    description: If enabled shows the digital form experience for form 10-7959f-2 (Foreign Medical Program claim form)
  form_upload_flow:
    actor_type: user
    description: If enabled shows the find-a-form widget for the Form Upload Flow
  get_help_ask_form:
    actor_type: user
    description: Enables inquiry form for users to submit questions, suggestions, and complaints.
    enable_in_development: true
  get_help_messages:
    actor_type: user
    description: Enables secure messaging
    enable_in_development: true
  ha_cpap_supplies_cta:
    actor_type: user
    description: Toggle CTA for reordering Hearing Aid and CPAP supplies form within static pages.
  in_progress_form_custom_expiration:
    actor_type: user
    description: Enable/disable custom expiration dates for forms
    enable_in_development: true
  in_progress_form_reminder:
    actor_type: user
    description: Enable/disable in progress form reminders (sent via VaNotify)
    enable_in_development: true
  in_progress_form_reminder_age_param:
    actor_type: user
    description: Enable/disable in progress form reminder age param
    enable_in_development: true
  clear_stale_in_progress_reminders_sent:
    actor_type: user
    description: Enable/disable clearing of one-time in progress reminders after 60 days
    enable_in_development: true
  in_progress_1880_form_cron:
    actor_type: user
    description: Enable/disable scheduled cron for 1880 in progress form reminders (sent via VaNotify)
    enable_in_development: true
  in_progress_1880_form_reminder:
    actor_type: user
    description: Enable/disable 1880 in progress form reminders (sent via VaNotify)
    enable_in_development: true
  in_progress_form_reminder_1010ez:
    actor_type: user
    description: Enable/disable 1010ez in progress form reminders (sent via VaNotify)
    enable_in_development: true
  in_progress_form_reminder_526ez:
    actor_type: user
    description: Enable/disable 526ez in progress form reminders (sent via VaNotify)
    enable_in_development: true
  letters_page_new_design:
    actor_type: user
    description: Enables ability to show updated letter page design
    enable_in_development: true
  lighthouse_claims_api_v2_add_person_proxy:
    actor_type: user
    description: Lighthouse Benefits Claims API v2 uses add_person_proxy service when target Veteran is missing a Participant ID
    enable_in_development: true
  lighthouse_claims_api_poa_dependent_claimants:
    actor_type: user
    description: Enable/disable dependent claimant support for POA requests
    enable_in_development: true
  lighthouse_claims_api_v2_poa_va_notify:
    actor_type: user
    description: Enable/disable the VA notification emails in V2 POA
    enable_in_development: false
  lighthouse_claims_v2_poa_requests_skip_bgs:
    actor_type: user
    description: Enable/disable skipping BGS calls for POA Requests
    enable_in_development: true
  lighthouse_claims_api_poa_use_bd:
    actor_type: user
    description: Lighthouse Benefits Claims API uses Lighthouse Benefits Documents API to upload POA forms instead of VBMS
    enable_in_development: true
  lighthouse_claims_api_use_birls_id:
    actor_type: user
    description: Lighthouse Benefits Claims API uses MPI birls_id as filenumber parameter to BDS search
    enable_in_development: true
  log_eligible_benefits:
    actor_type: user
    description: Allows log_eligible_benefits_job.rb to run in background.
    enable_in_development: true
  loop_pages:
    actor_type: user
    description: Enable new list loop pattern
    enable_in_development: true
  show_mbs_preneed_change_va_4010007:
    actor_type: user
    description: Updates to text in form VA 40-10007
  medical_copays_six_mo_window:
    actor_type: user
    description: This will filter to only show medical copays within the last 6 months
    enable_in_development: true
  medical_copay_notifications:
    actor_type: user
    description: Enables notifications to be sent for new copay statements
    enable_in_development: true
  mhv_accelerated_delivery_enabled:
    actor_type: user
    description: Control whether vets-api allows fetching MR data from LightHouse
    enable_in_development: false
  mhv_accelerated_delivery_allergies_enabled:
    actor_type: user
    description: Control fetching OH allergies data
    enable_in_development: false
  mhv_accelerated_delivery_labs_and_tests_enabled:
    actor_type: user
    description: Control fetching lab and test data from UHD (SCDF) service (web)
    enable_in_development: false
  mhv_accelerated_delivery_vital_signs_enabled:
    actor_type: user
    description: Control fetching OH vitals data
    enable_in_development: false
  mhv_accelerated_delivery_uhd_enabled:
    actor_type: user
    description: Control whether vets-api allows fetching any MR data from MHV UHD
    enable_in_development: false
  mhv_accelerated_delivery_uhd_oh_lab_type_logging_enabled:
    actor_type: user
    description: Control whether vets-api logs lab types returned for OH patients
    enable_in_development: false
  mhv_accelerated_delivery_uhd_vista_lab_type_logging_enabled:
    actor_type: user
    description: Control whether vets-api logs lab types returned for VistA patients
    enable_in_development: false
  mhv_accelerated_delivery_uhd_sp_enabled:
    actor_type: user
    description: Control whether vets-api allows fetching Surgical Pathology data from MHV UHD
    enable_in_development: false
  mhv_accelerated_delivery_uhd_mb_enabled:
    actor_type: user
    description: Control whether vets-api allows fetching Microbiology data from MHV UHD
    enable_in_development: false
  mhv_accelerated_delivery_uhd_ch_enabled:
    actor_type: user
    description: Control whether vets-api allows fetching Chem/Hem data from MHV UHD
  mhv_accelerated_delivery_uhd_filtering_enabled:
    actor_type: user
    description: Control whether vets-api applies filtering logic to UHD lab records
    enable_in_development: false
  mhv_va_health_chat_enabled:
    actor_type: user
    description: Enables the VA Health Chat link at /my-health
  mhv_landing_page_show_priority_group:
    actor_type: user
    description: Shows Veterans their Priority Group on the MHV Landing Page
    enable_in_development: true
  mhv_landing_page_personalization:
    actor_type: user
    description: Enables personalized content on the My HealtheVet landing page.
    enable_in_development: true
  mhv_landing_page_show_share_my_health_data_link:
    actor_type: user
    description: Show Share My Health Data (SMHD) link on Medical Records card of the MHV landing page
  mhv_supply_reordering_enabled:
    actor_type: user
    description: Enables the launch of mhv supply reordering application at /my-health/order-medical-supplies
  mhv_secure_messaging_cerner_pilot:
    actor_type: user
    description: Enables/disables Secure Messaging Cerner Transition Pilot environment on VA.gov
  mhv_secure_messaging_filter_accordion:
    actor_type: user
    description: Enables/disables Secure Messaging Filter Accordion re-design updates on VA.gov
    enable_in_development: true
  mhv_secure_messaging_remove_lefthand_nav:
    actor_type: user
    description: Disables/Enables Secure Messaging lefthand navigation for new navigation solution
    enable_in_development: true
  mhv_secure_messaging_triage_group_plain_language:
    actor_type: user
    description: Disables/Enables Secure Messaging recipients group plain language design
    enable_in_development: true
  mhv_secure_messaging_recipient_opt_groups:
    actor_type: user
    description: Disables/Enables Secure Messaging optgroups in recipient dropdown on Start a new message page
    enable_in_development: true
  mhv_secure_messaging_recipient_combobox:
    actor_type: user
    description: Disables/Enables Secure Messaging combobox in recipient dropdown on Start a new message page
  mhv_secure_messaging_read_receipts:
    actor_type: user
    description: Disables/Enables Secure Messaging read receipts
    enable_in_development: true
  mhv_secure_messaging_milestone_2_aal:
    actor_type: user
    description: Disables/Enables Secure Messaging AAL Milestone 2
    enable_in_development: true
  mhv_secure_messaging_policy_va_patient:
    actor_type: user
    description: Disables/Enables Secure Messaging policy check for VA patient
  mhv_secure_messaging_custom_folders_redesign:
    actor_type: user
    description: Disables/Enables Secure Messaging Custom Folders Redesign
    enable_in_development: true
  mhv_secure_messaging_large_attachments:
    actor_type: user
    description: Disables/Enables Secure Messaging Custom Folders Redesign
    enable_in_development: true
  mhv_bypass_downtime_notification:
    actor_type: user
    description: When enabled, bypass the MHV downtime notification; intended for smoke testing in production
    enable_in_development: true
  mhv_medical_records_allow_txt_downloads:
    actor_type: user
    description: Allows users to download Medical Records data in TXT format
    enable_in_development: true
  mhv_medical_records_display_conditions:
    actor_type: user
    description: Show/hide content related to Health Conditions in Medical Records
    enable_in_development: true
  mhv_medical_records_display_domains:
    actor_type: user
    description: Show/hide in-progress Medical Records domains
    enable_in_development: true
  mhv_medical_records_display_labs_and_tests:
    actor_type: user
    description: Show/hide content related to Labs & Tests in Medical Records
    enable_in_development: true
  mhv_medical_records_display_notes:
    actor_type: user
    description: Show/hide content related to Notes in Medical Records
    enable_in_development: true
  mhv_medical_records_display_sidenav:
    actor_type: user
    description: Show/hide the Medical Records side navigation
    enable_in_development: true
  mhv_medical_records_display_vaccines:
    actor_type: user
    description: Show/hide content related to Vaccines in Medical Records
    enable_in_development: true
  mhv_medical_records_display_settings_page:
    actor_type: user
    description: Show/hide the Settings Page in Medical Records
    enable_in_development: true
  mhv_medical_records_display_vitals:
    actor_type: user
    description: Show/hide content related to Vitals in Medical Records
    enable_in_development: true
  mhv_medical_records_migrate_ccd_to_s3:
    actor_type: user
    description: Enables the switch to an s3 bucket for the CCD endpoints
    enable_in_development: true
  mhv_medical_records_migrate_dicom_to_s3:
    actor_type: user
    description: Enables the switch to an s3 bucket for the DICOM endpoint
    enable_in_development: true
  mhv_medical_records_migrate_to_api_gateway:
    actor_type: user
    description: Enables the switch to the new MHV API Gateway endpoints
    enable_in_development: true
  mhv_medical_records_phr_refresh_on_login:
    actor_type: user
    description: Enables/disables the PHR refresh for MHV users when logging into VA.gov
    enable_in_development: true
  mhv_medical_records_redact_fhir_client_logs:
    actor_type: user
    description: Replaces IDs in fhir_client INFO-level logs with X's when enabled
    enable_in_development: true
  mhv_medical_records_to_va_gov_release:
    actor_type: user
    description: Enables/disables Medical Records on VA.gov (intial transition from MHV to VA.gov)
    enable_in_development: true
  mhv_medical_records_new_eligibility_check:
    actor_type: user
    description: Enables/disables Medical Records new access policy eligibility check endpoint
    enable_in_development: true
  mhv_medical_records_update_landing_page:
    actor_type: user
    description: Enables/disables Medical Records new landing page content
    enable_in_development: true
  mhv_medical_records_filter_and_sort:
    actor_type: user
    description: Enables/disables Medical Records new filter and sort changes
    enable_in_development: true
  mhv_medical_records_use_unified_sei_api:
    actor_type: user
    description: Enables/disables use of the unified API call self-entered information
    enable_in_development: true
  mhv_medical_records_milestone_two:
    actor_type: user
    description: Enables/disables Medical Records new Milestone 2 changes
    enable_in_development: true
  mhv_medical_records_support_backend_pagination_allergy:
    actor_type: user
    description: Enables/disables backend caching/pagination for allergies
    enable_in_development: true
  mhv_medical_records_support_backend_pagination_care_summary_note:
    actor_type: user
    description: Enables/disables backend caching/pagination for care summaries & notes
    enable_in_development: true
  mhv_medical_records_support_backend_pagination_health_condition:
    actor_type: user
    description: Enables/disables backend caching/pagination for health conditions
    enable_in_development: true
  mhv_medical_records_support_backend_pagination_lab_test:
    actor_type: user
    description: Enables/disables backend caching/pagination for labs & tests
    enable_in_development: true
  mhv_medical_records_support_backend_pagination_vaccine:
    actor_type: user
    description: Enables/disables backend caching/pagination for vaccines
    enable_in_development: true
  mhv_medical_records_support_backend_pagination_vital:
    actor_type: user
    description: Enables/disables backend caching/pagination for vitals
    enable_in_development: true
  mhv_medical_records_support_new_model_allergy:
    actor_type: user
    description: Enables/disables the use of pre-transformed allergy objects
    enable_in_development: true
  mhv_medical_records_support_new_model_care_summary_note:
    actor_type: user
    description: Enables/disables the use of pre-transformed care summary/note objects
    enable_in_development: true
  mhv_medical_records_support_new_model_health_condition:
    actor_type: user
    description: Enables/disables the use of pre-transformed health condition objects
    enable_in_development: true
  mhv_accelerated_delivery_vaccines_enabled:
    actor_type: user
    description: Enables/disables the new immunizations v2 endpoint that uses LH as a datasource and aligns with data model that the mobile app uses
    enable_in_development: false
  mhv_medical_records_support_new_model_lab_test:
    actor_type: user
    description: Enables/disables the use of pre-transformed lab/test objects
    enable_in_development: true
  mhv_medical_records_support_new_model_vaccine:
    actor_type: user
    description: Enables/disables the use of pre-transformed vaccine objects
    enable_in_development: true
  mhv_medical_records_support_new_model_vital:
    actor_type: user
    description: Enables/disables the use of pre-transformed vital objects
    enable_in_development: true
  mhv_medications_display_documentation_content:
    actor_type: user
    description: Enables/disables documentation-related content for Medications on VA.gov
    enable_in_development: true
  mhv_medications_display_allergies:
    actor_type: user
    description: Enables/disables allergies and reactions data
    enable_in_development: true
  mhv_medications_display_filter:
    actor_type: user
    description: Enables/disables filter feature for medications list
    enable_in_development: true
  mhv_medications_display_grouping:
    actor_type: user
    description: Enables/disables grouping medications related work
    enable_in_development: true
  mhv_enable_aal_integration:
    actor_type: user
    description: Enables/disables integration with MHV's AAL-creation endpoint
    enable_in_development: true
  mhv_modern_cta_links:
    actor_type: user
    description: CTA widget links point to va.gov services
  mhv_medications_display_pending_meds:
    actor_type: user
    description: Enables/disables pending medications related work
    enable_in_development: true
  mhv_medications_display_refill_progress:
    actor_type: user
    description: Enables/disables refill progress related work
    enable_in_development: true
  mhv_medications_show_ipe_content:
    actor_type: user
    description: Enables/disables ipe content
    enable_in_development: true
  mhv_medications_dont_increment_ipe_count:
    actor_type: user
    description: when this flag is on the count will not be incremented for ipe
    enable_in_development: true
  mhv_medications_partial_fill_content:
    actor_type: user
    description: Enables/disables partial fill content
    enable_in_development: true
  mhv_medications_new_policy:
    actor_type: user
    description: Updates MHV Medications policy based on recent updates to MHV Account Creation API
  mhv_milestone_2_changes_enabled:
    actor_type: user
    description: Enables MHV Milestone 2 changes
  mhv_header_links:
    actor_type: user
    description: Display My HealtheVet and My VA links in the site header
    enable_in_development: true
  mobile_allergy_intolerance_model:
    actor_type: user
    description: For mobile app, enalbes use of strict models for parsing allergy intolerance
  mobile_api:
    actor_type: user
    description: API endpoints consumed by the VA Mobile App (iOS/Android)
  mobile_filter_doc_27_decision_letters_out:
    actor_type: user
    description: filters out doc type 27 decision letters out of list of decision letters for mobile
    enable_in_development: false
  mobile_claims_log_decision_letter_sent:
    actor_type: user
    description: Logs decision letter info on both claims and decision letter endpoint
    enable_in_development: true
  multiple_address_10_10ez:
    actor_type: cookie_id
    description: >
      [Front-end only] When enabled, the 10-10EZ will collect a home and mailing address for the veteran
      vs only collecting a single, "permanent" address.
  organic_conversion_experiment:
    actor_type: user
    description: Toggle to enable login.gov create account experiment
  profile_show_paperless_delivery:
    actor_type: user
    description: Toggle user's ability to see and modify paperless delivery settings page.
  pcpg_trigger_action_needed_email:
    actor_type: user
    description: Set whether to enable VANotify email to Veteran for PCPG failure exhaustion
  pdf_fill_redesign_form_jumplinks:
    actor_type: user
    description: Enable jumplinks from form to overflow page, when using v2 PDF overflow generator
  pdf_fill_redesign_overflow_jumplinks:
    actor_type: user
    description: Enable jumplinks from overflow page back to form, when using v2 PDF overflow generator
  pension_income_and_assets_clarification:
    actor_type: user
    description: >
      When enabled, 21P-527EZ will display additional explanations for the income and assets requirement.
  pension_medical_evidence_clarification:
    actor_type: user
    description: >
      [Front-end only] When enabled, 21P-527EZ will display additional explanations for the medical evidence requirement.
  pension_error_email_notification:
    actor_type: cookie_id
    description: Toggle sending of the Action Needed email notification
  pension_submitted_email_notification:
    actor_type: cookie_id
    description: Toggle sending of the Submission in Progress email notification
  pension_received_email_notification:
    actor_type: cookie_id
    description: Toggle sending of the Received email notification
  pension_persistent_attachment_error_email_notification:
    actor_type: cookie_id
    description: Toggle sending of the Persistent Attachment Error email notification
  pre_entry_covid19_screener:
    actor_type: user
    description: >
      Toggle for the entire pre-entry covid 19 self-screener available at /covid19screener and to be used by visitors
      to VHA facilities in lieu of manual screening with a VHA employee.
      This toggle is owned by Patrick B. and the rest of the CTO Health Products team.
  profile_contact_info_page_ui_refresh:
    actor_type: user
    description: Display updated UI/UX for the profile Contact Information page.
  profile_enhanced_military_info:
    actor_type: user
    description: When enabled, /v1/profile/military_info endpoint will return all military information for a user.
  profile_international_phone_numbers:
    actor_type: user
    description: Enables international phone number support on VA.gov profile.
  profile_lighthouse_rating_info:
    actor_type: user
    description: When enabled, will request disability rating info data from lighthouse API.
  profile_user_claims:
    actor_type: user
    description: When enabled, /v0/user will return user profile claims for accessing service endpoints.
  profile_show_mhv_notification_settings_email_appointment_reminders:
    actor_type: user
    description: Show/Hide the email channel for Health appointment reminders notifications
  profile_show_mhv_notification_settings_email_rx_shipment:
    actor_type: user
    description: Show/Hide the email channel for Prescription shipping notifications
  profile_show_mhv_notification_settings_new_secure_messaging:
    actor_type: user
    description: Display MHV notification settings - New secure message notifications
  profile_show_mhv_notification_settings_medical_images:
    actor_type: user
    description: Display MHV notification settings - Medical images/reports notifications
  profile_show_military_academy_attendance:
    actor_type: user
    description: When enabled, profile service history will include military academy attendance.
    enable_in_development: true
  profile_hide_direct_deposit:
    actor_type: user
    description: Hides the Profile - Direct Deposit page content during a service outage
    enable_in_development: false
  profile_limit_direct_deposit_for_non_beneficiaries:
    actor_type: user
    description: Limits the Direct Deposit page functionality based on the veteranStatus property.
    enable_in_development: true
  profile_show_credential_retirement_messaging:
    actor_type: user
    description: Show/hide MHV and DS Logon credential retirement messaging in profile
  profile_show_new_health_care_copay_bill_notification_setting:
    actor_type: user
    description: Show/Hide the Health care copay bill section of notifications in profile
  profile_show_privacy_policy:
    actor_type: user
    description: Show/Hide the privacy policy section on profile pages
  profile_show_pronouns_and_sexual_orientation:
    actor_type: user
    description: Show/hide Pronouns and Sexual Orientation fields on profile page
  profile_show_quick_submit_notification_setting:
    actor_type: user
    description: Show/Hide the quick submit section of notification settings in profile
  profile_show_no_validation_key_address_alert:
    actor_type: user
    description: Show/Hide alert messages when no validationKey is returned from the address_validation endpoint
  profile_use_experimental:
    description: Use experimental features for Profile application - Do not remove
    enable_in_development: true
    actor_type: user
  profile_use_vafsc:
    description: Use VA Forms System Core for forms instead of schema based forms
    actor_type: user
    enable_in_development: true
  pw_ehr_cta_use_slo:
    actor_type: user
    description: Use single-logout (SLO) paths for Public Websites-managed EHR CTAs
  my_va_experimental:
    actor_type: user
    description: Use for experimental features for My VA application (general)
  my_va_experimental_frontend:
    actor_type: user
    description: Use for experimental features for My VA application (frontend)
  my_va_experimental_fullstack:
    actor_type: user
    description: Use for experimental features for My VA application (fullstack)
    enable_in_development: true
  my_va_hide_notifications_section:
    actor_type: user
    description: Hides the Notifications section on My VA
    enable_in_development: true
  my_va_notification_component:
    actor_type: user
    description: Enable users to see va-notification component on My VA
    enable_in_development: true
  my_va_notification_dot_indicator:
    actor_type: user
    description: Enable dot indicator for notifications
  my_va_enable_mhv_link:
    actor_type: user
    description: Enables the "Visit MHV" CTA link under Health care section
  my_va_new_mhv_urls:
    actor_type: user
    description: Updates URLs for the "Health care" section of My VA
  my_va_mhv_link_design_update:
    actor_type: user
    description: Updates to hyperlink design for the "Health care" section of My VA
  my_va_update_errors_warnings:
    actor_type: user
    description: Update all errors and warnings on My VA for consistency (will remove when va-notification component is released)
  my_va_lighthouse_uploads_report:
    actor_type: user
    description: Use lighthouse /uploads/report endpoint for Form status
  my_va_form_submission_pdf_link:
    actor_type: user
    description: Enables users to view PDF link within submitted forms cards
  rated_disabilities_detect_discrepancies:
    actor_type: user
    description:
      When enabled, the rated disabilities application will check for discrepancies between
      the number of rated disabilities returned by EVSS and Lighthouse
    enable_in_development: true
  rated_disabilities_sort_ab_test:
    actor_type: user
    description: Allows us to set up AB test of sorting on rated disabilities app
  rated_disabilities_use_lighthouse:
    actor_type: user
    description: When enabled, the rated disabilities application uses Lighthouse instead of EVSS
    enable_in_development: true
  saved_claim_pdf_overflow_tracking:
    actor_type: user
    description: When enabled, record metrics for claims which have overflow in the generated pdf
    enable_in_development: true
  schema_contract_appointments_index:
    actor_type: user
    description: Enables schema validation for the appointments service index fetch.
  schema_contract_claims_and_appeals_get_claim:
    actor_type: user
    description: Enables schema validation for the claims and appeals service get claim fetch.
  search_representative:
    actor_type: user
    description: Enable frontend application and cta for Search Representative application
    enable_in_development: true
  search_gov_maintenance:
    actor_type: user
    description: Use when Search.gov system maintenance impacts sitewide search
    enable_in_development: true
  show526_wizard:
    actor_type: user
    description: This determines when the wizard should show up on the form 526 intro page
    enable_in_development: true
  show_edu_benefits_0994_wizard:
    actor_type: user
    description: This determines when the wizard should show up on the 0994 introduction page
  show_edu_benefits_1990_wizard:
    actor_type: user
    description: This determines when the wizard should show up on the 1990 introduction page
  show_edu_benefits_1990e_wizard:
    actor_type: user
    description: This determines when the wizard should show up on the 1990e introduction page
  show_edu_benefits_1990n_wizard:
    actor_type: user
    description: This determines when the wizard should show up on the 1990N introduction page
  show_edu_benefits_1995_wizard:
    actor_type: user
    description: This determines when the wizard should show up on the 1995 introduction page
  show_edu_benefits_5490_wizard:
    actor_type: user
    description: This determines when the wizard should show up on the 5490 introduction page
  show_edu_benefits_5495_wizard:
    actor_type: user
    description: This determines when the wizard should show up on the 5495 introduction page
  show_financial_status_report:
    actor_type: user
    description: Enables VA Form 5655 (Financial Status Report)
    enable_in_development: true
  show_financial_status_report_wizard:
    actor_type: user
    description: Enables the Wizard for VA Form 5655 (Financial Status Report)
    enable_in_development: true
  show_financial_status_report_streamlined_waiver:
    actor_type: user
    description: Enables the Streamlined Waiver for VA Form 5655 (Financial Status Report)
    enable_in_development: true
  show_form_i18n:
    actor_type: user
    description: Enables the internationalization features for forms
    enable_in_development: true
  show_dgi_direct_deposit_1990EZ:
    actor_type: user
    description: Displays prefill enabled direct deposit component on 1990EZ form.
    enable_in_development: false
  show_meb_1990EZ_maintenance_alert:
    actor_type: user
    description: Displays an alert to users on 1990EZ intro page that the Backend Service is Down.
    enable_in_development: false
  show_meb_1990EZ_R6_maintenance_message:
    actor_type: user
    description: Displays an alert to users on 1990EZ intro page that the Backend Service is Down.
    enable_in_development: false
  show_meb_1990E_maintenance_alert:
    actor_type: user
    description: Displays an alert to users on 1990E intro page that the Backend Service is Down.
    enable_in_development: false
  show_meb_1990E_R6_maintenance_message:
    actor_type: user
    description: Displays an alert to users on 1990E intro page that the Backend Service is Down.
    enable_in_development: false
  show_meb_letters_maintenance_alert:
    actor_type: user
    description: Displays an alert to users on Letters Inbox page that the Backend Service is Down.
    enable_in_development: false
  show_meb_enrollment_verification_maintenance_alert:
    actor_type: user
    description: Displays an alert to users on Enrollment Verification intro page that the Backend Service is Down.
    enable_in_development: false
  show_meb_international_address_prefill:
    actor_type: user
    description: Enhances form prefilling to include international address.
    enable_in_development: true
  show_meb_service_history_categorize_disagreement:
    actor_type: user
    enable_in_development: false
  show_meb_5490_maintenance_alert:
    actor_type: user
    description: Displays an alert to users on 5490 intro page that the Backend Service is Down.
    enable_in_development: false
  show_meb_5490_1990e_text_update:
    actor_type: user
    description: Displays updated text to more clearly explain who needs to fill out form
    enable_in_development: false
  show_one_va_debt_letter:
    actor_type: user
    description: Enables the One VA Debt Letter feature
    enable_in_development: true
  show_cdp_one_thing_per_page:
    actor_type: user
    description: Enables the Payment History MVP features for development
    enable_in_development: true
  vha_show_payment_history:
    actor_type: user
    description: Enables the VHA Payment history (including copay resolution) feature for combined debt portal
    enable_in_development: true
  meb_1606_30_automation:
    actor_type: user
    description: Enables MEB form to handle Chapter 1606/30 forms as well as Chapter 33.
  meb_exclusion_period_enabled:
    actor_type: user
    description: enables exclusion period checks
    enable_in_development: false
  meb_dpo_address_option_enabled:
    actor_type: user
    description: enables DPO option on address field
    enable_in_development: false
  meb_kicker_notification_enabled:
    actor_type: user
    description: enables kicker notification on additional consideration questions
    enable_in_development: false
  meb_auto_populate_relinquishment_date:
    actor_type: user
    description: Flag to autofill datepicker for reliinquishment date
    enable_in_development: true
  dgi_rudisill_hide_benefits_selection_step:
    actor_type: user
    description: Hides benefit selection page on original claims application.
    enable_in_development: false
  show_forms_app:
    actor_type: user
    description: Enables the TOE form to be displayed.
    enable_in_development: true
  sign_in_service_enabled:
    actor_type: cookie_id
    description: Enables the ability to use OAuth authentication via the Sign in Service (Identity)
    enable_in_development: true
  mhv_credential_button_disabled:
    actor_type: user
    description: Enables the ability to hide the My HealtheVet sign in button (Identity)
    enable_in_development: true
  sign_in_modal_v2:
    actor_type: user
    description: Enables new page design of Sign In modal and USiP
    enable_in_development: false
  dslogon_interstitial_redirect:
    actor_type: user
    description: Enables DS Logon users to be redirected to the DS Logon deprecation interstitial page (Identity)
    enable_in_development: false
  dslogon_button_disabled:
    actor_type: user
    description: Hides the DS Logon button credential on sign-in page + modal (Identity)
    enable_in_development: false
  medical_copays_zero_debt:
    actor_type: user
    description: Enables zero debt balances feature on the medical copays application
    enable_in_development: false
  show_healthcare_experience_questionnaire:
    actor_type: cookie_id
    description: Enables showing the pre-appointment questionnaire feature.
    enable_in_development: true
  show_generic_debt_card_myva:
    actor_type: user
    description: Enables the generic debt card on My VA
    enable_in_development: true
  show_new_refill_track_prescriptions_page:
    actor_type: user
    description: This will show the non-Cerner-user and Cerner-user content for the page /health-care/refill-track-prescriptions/
  show_new_schedule_view_appointments_page:
    actor_type: user
    description: This will show the non-Cerner-user and Cerner-user content for the page /health-care/schedule-view-va-appointments/
  show_preneed_mulesoft_integration:
    actor_type: user
    description: Show the va.gov to mulsoft work for Pre-Need form.
  show_updated_fry_dea_app:
    actor_type: user
    description: Show the new version of the Fry/DEA form.
  spool_testing_error_2:
    actor_type: user
    description: Enables Slack notifications for CreateDailySpoolFiles
  spool_testing_error_3:
    actor_type: user
    description: Enables email notifications for CreateDailySpoolFiles errors
  subform_8940_4192:
    actor_type: user
    description: Form 526 subforms for unemployability & connected employment information
    enable_in_development: true
  use_veteran_models_for_appoint:
    actor_type: user
    description: Use the original veteran_x models to power Appoint a Rep entity search
    enable_in_development: true
  va1010_forms_eesummary_rest_api_enabled:
    actor_type: user
    description: Utilizes the Enrollment System's eeSummary REST API
    enable_in_development: true
  va_notify_custom_errors:
    actor_type: user
    description: Custom error classes instead of the generic Common::Exceptions::BackendServiceException
  va_notify_custom_bearer_tokens:
    actor_type: user
    description: Iterates through Settings.vanotify.service_callback_tokens for token matching
  va_online_scheduling:
    actor_type: user
    description: Allows veterans to view their VA and Community Care appointments
    enable_in_development: true
  va_online_scheduling_booking_exclusion:
    actor_type: user
    description: Permits the exclusion of Lovell sites from being scheduled prior to Oracle Health cutover
    enable_in_development: true
  va_online_scheduling_cancellation_exclusion:
    actor_type: user
    description: Permits the exclusion of Lovell sites from cancellations prior to Oracle Health cutover
    enable_in_development: true
  va_online_scheduling_cancel:
    actor_type: user
    description: Allows veterans to cancel VA appointments
    enable_in_development: true
  va_online_scheduling_community_care:
    actor_type: user
    description: Allows veterans to submit requests for Community Care appointments
    enable_in_development: true
  va_online_scheduling_direct:
    actor_type: user
    description: Allows veterans to directly schedule VA appointments
    enable_in_development: true
  va_online_scheduling_requests:
    actor_type: user
    description: Allows veterans to submit requests for VA appointments
    enable_in_development: true
  va_online_scheduling_vaos_alternate_route:
    actor_type: user
    enable_in_development: false
    description: Toggle for the vaos module to use an alternate vaos-service route
  va_dependents_verification:
    actor_type: user
    description: Toggles new features for the dependents verification form
  va_dependents_v2:
    actor_type: user
    description: Allows us to toggle bewteen V1 and V2 of the 686c-674 forms.
  va_dependents_v2_banner:
    actor_type: user
    description: Allows us to toggle a form maintenance banner on the V1 form for pre-launch.
  va_dependents_browser_monitoring_enabled:
    actor_type: user
    description: Allows us to toggle Datadog RUM/LOG monitoring for the 686C-674
  va_dependents_net_worth_and_pension:
    actor_type: user
    description: Allows us to toggle the net worth and pension questions on the 686C-674
  va_dependents_new_fields_for_pdf:
    actor_type: user
    description: Allows us to toggle the new fields on the front end for 686C-674
  va_online_scheduling_enable_OH_cancellations:
    actor_type: user
    enable_in_development: true
    description: Allows appointment cancellations to be routed to Oracle Health sites.
  va_online_scheduling_enable_OH_eligibility:
    actor_type: user
    enable_in_development: true
    description: Toggle for routing eligibility requests to the VetsAPI Gateway Service(VPG) instead of vaos-service
  va_online_scheduling_enable_OH_slots_search:
    actor_type: user
    enable_in_development: true
    description: Toggle for routing slots search requests to the VetsAPI Gateway Service(VPG) instead of vaos-service
  va_online_scheduling_cc_direct_scheduling:
    actor_type: user
    description: Enables CC direct scheduling.
    enable_in_development: true
  va_online_scheduling_use_vpg:
    actor_type: user
    enable_in_development: true
    description: Toggle for routing appointment requests to the VetsAPI Gateway Service(VPG) instead of vaos-service.
  va_online_scheduling_recent_locations_filter:
    actor_type: user
    enable_in_development: true
    description: Toggle for displaying the most recent facilities on the Choose your VA location page.
  va_online_scheduling_OH_direct_schedule:
    actor_type: user
    enable_in_development: true
    description: Toggle to enable direct scheduling workflow for Oracle Health appointments.
  va_online_scheduling_OH_request:
    actor_type: user
    enable_in_development: true
    description: Toggle to enable request workflow for Oracle Health appointments.
  va_online_scheduling_remove_podiatry:
    actor_type: user
    enable_in_development: true
    description: Toggle to remove Podiatry from the type of care list when scheduling an online appointment.
  vaos_appointment_notification_callback:
    actor_type: user
    enable_in_development: true
    description: Enables custom email delivery callback for VAOS appointment status notifications
  vba_documents_virus_scan:
    actor_type: user
    description: ClamAV virus scanning for Benefits Intake API upload submissions
  veteran_onboarding_beta_flow:
    actor_type: user
    description: Conditionally display the new veteran onboarding flow to user
  veteran_onboarding_show_to_newly_onboarded:
    actor_type: user
    description: Conditionally display the new veteran onboarding flow to user, based upon number of days since verified
  veteran_onboarding_show_welcome_message_to_new_users:
    actor_type: user
    description: Conditionally display the "Welcome to VA" message to new (LOA1 or LOA3) users
    enable_in_development: false
  vet_status_pdf_logging:
    actor_type: user
    description: Enables the Veteran Status Card to log PDF download events/failures
  vet_status_stage_1:
    actor_type: user
    description: Enables the stage 1 features of the veteran status card
  vre_cutover_notice:
    actor_type: user
    description: Enables the cutover notice for VR&E users, indicating the timeframe for new form version
  vre_trigger_action_needed_email:
    actor_type: user
    description: Set whether to enable VANotify email to Veteran for VRE failure exhaustion
  vre_use_new_vfs_notification_library:
    actor_type: user
    description: Whether or not to use the VFS library for interacting with VA Notify
  vre_modular_api:
    actor_type: user
    description: Enables calls to the modularized VRE API
  priority_processing_request_apply_vsi_flash:
    actor_type: user
    description: Enables VSI (Very Seriously Injured) flash functionality for form 20-10207 submissions
    enable_in_development: false
  show_edu_benefits_1990EZ_Wizard:
    actor_type: user
    description: Navigates user to 1990EZ or 1990 depending on form questions.
    enable_in_development: true
  show_dashboard_notifications:
    actor_type: user
    description: Enables on-site notifications
  check_va_inbox_enabled:
    actor_type: user
    description: Enables check inbox link
  dhp_connected_devices_fitbit:
    actor_type: user
    description: Enables linking between VA.gov account and fitbit account
  payment_history:
    actor_type: user
    description: Allows manual enabling/disabling payment history when BGS is acting up (5 min response times)
    enable_in_development: true
  cdp_payment_history_vba:
    actor_type: user
    description: Enables showing the overpayment and summary pages for the CDP Payment History
    enable_in_development: true
  show_meb_dgi40_features:
    actor_type: user
    description: Enables the UI integration with the meb dgi
    enable_in_development: true
  show_meb_dgi42_features:
    actor_type: user
    description: Enables UI updates for meb dgi 42
    enable_in_development: true
  show_meb_enhancements:
    actor_type: user
    description: Provides a flag wrapper for minor code changes to be gated from Prod.
    enable_in_development: true
  show_meb_enhancements_06:
    actor_type: user
    description: Provides a flag wrapper for minor code changes to be gated from Prod.
  show_meb_enhancements_08:
    actor_type: user
    description: Provides a flag wrapper for minor code changes to be gated from Prod.
    enable_in_development: true
  show_meb_enhancements_09:
    actor_type: user
    description: Provides a flag wrapper for minor code changes to be gated from Prod.
    enable_in_development: true
  meb_gate_person_criteria:
    actor_type: user
    description: Flag to use Person Criteria on Submission service
    enable_in_development: true
  supply_reordering_sleep_apnea_enabled:
    actor_type: user
    description: Enables sleep apnea supplies to be ordered in the supply reorder tool / MDOT.
    enable_in_development: true
  toe_dup_contact_info_call:
    actor_type: user
    description: Flag to use contact info call and modal
    enable_in_development: true
  toe_short_circuit_bgs_failure:
    actor_type: user
    description: Flag to use begin rescue block for BGS call
    enable_in_development: true
  toe_high_school_info_change:
    actor_type: user
    description: Flag to change order of high school info page
    enable_in_development: false
  toe_light_house_dgi_direct_deposit:
    actor_type: user
    description: Uses lighthouse api for direct deposit information in TOE.
    enable_in_development: false
  move_form_back_button:
    actor_type: user
    description: Test moving form back button to the top of the page
  mobile_cerner_transition:
    actor_type: user
    description: For mobile app, a facility is being transitioned to cerner.
  mobile_iam_authentication_disabled:
    actor_type: user
    description: For mobile app, disable iam authentication method.
  mobile_military_indicator_logger:
    actor_type: user
    description: For mobile app, enables logging of military discharge codes
  mobile_appeal_model:
    actor_type: user
    description: For mobile app, enables use of strict models for parsing appeals
  mobile_push_register_logging:
    actor_type: user
    description: For mobile app, logs push register errors for debugging
  form526_backup_submission_temp_killswitch:
    actor_type: user
    description: Provide a temporary killswitch to disable form526 backup submission if something were to go awry
  virtual_agent_show_floating_chatbot:
    actor_type: user
    description: Enables a floating chatbot on the chatbot page - managed by virtual agent team
  disability_compensation_email_veteran_on_polled_lighthouse_doc_failure:
    actor_type: user
    description: Sends document upload failure emails when polled doc uploaded to Lighthouse has failed to process at Lighthouse
  disability_compensation_lighthouse_document_service_provider:
    actor_type: user
    description: If enabled uses the lighthouse documents service
  disability_compensation_prevent_submission_job:
    actor_type: user
    description: If enabled, the submission form526 record will be created, but there will be submission job
  disability_compensation_use_api_provider_for_bdd_instructions:
    actor_type: user
    description: Provide a temporary killswitch for using the ApiProviderFactory to select an API for uploading BDD instructions
  disability_compensation_upload_bdd_instructions_to_lighthouse:
    actor_type: user
    description: If enabled uploads BDD instructions to Lighthouse Benefits Documents API instead of EVSS
  disability_compensation_0781v2_extras_redesign:
    actor_type: user
    description: If enabled, the 0781v2 overflow page will use the new design
    enable_in_development: true
  disability_compensation_use_api_provider_for_0781_uploads:
    actor_type: user
    description: Provide a temporary killswitch for using the ApiProviderFactory to select an API for uploading 0781/a forms
  disability_compensation_upload_0781_to_lighthouse:
    actor_type: user
    description: If enabled uploads 0781/a forms to Lighthouse Benefits Documents API instead of EVSS
  disability_compensation_use_api_provider_for_submit_veteran_upload:
    actor_type: user
    description: Provide a temporary killswitch for using the ApiProviderFactory to select an API for uploading Veteran Evidence
  disability_compensation_upload_veteran_evidence_to_lighthouse:
    actor_type: user
    description: If enabled uploads Veteran Evidence to Lighthouse Benefits Documents API instead of EVSS
  disablity_benefits_browser_monitoring_enabled:
    actor_type: user
    description: Datadog RUM monitoring for disability benefits applications
  virtual_agent_use_sts_authentication:
    actor_type: user
    description: Use STS authentication for the virtual agent chatbot application
  notification_center:
    actor_type: user
    description: Enable Notification Center
    enable_in_development: true
  nod_part3_update:
    actor_type: user
    description: NOD update to latest form, part III box 11
    enable_in_development: true
  nod_browser_monitoring_enabled:
    actor_type: user
    description: NOD Datadog RUM monitoring
  sc_new_form:
    actor_type: user
    description: Supplemental Claim new form updates
    enable_in_development: true
  hlr_browser_monitoring_enabled:
    actor_type: user
    description: HLR Datadog RUM monitoring
  sc_browser_monitoring_enabled:
    actor_type: user
    description: Supplemental Claim Datadog RUM monitoring
  terms_of_use:
    actor_type: user
    description: This determines whether a user is redirected to the Terms of Use page
    enable_in_development: true
  burial_form_enabled:
    actor_type: user
    description: Enable the burial form
  burial_confirmation_page:
    actor_type: user
    description: Toggle showing the updated confirmation page
    enable_in_development: true
  burial_error_email_notification:
    actor_type: cookie_id
    description: Toggle sending of the Action Needed email notification
  burial_received_email_notification:
    actor_type: cookie_id
    description: Toggle sending of the Received email notification
  burial_submitted_email_notification:
    actor_type: cookie_id
    description: Toggle sending of the Burial Submission in Progress email notification
  burial_persistent_attachment_error_email_notification:
    actor_type: cookie_id
    description: Toggle sending of the Persistent Attachment Error email notification
  burial_browser_monitoring_enabled:
    actor_type: user
    description: Burial Datadog RUM monitoring
  pension_form_enabled:
    actor_type: user
    description: Enable the pension form
  pension_browser_monitoring_enabled:
    actor_type: user
    description: Pension Datadog RUM monitoring
  pension_multiple_page_response:
    actor_type: user
    description: Implement multiple page response pattern
    enable_in_development: true
  pension_form_profile_module_enabled:
    actor_type: user
    description: Use the module version of the FormProfile
  pension_kafka_event_bus_submission_enabled:
    actor_type: user
    description: Enable the EventBusSubmissionJob for Kafka
  pension_itf_enabled:
    actor_type: user
    description: Enable the Intent to File for Pension
    enable_in_development: true
  pension_itf_skip_missing_person_error_enabled:
    actor_type: user
    description: Enable ability to skip the missing person error when creating an ITF for Pension
    enable_in_development: true
  pension_itf_show_alert:
    actor_type: user
    description: Show the alert on frontend for the Intent to File for Pension
    enable_in_development: true
  income_and_assets_form_enabled:
    actor_type: user
    description: Enable form 21P-0969 Update Income and Assets Evidence Form
  income_and_assets_browser_monitoring_enabled:
    actor_type: user
    description: Income and Assets Datadog RUM monitoring
  income_and_assets_content_updates:
    actor_type: user
    description: Implement plain language and content updates
  income_and_assets_error_email_notification:
    actor_type: cookie_id
    description: Toggle sending of the Action Needed email notification
  income_and_assets_received_email_notification:
    actor_type: cookie_id
    description: Toggle sending of the Received email notification
  income_and_assets_submitted_email_notification:
    actor_type: user
    description: Toggle sending of the Submission in Progress email notification
  income_and_assets_persistent_attachment_error_email_notification:
    actor_type: cookie_id
    description: Toggle sending of the Persistent Attachment Error email notification
  intent_to_file_synchronous_enabled:
    actor_type: user
    description: Enable ITF synchronous call logic
  central_mail_benefits_intake_submission:
    actor_type: user
    description: Enable central mail claims submission uses Benefits Intake API
  ecc_benefits_intake_submission:
    actor_type: user
    description: Enable education and career counseling claim submissions to use Benefits Intake API
  sob_updated_design:
    actor_type: user
    description: >-
      Controls how the GI Bill State of Benefits (SOB) application is presented.
      When enabled: it use the new SOB application that works 24/7.
      When disabled: it will use the old SOB application that only works from 0600 to 2200 hrs
  travel_pay_power_switch:
    actor_type: user
    enable_in_development: true
    description: >-
      Main switch for the Travel Pay feature on VA.gov using the new BTSSS (travel pay) API.
      Enabled - Requests are handled as normal.
      Disabled - Requests are not handled. Server returns a 503 (Service Unavailable) until re-enabled.
  travel_pay_view_claim_details:
    actor_type: user
    enable_in_development: true
    description: >-
      A frontend-focused switch that toggles visibility of and access to the Travel Pay claim details page and entry point (features toggled together).
      Enabled - Entry point link and claim details page are viewable.
      Disabled - Entry point link and claim details page are not viewable.
  travel_pay_submit_mileage_expense:
    actor_type: user
    enable_in_development: true
    description: >-
      A switch that toggles availability of the submit mileage expense feature.
      Enabled - Requests are handled as normal. Frontend features are available per toggle settings.
      Disabled - Requests are not handled. Server returns a 503 (Service Unavailable) until re-enabled. Frontend features are not available.
  travel_pay_claims_management:
    actor_type: user
    enable_in_development: true
    description: >-
      A switch that toggles new claims management functionality.
  travel_pay_claims_management_decision_reason:
    actor_type: user
    enable_in_development: true
    description: >-
      A switch that toggles the front-end display of decision reason parsed from the decision letter document on the claim details page.
      Enabled - The Travel Pay FE will show a decision reason section on the claims details page if it receives decision reason text from the API.
      Disabled - The Travel Pay FE will hide the decision reason section on the claims details page.
  travel_pay_claims_management_decision_reason_api:
    actor_type: user
    enable_in_development: true
    description: >-
      A switch that toggles the decision reason API functionality, including finding decision letter documents and extracting decision reasons from them.
      The intention behind this flag is to be able deploy the decision reason parsing functionality ahead of the front-end display (travel_pay_claims_management_decision_reason) to gather data logs and ensure a working state.
      Enabled - Decision letter documents are parsed and the decision reason is extracted.
      Disabled - Decision letter documents are not parsed for the decision reason.
  yellow_ribbon_automated_date_on_school_search:
    actor_type: user
    description: Enable the automated date displayed in the Find a Yellow Ribbon school search results
  accredited_representative_portal_pilot:
    actor_type: user
    description: Enable the Accredited Representative Portal for the pilot
    enable_in_development: true
  toggle_vye_address_direct_deposit_forms:
    actor_type: user
    description: Enable mailing address and direct deposit for VYE
  vye_login_widget:
    actor_type: user
    description: Enable Vye authentication widget
  toggle_vye_address_direct_deposit_forms_in_profile:
    actor_type: user
    description: Enable mailing address and direct deposit for VYE in profile page
  toggle_vye_application:
    actor_type: user
    description: Enable VYE
  military_benefit_estimates:
    actor_type: user
    description: swap order of the military details in GI search filters
  merge_1995_and_5490:
    actore_type: user
    description: Activating the combined 1995 and 5490 form
  mgib_verifications_maintenance:
    actor_type: user
    description: Used to show  maintenance alert for MGIB Verifications
  search_use_v2_gsa:
    actor_type: cookie_id
    description: Swaps the Search Service's for one with an updated api.gsa.gov address
    enable_in_development: true
  remove_pciu:
    actor_type: user
    description: If enabled, VA Profile is used to populate contact information with PCIU backup calls
    enable_in_development: true
  override_address_pou:
    actor_type: user
    description: If enabled, ADDRESS_POU == RESIDENCE/CHOICE
    enable_in_development: true
  show_yellow_ribbon_table:
    actor_type: cookie_id
    description: Used to show yellow ribbon table in Comparison Tool
  banner_update_alternative_banners:
    actor_type: user
    description: Used to toggle the DB updating of alternative banners
  banner_use_alternative_banners:
    actor_type: user
    description: Used to toggle use of alternative banners.
  fsr_wizard:
    actor_type: user
    description: Used to toggle the FSR wizard
  gi_comparison_tool_show_ratings:
    actor_type: user
    description: Display Veteran student ratings in GI comparison Tool
  gi_comparison_tool_programs_toggle_flag:
    actor_type: user
    description: Used to show links to programs page in comparison tool
  gi_comparison_tool_lce_toggle_flag:
    actor_type: user
    description: Used to show lce page in comparison tool
  va_notify_in_progress_metadata:
    actor_type: user
    description: If enabled, emails and sms sent through VaNotify::Service will be stored as notifications.
  va_notify_notification_creation:
    actor_type: user
    description: If enabled, emails and sms sent through VaNotify::Service will be stored as notifications.
  is_DGIB_endpoint:
    actor_type: user
    description: used to call data from DGIB endpoints for MGIB VYE application
  lighthouse_veterans_health_debug_logging:
    actor_type: user
    description: Enable debug logging for Lighthouse Veterans Health API
    enable_in_development: false
  benefits_non_disability_ch31_v2:
    actor_type: user
    description: If enabled, use new form and api endpoint for Ch31 VR&E form
  is_updated_gi:
    actor_type: cookie_id
    description: If enabled, use updated gi design
  gi_ct_collab:
    actor_type: cookie_id
    description: If enabled, use VEBT/EDM team GI Comparison Tool homepage
  show_rudisill_1995:
    actor_type: user
    description: If enabled, show rudisill review in 22-1995
  enable_lighthouse:
    actor_type: user
    description: If enabled, user will connect to lighthouse api in sob instead of evss
  benefits_intake_submission_status_job:
    actor_type: user
    description: Batch process FormSubmissionAttempts using ::BenefitsIntake::SubmissionStatusJob
  kafka_producer:
    actor_type: cookie_id
    description: Enables the Kafka producer for the VA.gov platform
  show_about_yellow_ribbon_program:
    actor_type: user
    description: If enabled, show additional info about the yellow ribbon program
  meb_address_validation_api:
    actor_type: user
    description: If enabled, address will be validated against addres validation endpointå
    enable_in_development: false
  toe_address_validation_api:
    actor_type: user
    description: If enabled, address will be validated against addres validation endpoint
    enable_in_development: false
  dea_fry_address_validation_api:
    actor_type: user
    description: If enabled, address will be validated against addres validation endpoint
    enable_in_development: false
  accredited_representative_portal_sort_by:
    actor_type: user
    description: Enables sort by in POA Request Search page
  accredited_representative_portal_help:
    actor_type: user
    description: Enables Get Help link on navigation
  accredited_representative_portal_profile:
    actor_type: user
    description: Enables Profile link on navigation dropdown
  forms_10215_10216_release:
    actor_type: user
    description: If enabled, show links to new forms instead of download links on SCO page
  form_10282_sftp_upload:
    actor_type: user
    description: If enabled, run daily job to process 10282 form submissions and upload resulting data to SFTP
  disable_bdn_processing:
    actor_type: user
    description: If enabled, skip all BDN-related processing for VYE
  my_va_auth_exp_redesign_enabled:
    actor_type: user
    description: When enabled, a user will see the redesigned experience of MyVA.
  vff_force_unique_file_name_date_property:
    actor_type: user
    description: Forces the unique_file_name method to use the date property in submission_archive.rb
  gi_ct_mapbox_mitigation:
    actor_type: user
    description: If enabled, hides search by location feature affected by MapBox loss
  accredited_representative_portal_form:
    actor_type: user
    description: Enables form with new options for rep
  my_va_display_all_lighthouse_benefits_intake_forms:
    actor_type: user
    description: When enabled, a user will see all submitted Lighthouse Benefits Intake forms in My VA for form status.
  va_online_scheduling_mental_health_history_filtering:
    actor_type: user
    enable_in_development: true
    description: When enabled, allows past visit filtering for Mental Health
  is_dgib_call_only:
    actor_type: user
    description: If enabled, the DGIB endpoint will only be called for MGIB VYE application
  show_vye_downtime_alert:
    actor_type: user
    description: If enabled, show the VYE downtime alert on the VYE application
<<<<<<< HEAD

# Gateway Integration Features
  claim_label_filtering:
    description: "Enable filtering of specific claim type codes within supported EP codes"
  ep040_decision_letter_notifications:
    description: "Enable decision letter email notifications for EP040 claims"
=======
  accredited_representative_portal_full_poa_redaction:
    actor_type: user
    description: Enables redaction for the Accredited Representative Portal POA requests
  calculator_constants_versioning:
    actor_type:
    description: (gibct-data-service) If enabled, updates GIDS UI and includes calculator constants in GIDS version generation
  gi_feedback_tool_vet_tec_education_benefit:
    actor_type: user
    description: Includes the (VET TEC 2.0) option for selection under the Education Benefits question in the GI Bill® School Feedback Tool
>>>>>>> e66937be
<|MERGE_RESOLUTION|>--- conflicted
+++ resolved
@@ -2347,14 +2347,6 @@
   show_vye_downtime_alert:
     actor_type: user
     description: If enabled, show the VYE downtime alert on the VYE application
-<<<<<<< HEAD
-
-# Gateway Integration Features
-  claim_label_filtering:
-    description: "Enable filtering of specific claim type codes within supported EP codes"
-  ep040_decision_letter_notifications:
-    description: "Enable decision letter email notifications for EP040 claims"
-=======
   accredited_representative_portal_full_poa_redaction:
     actor_type: user
     description: Enables redaction for the Accredited Representative Portal POA requests
@@ -2364,4 +2356,9 @@
   gi_feedback_tool_vet_tec_education_benefit:
     actor_type: user
     description: Includes the (VET TEC 2.0) option for selection under the Education Benefits question in the GI Bill® School Feedback Tool
->>>>>>> e66937be
+    
+  # Gateway Integration Features
+  claim_label_filtering:
+    description: "Enable filtering of specific claim type codes within supported EP codes"
+  ep040_decision_letter_notifications:
+    description: "Enable decision letter email notifications for EP040 claims"