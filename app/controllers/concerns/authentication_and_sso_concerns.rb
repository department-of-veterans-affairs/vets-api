--- conflicted
+++ resolved
@@ -4,10 +4,7 @@
 # to this responsibility alone.
 module AuthenticationAndSSOConcerns
   extend ActiveSupport::Concern
-<<<<<<< HEAD
   include ActionController::RequestForgeryProtection
-=======
->>>>>>> 2ad2cd53
   include ActionController::Cookies
 
   included do
