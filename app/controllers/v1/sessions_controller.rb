--- conflicted
+++ resolved
@@ -27,13 +27,8 @@
       raise Common::Exceptions::RoutingError, params[:path] unless REDIRECT_URLS.include?(type)
 
       StatsD.increment(STATSD_SSO_NEW_KEY,
-<<<<<<< HEAD
                        tags: ["context:#{type}", "forceauthn:#{force_authn?}", VERSION_TAG])
-      url = url_service.send("#{type}_url")
-=======
-                       tags: ["context:#{type}", "forceauthn:#{force_authn?}"])
       url = redirect_url(type)
->>>>>>> 114c66b0
 
       if type == 'slo'
         Rails.logger.info("LOGOUT of type #{type}", sso_logging_info)
