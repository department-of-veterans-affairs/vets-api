--- conflicted
+++ resolved
@@ -643,16 +643,14 @@
   user: TestUser
   pass: bogus
 
-<<<<<<< HEAD
 # Settings for the VEText integration (mobile push notifications)
 vetext_push:
   va_mobile_app_sid: va-mobile-app-key-provided-by-vetext
   base_url: https://vetext1.r01.med.va.gov
   user: vets-api-username
   pass: secret
-=======
+
 veteran_readiness_and_employment:
   base_url: ~
   credentials: ~
-  auth_endpoint: ~
->>>>>>> 041150e4
+  auth_endpoint: ~