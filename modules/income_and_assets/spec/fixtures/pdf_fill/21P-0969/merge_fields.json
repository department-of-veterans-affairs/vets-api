--- conflicted
+++ resolved
@@ -545,11 +545,7 @@
   "ownedAsset": 0,
   "assetTransfer": 0,
   "trust": 0,
-<<<<<<< HEAD
+  "annuity": 0,
   "discontinuedIncome": 0,
   "incomeReceiptWaiver": 0
-=======
-  "annuity": 0,
-  "discontinuedIncome": 0
->>>>>>> 725b027e
 }