--- conflicted
+++ resolved
@@ -793,16 +793,13 @@
   disability_526_track_saved_claim_error:
     actor_type: user
     description: enables improved logging of SavedClaim::DisabilityCompensation::Form526AllClaim save failures
-<<<<<<< HEAD
   disability_526_add_claim_date_to_lighthouse:
     actor_type: user
     description: enables sending the claim date to Lighthouse when submitting a Form 526EZ when present
     enable_in_development: true
-=======
   disability_526_block_banking_info_retrieval:
     actor_type: user
     description: disables call to Lighthouse Direct Deposit API to fill in banking information without Veteran consent
->>>>>>> 4064af3b
   education_reports_cleanup:
     actor_type: user
     description: Updates to the daily education reports to remove old data that isn't needed in the new fiscal year
