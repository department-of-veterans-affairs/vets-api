# frozen_string_literal: true

module ClaimsApi
  module V2
    module ClaimsRequests
      module TrackedItems
        extend ActiveSupport::Concern

        def find_tracked_items!(claim_id)
          return if claim_id.blank?

<<<<<<< HEAD
          @tracked_items = local_bgs_service.find_tracked_items(claim_id)[:dvlpmt_items] || []
        end

        def find_tracked_item(id)
          @tracked_item = [@tracked_items].flatten.compact.find { |item| item[:dvlpmt_item_id] == id }
        end

        def build_wwsnfy_items
          # wwsnfy What We Still Need From You
          wwsnfy = [@ebenefits_details[:wwsnfy]].flatten.compact
          return [] if wwsnfy.empty?

          wwsnfy.map do |item|
            status = map_status(item[:dvlpmt_item_id], 'NEEDED_FROM_YOU')

            build_tracked_item(find_tracked_item(item[:dvlpmt_item_id]), status, item, wwsnfy: true)
          end
        end

        def build_wwd_items
          # wwd What We Still Need From Others
          wwd = [@ebenefits_details[:wwd]].flatten.compact
          return [] if wwd.empty?

          wwd.map do |item|
            status = map_status(item[:dvlpmt_item_id], 'NEEDED_FROM_OTHERS')

            build_tracked_item(find_tracked_item(item[:dvlpmt_item_id]), status, item)
          end
        end

        def build_wwr_items
          # wwr What We Received From You and Others
          wwr = [@ebenefits_details[:wwr]].flatten.compact
          return [] if wwr.empty?

          claim_status_type = [@ebenefits_details[:bnft_claim_lc_status]].flatten.first[:phase_type]

          wwr.map do |item|
            status = accepted?(claim_status_type) ? 'ACCEPTED' : 'INITIAL_REVIEW_COMPLETE'

            build_tracked_item(find_tracked_item(item[:dvlpmt_item_id]), status, item)
          end
        end

        def build_no_longer_needed_items
          no_longer_needed = [@tracked_items].flatten.compact.select do |item|
            item[:accept_dt].present? && item[:dvlpmt_tc] == 'CLMNTRQST'
          end
          return [] if no_longer_needed.empty?

          no_longer_needed.map do |tracked_item|
            status = 'NO_LONGER_REQUIRED'

            build_tracked_item(tracked_item, status, {})
          end
        end

        def map_bgs_tracked_items(bgs_claim)
          return [] if bgs_claim.nil?

          claim_id = bgs_claim.dig(:benefit_claim_details_dto, :benefit_claim_id)
          return [] if claim_id.nil?

          @tracked_items = find_tracked_items!(claim_id)

          return [] if @tracked_items.blank?

          @ebenefits_details = bgs_claim[:benefit_claim_details_dto]

          (build_wwsnfy_items | build_wwd_items | build_wwr_items | build_no_longer_needed_items)
            .sort_by do |list_item|
            list_item[:id]
          end
=======
          @tracked_items ||= local_bgs_service.find_tracked_items(claim_id)[:dvlpmt_items] || []
        end

        def find_tracked_item(id)
          [@tracked_items].flatten.compact.find { |item| item[:dvlpmt_item_id] == id }
>>>>>>> 0979cd9d
        end
      end
    end
  end
end<|MERGE_RESOLUTION|>--- conflicted
+++ resolved
@@ -9,12 +9,11 @@
         def find_tracked_items!(claim_id)
           return if claim_id.blank?
 
-<<<<<<< HEAD
           @tracked_items = local_bgs_service.find_tracked_items(claim_id)[:dvlpmt_items] || []
         end
 
         def find_tracked_item(id)
-          @tracked_item = [@tracked_items].flatten.compact.find { |item| item[:dvlpmt_item_id] == id }
+          [@tracked_items].flatten.compact.find { |item| item[:dvlpmt_item_id] == id }
         end
 
         def build_wwsnfy_items
@@ -84,13 +83,6 @@
             .sort_by do |list_item|
             list_item[:id]
           end
-=======
-          @tracked_items ||= local_bgs_service.find_tracked_items(claim_id)[:dvlpmt_items] || []
-        end
-
-        def find_tracked_item(id)
-          [@tracked_items].flatten.compact.find { |item| item[:dvlpmt_item_id] == id }
->>>>>>> 0979cd9d
         end
       end
     end
