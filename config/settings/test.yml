--- conflicted
+++ resolved
@@ -247,11 +247,7 @@
         client_id: ~
         rsa_key: ~
   benefits_intake:
-<<<<<<< HEAD
-    api_key: fake_api_key
-=======
       api_key: fake_api_key
->>>>>>> 055d34c2
 
 rrd:
   alerts:
