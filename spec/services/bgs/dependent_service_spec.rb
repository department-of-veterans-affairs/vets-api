--- conflicted
+++ resolved
@@ -41,10 +41,7 @@
     it 'calls find_person_by_participant_id' do
       VCR.use_cassette('bgs/dependent_service/submit_686c_form') do
         service = BGS::DependentService.new(user)
-<<<<<<< HEAD
-=======
         allow_any_instance_of(BGS::PersonWebService).to receive(:find_by_ssn).and_return({ file_nbr: '796043735' })
->>>>>>> 6898eda5
         expect_any_instance_of(BGS::PersonWebService).to receive(:find_person_by_ptcpnt_id)
 
         service.submit_686c_form(claim)
@@ -121,11 +118,7 @@
           claim.id, encrypted_vet_info,
           true, true
         )
-<<<<<<< HEAD
-        service.submit_686c_form(claim)
-=======
-        expect { service.submit_686c_form(claim) }.to raise_error(RuntimeError)
->>>>>>> 6898eda5
+        expect { service.submit_686c_form(claim) }.to raise_error(RuntimeError)
       end
     end
 
@@ -144,11 +137,7 @@
           claim.id, encrypted_vet_info,
           true, true
         )
-<<<<<<< HEAD
-        service.submit_686c_form(claim)
-=======
-        expect { service.submit_686c_form(claim) }.to raise_error(RuntimeError)
->>>>>>> 6898eda5
+        expect { service.submit_686c_form(claim) }.to raise_error(RuntimeError)
       end
     end
 
@@ -167,11 +156,7 @@
           claim.id, encrypted_vet_info,
           true, true
         )
-<<<<<<< HEAD
-        service.submit_686c_form(claim)
-=======
-        expect { service.submit_686c_form(claim) }.to raise_error(RuntimeError)
->>>>>>> 6898eda5
+        expect { service.submit_686c_form(claim) }.to raise_error(RuntimeError)
       end
     end
   end
@@ -204,10 +189,7 @@
     it 'calls find_person_by_participant_id' do
       VCR.use_cassette('bgs/dependent_service/submit_686c_form') do
         service = BGS::DependentService.new(user)
-<<<<<<< HEAD
-=======
         allow_any_instance_of(BGS::PersonWebService).to receive(:find_by_ssn).and_return({ file_nbr: '796043735' })
->>>>>>> 6898eda5
         expect_any_instance_of(BGS::PersonWebService).to receive(:find_person_by_ptcpnt_id)
 
         service.submit_686c_form(claim)
@@ -284,11 +266,7 @@
           claim.id, encrypted_vet_info, false,
           true
         )
-<<<<<<< HEAD
-        service.submit_686c_form(claim)
-=======
-        expect { service.submit_686c_form(claim) }.to raise_error(RuntimeError)
->>>>>>> 6898eda5
+        expect { service.submit_686c_form(claim) }.to raise_error(RuntimeError)
       end
     end
 
@@ -307,11 +285,7 @@
           claim.id, encrypted_vet_info, false,
           true
         )
-<<<<<<< HEAD
-        service.submit_686c_form(claim)
-=======
-        expect { service.submit_686c_form(claim) }.to raise_error(RuntimeError)
->>>>>>> 6898eda5
+        expect { service.submit_686c_form(claim) }.to raise_error(RuntimeError)
       end
     end
 
@@ -330,11 +304,7 @@
           claim.id, encrypted_vet_info, false,
           true
         )
-<<<<<<< HEAD
-        service.submit_686c_form(claim)
-=======
-        expect { service.submit_686c_form(claim) }.to raise_error(RuntimeError)
->>>>>>> 6898eda5
+        expect { service.submit_686c_form(claim) }.to raise_error(RuntimeError)
       end
     end
   end
