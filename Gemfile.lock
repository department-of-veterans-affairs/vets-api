GIT
  remote: https://github.com/adhocteam/connect_vbms
  revision: 2284b8e9a68d2b44dda52a098ffc83f8fa283211
  tag: v2.1.1
  specs:
    connect_vbms (2.1.1)
      httpclient (~> 2.8.0)
      httpi (~> 4.0)
      mail
      nokogiri (>= 1.8.4)
      nori
      xmldsig (~> 0.3.1)
      xmlenc

GIT
  remote: https://github.com/department-of-veterans-affairs/apivore
  revision: 1c7d19c4a52f71a3ef07940697ad9520f1872dd6
  tag: v2.1.0.vsp
  specs:
    apivore (2.1.0.vsp)
      actionpack (>= 4)
      hashie (~> 5.0)
      json-schema (~> 5.0)
      rspec (~> 3)
      rspec-expectations (~> 3.1)
      rspec-mocks (~> 3.1)

GIT
  remote: https://github.com/department-of-veterans-affairs/betamocks
  revision: 8233129def00c29b33e56ac5ad6d08f5442d665c
  branch: master
  specs:
    betamocks (0.11.0)
      activesupport (>= 4.2)
      adler32
      faraday (>= 1.2.0, < 3.0)

GIT
  remote: https://github.com/department-of-veterans-affairs/bgs-ext.git
  revision: 350e45ae699407948d254d6fadd4f1b249e996f5
  ref: 350e45ae69
  specs:
    bgs_ext (0.23.2)
      httpclient
      nokogiri (>= 1.13.6)
      savon (~> 2.15.1)

GIT
  remote: https://github.com/department-of-veterans-affairs/fhir_client.git
  revision: 52e0197dcb1f940a1f0b28bfa983699f0c199696
  tag: v6.0.0
  specs:
    fhir_client (6.0.0)
      activesupport (>= 3)
      addressable (>= 2.3)
      fhir_dstu2_models (>= 1.1.1)
      fhir_models (>= 4.2.1)
      fhir_stu3_models (>= 3.1.1)
      http (~> 5.1)
      nokogiri (>= 1.10.4)
      oauth2 (>= 1.1)
      rack (>= 1.5)
      tilt (>= 1.1)

GIT
  remote: https://github.com/department-of-veterans-affairs/govdelivery-tms-ruby.git
  revision: f50c995b4a92fa8da4488ed608318eeca723b543
  tag: v4.1.0
  specs:
    govdelivery-tms (4.1.0)
      activesupport (>= 5.2.4.3, < 9.0.0)
      faraday
      mime-types

GIT
  remote: https://github.com/department-of-veterans-affairs/vets-json-schema
  revision: 71b49c2d04ab2edd8b5a582c03ab309bfc5500d2
  branch: master
  specs:
    vets_json_schema (24.14.3)
      multi_json (~> 1.0)
      script_utils (= 0.0.4)

PATH
  remote: modules
  specs:
    accredited_representative_portal (0.1.0)
      blind_index
    appeals_api (0.0.1)
      jsonapi-serializer (>= 2.2.0)
      sidekiq
    apps_api (0.0.1)
      faraday
      sidekiq
    ask_va_api (0.1.0)
    avs (0.1.0)
    banners (0.1.0)
    burials (0.1.0)
    check_in (0.1.0)
    claims_api (0.0.1)
      dry-schema
    claims_evidence_api (0.1.0)
    debts_api (0.1.0)
    decision_reviews (0.1.0)
      rails (>= 7.1.4.1)
    dhp_connected_devices (0.1.0)
    facilities_api (0.1.0)
    income_and_assets (0.1.0)
    income_limits (0.1.0)
    ivc_champva (0.1.0)
    meb_api (0.1.0)
    mobile (0.1.0)
      dry-validation
    mocked_authentication (0.1.0)
      rails
    my_health (0.1.0)
      rails
    pensions (0.1.0)
    representation_management (0.1.0)
    simple_forms_api (0.1.0)
    test_user_dashboard (0.1.0)
      rails
    travel_pay (0.1.0)
    va_notify (0.1.0)
    vaos (0.1.0)
      sidekiq
    vba_documents (1.0.0)
      aws-sdk-s3 (~> 1)
      sidekiq
    veteran (0.0.1)
    veteran_confirmation (0.0.1)
    vre (0.1.0)
    vye (0.1.0)

GEM
  remote: https://enterprise.contribsys.com/
  specs:
    sidekiq-ent (7.3.4)
      einhorn (~> 1.0)
      gserver
      sidekiq (>= 7.3.7, < 8)
      sidekiq-pro (>= 7.3.4, < 8)
    sidekiq-pro (7.3.6)
      sidekiq (>= 7.3.7, < 8)

GEM
  remote: https://rubygems.org/
  specs:
    Ascii85 (2.0.1)
    aasm (5.5.0)
      concurrent-ruby (~> 1.0)
    actioncable (7.2.2.1)
      actionpack (= 7.2.2.1)
      activesupport (= 7.2.2.1)
      nio4r (~> 2.0)
      websocket-driver (>= 0.6.1)
      zeitwerk (~> 2.6)
    actionmailbox (7.2.2.1)
      actionpack (= 7.2.2.1)
      activejob (= 7.2.2.1)
      activerecord (= 7.2.2.1)
      activestorage (= 7.2.2.1)
      activesupport (= 7.2.2.1)
      mail (>= 2.8.0)
    actionmailer (7.2.2.1)
      actionpack (= 7.2.2.1)
      actionview (= 7.2.2.1)
      activejob (= 7.2.2.1)
      activesupport (= 7.2.2.1)
      mail (>= 2.8.0)
      rails-dom-testing (~> 2.2)
    actionpack (7.2.2.1)
      actionview (= 7.2.2.1)
      activesupport (= 7.2.2.1)
      nokogiri (>= 1.8.5)
      racc
      rack (>= 2.2.4, < 3.2)
      rack-session (>= 1.0.1)
      rack-test (>= 0.6.3)
      rails-dom-testing (~> 2.2)
      rails-html-sanitizer (~> 1.6)
      useragent (~> 0.16)
    actiontext (7.2.2.1)
      actionpack (= 7.2.2.1)
      activerecord (= 7.2.2.1)
      activestorage (= 7.2.2.1)
      activesupport (= 7.2.2.1)
      globalid (>= 0.6.0)
      nokogiri (>= 1.8.5)
    actionview (7.2.2.1)
      activesupport (= 7.2.2.1)
      builder (~> 3.1)
      erubi (~> 1.11)
      rails-dom-testing (~> 2.2)
      rails-html-sanitizer (~> 1.6)
    activejob (7.2.2.1)
      activesupport (= 7.2.2.1)
      globalid (>= 0.3.6)
    activemodel (7.2.2.1)
      activesupport (= 7.2.2.1)
    activerecord (7.2.2.1)
      activemodel (= 7.2.2.1)
      activesupport (= 7.2.2.1)
      timeout (>= 0.4.0)
    activerecord-import (2.1.0)
      activerecord (>= 4.2)
    activerecord-postgis-adapter (10.0.1)
      activerecord (~> 7.2.0)
      rgeo-activerecord (~> 8.0.0)
    activestorage (7.2.2.1)
      actionpack (= 7.2.2.1)
      activejob (= 7.2.2.1)
      activerecord (= 7.2.2.1)
      activesupport (= 7.2.2.1)
      marcel (~> 1.0)
    activesupport (7.2.2.1)
      base64
      benchmark (>= 0.3)
      bigdecimal
      concurrent-ruby (~> 1.0, >= 1.3.1)
      connection_pool (>= 2.2.5)
      drb
      i18n (>= 1.6, < 2)
      logger (>= 1.4.2)
      minitest (>= 5.1)
      securerandom (>= 0.3)
      tzinfo (~> 2.0, >= 2.0.5)
    addressable (2.8.7)
      public_suffix (>= 2.0.2, < 7.0)
    adler32 (0.0.2)
    afm (0.2.2)
    akami (1.3.3)
      base64
      gyoku (>= 0.4.0)
      nokogiri
    argon2-kdf (0.3.1)
      fiddle
    ast (2.4.3)
    attr_extras (7.1.0)
    avro (1.12.0)
      multi_json (~> 1.0)
    awesome_print (1.9.2)
    aws-eventstream (1.3.2)
    aws-msk-iam-sasl-signer (0.1.1)
      aws-sdk-kafka
      thor
    aws-partitions (1.1103.0)
    aws-sdk-core (3.224.0)
      aws-eventstream (~> 1, >= 1.3.0)
      aws-partitions (~> 1, >= 1.992.0)
      aws-sigv4 (~> 1.9)
      base64
      jmespath (~> 1, >= 1.6.1)
      logger
    aws-sdk-kafka (1.89.0)
      aws-sdk-core (~> 3, >= 3.216.0)
      aws-sigv4 (~> 1.5)
    aws-sdk-kms (1.101.0)
      aws-sdk-core (~> 3, >= 3.216.0)
      aws-sigv4 (~> 1.5)
    aws-sdk-s3 (1.186.1)
      aws-sdk-core (~> 3, >= 3.216.0)
      aws-sdk-kms (~> 1)
      aws-sigv4 (~> 1.5)
    aws-sdk-sns (1.99.0)
      aws-sdk-core (~> 3, >= 3.216.0)
      aws-sigv4 (~> 1.5)
    aws-sigv4 (1.11.0)
      aws-eventstream (~> 1, >= 1.0.2)
    axiom-types (0.1.1)
      descendants_tracker (~> 0.0.4)
      ice_nine (~> 0.11.0)
      thread_safe (~> 0.3, >= 0.3.1)
    base64 (0.2.0)
    bcp47 (0.3.3)
      i18n
    benchmark (0.4.0)
    bigdecimal (3.1.9)
    bigdecimal (3.1.9-java)
    bindex (0.8.1)
    blind_index (2.7.0)
      activesupport (>= 7.1)
      argon2-kdf (>= 0.2)
    blueprinter (1.1.2)
    bootsnap (1.18.6)
      msgpack (~> 1.2)
    brakeman (7.0.2)
      racc
    breakers (1.0)
      base64 (~> 0.2)
      faraday (>= 1.2.0, < 3.0)
      multi_json (~> 1.0)
    builder (3.3.0)
    bundler-audit (0.9.2)
      bundler (>= 1.2.0, < 3)
      thor (~> 1.0)
    byebug (12.0.0)
    carrierwave (3.1.2)
      activemodel (>= 6.0.0)
      activesupport (>= 6.0.0)
      addressable (~> 2.6)
      image_processing (~> 1.1)
      marcel (~> 1.0.0)
      ssrf_filter (~> 1.0)
    carrierwave-aws (1.6.0)
      aws-sdk-s3 (~> 1.0)
      carrierwave (>= 2.0, < 4)
    claide (1.1.0)
    claide-plugins (0.9.2)
      cork
      nap
      open4 (~> 1.3)
    clamav-client (3.2.0)
    cliver (0.3.2)
    cmdparse (3.0.7)
    coderay (1.1.3)
    coercible (1.0.0)
      descendants_tracker (~> 0.0.1)
    colored2 (3.1.2)
    combine_pdf (1.0.31)
      matrix
      ruby-rc4 (>= 0.1.5)
    committee (5.5.4)
      json_schema (~> 0.14, >= 0.14.3)
      openapi_parser (~> 2.0)
      rack (>= 1.5, < 3.2)
    committee-rails (0.8.0)
      actionpack (>= 6.0)
      activesupport (>= 6.0)
      committee (>= 5.1.0)
      railties (>= 6.0)
    concurrent-ruby (1.3.5)
    config (5.5.2)
      deep_merge (~> 1.2, >= 1.2.1)
      ostruct
    connection_pool (2.5.3)
    content_disposition (1.0.0)
    cork (0.3.0)
      colored2 (~> 3.1)
    coverband (6.1.5)
      base64
      redis (>= 3.0)
    crack (1.0.0)
      bigdecimal
      rexml
    crass (1.0.6)
    csv (3.3.4)
    danger (9.5.1)
      base64 (~> 0.2)
      claide (~> 1.0)
      claide-plugins (>= 0.9.2)
      colored2 (~> 3.1)
      cork (~> 0.1)
      faraday (>= 0.9.0, < 3.0)
      faraday-http-cache (~> 2.0)
      git (~> 1.13)
      kramdown (~> 2.3)
      kramdown-parser-gfm (~> 1.0)
      octokit (>= 4.0)
      pstore (~> 0.1)
      terminal-table (>= 1, < 4)
    database_cleaner (2.1.0)
      database_cleaner-active_record (>= 2, < 3)
    database_cleaner-active_record (2.2.0)
      activerecord (>= 5.a)
      database_cleaner-core (~> 2.0.0)
    database_cleaner-core (2.0.1)
    datadog (2.16.0)
      datadog-ruby_core_source (~> 3.4, >= 3.4.1)
      libdatadog (~> 16.0.1.1.0)
      libddwaf (~> 1.22.0.0.2)
      logger
      msgpack
    datadog-ruby_core_source (3.4.1)
    date (3.4.1)
    date (3.4.1-java)
    date_time_precision (0.8.1)
    date_validator (0.12.0)
      activemodel (>= 3)
      activesupport (>= 3)
    debug (1.10.0)
      irb (~> 1.10)
      reline (>= 0.3.8)
    declarative (0.0.20)
    deep_merge (1.2.2)
    descendants_tracker (0.0.4)
      thread_safe (~> 0.3, >= 0.3.1)
    diff-lcs (1.6.1)
    docile (1.4.0)
    dogstatsd-ruby (5.6.6)
    domain_name (0.6.20240107)
    down (5.4.2)
      addressable (~> 2.8)
    drb (2.2.1)
    dry-configurable (1.3.0)
      dry-core (~> 1.1)
      zeitwerk (~> 2.6)
    dry-core (1.1.0)
      concurrent-ruby (~> 1.0)
      logger
      zeitwerk (~> 2.6)
    dry-inflector (1.2.0)
    dry-initializer (3.2.0)
    dry-logic (1.6.0)
      bigdecimal
      concurrent-ruby (~> 1.0)
      dry-core (~> 1.1)
      zeitwerk (~> 2.6)
    dry-schema (1.14.1)
      concurrent-ruby (~> 1.0)
      dry-configurable (~> 1.0, >= 1.0.1)
      dry-core (~> 1.1)
      dry-initializer (~> 3.2)
      dry-logic (~> 1.5)
      dry-types (~> 1.8)
      zeitwerk (~> 2.6)
    dry-struct (1.8.0)
      dry-core (~> 1.1)
      dry-types (~> 1.8, >= 1.8.2)
      ice_nine (~> 0.11)
      zeitwerk (~> 2.6)
    dry-types (1.8.2)
      bigdecimal (~> 3.0)
      concurrent-ruby (~> 1.0)
      dry-core (~> 1.0)
      dry-inflector (~> 1.0)
      dry-logic (~> 1.4)
      zeitwerk (~> 2.6)
    dry-validation (1.11.1)
      concurrent-ruby (~> 1.0)
      dry-core (~> 1.1)
      dry-initializer (~> 3.2)
      dry-schema (~> 1.14)
      zeitwerk (~> 2.6)
    einhorn (1.0.0)
    erubi (1.13.1)
    et-orbi (1.2.11)
      tzinfo
    ethon (0.16.0)
      ffi (>= 1.15.0)
    factory_bot (6.5.0)
      activesupport (>= 5.0.0)
    factory_bot_rails (6.4.4)
      factory_bot (~> 6.5)
      railties (>= 5.0.0)
    faker (3.5.1)
      i18n (>= 1.8.11, < 2)
    faraday (2.13.1)
      faraday-net_http (>= 2.0, < 3.5)
      json
      logger
    faraday-follow_redirects (0.3.0)
      faraday (>= 1, < 3)
    faraday-http-cache (2.5.1)
      faraday (>= 0.8)
    faraday-httpclient (2.0.1)
      httpclient (>= 2.2)
    faraday-multipart (1.1.0)
      multipart-post (~> 2.0)
    faraday-net_http (3.4.0)
      net-http (>= 0.5.0)
    faraday-retry (2.3.1)
      faraday (~> 2.0)
    faraday-typhoeus (1.1.0)
      faraday (~> 2.0)
      typhoeus (~> 1.4)
    faraday_curl (0.0.2)
      faraday (>= 0.9.0)
    fastimage (2.4.0)
    ffi (1.17.2)
    ffi (1.17.2-java)
    ffi-compiler (1.3.2)
      ffi (>= 1.15.5)
      rake
    fhir_dstu2_models (1.1.1)
      bcp47 (>= 0.3)
      date_time_precision (>= 0.8)
      mime-types (>= 3.0)
      nokogiri (>= 1.11.4)
    fhir_models (4.2.2)
      bcp47 (>= 0.3)
      date_time_precision (>= 0.8)
      mime-types (>= 3.0)
      nokogiri (>= 1.11.4)
    fhir_stu3_models (3.1.1)
      bcp47 (>= 0.3)
      date_time_precision (>= 0.8)
      mime-types (>= 3.0)
      nokogiri (>= 1.11.4)
    fiddle (1.1.8)
    fitbit_api (1.0.0)
      oauth2 (~> 2.0)
    flipper (1.3.4)
      concurrent-ruby (< 2)
    flipper-active_record (1.3.4)
      activerecord (>= 4.2, < 9)
      flipper (~> 1.3.4)
    flipper-active_support_cache_store (1.3.4)
      activesupport (>= 4.2, < 9)
      flipper (~> 1.3.4)
    flipper-ui (1.3.4)
      erubi (>= 1.0.0, < 2.0.0)
      flipper (~> 1.3.4)
      rack (>= 1.4, < 4)
      rack-protection (>= 1.5.3, < 5.0.0)
      rack-session (>= 1.0.2, < 3.0.0)
      sanitize (< 8)
    foreman (0.88.1)
    formatador (1.1.0)
    fugit (1.11.1)
      et-orbi (~> 1, >= 1.2.11)
      raabro (~> 1.4)
    fuubar (2.5.1)
      rspec-core (~> 3.0)
      ruby-progressbar (~> 1.4)
    gems (1.3.0)
    geom2d (0.4.1)
    git (1.19.1)
      addressable (~> 2.8)
      rchardet (~> 1.8)
    globalid (1.2.1)
      activesupport (>= 6.1)
    google-api-client (0.53.0)
      google-apis-core (~> 0.1)
      google-apis-generator (~> 0.1)
    google-apis-core (0.17.0)
      addressable (~> 2.5, >= 2.5.1)
      googleauth (~> 1.9)
      httpclient (>= 2.8.3, < 3.a)
      mini_mime (~> 1.0)
      mutex_m
      representable (~> 3.0)
      retriable (>= 2.0, < 4.a)
    google-apis-discovery_v1 (0.19.0)
      google-apis-core (>= 0.15.0, < 2.a)
    google-apis-generator (0.17.0)
      activesupport (>= 5.0)
      gems (~> 1.2)
      google-apis-core (>= 0.15.0, < 2.a)
      google-apis-discovery_v1 (~> 0.18)
      thor (>= 0.20, < 2.a)
    google-cloud-env (2.3.0)
      base64 (~> 0.2)
      faraday (>= 1.0, < 3.a)
    google-logging-utils (0.2.0)
    google-protobuf (4.31.0)
      bigdecimal
      rake (>= 13)
    google-protobuf (4.31.0-aarch64-linux-gnu)
      bigdecimal
      rake (>= 13)
    google-protobuf (4.31.0-java)
      bigdecimal
      ffi (~> 1)
      ffi-compiler (~> 1)
      rake (>= 13)
    google-protobuf (4.31.0-x86-mingw32)
      bigdecimal
      rake (>= 13)
    google-protobuf (4.31.0-x86_64-linux-gnu)
      bigdecimal
      rake (>= 13)
    googleauth (1.14.0)
      faraday (>= 1.0, < 3.a)
      google-cloud-env (~> 2.2)
      google-logging-utils (~> 0.1)
      jwt (>= 1.4, < 3.0)
      multi_json (~> 1.11)
      os (>= 0.9, < 2.0)
      signet (>= 0.16, < 2.a)
    gserver (0.0.1)
    guard (2.18.1)
      formatador (>= 0.2.4)
      listen (>= 2.7, < 4.0)
      lumberjack (>= 1.0.12, < 2.0)
      nenv (~> 0.1)
      notiffany (~> 0.0)
      pry (>= 0.13.0)
      shellany (~> 0.0)
      thor (>= 0.18.1)
    guard-compat (1.2.1)
    guard-rspec (4.7.3)
      guard (~> 2.1)
      guard-compat (~> 1.1)
      rspec (>= 2.99.0, < 4.0)
    guard-rubocop (1.5.0)
      guard (~> 2.0)
      rubocop (< 2.0)
    gyoku (1.4.0)
      builder (>= 2.1.2)
      rexml (~> 3.0)
    hana (1.3.7)
    hashdiff (1.1.2)
    hashery (2.1.2)
    hashie (5.0.0)
    hexapdf (1.3.0)
      cmdparse (~> 3.0, >= 3.0.3)
      geom2d (~> 0.4, >= 0.4.1)
      openssl (>= 2.2.1)
      strscan (>= 3.1.2)
    holidays (8.8.0)
    http (5.2.0)
      addressable (~> 2.8)
      base64 (~> 0.1)
      http-cookie (~> 1.0)
      http-form_data (~> 2.2)
      llhttp-ffi (~> 0.5.0)
    http-cookie (1.0.5)
      domain_name (~> 0.5)
    http-form_data (2.3.0)
    httpclient (2.8.3)
    httpi (4.0.4)
      base64
      mutex_m
      nkf
      rack (>= 2.0, < 4)
    i18n (1.14.7)
      concurrent-ruby (~> 1.0)
    ice_nine (0.11.2)
    image_processing (1.14.0)
      mini_magick (>= 4.9.5, < 6)
      ruby-vips (>= 2.0.17, < 3)
    io-console (0.8.0)
    io-console (0.8.0-java)
    irb (1.15.1)
      pp (>= 0.6.0)
      rdoc (>= 4.0.0)
      reline (>= 0.4.2)
    iso_country_codes (0.7.8)
    jar-dependencies (0.5.5)
    jmespath (1.6.2)
    jruby-openssl (0.15.3-java)
    json (2.12.0)
    json (2.12.0-java)
    json-schema (5.1.1)
      addressable (~> 2.8)
      bigdecimal (~> 3.1)
    json_schema (0.21.0)
    json_schemer (2.4.0)
      bigdecimal
      hana (~> 1.3)
      regexp_parser (~> 2.0)
      simpleidn (~> 0.2)
    jsonapi-parser (0.1.1)
    jsonapi-serializer (2.2.0)
      activesupport (>= 4.2)
    jwe (1.0.0)
      base64
    jwt (2.10.1)
      base64
    karafka-core (2.4.11)
      karafka-rdkafka (>= 0.17.6, < 0.20.0)
      logger (>= 1.6.0)
    karafka-rdkafka (0.19.1)
      ffi (~> 1.15)
      mini_portile2 (~> 2.6)
      rake (> 12)
    kms_encrypted (1.7.0)
      activesupport (>= 7.1)
      base64
    kramdown (2.4.0)
      rexml
    kramdown-parser-gfm (1.1.0)
      kramdown (~> 2.0)
    language_server-protocol (3.17.0.4)
    libdatadog (16.0.1.1.0)
    libdatadog (16.0.1.1.0-aarch64-linux)
    libdatadog (16.0.1.1.0-x86_64-linux)
    libddwaf (1.22.0.0.2)
      ffi (~> 1.0)
    libddwaf (1.22.0.0.2-aarch64-linux)
      ffi (~> 1.0)
    libddwaf (1.22.0.0.2-java)
      ffi (~> 1.0)
    libddwaf (1.22.0.0.2-x86_64-linux)
      ffi (~> 1.0)
    lint_roller (1.1.0)
    liquid (5.8.6)
      bigdecimal
      strscan (>= 3.1.1)
    listen (3.8.0)
      rb-fsevent (~> 0.10, >= 0.10.3)
      rb-inotify (~> 0.9, >= 0.9.10)
    llhttp-ffi (0.5.0)
      ffi-compiler (~> 1.0)
      rake (~> 13.0)
    lockbox (2.0.1)
    logger (1.7.0)
    loofah (2.24.0)
      crass (~> 1.0.2)
      nokogiri (>= 1.12.0)
    lumberjack (1.2.10)
    mail (2.8.1)
      mini_mime (>= 0.1.1)
      net-imap
      net-pop
      net-smtp
    marcel (1.0.4)
    matrix (0.4.2)
    memoist (0.16.2)
    method_source (1.1.0)
    mime-types (3.6.0)
      logger
      mime-types-data (~> 3.2015)
    mime-types-data (3.2025.0107)
    mimemagic (0.4.3)
      nokogiri (~> 1)
      rake
    mini_magick (5.2.0)
      benchmark
      logger
    mini_mime (1.1.5)
    mini_portile2 (2.8.8)
    minitest (5.25.5)
    mock_redis (0.50.0)
      redis (~> 5)
    msgpack (1.8.0)
    msgpack (1.8.0-java)
    multi_json (1.15.0)
    multi_xml (0.6.0)
    multipart-post (2.4.1)
    mutex_m (0.3.0)
    nap (1.1.0)
    nenv (0.3.0)
    net-http (0.6.0)
      uri
    net-imap (0.5.7)
      date
      net-protocol
    net-pop (0.1.2)
      net-protocol
    net-protocol (0.2.2)
      timeout
    net-sftp (4.0.0)
      net-ssh (>= 5.0.0, < 8.0.0)
    net-smtp (0.5.0)
      net-protocol
    net-ssh (7.2.0)
    nio4r (2.7.4)
    nio4r (2.7.4-java)
    nkf (0.2.0)
    nkf (0.2.0-java)
    nokogiri (1.18.8)
      mini_portile2 (~> 2.8.2)
      racc (~> 1.4)
    nokogiri (1.18.8-aarch64-linux-gnu)
      racc (~> 1.4)
    nokogiri (1.18.8-java)
      racc (~> 1.4)
    nokogiri (1.18.8-x86_64-linux-gnu)
      racc (~> 1.4)
    nori (2.7.1)
      bigdecimal
    notiffany (0.1.3)
      nenv (~> 0.1)
      shellany (~> 0.0)
    notifications-ruby-client (6.2.0)
      jwt (>= 1.5, < 3)
    oauth2 (2.0.9)
      faraday (>= 0.17.3, < 3.0)
      jwt (>= 1.0, < 3.0)
      multi_xml (~> 0.5)
      rack (>= 1.2, < 4)
      snaky_hash (~> 2.0)
      version_gem (~> 1.1)
    octokit (10.0.0)
      faraday (>= 1, < 3)
      sawyer (~> 0.9)
    oj (3.16.10)
      bigdecimal (>= 3.0)
      ostruct (>= 0.2)
    okcomputer (1.19.0)
    olive_branch (4.0.1)
      multi_json
      rails (>= 4.0)
    open4 (1.3.4)
    openapi_parser (2.1.0)
    openssl (3.3.0)
    openssl (3.3.0-java)
      jruby-openssl (~> 0.14)
    operating_hours (0.1.0)
    optimist (3.2.0)
    os (1.1.4)
    ostruct (0.6.1)
    ox (2.14.22)
      bigdecimal (>= 3.0)
    parallel (1.27.0)
    parallel_tests (5.2.0)
      parallel
    parser (3.3.8.0)
      ast (~> 2.4.1)
      racc
    patience_diff (1.2.0)
      optimist (~> 3.0)
    pdf-core (0.10.0)
    pdf-forms (1.5.2)
      cliver (~> 0.3.2)
      rexml (~> 3.2, >= 3.2.6)
      safe_shell (>= 1.0.3, < 2.0)
    pdf-inspector (1.3.0)
      pdf-reader (>= 1.0, < 3.0.a)
    pdf-reader (2.14.1)
      Ascii85 (>= 1.0, < 3.0, != 2.0.0)
      afm (~> 0.2.1)
      hashery (~> 2.0)
      ruby-rc4
      ttfunk
    pg (1.5.9)
    pg_query (6.1.0)
      google-protobuf (>= 3.25.3)
    pg_search (2.3.7)
      activerecord (>= 6.1)
      activesupport (>= 6.1)
    pkce_challenge (1.0.0)
    pp (0.6.2)
      prettyprint
    prawn (2.5.0)
      matrix (~> 0.4)
      pdf-core (~> 0.10.0)
      ttfunk (~> 1.8)
    prawn-markup (1.1.0)
      nokogiri
      prawn
      prawn-table
    prawn-table (0.2.2)
      prawn (>= 1.3.0, < 3.0.0)
    prettyprint (0.2.0)
    prism (1.4.0)
    pry (0.15.2)
      coderay (~> 1.1)
      method_source (~> 1.0)
    pry (0.15.2-java)
      coderay (~> 1.1)
      method_source (~> 1.0)
      spoon (~> 0.0)
    pry-byebug (3.11.0)
      byebug (~> 12.0)
      pry (>= 0.13, < 0.16)
    pstore (0.1.3)
    psych (5.2.3)
      date
      stringio
    psych (5.2.3-java)
      date
      jar-dependencies (>= 0.1.7)
    public_suffix (6.0.2)
    puma (6.6.0)
      nio4r (~> 2.0)
    puma (6.6.0-java)
      nio4r (~> 2.0)
    pundit (2.5.0)
      activesupport (>= 3.0.0)
    raabro (1.4.0)
    racc (1.8.1)
    racc (1.8.1-java)
<<<<<<< HEAD
    rack (2.2.16)
=======
    rack (3.1.15)
>>>>>>> 431d23f9
    rack-attack (6.7.0)
      rack (>= 1.0, < 4)
    rack-cors (3.0.0)
      logger
      rack (>= 3.0.14)
    rack-protection (4.1.1)
      base64 (>= 0.1.0)
      logger (>= 1.6.0)
      rack (>= 3.0.0, < 4)
    rack-session (2.1.1)
      base64 (>= 0.1.0)
      rack (>= 3.0.0)
    rack-test (2.2.0)
      rack (>= 1.3)
    rack-timeout (0.7.0)
    rack-vcr (0.1.6)
      vcr (>= 2.9)
    rackup (2.2.1)
      rack (>= 3)
    rails (7.2.2.1)
      actioncable (= 7.2.2.1)
      actionmailbox (= 7.2.2.1)
      actionmailer (= 7.2.2.1)
      actionpack (= 7.2.2.1)
      actiontext (= 7.2.2.1)
      actionview (= 7.2.2.1)
      activejob (= 7.2.2.1)
      activemodel (= 7.2.2.1)
      activerecord (= 7.2.2.1)
      activestorage (= 7.2.2.1)
      activesupport (= 7.2.2.1)
      bundler (>= 1.15.0)
      railties (= 7.2.2.1)
    rails-dom-testing (2.2.0)
      activesupport (>= 5.0.0)
      minitest
      nokogiri (>= 1.6)
    rails-html-sanitizer (1.6.2)
      loofah (~> 2.21)
      nokogiri (>= 1.15.7, != 1.16.7, != 1.16.6, != 1.16.5, != 1.16.4, != 1.16.3, != 1.16.2, != 1.16.1, != 1.16.0.rc1, != 1.16.0)
    rails-session_cookie (0.3.0)
      rails (>= 4.0)
    rails_semantic_logger (4.17.0)
      rack
      railties (>= 5.1)
      semantic_logger (~> 4.16)
    railties (7.2.2.1)
      actionpack (= 7.2.2.1)
      activesupport (= 7.2.2.1)
      irb (~> 1.13)
      rackup (>= 1.0.0)
      rake (>= 12.2)
      thor (~> 1.0, >= 1.2.2)
      zeitwerk (~> 2.6)
    rainbow (3.1.1)
    rake (13.2.1)
    ransack (4.3.0)
      activerecord (>= 6.1.5)
      activesupport (>= 6.1.5)
      i18n
    rb-fsevent (0.11.2)
    rb-inotify (0.10.1)
      ffi (~> 1.0)
    rchardet (1.8.0)
    rdoc (6.12.0)
      psych (>= 4.0.0)
    redis (5.4.0)
      redis-client (>= 0.22.0)
    redis-client (0.24.0)
      connection_pool
    redis-namespace (1.11.0)
      redis (>= 4)
    regexp_parser (2.10.0)
    reline (0.6.0)
      io-console (~> 0.5)
    representable (3.2.0)
      declarative (< 0.1.0)
      trailblazer-option (>= 0.1.1, < 0.2.0)
      uber (< 0.2.0)
    request_store (1.7.0)
      rack (>= 1.4)
    require_all (3.0.0)
    restforce (8.0.0)
      faraday (>= 1.1.0, < 3.0.0)
      faraday-follow_redirects (<= 0.3.0, < 1.0.0)
      faraday-multipart (>= 1.0.0, < 2.0.0)
      faraday-net_http (< 4.0.0)
      hashie (>= 1.2.0, < 6.0)
      jwt (>= 1.5.6)
    retriable (3.1.2)
    rexml (3.4.1)
    rgeo (3.0.1)
    rgeo-activerecord (8.0.0)
      activerecord (>= 7.0)
      rgeo (>= 3.0)
    rgeo-geojson (2.2.0)
      multi_json (~> 1.15)
      rgeo (>= 1.0.0)
    roo (2.10.1)
      nokogiri (~> 1)
      rubyzip (>= 1.3.0, < 3.0.0)
    rspec (3.13.0)
      rspec-core (~> 3.13.0)
      rspec-expectations (~> 3.13.0)
      rspec-mocks (~> 3.13.0)
    rspec-core (3.13.3)
      rspec-support (~> 3.13.0)
    rspec-expectations (3.13.3)
      diff-lcs (>= 1.2.0, < 2.0)
      rspec-support (~> 3.13.0)
    rspec-instrumentation-matcher (0.0.9)
      activesupport
      rspec-expectations
    rspec-its (2.0.0)
      rspec-core (>= 3.13.0)
      rspec-expectations (>= 3.13.0)
    rspec-mocks (3.13.2)
      diff-lcs (>= 1.2.0, < 2.0)
      rspec-support (~> 3.13.0)
    rspec-rails (7.1.1)
      actionpack (>= 7.0)
      activesupport (>= 7.0)
      railties (>= 7.0)
      rspec-core (~> 3.13)
      rspec-expectations (~> 3.13)
      rspec-mocks (~> 3.13)
      rspec-support (~> 3.13)
    rspec-retry (0.6.2)
      rspec-core (> 3.3)
    rspec-sidekiq (5.1.0)
      rspec-core (~> 3.0)
      rspec-expectations (~> 3.0)
      rspec-mocks (~> 3.0)
      sidekiq (>= 5, < 9)
    rspec-support (3.13.2)
    rspec_junit_formatter (0.6.0)
      rspec-core (>= 2, < 4, != 2.12.0)
    rswag-specs (2.16.0)
      activesupport (>= 5.2, < 8.1)
      json-schema (>= 2.2, < 6.0)
      railties (>= 5.2, < 8.1)
      rspec-core (>= 2.14)
    rswag-ui (2.16.0)
      actionpack (>= 5.2, < 8.1)
      railties (>= 5.2, < 8.1)
    rtesseract (3.1.4)
    rubocop (1.75.5)
      json (~> 2.3)
      language_server-protocol (~> 3.17.0.2)
      lint_roller (~> 1.1.0)
      parallel (~> 1.10)
      parser (>= 3.3.0.2)
      rainbow (>= 2.2.2, < 4.0)
      regexp_parser (>= 2.9.3, < 3.0)
      rubocop-ast (>= 1.44.0, < 2.0)
      ruby-progressbar (~> 1.7)
      unicode-display_width (>= 2.4.0, < 4.0)
    rubocop-ast (1.44.1)
      parser (>= 3.3.7.2)
      prism (~> 1.4)
    rubocop-capybara (2.22.1)
      lint_roller (~> 1.1)
      rubocop (~> 1.72, >= 1.72.1)
    rubocop-factory_bot (2.27.1)
      lint_roller (~> 1.1)
      rubocop (~> 1.72, >= 1.72.1)
    rubocop-junit-formatter (0.1.4)
    rubocop-rails (2.31.0)
      activesupport (>= 4.2.0)
      lint_roller (~> 1.1)
      rack (>= 1.1)
      rubocop (>= 1.75.0, < 2.0)
      rubocop-ast (>= 1.38.0, < 2.0)
    rubocop-rspec (3.6.0)
      lint_roller (~> 1.1)
      rubocop (~> 1.72, >= 1.72.1)
    rubocop-rspec_rails (2.31.0)
      lint_roller (~> 1.1)
      rubocop (~> 1.72, >= 1.72.1)
      rubocop-rspec (~> 3.5)
    rubocop-thread_safety (0.7.2)
      lint_roller (~> 1.1)
      rubocop (~> 1.72, >= 1.72.1)
    ruby-progressbar (1.13.0)
    ruby-rc4 (0.1.5)
    ruby-saml (1.18.0)
      nokogiri (>= 1.13.10)
      rexml
    ruby-vips (2.2.3)
      ffi (~> 1.12)
      logger
    rubyzip (2.4.1)
    rufus-scheduler (3.9.2)
      fugit (~> 1.1, >= 1.11.1)
    safe_shell (1.1.0)
    sanitize (7.0.0)
      crass (~> 1.0.2)
      nokogiri (>= 1.16.8)
    savon (2.15.1)
      akami (~> 1.2)
      builder (>= 2.1.2)
      gyoku (~> 1.2)
      httpi (>= 4, < 5)
      mail (~> 2.5)
      nokogiri (>= 1.8.1)
      nori (~> 2.4)
      wasabi (>= 3.7, < 6)
    sawyer (0.9.2)
      addressable (>= 2.3.5)
      faraday (>= 0.17.3, < 3)
    script_utils (0.0.4)
    securerandom (0.4.1)
    seedbank (0.5.0)
      rake (>= 10.0)
    semantic_logger (4.16.0)
      concurrent-ruby (~> 1.0)
    sentry-ruby (5.24.0)
      bigdecimal
      concurrent-ruby (~> 1.0, >= 1.0.2)
    shellany (0.0.1)
    shoulda-matchers (6.5.0)
      activesupport (>= 5.2.0)
    shrine (3.6.0)
      content_disposition (~> 1.0)
      down (~> 5.1)
    sidekiq (7.3.7)
      connection_pool (>= 2.3.0)
      logger
      rack (>= 2.2.4)
      redis-client (>= 0.22.2)
    sign_in_service (0.4.0)
      faraday (~> 2.7)
      jwt (~> 2.8)
    signet (0.20.0)
      addressable (~> 2.8)
      faraday (>= 0.17.5, < 3.a)
      jwt (>= 1.5, < 3.0)
      multi_json (~> 1.10)
    simplecov (0.22.0)
      docile (~> 1.1)
      simplecov-html (~> 0.11)
      simplecov_json_formatter (~> 0.1)
    simplecov-html (0.12.3)
    simplecov_json_formatter (0.1.4)
    simpleidn (0.2.3)
    slack-notify (0.6.0)
      faraday (>= 0.9)
      json (>= 1.8)
    snaky_hash (2.0.1)
      hashie
      version_gem (~> 1.1, >= 1.1.1)
    socksify (1.7.1)
    spoon (0.0.6)
      ffi
    ssrf_filter (1.2.0)
    staccato (0.5.3)
    statsd-instrument (3.9.9)
    stringio (3.1.2)
    strong_migrations (2.3.0)
      activerecord (>= 7)
    strscan (3.1.3)
    strscan (3.1.3-java)
    super_diff (0.15.0)
      attr_extras (>= 6.2.4)
      diff-lcs
      patience_diff
    swagger-blocks (3.0.0)
    terminal-table (3.0.2)
      unicode-display_width (>= 1.1.1, < 3)
    thor (1.3.2)
    thread_safe (0.3.6)
    thread_safe (0.3.6-java)
    tilt (2.3.0)
    timecop (0.9.10)
    timeout (0.4.3)
    trailblazer-option (0.1.2)
    ttfunk (1.8.0)
      bigdecimal (~> 3.1)
    typhoeus (1.4.1)
      ethon (>= 0.9.0)
    tzinfo (2.0.6)
      concurrent-ruby (~> 1.0)
    tzinfo-data (1.2024.1)
      tzinfo (>= 1.0.0)
    uber (0.1.0)
    unicode-display_width (2.6.0)
    uri (1.0.3)
    useragent (0.16.11)
    utf8-cleaner (1.0.0)
      activesupport
    vcr (6.3.1)
      base64
    version_gem (1.1.3)
    virtus (2.0.0)
      axiom-types (~> 0.1)
      coercible (~> 1.0)
      descendants_tracker (~> 0.0, >= 0.0.3)
    warden (1.2.9)
      rack (>= 2.0.9)
    warden-github (1.3.2)
      activesupport (> 3.0)
      octokit (> 2.1.0)
      warden (> 1.0)
    wasabi (5.0.3)
      addressable
      faraday (>= 1.9, < 3)
      nokogiri (>= 1.13.9)
    waterdrop (2.8.3)
      karafka-core (>= 2.4.9, < 3.0.0)
      karafka-rdkafka (>= 0.19.1)
      zeitwerk (~> 2.3)
    web-console (4.2.1)
      actionview (>= 6.0.0)
      activemodel (>= 6.0.0)
      bindex (>= 0.4.0)
      railties (>= 6.0.0)
    webmock (3.25.1)
      addressable (>= 2.8.0)
      crack (>= 0.3.2)
      hashdiff (>= 0.4.0, < 2.0.0)
    webrick (1.9.1)
    websocket-driver (0.7.6)
      websocket-extensions (>= 0.1.0)
    websocket-driver (0.7.6-java)
      websocket-extensions (>= 0.1.0)
    websocket-extensions (0.1.5)
    will_paginate (4.0.1)
    with_advisory_lock (5.1.0)
      activerecord (>= 6.1)
      zeitwerk (>= 2.6)
    xmldsig (0.3.2)
      nokogiri
    xmlenc (0.8.0)
      activemodel (>= 3.0.0)
      activesupport (>= 3.0.0)
      nokogiri (>= 1.6.0, < 2.0.0)
      xmlmapper (>= 0.7.3)
    xmlmapper (0.8.1)
      nokogiri (~> 1.11)
    yard (0.9.37)
    zeitwerk (2.7.2)

PLATFORMS
  aarch64-linux
  java
  ruby
  x64-mingw32
  x86-mingw32
  x86-mswin32
  x86_64-linux

DEPENDENCIES
  aasm
  accredited_representative_portal!
  activerecord-import
  activerecord-postgis-adapter
  addressable
  apivore!
  appeals_api!
  apps_api!
  ask_va_api!
  avro
  avs!
  awesome_print
  aws-msk-iam-sasl-signer (~> 0.1.1)
  aws-sdk-kms
  aws-sdk-s3 (~> 1)
  aws-sdk-sns (~> 1)
  banners!
  betamocks!
  bgs_ext!
  blind_index
  blueprinter
  bootsnap
  brakeman
  breakers
  bundler-audit
  burials!
  byebug
  carrierwave
  carrierwave-aws
  check_in!
  claims_api!
  claims_evidence_api!
  clamav-client
  combine_pdf
  committee-rails
  config
  connect_vbms!
  coverband
  csv
  danger
  database_cleaner
  datadog
  date_validator
  debts_api!
  debug
  decision_reviews!
  dhp_connected_devices!
  dogstatsd-ruby
  dry-struct
  dry-types
  ethon (>= 0.13.0)
  facilities_api!
  factory_bot_rails
  faker
  faraday (~> 2.13)
  faraday-follow_redirects
  faraday-httpclient
  faraday-multipart
  faraday-retry
  faraday-typhoeus
  faraday_curl
  fastimage
  fhir_client!
  fitbit_api
  flipper
  flipper-active_record
  flipper-active_support_cache_store
  flipper-ui
  foreman
  fuubar
  google-api-client
  google-apis-core
  google-apis-generator
  google-protobuf
  googleauth
  govdelivery-tms!
  guard-rspec
  guard-rubocop
  gyoku
  hexapdf
  holidays
  httpclient
  ice_nine
  income_and_assets!
  income_limits!
  iso_country_codes
  ivc_champva!
  json
  json-schema
  json_schemer
  jsonapi-parser
  jsonapi-serializer
  jwe
  jwt
  kms_encrypted
  liquid
  lockbox
  mail
  meb_api!
  memoist
  mimemagic
  mini_magick
  mobile!
  mock_redis
  mocked_authentication!
  my_health!
  net-sftp
  nkf
  nokogiri
  notifications-ruby-client
  octokit
  oj
  okcomputer
  olive_branch
  operating_hours
  ox
  parallel
  parallel_tests
  pdf-forms
  pdf-inspector
  pdf-reader
  pensions!
  pg
  pg_query
  pg_search
  pkce_challenge
  prawn
  prawn-markup
  prawn-table
  pry-byebug
  puma
  pundit
<<<<<<< HEAD
  rack (~> 2.2.16)
=======
  rack (~> 3.1.15)
>>>>>>> 431d23f9
  rack-attack
  rack-cors
  rack-test (= 2.2.0)
  rack-timeout
  rack-vcr
  rails (~> 7.2.2)
  rails-session_cookie
  rails_semantic_logger
  rainbow
  ransack
  redis
  redis-namespace
  representation_management!
  request_store
  require_all
  restforce
  rgeo-geojson
  roo
  rspec-instrumentation-matcher
  rspec-its
  rspec-rails
  rspec-retry
  rspec-sidekiq
  rspec_junit_formatter
  rswag-specs
  rswag-ui
  rtesseract
  rubocop
  rubocop-capybara
  rubocop-factory_bot
  rubocop-junit-formatter
  rubocop-rails
  rubocop-rspec
  rubocop-rspec_rails
  rubocop-thread_safety
  ruby-saml
  rubyzip
  rufus-scheduler
  savon
  seedbank
  sentry-ruby
  shoulda-matchers
  shrine
  sidekiq
  sidekiq-ent!
  sidekiq-pro!
  sign_in_service
  simple_forms_api!
  simplecov
  slack-notify
  socksify
  staccato
  statsd-instrument
  strong_migrations
  super_diff
  swagger-blocks
  test_user_dashboard!
  timecop
  travel_pay!
  tzinfo-data
  utf8-cleaner
  va_notify!
  vaos!
  vba_documents!
  vcr
  veteran!
  veteran_confirmation!
  vets_json_schema!
  virtus
  vre!
  vye!
  warden-github
  waterdrop
  web-console
  webmock
  webrick
  will_paginate
  with_advisory_lock
  yard

RUBY VERSION
   ruby 3.3.6p108

BUNDLED WITH
   2.5.23<|MERGE_RESOLUTION|>--- conflicted
+++ resolved
@@ -853,11 +853,7 @@
     raabro (1.4.0)
     racc (1.8.1)
     racc (1.8.1-java)
-<<<<<<< HEAD
-    rack (2.2.16)
-=======
     rack (3.1.15)
->>>>>>> 431d23f9
     rack-attack (6.7.0)
       rack (>= 1.0, < 4)
     rack-cors (3.0.0)
@@ -1342,11 +1338,7 @@
   pry-byebug
   puma
   pundit
-<<<<<<< HEAD
-  rack (~> 2.2.16)
-=======
   rack (~> 3.1.15)
->>>>>>> 431d23f9
   rack-attack
   rack-cors
   rack-test (= 2.2.0)
