--- conflicted
+++ resolved
@@ -98,7 +98,6 @@
       end
     end
 
-<<<<<<< HEAD
     context 'with disclaimer field' do
       let(:medication_with_disclaimer) do
         base_vista_medication.merge('disclaimer' => 'Test disclaimer text')
@@ -116,7 +115,9 @@
         result = subject.parse(base_vista_medication)
 
         expect(result.disclaimer).to be_nil
-=======
+      end
+    end
+
     context 'with indication for use' do
       let(:vista_medication_with_indication) do
         base_vista_medication.merge('indicationForUse' => 'For blood pressure management')
@@ -134,7 +135,6 @@
         result = subject.parse(base_vista_medication)
 
         expect(result.indication_for_use).to be_nil
->>>>>>> d58fd7c9
       end
     end
 
