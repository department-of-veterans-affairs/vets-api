# frozen_string_literal: true

require 'dependents_benefits/claim_behavior'

module DependentsBenefits
  ##
  # DependentsBenefit 686C-674 Active::Record
  # @see app/model/saved_claim
  #
  # todo: migrate encryption to DependentsBenefits::SavedClaim, remove inheritance and encryption shim
  class SavedClaim < ::SavedClaim
    include DependentsBenefits::ClaimBehavior

    # We want to use the `Type` behavior but we want to override it with our custom type default scope behaviors.
    self.inheritance_column = :_type_disabled

    # We want to override the `Type` behaviors for backwards compatability
    default_scope -> { where(type: 'SavedClaim::DependencyClaim') }, all_queries: true

    ##
    # The KMS Encryption Context is preserved from the saved claim model namespace we migrated from
    # ***********************************************************************************
    # Note: This CAN NOT be removed as long as there are existing records of this type. *
    # ***********************************************************************************
    #
    def kms_encryption_context
      {
        model_name: 'SavedClaim::DependencyClaim',
        model_id: id
      }
    end

    # DependentsBenefit Form ID
    FORM = DependentsBenefits::FORM_ID
<<<<<<< HEAD

    DEPENDENT_CLAIM_FLOWS = %w[
      report_death
      report_divorce
      add_child
      report_stepchild_not_in_household
      report_marriage_of_child_under18
      child_marriage
      report_child18_or_older_is_not_attending_school
      add_spouse
      add_disabled_child
    ].freeze

    ##
    # Validates whether the form matches the expected VetsJsonSchema::JSON schema
    #
    # @return [void]
    def form_matches_schema
      return unless form_is_string

      # TODO: Use the form_id from the saved claim when we have multiple forms
      schema = VetsJsonSchema::SCHEMAS["#{FORM}-V2"]

      schema_errors = validate_schema(schema)
      unless schema_errors.empty?
        monitor.track_error_event('SavedClaim schema failed validation.', "#{stats_key}.schema_error",
                                  { form_id:, errors: schema_errors })
      end

      validation_errors = validate_form(schema)
      validation_errors.each do |e|
        errors.add(e[:fragment], e[:message])
        e[:errors]&.flatten(2)&.each { |nested| errors.add(nested[:fragment], nested[:message]) if nested.is_a? Hash }
      end

      unless validation_errors.empty?
        monitor.track_error_event('SavedClaim form did not pass validation', "#{stats_key}.validation_error",
                                  { form_id:, guid:, errors: validation_errors })
      end

      schema_errors.empty? && validation_errors.empty?
    end

    def submittable_686?
      DEPENDENT_CLAIM_FLOWS.any? { |flow| parsed_form['view:selectable686_options'].include?(flow) }
    end

    def submittable_674?
      parsed_form.dig('view:selectable686_options', 'report674')
    end

    private

    def validate_form(schema)
      camelized_data = deep_camelize_keys(parsed_form)

      errors = JSONSchemer.schema(schema).validate(camelized_data).to_a
      return [] if errors.empty?

      reformatted_schemer_errors(errors)
    end

    def deep_camelize_keys(data)
      case data
      when Hash
        data.transform_keys { |key| key.to_s.camelize(:lower) }
            .transform_values { |value| deep_camelize_keys(value) }
      when Array
        data.map { |item| deep_camelize_keys(item) }
      else
        data
      end
    end

    def monitor
      @monitor ||= DependentsBenefits::Monitor.new
    end

    def stats_key
      'api.dependents_claim'
    end
=======
>>>>>>> 600ef9bf
  end
end<|MERGE_RESOLUTION|>--- conflicted
+++ resolved
@@ -32,89 +32,5 @@
 
     # DependentsBenefit Form ID
     FORM = DependentsBenefits::FORM_ID
-<<<<<<< HEAD
-
-    DEPENDENT_CLAIM_FLOWS = %w[
-      report_death
-      report_divorce
-      add_child
-      report_stepchild_not_in_household
-      report_marriage_of_child_under18
-      child_marriage
-      report_child18_or_older_is_not_attending_school
-      add_spouse
-      add_disabled_child
-    ].freeze
-
-    ##
-    # Validates whether the form matches the expected VetsJsonSchema::JSON schema
-    #
-    # @return [void]
-    def form_matches_schema
-      return unless form_is_string
-
-      # TODO: Use the form_id from the saved claim when we have multiple forms
-      schema = VetsJsonSchema::SCHEMAS["#{FORM}-V2"]
-
-      schema_errors = validate_schema(schema)
-      unless schema_errors.empty?
-        monitor.track_error_event('SavedClaim schema failed validation.', "#{stats_key}.schema_error",
-                                  { form_id:, errors: schema_errors })
-      end
-
-      validation_errors = validate_form(schema)
-      validation_errors.each do |e|
-        errors.add(e[:fragment], e[:message])
-        e[:errors]&.flatten(2)&.each { |nested| errors.add(nested[:fragment], nested[:message]) if nested.is_a? Hash }
-      end
-
-      unless validation_errors.empty?
-        monitor.track_error_event('SavedClaim form did not pass validation', "#{stats_key}.validation_error",
-                                  { form_id:, guid:, errors: validation_errors })
-      end
-
-      schema_errors.empty? && validation_errors.empty?
-    end
-
-    def submittable_686?
-      DEPENDENT_CLAIM_FLOWS.any? { |flow| parsed_form['view:selectable686_options'].include?(flow) }
-    end
-
-    def submittable_674?
-      parsed_form.dig('view:selectable686_options', 'report674')
-    end
-
-    private
-
-    def validate_form(schema)
-      camelized_data = deep_camelize_keys(parsed_form)
-
-      errors = JSONSchemer.schema(schema).validate(camelized_data).to_a
-      return [] if errors.empty?
-
-      reformatted_schemer_errors(errors)
-    end
-
-    def deep_camelize_keys(data)
-      case data
-      when Hash
-        data.transform_keys { |key| key.to_s.camelize(:lower) }
-            .transform_values { |value| deep_camelize_keys(value) }
-      when Array
-        data.map { |item| deep_camelize_keys(item) }
-      else
-        data
-      end
-    end
-
-    def monitor
-      @monitor ||= DependentsBenefits::Monitor.new
-    end
-
-    def stats_key
-      'api.dependents_claim'
-    end
-=======
->>>>>>> 600ef9bf
   end
 end