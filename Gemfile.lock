GIT
  remote: https://github.com/adhocteam/connect_vbms
  revision: 2284b8e9a68d2b44dda52a098ffc83f8fa283211
  tag: v2.1.1
  specs:
    connect_vbms (2.1.1)
      httpclient (~> 2.8.0)
      httpi (~> 4.0)
      mail
      nokogiri (>= 1.8.4)
      nori
      xmldsig (~> 0.3.1)
      xmlenc

GIT
  remote: https://github.com/department-of-veterans-affairs/apivore
  revision: f8ccd476f6c5301f5ebe4e2dd5b30ff0e567ffc1
  tag: v2.0.0.vsp
  specs:
    apivore (2.0.0.vsp)
      actionpack (>= 4)
      hashie (~> 5.0)
      json-schema (~> 4.0)
      rspec (~> 3)
      rspec-expectations (~> 3.1)
      rspec-mocks (~> 3.1)

GIT
  remote: https://github.com/department-of-veterans-affairs/betamocks
  revision: 8233129def00c29b33e56ac5ad6d08f5442d665c
  branch: master
  specs:
    betamocks (0.11.0)
      activesupport (>= 4.2)
      adler32
      faraday (>= 1.2.0, < 3.0)

GIT
  remote: https://github.com/department-of-veterans-affairs/bgs-ext.git
  revision: 350e45ae699407948d254d6fadd4f1b249e996f5
  ref: 350e45ae69
  specs:
    bgs_ext (0.23.2)
      httpclient
      nokogiri (>= 1.13.6)
      savon (~> 2.15.1)

GIT
  remote: https://github.com/department-of-veterans-affairs/fhir_client.git
  revision: 52e0197dcb1f940a1f0b28bfa983699f0c199696
  tag: v6.0.0
  specs:
    fhir_client (6.0.0)
      activesupport (>= 3)
      addressable (>= 2.3)
      fhir_dstu2_models (>= 1.1.1)
      fhir_models (>= 4.2.1)
      fhir_stu3_models (>= 3.1.1)
      http (~> 5.1)
      nokogiri (>= 1.10.4)
      oauth2 (>= 1.1)
      rack (>= 1.5)
      tilt (>= 1.1)

GIT
  remote: https://github.com/department-of-veterans-affairs/govdelivery-tms-ruby.git
  revision: d58cc59ae47e5f5f642b3603224f42f518f92f56
  tag: v4.0.0
  specs:
    govdelivery-tms (4.0.0)
      activesupport (>= 5.2.4.3, < 8.0.0)
      faraday
      mime-types

GIT
  remote: https://github.com/department-of-veterans-affairs/vets-json-schema
  revision: 0d4ff2f050331676c30e51f28690cf27488f2829
  branch: master
  specs:
    vets_json_schema (24.2.7)
      multi_json (~> 1.0)
      script_utils (= 0.0.4)

PATH
  remote: modules
  specs:
    accredited_representative_portal (0.1.0)
    appeals_api (0.0.1)
      jsonapi-serializer (>= 2.2.0)
      sidekiq
    apps_api (0.0.1)
      faraday
      sidekiq
    ask_va_api (0.1.0)
    avs (0.1.0)
    check_in (0.1.0)
    claims_api (0.0.1)
      dry-schema
    covid_research (0.1.0)
      rails
      sidekiq
    covid_vaccine (0.1.0)
      sidekiq
    debts_api (0.1.0)
    dhp_connected_devices (0.1.0)
    facilities_api (0.1.0)
    health_quest (0.1.0)
    income_limits (0.1.0)
    ivc_champva (0.1.0)
    meb_api (0.1.0)
    mobile (0.1.0)
      dry-validation
    mocked_authentication (0.1.0)
      rails
    my_health (0.1.0)
      rails
    pensions (0.1.0)
    representation_management (0.1.0)
    simple_forms_api (0.1.0)
    test_user_dashboard (0.1.0)
      rails
    travel_pay (0.1.0)
    va_forms (0.0.1)
      faraday
      nokogiri
      sidekiq
    va_notify (0.1.0)
    vaos (0.1.0)
      sidekiq
    vba_documents (1.0.0)
      aws-sdk-s3 (~> 1)
      sidekiq
    veteran (0.0.1)
    veteran_confirmation (0.0.1)
    vye (0.1.0)

GEM
  remote: https://enterprise.contribsys.com/
  specs:
    sidekiq-ent (7.2.4)
      einhorn (~> 1.0)
      gserver
      sidekiq (>= 7.2.0, < 8)
      sidekiq-pro (>= 7.2.0, < 8)
    sidekiq-pro (7.2.1)
      base64
      sidekiq (>= 7.2.0, < 8)

GEM
  remote: https://rubygems.org/
  specs:
    Ascii85 (1.1.0)
    aasm (5.5.0)
      concurrent-ruby (~> 1.0)
    actioncable (7.1.3.4)
      actionpack (= 7.1.3.4)
      activesupport (= 7.1.3.4)
      nio4r (~> 2.0)
      websocket-driver (>= 0.6.1)
      zeitwerk (~> 2.6)
    actionmailbox (7.1.3.4)
      actionpack (= 7.1.3.4)
      activejob (= 7.1.3.4)
      activerecord (= 7.1.3.4)
      activestorage (= 7.1.3.4)
      activesupport (= 7.1.3.4)
      mail (>= 2.7.1)
      net-imap
      net-pop
      net-smtp
    actionmailer (7.1.3.4)
      actionpack (= 7.1.3.4)
      actionview (= 7.1.3.4)
      activejob (= 7.1.3.4)
      activesupport (= 7.1.3.4)
      mail (~> 2.5, >= 2.5.4)
      net-imap
      net-pop
      net-smtp
      rails-dom-testing (~> 2.2)
    actionpack (7.1.3.4)
      actionview (= 7.1.3.4)
      activesupport (= 7.1.3.4)
      nokogiri (>= 1.8.5)
      racc
      rack (>= 2.2.4)
      rack-session (>= 1.0.1)
      rack-test (>= 0.6.3)
      rails-dom-testing (~> 2.2)
      rails-html-sanitizer (~> 1.6)
    actiontext (7.1.3.4)
      actionpack (= 7.1.3.4)
      activerecord (= 7.1.3.4)
      activestorage (= 7.1.3.4)
      activesupport (= 7.1.3.4)
      globalid (>= 0.6.0)
      nokogiri (>= 1.8.5)
    actionview (7.1.3.4)
      activesupport (= 7.1.3.4)
      builder (~> 3.1)
      erubi (~> 1.11)
      rails-dom-testing (~> 2.2)
      rails-html-sanitizer (~> 1.6)
    activejob (7.1.3.4)
      activesupport (= 7.1.3.4)
      globalid (>= 0.3.6)
    activemodel (7.1.3.4)
      activesupport (= 7.1.3.4)
    activerecord (7.1.3.4)
      activemodel (= 7.1.3.4)
      activesupport (= 7.1.3.4)
      timeout (>= 0.4.0)
    activerecord-import (1.7.0)
      activerecord (>= 4.2)
    activerecord-postgis-adapter (9.0.2)
      activerecord (~> 7.1.0)
      rgeo-activerecord (~> 7.0.0)
    activestorage (7.1.3.4)
      actionpack (= 7.1.3.4)
      activejob (= 7.1.3.4)
      activerecord (= 7.1.3.4)
      activesupport (= 7.1.3.4)
      marcel (~> 1.0)
    activesupport (7.1.3.4)
      base64
      bigdecimal
      concurrent-ruby (~> 1.0, >= 1.0.2)
      connection_pool (>= 2.2.5)
      drb
      i18n (>= 1.6, < 2)
      minitest (>= 5.1)
      mutex_m
      tzinfo (~> 2.0)
    addressable (2.8.7)
      public_suffix (>= 2.0.2, < 7.0)
    adler32 (0.0.2)
    afm (0.2.2)
    akami (1.3.3)
      base64
      gyoku (>= 0.4.0)
      nokogiri
    ast (2.4.2)
    attr_extras (7.1.0)
    awesome_print (1.9.2)
    aws-eventstream (1.3.0)
    aws-partitions (1.977.0)
    aws-sdk-core (3.206.0)
      aws-eventstream (~> 1, >= 1.3.0)
      aws-partitions (~> 1, >= 1.651.0)
      aws-sigv4 (~> 1.9)
      jmespath (~> 1, >= 1.6.1)
    aws-sdk-kms (1.91.0)
      aws-sdk-core (~> 3, >= 3.205.0)
      aws-sigv4 (~> 1.5)
    aws-sdk-s3 (1.162.0)
      aws-sdk-core (~> 3, >= 3.205.0)
      aws-sdk-kms (~> 1)
      aws-sigv4 (~> 1.5)
    aws-sdk-sns (1.85.0)
      aws-sdk-core (~> 3, >= 3.205.0)
      aws-sigv4 (~> 1.5)
    aws-sigv4 (1.10.0)
      aws-eventstream (~> 1, >= 1.0.2)
    axiom-types (0.1.1)
      descendants_tracker (~> 0.0.4)
      ice_nine (~> 0.11.0)
      thread_safe (~> 0.3, >= 0.3.1)
    base64 (0.2.0)
    bcp47 (0.3.3)
      i18n
    bigdecimal (3.1.8)
    bigdecimal (3.1.8-java)
    bindex (0.8.1)
    blueprinter (1.1.0)
    bootsnap (1.18.4)
      msgpack (~> 1.2)
    brakeman (6.2.1)
      racc
    breakers (0.7.1)
      faraday (>= 1.2.0, < 3.0)
      multi_json (~> 1.0)
    builder (3.3.0)
    bundler-audit (0.9.2)
      bundler (>= 1.2.0, < 3)
      thor (~> 1.0)
    byebug (11.1.3)
    carrierwave (3.0.7)
      activemodel (>= 6.0.0)
      activesupport (>= 6.0.0)
      addressable (~> 2.6)
      image_processing (~> 1.1)
      marcel (~> 1.0.0)
      ssrf_filter (~> 1.0)
    carrierwave-aws (1.6.0)
      aws-sdk-s3 (~> 1.0)
      carrierwave (>= 2.0, < 4)
    claide (1.1.0)
    claide-plugins (0.9.2)
      cork
      nap
      open4 (~> 1.3)
    clamav-client (3.2.0)
    cliver (0.3.2)
    cmdparse (3.0.7)
    coderay (1.1.3)
    coercible (1.0.0)
      descendants_tracker (~> 0.0.1)
    colored2 (3.1.2)
    combine_pdf (1.0.26)
      matrix
      ruby-rc4 (>= 0.1.5)
    concurrent-ruby (1.3.4)
    config (5.5.1)
      deep_merge (~> 1.2, >= 1.2.1)
    connection_pool (2.4.1)
    content_disposition (1.0.0)
    cork (0.3.0)
      colored2 (~> 3.1)
    coverband (6.1.2)
      redis (>= 3.0)
    crack (1.0.0)
      bigdecimal
      rexml
    crass (1.0.6)
    csv (3.3.0)
    danger (9.5.0)
      claide (~> 1.0)
      claide-plugins (>= 0.9.2)
      colored2 (~> 3.1)
      cork (~> 0.1)
      faraday (>= 0.9.0, < 3.0)
      faraday-http-cache (~> 2.0)
      git (~> 1.13)
      kramdown (~> 2.3)
      kramdown-parser-gfm (~> 1.0)
      octokit (>= 4.0)
      terminal-table (>= 1, < 4)
    database_cleaner (2.0.2)
      database_cleaner-active_record (>= 2, < 3)
    database_cleaner-active_record (2.1.0)
      activerecord (>= 5.a)
      database_cleaner-core (~> 2.0.0)
    database_cleaner-core (2.0.1)
    datadog-ci (0.8.3)
      msgpack
    date (3.3.4)
    date (3.3.4-java)
    date_time_precision (0.8.1)
    date_validator (0.12.0)
      activemodel (>= 3)
      activesupport (>= 3)
    ddtrace (1.23.2)
      datadog-ci (~> 0.8.1)
      debase-ruby_core_source (= 3.3.1)
      libdatadog (~> 7.0.0.1.0)
      libddwaf (~> 1.14.0.0.0)
      msgpack
    debase-ruby_core_source (3.3.1)
    declarative (0.0.20)
    deep_merge (1.2.2)
    descendants_tracker (0.0.4)
      thread_safe (~> 0.3, >= 0.3.1)
    diff-lcs (1.5.1)
    docile (1.4.0)
    dogstatsd-ruby (5.6.1)
    domain_name (0.6.20240107)
    down (5.4.2)
      addressable (~> 2.8)
    drb (2.2.1)
    dry-configurable (1.1.0)
      dry-core (~> 1.0, < 2)
      zeitwerk (~> 2.6)
    dry-core (1.0.1)
      concurrent-ruby (~> 1.0)
      zeitwerk (~> 2.6)
    dry-inflector (1.0.0)
    dry-initializer (3.1.1)
    dry-logic (1.5.0)
      concurrent-ruby (~> 1.0)
      dry-core (~> 1.0, < 2)
      zeitwerk (~> 2.6)
    dry-schema (1.13.4)
      concurrent-ruby (~> 1.0)
      dry-configurable (~> 1.0, >= 1.0.1)
      dry-core (~> 1.0, < 2)
      dry-initializer (~> 3.0)
      dry-logic (>= 1.4, < 2)
      dry-types (>= 1.7, < 2)
      zeitwerk (~> 2.6)
    dry-struct (1.6.0)
      dry-core (~> 1.0, < 2)
      dry-types (>= 1.7, < 2)
      ice_nine (~> 0.11)
      zeitwerk (~> 2.6)
    dry-types (1.7.2)
      bigdecimal (~> 3.0)
      concurrent-ruby (~> 1.0)
      dry-core (~> 1.0)
      dry-inflector (~> 1.0)
      dry-logic (~> 1.4)
      zeitwerk (~> 2.6)
    dry-validation (1.10.0)
      concurrent-ruby (~> 1.0)
      dry-core (~> 1.0, < 2)
      dry-initializer (~> 3.0)
      dry-schema (>= 1.12, < 2)
      zeitwerk (~> 2.6)
    einhorn (1.0.0)
    erubi (1.13.0)
    et-orbi (1.2.11)
      tzinfo
    ethon (0.16.0)
      ffi (>= 1.15.0)
    factory_bot (6.4.5)
      activesupport (>= 5.0.0)
    factory_bot_rails (6.4.3)
      factory_bot (~> 6.4)
      railties (>= 5.0.0)
    faker (3.4.2)
      i18n (>= 1.8.11, < 2)
    faraday (2.10.1)
      faraday-net_http (>= 2.0, < 3.2)
      logger
    faraday-follow_redirects (0.3.0)
      faraday (>= 1, < 3)
    faraday-http-cache (2.5.1)
      faraday (>= 0.8)
    faraday-httpclient (2.0.1)
      httpclient (>= 2.2)
    faraday-multipart (1.0.4)
      multipart-post (~> 2)
    faraday-net_http (3.1.1)
      net-http
    faraday-retry (2.2.1)
      faraday (~> 2.0)
    faraday-typhoeus (1.1.0)
      faraday (~> 2.0)
      typhoeus (~> 1.4)
    faraday_curl (0.0.2)
      faraday (>= 0.9.0)
    fastimage (2.3.1)
    ffi (1.17.0)
    ffi (1.17.0-java)
    ffi-compiler (1.3.2)
      ffi (>= 1.15.5)
      rake
    fhir_dstu2_models (1.1.1)
      bcp47 (>= 0.3)
      date_time_precision (>= 0.8)
      mime-types (>= 3.0)
      nokogiri (>= 1.11.4)
    fhir_models (4.2.2)
      bcp47 (>= 0.3)
      date_time_precision (>= 0.8)
      mime-types (>= 3.0)
      nokogiri (>= 1.11.4)
    fhir_stu3_models (3.1.1)
      bcp47 (>= 0.3)
      date_time_precision (>= 0.8)
      mime-types (>= 3.0)
      nokogiri (>= 1.11.4)
    fitbit_api (1.0.0)
      oauth2 (~> 2.0)
    flipper (1.3.1)
      concurrent-ruby (< 2)
    flipper-active_record (1.3.1)
      activerecord (>= 4.2, < 8)
      flipper (~> 1.3.1)
    flipper-active_support_cache_store (1.3.0)
      activesupport (>= 4.2, < 8)
      flipper (~> 1.3.0)
    flipper-ui (1.3.0)
      erubi (>= 1.0.0, < 2.0.0)
      flipper (~> 1.3.0)
      rack (>= 1.4, < 4)
      rack-protection (>= 1.5.3, < 5.0.0)
      rack-session (>= 1.0.2, < 3.0.0)
      sanitize (< 7)
    foreman (0.88.1)
    formatador (1.1.0)
    fugit (1.11.1)
      et-orbi (~> 1, >= 1.2.11)
      raabro (~> 1.4)
    fuubar (2.5.1)
      rspec-core (~> 3.0)
      ruby-progressbar (~> 1.4)
    gems (1.2.0)
    geom2d (0.4.1)
    git (1.19.1)
      addressable (~> 2.8)
      rchardet (~> 1.8)
    globalid (1.2.1)
      activesupport (>= 6.1)
    google-api-client (0.53.0)
      google-apis-core (~> 0.1)
      google-apis-generator (~> 0.1)
    google-apis-core (0.15.1)
      addressable (~> 2.5, >= 2.5.1)
      googleauth (~> 1.9)
      httpclient (>= 2.8.3, < 3.a)
      mini_mime (~> 1.0)
      mutex_m
      representable (~> 3.0)
      retriable (>= 2.0, < 4.a)
    google-apis-discovery_v1 (0.18.0)
      google-apis-core (>= 0.15.0, < 2.a)
    google-apis-generator (0.15.1)
      activesupport (>= 5.0)
      gems (~> 1.2)
      google-apis-core (>= 0.15.0, < 2.a)
      google-apis-discovery_v1 (~> 0.18)
      thor (>= 0.20, < 2.a)
    google-cloud-env (2.1.1)
      faraday (>= 1.0, < 3.a)
    google-protobuf (4.28.2)
      bigdecimal
      rake (>= 13)
<<<<<<< HEAD
    google-protobuf (4.28.1-java)
=======
    google-protobuf (4.28.2-java)
>>>>>>> 798d57ac
      bigdecimal
      ffi (~> 1)
      ffi-compiler (~> 1)
      rake (>= 13)
    googleauth (1.11.0)
      faraday (>= 1.0, < 3.a)
      google-cloud-env (~> 2.1)
      jwt (>= 1.4, < 3.0)
      multi_json (~> 1.11)
      os (>= 0.9, < 2.0)
      signet (>= 0.16, < 2.a)
    gserver (0.0.1)
    guard (2.18.1)
      formatador (>= 0.2.4)
      listen (>= 2.7, < 4.0)
      lumberjack (>= 1.0.12, < 2.0)
      nenv (~> 0.1)
      notiffany (~> 0.0)
      pry (>= 0.13.0)
      shellany (~> 0.0)
      thor (>= 0.18.1)
    guard-compat (1.2.1)
    guard-rspec (4.7.3)
      guard (~> 2.1)
      guard-compat (~> 1.1)
      rspec (>= 2.99.0, < 4.0)
    guard-rubocop (1.5.0)
      guard (~> 2.0)
      rubocop (< 2.0)
    gyoku (1.4.0)
      builder (>= 2.1.2)
      rexml (~> 3.0)
    hana (1.3.7)
    hashdiff (1.1.0)
    hashery (2.1.2)
    hashie (5.0.0)
    hexapdf (0.47.0)
      cmdparse (~> 3.0, >= 3.0.3)
      geom2d (~> 0.4, >= 0.4.1)
      openssl (>= 2.2.1)
    holidays (8.8.0)
    http (5.2.0)
      addressable (~> 2.8)
      base64 (~> 0.1)
      http-cookie (~> 1.0)
      http-form_data (~> 2.2)
      llhttp-ffi (~> 0.5.0)
    http-cookie (1.0.5)
      domain_name (~> 0.5)
    http-form_data (2.3.0)
    httpclient (2.8.3)
    httpi (4.0.4)
      base64
      mutex_m
      nkf
      rack (>= 2.0, < 4)
    i18n (1.14.6)
      concurrent-ruby (~> 1.0)
    ice_nine (0.11.2)
    image_processing (1.12.2)
      mini_magick (>= 4.9.5, < 5)
      ruby-vips (>= 2.0.17, < 3)
    io-console (0.7.2)
    io-console (0.7.2-java)
    irb (1.14.0)
      rdoc (>= 4.0.0)
      reline (>= 0.4.2)
    iso_country_codes (0.7.8)
    jar-dependencies (0.4.1)
    jmespath (1.6.2)
    jruby-openssl (0.15.0-java)
    json (2.7.2)
    json (2.7.2-java)
    json-schema (4.3.1)
      addressable (>= 2.8)
    json_schemer (2.3.0)
      bigdecimal
      hana (~> 1.3)
      regexp_parser (~> 2.0)
      simpleidn (~> 0.2)
    jsonapi-parser (0.1.1)
    jsonapi-serializer (2.2.0)
      activesupport (>= 4.2)
    jwe (0.4.0)
    jwt (2.8.2)
      base64
    kms_encrypted (1.6.0)
      activesupport (>= 6.1)
    kramdown (2.4.0)
      rexml
    kramdown-parser-gfm (1.1.0)
      kramdown (~> 2.0)
    language_server-protocol (3.17.0.3)
    libdatadog (7.0.0.1.0)
    libdatadog (7.0.0.1.0-aarch64-linux)
    libdatadog (7.0.0.1.0-x86_64-linux)
    libddwaf (1.14.0.0.0)
      ffi (~> 1.0)
    libddwaf (1.14.0.0.0-aarch64-linux)
      ffi (~> 1.0)
    libddwaf (1.14.0.0.0-java)
      ffi (~> 1.0)
    libddwaf (1.14.0.0.0-x86_64-linux)
      ffi (~> 1.0)
    liquid (5.5.1)
    listen (3.8.0)
      rb-fsevent (~> 0.10, >= 0.10.3)
      rb-inotify (~> 0.9, >= 0.9.10)
    llhttp-ffi (0.5.0)
      ffi-compiler (~> 1.0)
      rake (~> 13.0)
    lockbox (1.4.1)
    logger (1.6.1)
    loofah (2.22.0)
      crass (~> 1.0.2)
      nokogiri (>= 1.12.0)
    lumberjack (1.2.10)
    mail (2.8.1)
      mini_mime (>= 0.1.1)
      net-imap
      net-pop
      net-smtp
    marcel (1.0.4)
    matrix (0.4.2)
    memoist (0.16.2)
    method_source (1.0.0)
    mime-types (3.5.1)
      mime-types-data (~> 3.2015)
    mime-types-data (3.2023.1003)
    mimemagic (0.4.3)
      nokogiri (~> 1)
      rake
    mini_magick (4.13.2)
    mini_mime (1.1.5)
    mini_portile2 (2.8.7)
    minitest (5.25.1)
    mock_redis (0.45.0)
    msgpack (1.7.2)
    msgpack (1.7.2-java)
    multi_json (1.15.0)
    multi_xml (0.6.0)
    multipart-post (2.4.1)
    mutex_m (0.2.0)
    nap (1.1.0)
    nenv (0.3.0)
    net-http (0.4.1)
      uri
    net-imap (0.4.14)
      date
      net-protocol
    net-pop (0.1.2)
      net-protocol
    net-protocol (0.2.2)
      timeout
    net-sftp (4.0.0)
      net-ssh (>= 5.0.0, < 8.0.0)
    net-smtp (0.5.0)
      net-protocol
    net-ssh (7.2.0)
    nio4r (2.7.3)
    nio4r (2.7.3-java)
    nkf (0.2.0)
    nkf (0.2.0-java)
    nokogiri (1.16.7)
      mini_portile2 (~> 2.8.2)
      racc (~> 1.4)
    nokogiri (1.16.7-java)
      racc (~> 1.4)
    nori (2.7.1)
      bigdecimal
    notiffany (0.1.3)
      nenv (~> 0.1)
      shellany (~> 0.0)
    notifications-ruby-client (6.2.0)
      jwt (>= 1.5, < 3)
    oauth2 (2.0.9)
      faraday (>= 0.17.3, < 3.0)
      jwt (>= 1.0, < 3.0)
      multi_xml (~> 0.5)
      rack (>= 1.2, < 4)
      snaky_hash (~> 2.0)
      version_gem (~> 1.1)
    octokit (9.1.0)
      faraday (>= 1, < 3)
      sawyer (~> 0.9)
    oj (3.16.6)
      bigdecimal (>= 3.0)
      ostruct (>= 0.2)
    okcomputer (1.18.5)
    olive_branch (4.0.1)
      multi_json
      rails (>= 4.0)
    open4 (1.3.4)
    openssl (3.2.0)
    openssl (3.2.0-java)
      jruby-openssl (~> 0.14)
    operating_hours (0.1.0)
    optimist (3.1.0)
    os (1.1.4)
    ostruct (0.6.0)
    ox (2.14.18)
    parallel (1.26.3)
    parallel_tests (4.7.1)
      parallel
    parser (3.3.5.0)
      ast (~> 2.4.1)
      racc
    patience_diff (1.2.0)
      optimist (~> 3.0)
    pdf-core (0.9.0)
    pdf-forms (1.5.1)
      cliver (~> 0.3.2)
      rexml (~> 3.2, >= 3.2.6)
      safe_shell (>= 1.0.3, < 2.0)
    pdf-inspector (1.3.0)
      pdf-reader (>= 1.0, < 3.0.a)
    pdf-reader (2.12.0)
      Ascii85 (~> 1.0)
      afm (~> 0.2.1)
      hashery (~> 2.0)
      ruby-rc4
      ttfunk
    pg (1.5.8)
    pg_query (5.1.0)
      google-protobuf (>= 3.22.3)
    pg_search (2.3.7)
      activerecord (>= 6.1)
      activesupport (>= 6.1)
    pkce_challenge (1.0.0)
    prawn (2.4.0)
      pdf-core (~> 0.9.0)
      ttfunk (~> 1.7)
    prawn-markup (1.0.0)
      nokogiri
      prawn
      prawn-table
    prawn-table (0.2.2)
      prawn (>= 1.3.0, < 3.0.0)
    pry (0.14.2)
      coderay (~> 1.1)
      method_source (~> 1.0)
    pry (0.14.2-java)
      coderay (~> 1.1)
      method_source (~> 1.0)
      spoon (~> 0.0)
    pry-byebug (3.10.1)
      byebug (~> 11.0)
      pry (>= 0.13, < 0.15)
    psych (5.1.2)
      stringio
    psych (5.1.2-java)
      jar-dependencies (>= 0.1.7)
    public_suffix (6.0.1)
    puma (6.4.3)
      nio4r (~> 2.0)
    puma (6.4.3-java)
      nio4r (~> 2.0)
    pundit (2.4.0)
      activesupport (>= 3.0.0)
    raabro (1.4.0)
    racc (1.8.1)
    racc (1.8.1-java)
    rack (2.2.9)
    rack-attack (6.7.0)
      rack (>= 1.0, < 4)
    rack-cors (2.0.2)
      rack (>= 2.0.0)
    rack-protection (3.2.0)
      base64 (>= 0.1.0)
      rack (~> 2.2, >= 2.2.4)
    rack-session (1.0.2)
      rack (< 3)
    rack-test (2.1.0)
      rack (>= 1.3)
    rack-timeout (0.7.0)
    rack-vcr (0.1.6)
      vcr (>= 2.9)
    rackup (1.0.0)
      rack (< 3)
      webrick
    rails (7.1.3.4)
      actioncable (= 7.1.3.4)
      actionmailbox (= 7.1.3.4)
      actionmailer (= 7.1.3.4)
      actionpack (= 7.1.3.4)
      actiontext (= 7.1.3.4)
      actionview (= 7.1.3.4)
      activejob (= 7.1.3.4)
      activemodel (= 7.1.3.4)
      activerecord (= 7.1.3.4)
      activestorage (= 7.1.3.4)
      activesupport (= 7.1.3.4)
      bundler (>= 1.15.0)
      railties (= 7.1.3.4)
    rails-dom-testing (2.2.0)
      activesupport (>= 5.0.0)
      minitest
      nokogiri (>= 1.6)
    rails-html-sanitizer (1.6.0)
      loofah (~> 2.21)
      nokogiri (~> 1.14)
    rails-session_cookie (0.3.0)
      rails (>= 4.0)
    rails_semantic_logger (4.17.0)
      rack
      railties (>= 5.1)
      semantic_logger (~> 4.16)
    railties (7.1.3.4)
      actionpack (= 7.1.3.4)
      activesupport (= 7.1.3.4)
      irb
      rackup (>= 1.0.0)
      rake (>= 12.2)
      thor (~> 1.0, >= 1.2.2)
      zeitwerk (~> 2.6)
    rainbow (3.1.1)
    rake (13.2.1)
    rb-fsevent (0.11.2)
    rb-inotify (0.10.1)
      ffi (~> 1.0)
    rchardet (1.8.0)
    rdoc (6.7.0)
      psych (>= 4.0.0)
    redis (5.3.0)
      redis-client (>= 0.22.0)
    redis-client (0.22.2)
      connection_pool
    redis-namespace (1.11.0)
      redis (>= 4)
    regexp_parser (2.9.2)
    reline (0.5.10)
      io-console (~> 0.5)
    representable (3.2.0)
      declarative (< 0.1.0)
      trailblazer-option (>= 0.1.1, < 0.2.0)
      uber (< 0.2.0)
    request_store (1.7.0)
      rack (>= 1.4)
    restforce (7.5.0)
      faraday (>= 1.1.0, < 2.12.0)
      faraday-follow_redirects (<= 0.3.0, < 1.0.0)
      faraday-multipart (>= 1.0.0, < 2.0.0)
      faraday-net_http (< 4.0.0)
      hashie (>= 1.2.0, < 6.0)
      jwt (>= 1.5.6)
    retriable (3.1.2)
    rexml (3.3.7)
    rgeo (3.0.1)
    rgeo-activerecord (7.0.1)
      activerecord (>= 5.0)
      rgeo (>= 1.0.0)
    rgeo-geojson (2.2.0)
      multi_json (~> 1.15)
      rgeo (>= 1.0.0)
    roo (2.10.1)
      nokogiri (~> 1)
      rubyzip (>= 1.3.0, < 3.0.0)
    rspec (3.13.0)
      rspec-core (~> 3.13.0)
      rspec-expectations (~> 3.13.0)
      rspec-mocks (~> 3.13.0)
    rspec-core (3.13.1)
      rspec-support (~> 3.13.0)
    rspec-expectations (3.13.3)
      diff-lcs (>= 1.2.0, < 2.0)
      rspec-support (~> 3.13.0)
    rspec-instrumentation-matcher (0.0.9)
      activesupport
      rspec-expectations
    rspec-its (1.3.0)
      rspec-core (>= 3.0.0)
      rspec-expectations (>= 3.0.0)
    rspec-mocks (3.13.1)
      diff-lcs (>= 1.2.0, < 2.0)
      rspec-support (~> 3.13.0)
    rspec-rails (7.0.1)
      actionpack (>= 7.0)
      activesupport (>= 7.0)
      railties (>= 7.0)
      rspec-core (~> 3.13)
      rspec-expectations (~> 3.13)
      rspec-mocks (~> 3.13)
      rspec-support (~> 3.13)
    rspec-retry (0.6.2)
      rspec-core (> 3.3)
    rspec-sidekiq (5.0.0)
      rspec-core (~> 3.0)
      rspec-expectations (~> 3.0)
      rspec-mocks (~> 3.0)
      sidekiq (>= 5, < 8)
    rspec-support (3.13.1)
    rspec_junit_formatter (0.6.0)
      rspec-core (>= 2, < 4, != 2.12.0)
    rswag-specs (2.14.0)
      activesupport (>= 5.2, < 8.0)
      json-schema (>= 2.2, < 5.0)
      railties (>= 5.2, < 8.0)
      rspec-core (>= 2.14)
    rswag-ui (2.14.0)
      actionpack (>= 5.2, < 8.0)
      railties (>= 5.2, < 8.0)
    rtesseract (3.1.3)
    rubocop (1.66.1)
      json (~> 2.3)
      language_server-protocol (>= 3.17.0)
      parallel (~> 1.10)
      parser (>= 3.3.0.2)
      rainbow (>= 2.2.2, < 4.0)
      regexp_parser (>= 2.4, < 3.0)
      rubocop-ast (>= 1.32.2, < 2.0)
      ruby-progressbar (~> 1.7)
      unicode-display_width (>= 2.4.0, < 3.0)
    rubocop-ast (1.32.3)
      parser (>= 3.3.1.0)
    rubocop-capybara (2.21.0)
      rubocop (~> 1.41)
    rubocop-factory_bot (2.26.1)
      rubocop (~> 1.61)
    rubocop-junit-formatter (0.1.4)
    rubocop-rails (2.26.2)
      activesupport (>= 4.2.0)
      rack (>= 1.1)
      rubocop (>= 1.52.0, < 2.0)
      rubocop-ast (>= 1.31.1, < 2.0)
    rubocop-rspec (3.0.5)
      rubocop (~> 1.61)
    rubocop-rspec_rails (2.30.0)
      rubocop (~> 1.61)
      rubocop-rspec (~> 3, >= 3.0.1)
    rubocop-thread_safety (0.5.1)
      rubocop (>= 0.90.0)
    ruby-progressbar (1.13.0)
    ruby-rc4 (0.1.5)
    ruby-saml (1.17.0)
      nokogiri (>= 1.13.10)
      rexml
    ruby-vips (2.2.1)
      ffi (~> 1.12)
    rubyzip (2.3.2)
    rufus-scheduler (3.9.2)
      fugit (~> 1.1, >= 1.11.1)
    safe_shell (1.1.0)
    sanitize (6.1.0)
      crass (~> 1.0.2)
      nokogiri (>= 1.12.0)
    savon (2.15.1)
      akami (~> 1.2)
      builder (>= 2.1.2)
      gyoku (~> 1.2)
      httpi (>= 4, < 5)
      mail (~> 2.5)
      nokogiri (>= 1.8.1)
      nori (~> 2.4)
      wasabi (>= 3.7, < 6)
    sawyer (0.9.2)
      addressable (>= 2.3.5)
      faraday (>= 0.17.3, < 3)
    script_utils (0.0.4)
    seedbank (0.5.0)
      rake (>= 10.0)
    semantic_logger (4.16.0)
      concurrent-ruby (~> 1.0)
    sentry-ruby (5.19.0)
      bigdecimal
      concurrent-ruby (~> 1.0, >= 1.0.2)
    shellany (0.0.1)
    shoulda-matchers (6.4.0)
      activesupport (>= 5.2.0)
    shrine (3.6.0)
      content_disposition (~> 1.0)
      down (~> 5.1)
    sidekiq (7.2.4)
      concurrent-ruby (< 2)
      connection_pool (>= 2.3.0)
      rack (>= 2.2.4)
      redis-client (>= 0.19.0)
    sign_in_service (0.4.0)
      faraday (~> 2.7)
      jwt (~> 2.8)
    signet (0.19.0)
      addressable (~> 2.8)
      faraday (>= 0.17.5, < 3.a)
      jwt (>= 1.5, < 3.0)
      multi_json (~> 1.10)
    simplecov (0.22.0)
      docile (~> 1.1)
      simplecov-html (~> 0.11)
      simplecov_json_formatter (~> 0.1)
    simplecov-html (0.12.3)
    simplecov_json_formatter (0.1.4)
    simpleidn (0.2.3)
    slack-notify (0.6.0)
      faraday (>= 0.9)
      json (>= 1.8)
    snaky_hash (2.0.1)
      hashie
      version_gem (~> 1.1, >= 1.1.1)
    socksify (1.7.1)
    spoon (0.0.6)
      ffi
    ssrf_filter (1.1.2)
    staccato (0.5.3)
    statsd-instrument (3.9.0)
    stringio (3.1.1)
    strong_migrations (2.0.0)
      activerecord (>= 6.1)
    super_diff (0.12.1)
      attr_extras (>= 6.2.4)
      diff-lcs
      patience_diff
    swagger-blocks (3.0.0)
    terminal-table (3.0.2)
      unicode-display_width (>= 1.1.1, < 3)
    thor (1.3.2)
    thread_safe (0.3.6)
    thread_safe (0.3.6-java)
    tilt (2.3.0)
    timecop (0.9.10)
    timeout (0.4.1)
    trailblazer-option (0.1.2)
    ttfunk (1.7.0)
    typhoeus (1.4.1)
      ethon (>= 0.9.0)
    tzinfo (2.0.6)
      concurrent-ruby (~> 1.0)
    tzinfo-data (1.2024.1)
      tzinfo (>= 1.0.0)
    uber (0.1.0)
    unicode-display_width (2.6.0)
    uri (0.13.1)
    utf8-cleaner (1.0.0)
      activesupport
    vcr (6.3.1)
      base64
    version_gem (1.1.3)
    virtus (2.0.0)
      axiom-types (~> 0.1)
      coercible (~> 1.0)
      descendants_tracker (~> 0.0, >= 0.0.3)
    warden (1.2.9)
      rack (>= 2.0.9)
    warden-github (1.3.2)
      activesupport (> 3.0)
      octokit (> 2.1.0)
      warden (> 1.0)
    wasabi (5.0.3)
      addressable
      faraday (>= 1.9, < 3)
      nokogiri (>= 1.13.9)
    web-console (4.2.1)
      actionview (>= 6.0.0)
      activemodel (>= 6.0.0)
      bindex (>= 0.4.0)
      railties (>= 6.0.0)
    webmock (3.23.1)
      addressable (>= 2.8.0)
      crack (>= 0.3.2)
      hashdiff (>= 0.4.0, < 2.0.0)
    webrick (1.8.2)
    websocket-driver (0.7.6)
      websocket-extensions (>= 0.1.0)
    websocket-driver (0.7.6-java)
      websocket-extensions (>= 0.1.0)
    websocket-extensions (0.1.5)
    will_paginate (4.0.1)
    with_advisory_lock (5.1.0)
      activerecord (>= 6.1)
      zeitwerk (>= 2.6)
    xmldsig (0.3.2)
      nokogiri
    xmlenc (0.8.0)
      activemodel (>= 3.0.0)
      activesupport (>= 3.0.0)
      nokogiri (>= 1.6.0, < 2.0.0)
      xmlmapper (>= 0.7.3)
    xmlmapper (0.8.1)
      nokogiri (~> 1.11)
    yard (0.9.36)
    zeitwerk (2.6.18)

PLATFORMS
  aarch64-linux
  java
  ruby
  x64-mingw32
  x86-mingw32
  x86-mswin32
  x86_64-linux

DEPENDENCIES
  aasm
  accredited_representative_portal!
  activerecord-import
  activerecord-postgis-adapter
  addressable
  apivore!
  appeals_api!
  apps_api!
  ask_va_api!
  avs!
  awesome_print
  aws-sdk-kms
  aws-sdk-s3 (~> 1)
  aws-sdk-sns (~> 1)
  betamocks!
  bgs_ext!
  blueprinter
  bootsnap
  brakeman
  breakers
  bundler-audit
  byebug
  carrierwave
  carrierwave-aws
  check_in!
  claims_api!
  clamav-client
  combine_pdf
  config
  connect_vbms!
  coverband
  covid_research!
  covid_vaccine!
  csv
  danger
  database_cleaner
  date_validator
  ddtrace
  debts_api!
  dhp_connected_devices!
  dogstatsd-ruby (= 5.6.1)
  dry-struct
  dry-types
  ethon (>= 0.13.0)
  facilities_api!
  factory_bot_rails
  faker
  faraday (~> 2.10)
  faraday-follow_redirects
  faraday-httpclient
  faraday-multipart
  faraday-retry
  faraday-typhoeus
  faraday_curl
  fastimage
  fhir_client!
  fitbit_api
  flipper
  flipper-active_record
  flipper-active_support_cache_store
  flipper-ui
  foreman
  fuubar
  google-api-client
  google-apis-core
  google-apis-generator
  google-protobuf
  googleauth
  govdelivery-tms!
  guard-rspec
  guard-rubocop
  gyoku
  health_quest!
  hexapdf
  holidays
  httpclient
  ice_nine
  income_limits!
  iso_country_codes
  ivc_champva!
  json
  json-schema
  json_schemer
  jsonapi-parser
  jsonapi-serializer
  jwe
  jwt
  kms_encrypted
  liquid
  lockbox
  mail
  meb_api!
  memoist
  mimemagic
  mini_magick
  mobile!
  mock_redis
  mocked_authentication!
  my_health!
  net-sftp
  nkf
  nokogiri
  notifications-ruby-client
  octokit
  oj
  okcomputer
  olive_branch
  operating_hours
  ox
  parallel
  parallel_tests
  pdf-forms
  pdf-inspector
  pdf-reader
  pensions!
  pg
  pg_query
  pg_search
  pkce_challenge
  prawn
  prawn-markup
  prawn-table
  pry-byebug
  puma
  pundit
  rack
  rack-attack
  rack-cors
  rack-test (= 2.1.0)
  rack-timeout
  rack-vcr
  rails (~> 7.1.3)
  rails-session_cookie
  rails_semantic_logger
  rainbow
  redis
  redis-namespace
  representation_management!
  request_store
  restforce
  rgeo-geojson
  roo
  rspec-instrumentation-matcher
  rspec-its
  rspec-rails
  rspec-retry
  rspec-sidekiq
  rspec_junit_formatter
  rswag-specs
  rswag-ui
  rtesseract
  rubocop
  rubocop-capybara
  rubocop-factory_bot
  rubocop-junit-formatter
  rubocop-rails
  rubocop-rspec
  rubocop-rspec_rails
  rubocop-thread_safety
  ruby-saml
  rubyzip
  rufus-scheduler
  savon
  seedbank
  sentry-ruby
  shoulda-matchers
  shrine
  sidekiq (~> 7.2.0)
  sidekiq-ent!
  sidekiq-pro!
  sign_in_service
  simple_forms_api!
  simplecov
  slack-notify
  socksify
  staccato
  statsd-instrument
  strong_migrations
  super_diff
  swagger-blocks
  test_user_dashboard!
  timecop
  travel_pay!
  tzinfo-data
  utf8-cleaner
  va_forms!
  va_notify!
  vaos!
  vba_documents!
  vcr
  veteran!
  veteran_confirmation!
  vets_json_schema!
  virtus
  vye!
  warden-github
  web-console
  webmock
  webrick
  will_paginate
  with_advisory_lock
  yard

RUBY VERSION
   ruby 3.3.3p89

BUNDLED WITH
   2.5.14<|MERGE_RESOLUTION|>--- conflicted
+++ resolved
@@ -515,11 +515,7 @@
     google-protobuf (4.28.2)
       bigdecimal
       rake (>= 13)
-<<<<<<< HEAD
-    google-protobuf (4.28.1-java)
-=======
     google-protobuf (4.28.2-java)
->>>>>>> 798d57ac
       bigdecimal
       ffi (~> 1)
       ffi-compiler (~> 1)
