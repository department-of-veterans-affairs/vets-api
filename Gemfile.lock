--- conflicted
+++ resolved
@@ -1,16 +1,9 @@
 GIT
   remote: https://github.com/department-of-veterans-affairs/vets-json-schema
-<<<<<<< HEAD
-  revision: 31c3ca0c346c544728da97bcf3f495a67035d81d
-  branch: master
-  specs:
-    vets_json_schema (1.8.0)
-=======
   revision: 83079c045e8682d91be6dc7df32f99fbb09ee651
   branch: master
   specs:
     vets_json_schema (1.8.2)
->>>>>>> fc41bff9
       multi_json (~> 1.0)
       script_utils (= 0.0.4)
 
