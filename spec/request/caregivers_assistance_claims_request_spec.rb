--- conflicted
+++ resolved
@@ -94,26 +94,19 @@
 
         body = { caregivers_assistance_claim: { form: form_data.to_json } }.to_json
 
-<<<<<<< HEAD
         expect(Flipper).to receive(:enabled?).with(:allow_online_10_10cg_submissions).and_return(true)
         expect(Flipper).to receive(:enabled?).with(:stub_carma_responses).and_return(false).twice
 
         VCR.use_cassette 'mvi/find_candidate/valid', vcr_options do
-          VCR.use_cassette 'mvi/find_candidate/valid_icn_ni_only', vcr_options do
-            VCR.use_cassette 'mvi/find_candidate/valid_no_gender', vcr_options do
-              VCR.use_cassette 'carma/auth/token/200', vcr_options do
-                VCR.use_cassette 'carma/submissions/create/201', vcr_options do
-                  VCR.use_cassette 'carma/attachments/upload/201', vcr_options do
-                    post endpoint, params: body, headers: headers
+          VCR.use_cassette 'emis/get_veteran_status/valid', vcr_options do
+            VCR.use_cassette 'mvi/find_candidate/valid_icn_ni_only', vcr_options do
+              VCR.use_cassette 'mvi/find_candidate/valid_no_gender', vcr_options do
+                VCR.use_cassette 'carma/auth/token/200', vcr_options do
+                  VCR.use_cassette 'carma/submissions/create/201', vcr_options do
+                    VCR.use_cassette 'carma/attachments/upload/201', vcr_options do
+                      post endpoint, params: body, headers: headers
+                    end
                   end
-=======
-        VCR.use_cassette 'mvi/find_candidate/valid' do
-          VCR.use_cassette 'emis/get_veteran_status/valid' do
-            VCR.use_cassette 'mvi/find_candidate/valid_icn_ni_only' do
-              VCR.use_cassette 'mvi/find_candidate/valid_no_gender' do
-                VCR.use_cassette 'carma/submissions/create/201' do
-                  post endpoint, params: body, headers: headers
->>>>>>> 983f3844
                 end
               end
             end
@@ -145,9 +138,11 @@
         expect(Flipper).to receive(:enabled?).with(:stub_carma_responses).and_return(true).twice
 
         VCR.use_cassette 'mvi/find_candidate/valid', vcr_options do
-          VCR.use_cassette 'mvi/find_candidate/valid_icn_ni_only', vcr_options do
-            VCR.use_cassette 'mvi/find_candidate/valid_no_gender', vcr_options do
-              post endpoint, params: body, headers: headers
+          VCR.use_cassette 'emis/get_veteran_status/valid', vcr_options do
+            VCR.use_cassette 'mvi/find_candidate/valid_icn_ni_only', vcr_options do
+              VCR.use_cassette 'mvi/find_candidate/valid_no_gender', vcr_options do
+                post endpoint, params: body, headers: headers
+              end
             end
           end
         end
