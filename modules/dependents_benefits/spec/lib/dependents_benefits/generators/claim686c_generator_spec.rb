--- conflicted
+++ resolved
@@ -59,13 +59,5 @@
       parsed_form = JSON.parse(created_claim.form)
       expect(parsed_form['veteran_information']).to eq(form_data['veteran_information'])
     end
-<<<<<<< HEAD
-=======
-
-    it 'logs a TODO message for claim linking' do
-      expect(Rails.logger).to receive(:info).with(match(/TODO: Link claim \d+ to parent #{parent_id}/)).once
-      generator.generate
-    end
->>>>>>> c2969930
   end
 end