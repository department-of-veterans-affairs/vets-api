--- conflicted
+++ resolved
@@ -640,11 +640,7 @@
         get '/simple_forms_api/v1/simple_forms/get_intents_to_file'
 
         parsed_response = JSON.parse(response.body)
-<<<<<<< HEAD
         expect(parsed_response['compensation_intent']['type']).to be 'compensation'
-=======
-        expect(parsed_response['compensation_intent']['type']).to eq 'compensation'
->>>>>>> fe5d9cfd
         expect(parsed_response['pension_intent']).to be_nil
         expect(parsed_response['survivor_intent']).to be_nil
         expect(response).to have_http_status(:ok)
@@ -665,11 +661,7 @@
 
         parsed_response = JSON.parse(response.body)
         expect(parsed_response['compensation_intent']).to be_nil
-<<<<<<< HEAD
         expect(parsed_response['pension_intent']['type']).to be 'pension'
-=======
-        expect(parsed_response['pension_intent']['type']).to eq 'pension'
->>>>>>> fe5d9cfd
         expect(parsed_response['survivor_intent']).to be_nil
         expect(response).to have_http_status(:ok)
       end
@@ -690,13 +682,8 @@
         get '/simple_forms_api/v1/simple_forms/get_intents_to_file'
 
         parsed_response = JSON.parse(response.body)
-<<<<<<< HEAD
         expect(parsed_response['compensation_intent']['type']).to be 'compensation'
         expect(parsed_response['pension_intent']['type']).to be 'pension'
-=======
-        expect(parsed_response['compensation_intent']['type']).to eq 'compensation'
-        expect(parsed_response['pension_intent']['type']).to eq 'pension'
->>>>>>> fe5d9cfd
         expect(parsed_response['survivor_intent']).to be_nil
         expect(response).to have_http_status(:ok)
       end
