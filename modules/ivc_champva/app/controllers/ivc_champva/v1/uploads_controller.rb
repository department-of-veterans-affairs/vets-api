--- conflicted
+++ resolved
@@ -3,6 +3,8 @@
 require 'datadog'
 require 'ves_api/client'
 
+# rubocop:disable Metrics/ClassLength
+# Note: Disabling this rule is temporary, refactoring of this class is planned
 # rubocop:disable Metrics/ClassLength
 # Note: Disabling this rule is temporary, refactoring of this class is planned
 module IvcChampva
@@ -242,11 +244,7 @@
 
           attachment.save
 
-<<<<<<< HEAD
           launch_background_job(attachment, params[:form_id].to_s, params['attachment_id'])
-=======
-          launch_background_job(attachment, params[:form_id].to_s)
->>>>>>> 50e45fb1
 
           render json: PersistentAttachmentSerializer.new(attachment)
         else
@@ -261,7 +259,6 @@
       # Launches background jobs for OCR and LLM processing if enabled
       # @param [PersistentAttachments::MilitaryRecords] attachment Persistent attachment object for the uploaded file
       # @param [String] form_id The ID of the current form, e.g., 'vha_10_10d' (see FORM_NUMBER_MAP)
-<<<<<<< HEAD
       def launch_background_job(attachment, form_id, attachment_id)
         launch_ocr_job(form_id, attachment, attachment_id)
         launch_llm_job(form_id, attachment, attachment_id)
@@ -297,33 +294,6 @@
             "LLM job queued for form_id: #{form_id}, attachment_id: #{attachment.guid}"
           )
         end
-=======
-      def launch_background_job(attachment, form_id)
-        if Flipper.enabled?(:champva_enable_ocr_on_submit, @current_user) # ||
-          # Flipper.enabled?(:champva_enable_llm_on_submit, @current_user)
-
-          # create a temp file from the persistent attachment object
-          tmpfile = tempfile_from_attachment(attachment, form_id)
-
-          if Flipper.enabled?(:champva_enable_ocr_on_submit, @current_user)
-            # queue Tesseract OCR job for each file
-            IvcChampva::TesseractOcrLoggerJob.perform_async(form_id, nil, tmpfile.path, attachment.guid)
-            Rails.logger.info(
-              "Tesseract OCR job queued for form_id: #{form_id}, uuid: unknown, attachment_id: #{attachment.guid}"
-            )
-          end
-
-          # if Flipper.enabled?(:champva_enable_llm_on_submit, @current_user)
-          # queue LLM job for tmpfile
-          # end
-        end
-      rescue Errno::ENOENT
-        # Do not log the error details because they may contain PII
-        Rails.logger.error 'Unhandled ENOENT error while launching background job(s)'
-      rescue => e
-        Rails.logger.error "Unhandled error while launching background job(s): #{e.message}"
-        render json: { error_message: "Error: #{e.message}" }, status: :internal_server_error
->>>>>>> 50e45fb1
       end
 
       ## Saves the attached file as a temporary file
@@ -750,4 +720,5 @@
     end
   end
 end
+# rubocop:enable Metrics/ClassLength
 # rubocop:enable Metrics/ClassLength