# frozen_string_literal: true

<<<<<<< HEAD
require 'pdf_fill/form_value'

module PDFFill
=======
module PdfFill
>>>>>>> 3ca1c1a1
  module Forms
    class FormBase
      def self.date_strftime
        '%m/%d/%Y'
      end

      def initialize(form_data)
        @form_data = form_data.deep_dup
      end

      def combine_name_addr_extras(hash, name_key, address_key)
        [hash[name_key], combine_full_address_extras(hash[address_key])].compact.join("\n")
      end

      def combine_name_addr(hash, address_key: 'address', name_key: 'name', combined_key: 'nameAndAddr')
        return if hash.try(:[], address_key).blank?

        extras_address = combine_name_addr_extras(hash, name_key, address_key)

        hash['combinedAddr'] = combine_full_address(hash[address_key])
        address = combine_hash(hash, [name_key, 'combinedAddr'], ', ')
        hash.delete('combinedAddr')

        hash[combined_key] = PdfFill::FormValue.new(address, extras_address)
      end

      def combine_both_addr(hash, key)
        original_addr = hash[key]
        return if original_addr.blank?

        extras_address = combine_full_address_extras(original_addr)
        address = combine_full_address(original_addr)

        hash[key] = PdfFill::FormValue.new(address, extras_address)
      end

      def combine_previous_names(previous_names)
        return if previous_names.blank?

        previous_names.map do |previous_name|
          combine_full_name(previous_name)
        end.join(', ')
      end

      def combine_full_address_extras(address)
        return if address.blank?

        [
          address['street'],
          address['street2'],
          [address['city'], address['state'], address['postalCode']].compact.join(', '),
          address['country']
        ].compact.join("\n")
      end

      def combine_full_address(address)
        combine_hash(
          address,
          %w[
            street
            street2
            city
            state
            postalCode
            country
          ],
          ', '
        )
      end

      def expand_signature(full_name)
        signature = combine_hash(full_name, %w[first last])
        @form_data['signature'] = signature
        @form_data['signatureDate'] = Time.zone.today.to_s if signature.present?
      end

      def combine_full_name(full_name)
        combine_hash(full_name, %w[first middle last suffix])
      end

      def expand_checkbox(value, key)
        {
          "has#{key}" => value == true,
          "no#{key}" => value == false
        }
      end

      def combine_hash(hash, keys, separator = ' ')
        return if hash.blank?

        combined = []

        keys.each do |key|
          combined << hash[key]
        end

        combined.compact.join(separator)
      end

      def expand_date_range(hash, key)
        return if hash.blank?

        date_range = hash[key]
        return if date_range.blank?

        hash["#{key}Start"] = date_range['from']
        hash["#{key}End"] = date_range['to']
        hash.delete(key)

        hash
      end
    end
  end
end<|MERGE_RESOLUTION|>--- conflicted
+++ resolved
@@ -1,12 +1,8 @@
 # frozen_string_literal: true
 
-<<<<<<< HEAD
 require 'pdf_fill/form_value'
 
-module PDFFill
-=======
 module PdfFill
->>>>>>> 3ca1c1a1
   module Forms
     class FormBase
       def self.date_strftime
