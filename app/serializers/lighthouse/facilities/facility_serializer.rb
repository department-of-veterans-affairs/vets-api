--- conflicted
+++ resolved
@@ -2,8 +2,7 @@
 
 class Lighthouse::Facilities::FacilitySerializer
   include FastJsonapi::ObjectSerializer
-
-<<<<<<< HEAD
+  
   set_key_transform :camel_lower
 
   attribute :access do |obj|
@@ -29,6 +28,7 @@
   attribute :operating_status do |obj|
     obj.operating_status.deep_stringify_keys.deep_transform_keys { |key| key.camelize(:lower) }
   end
+  attribute :operational_hours_special_instructions
   attribute :phone do |obj|
     obj.phone.deep_stringify_keys.deep_transform_keys { |key| key.camelize(:lower) }
   end
@@ -38,25 +38,4 @@
   attribute :unique_id
   attribute :visn
   attribute :website
-=======
-  attributes  :access,
-              :active_status,
-              :address,
-              :classification,
-              :facility_type,
-              :feedback,
-              :hours,
-              :id,
-              :lat,
-              :long,
-              :mobile,
-              :name,
-              :operating_status,
-              :operational_hours_special_instructions,
-              :phone,
-              :services,
-              :unique_id,
-              :visn,
-              :website
->>>>>>> 3cd290f2
 end