--- conflicted
+++ resolved
@@ -1840,12 +1840,10 @@
     base_path: "care-navigation/v1"
     scopes: "care-nav"
 
-<<<<<<< HEAD
 accredited_representative_portal:
   pilot_users_email_poa_codes: ~
-=======
+  
 banners:
   drupal_username: banners_api
   drupal_password: test
-  drupal_url: https://test.cms.va.gov/
->>>>>>> 77c9d4e2
+  drupal_url: https://test.cms.va.gov/