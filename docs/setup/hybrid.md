# Developer Setup

In hybrid mode, you will run vets-api natively, but run Postgres and Redis in Docker. By doing so you avoid any challenges of installing these two software packages and keeping them upgraded to the appropriate version.

## Base Setup

1. Install Docker as referenced in the [Docker setup instructions](docker.md).

1. Follow the [Native setup instructions](native.md), but skip any steps related to installing Postgres, Postgis, Redis or ClamAV. You *will* need to install the other dependencies such as pdftk.

1. Configure vets-api to point to the Docker-ized dependencies. Add the following to `config/settings.local.yml`:

```
database_url: postgis://postgres:password@localhost:54320/vets_api_development?pool=4
test_database_url: postgis://postgres:password@localhost:54320/vets_api_test?pool=4

redis:
  host: localhost
  port: 63790
  app_data:
    url: redis://localhost:63790
  sidekiq:
    url: redis://localhost:63790
```

*Note: If you have local instances of Postgres or Redis that were only for use by vets-api, you can stop them to save system resources.*

## Running Deps
<<<<<<< HEAD

Prior to EKS, ClamAV (the virus scanner) was deployed in the same process as Vets API. With EKS, ClamAV has been extracted out into it’s own service. Locally you can see the docker-compose.yml config for clamav.

**Note**: Running clamav natively, as we did in Vets API master still needs to be configured. For the time being, please run via docker:

Please set the [clamav intitalizer](https://github.com/department-of-veterans-affairs/vets-api/blob/k8s/config/initializers/clamav.rb) initializers/clamav.rb file to the following:

```
# ## If running hybrid
if Rails.env.development?
   ENV["CLAMD_TCP_HOST"] = "0.0.0.0"
   ENV["CLAMD_TCP_PORT"] = "33100"
 end
```

### Options
#### Option 1: Run ONLY clamav via Docker

You can either run:
`docker-compose -f docker-compose-clamav.yml up` - this will run ONLY clamav via docker

After that, follow the native instructions and run `foreman start -m all=1`

#### Option 2: Run ALL dependencies via docker (Clamav, Redis, Postgres)
`docker-compose -f docker-compose-deps.yml up` - this will run all dependencies via docker

After that, follow the native instructions and run `foreman start -m web=1 all=0`

You should then be able to navigate to http://localhost:3000/v0/status in your browser and start interacting with the API. Changes to the source in your local directory will be reflected automatically via a docker volume mount, just as they would be when running rails directly.

1. Start vets-api as per the [native running instructions](running_natively.md).

#### Option 3: Mock ClamAV
There is a third choice to "mock" a successful clamav response. If you choose this path, please set the clamav mock setting to true in [the local settings.yml](https://github.com/department-of-veterans-affairs/vets-api/blob/k8s/config/settings.yml). This will mock the clamav response in the [virus_scan code](https://github.com/department-of-veterans-affairs/vets-api/blob/k8s/lib/common/virus_scan.rb#L14-L23).

```
clamav:
  mock: true
```
=======
>>>>>>> 98d9239b

1. To start Postgres and Redis: run `docker-compose -f docker-compose-deps.yml up` in one terminal window.
2. In another terminal window, start `vets-api` as per the [native running instructions](running_natively.md). 
  * Run `bin/setup` first to create the needed database tables.
3. Confirm the API is successfully running by seeing if you can visit [the local Flipper page.](http://localhost:3000/flipper/features)

### Mock ClamAV

<<<<<<< HEAD
If you wish to mock ClamAV, please set the clamav mock setting to true in settings.local.yml. This will mock the clamav response in the [virus_scan code](https://github.com/department-of-veterans-affairs/vets-api/blob/k8s/lib/common/virus_scan.rb#L14-L23).
=======
If you wish to mock ClamAV, please set the clamav mock setting to true in settings.local.yml. This will mock the clamav response in the [virus_scan code](https://github.com/department-of-veterans-affairs/vets-api/blob/k8s/lib/common/virus_scan.rb#L14-L23). 
>>>>>>> 98d9239b

```
clamav:
  mock: true
```<|MERGE_RESOLUTION|>--- conflicted
+++ resolved
@@ -25,8 +25,8 @@
 
 *Note: If you have local instances of Postgres or Redis that were only for use by vets-api, you can stop them to save system resources.*
 
+
 ## Running Deps
-<<<<<<< HEAD
 
 Prior to EKS, ClamAV (the virus scanner) was deployed in the same process as Vets API. With EKS, ClamAV has been extracted out into it’s own service. Locally you can see the docker-compose.yml config for clamav.
 
@@ -66,21 +66,15 @@
 clamav:
   mock: true
 ```
-=======
->>>>>>> 98d9239b
 
 1. To start Postgres and Redis: run `docker-compose -f docker-compose-deps.yml up` in one terminal window.
-2. In another terminal window, start `vets-api` as per the [native running instructions](running_natively.md). 
+2. In another terminal window, start `vets-api` as per the [native running instructions](running_natively.md).
   * Run `bin/setup` first to create the needed database tables.
 3. Confirm the API is successfully running by seeing if you can visit [the local Flipper page.](http://localhost:3000/flipper/features)
 
 ### Mock ClamAV
 
-<<<<<<< HEAD
 If you wish to mock ClamAV, please set the clamav mock setting to true in settings.local.yml. This will mock the clamav response in the [virus_scan code](https://github.com/department-of-veterans-affairs/vets-api/blob/k8s/lib/common/virus_scan.rb#L14-L23).
-=======
-If you wish to mock ClamAV, please set the clamav mock setting to true in settings.local.yml. This will mock the clamav response in the [virus_scan code](https://github.com/department-of-veterans-affairs/vets-api/blob/k8s/lib/common/virus_scan.rb#L14-L23). 
->>>>>>> 98d9239b
 
 ```
 clamav:
