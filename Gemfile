source 'https://rubygems.org'
# Bundle edge Rails instead: gem 'rails', github: 'rails/rails'
gem 'rails', '4.2.7.1'
gem "puma", "~> 2.16.0"
gem 'ruby-saml', '~> 1.3.0'
# bundle exec rake doc:rails generates the API under doc/api.
gem 'sdoc', '~> 0.4.0', group: :doc
#redis and redis-namespace for session and mvi persistence
gem 'redis'
gem 'redis-namespace'
#virtus for attribute type coercion
gem 'virtus'
#emphasize this is an api only app
gem 'rails-api'
gem 'figaro'
gem 'config'
gem 'pg'
gem 'json-schema'
gem 'active_model_serializers'
gem 'will_paginate'
gem 'sentry-raven'            # Sentry integration.
gem 'faraday'
gem 'faraday_middleware'
gem 'httpclient'
gem 'attr_encrypted'
gem 'olive_branch'
gem 'ox'
gem 'savon'
gem 'gyoku'

# background processing and workflow
gem 'sidekiq'
gem 'sidekiq-unique-jobs'
gem 'sidekiq-scheduler', '~> 2.0'
gem 'sidekiq-instrument'
gem 'shrine'

gem 'carrierwave-aws'
gem 'carrierwave', '~> 0.11'
gem 'typhoeus'

gem 'rack-cors', :require => 'rack/cors'
gem 'net-sftp'
gem 'vets_json_schema', git: 'https://github.com/department-of-veterans-affairs/vets-json-schema', branch: 'master'
gem 'breakers'
gem 'govdelivery-tms', require: 'govdelivery/tms/mail/delivery_method'
gem 'statsd-instrument'
gem 'memoist'
gem 'date_validator'
gem 'nokogiri', '~> 1.7.1'
gem 'swagger-blocks'

# Amazon Linux's system `json` gem causes conflicts, but
# `multi_json` will prefer `oj` if installed, so include it here.
gem 'oj'

gem 'holidays'
gem 'iconv'
gem 'ice_nine'
gem 'pdf-reader'
gem 'aws-sdk'
<<<<<<< HEAD
gem 'shrine'
gem 'clam_scan'
=======
gem 'clam_scan'
gem 'prawn'
gem 'combine_pdf'
>>>>>>> 43bf2ae3

group :development, :test do
  # Call 'byebug' anywhere in the code to stop execution and get a debugger console
  gem 'byebug', platforms: :ruby

  # Used to colorize output for rake tasks
  gem "rainbow"

  # Linters
  gem 'rubocop', '~> 0.42.0', require: false

  # Security scanners
  gem 'brakeman'
  gem 'bundler-audit'

  # Testing tools
  gem 'rspec-rails', '~> 3.5'
  gem 'guard-rspec', '~> 4.7'
  gem 'pry-nav'
  gem 'factory_girl_rails'

  gem 'foreman'
  gem 'overcommit'
  # This middleware logs your HTTP requests as CURL compatible commands so you can share the calls with downstream
  # assists in debugging
  gem 'faraday_curl'
end

group :test do
  gem 'apivore'
  gem 'faker'
  gem 'faker-medical'
  gem 'simplecov', require: false
  gem 'webmock'
  gem 'fakeredis'
  gem 'timecop'
  gem 'vcr'
  gem 'awrence'
  gem 'climate_control'
  gem 'shrine-memory'
  gem 'pdf-inspector'
  gem 'rspec_junit_formatter'
  gem 'rubocop-junit-formatter'
end

group :development do
  # Access an IRB console on exception pages or by using <%= console %> in views
  gem 'web-console', '~> 2.0', platforms: :ruby

  # Spring speeds up development by keeping your application running in the background. Read more: https://github.com/rails/spring
  gem 'spring', platforms: :ruby
  gem 'spring-commands-rspec'

  # Include the IANA Time Zone Database on Windows, where Windows doens't ship with a timezone database.
  # POSIX systems should have this already, so we're not going to bring it in on other platforms
  gem 'tzinfo-data', platforms: [:mingw, :mswin, :x64_mingw, :jruby]
  gem 'guard-rubocop'
end
<|MERGE_RESOLUTION|>--- conflicted
+++ resolved
@@ -59,14 +59,9 @@
 gem 'ice_nine'
 gem 'pdf-reader'
 gem 'aws-sdk'
-<<<<<<< HEAD
-gem 'shrine'
-gem 'clam_scan'
-=======
 gem 'clam_scan'
 gem 'prawn'
 gem 'combine_pdf'
->>>>>>> 43bf2ae3
 
 group :development, :test do
   # Call 'byebug' anywhere in the code to stop execution and get a debugger console
