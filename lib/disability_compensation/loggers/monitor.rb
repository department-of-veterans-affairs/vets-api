# frozen_string_literal: true

require 'logging/base_monitor'

module DisabilityCompensation
  module Loggers
    ##
    # Monitor class for tracking Disability Compensation claim submission events
    #
    # This class will provide methods for tracking various events during the Disability Compensation
    # submission process, including successes, failures, and retries.
    #

    class Monitor < ::Logging::BaseMonitor
      SERVICE_NAME = 'disability-compensation'
      FORM_ID = '21-526EZ-ALLCLAIMS'

      # Metrics prefixes for SavedClaim and Form526Submission events, respectively
      CLAIM_STATS_KEY = 'api.disability_compensation'
      SUBMISSION_STATS_KEY = 'api.disability_compensation.submission'

      def initialize
        super(SERVICE_NAME)
      end

      # Logs SavedClaim ActiveRecord save errors
      #
      # We use these logs to debug unforseen validation issues when
      # SavedClaim::DisabilityCompensation::Form526AllClaim saves to the database. Includes in_progress_form_id, since
      # we can use it to inspect Veteran's form choices in the production console, even if claim itself failed to save
      #
      # @param saved_claim_errors [Array<ActiveModel::Error>] array of error objects from SavedClaim that failed to save
      # @param in_progress_form_id [Integer] ID of the InProgressForm for this claim
      # @param user_account_uuid [uuid] uuid of the user attempting to save the claim
      def track_saved_claim_save_error(errors, in_progress_form_id, user_account_uuid)
        submit_event(
          :error,
          "#{self.class.name} Form526 SavedClaim save error",
          "#{self.class::CLAIM_STATS_KEY}.failure",
          in_progress_form_id:,
          user_account_uuid:,
          form_id: self.class::FORM_ID,
          errors: format_active_model_errors(errors)
        )
      end

      # Logs SavedClaim ActiveRecord save successes
      #
      # We use these logs to track when
      # SavedClaim::DisabilityCompensation::Form526AllClaim saves to the database.
      #
      # @param claim [SavedClaim::DisabilityCompensation::Form526AllClaim] the claim that was successfully saved
      # @param user_account_uuid [uuid] uuid of the user attempting to save the claim
      def track_saved_claim_save_success(claim, user_account_uuid)
        submit_event(
          :info,
          "ClaimID=#{claim.confirmation_number} Form=#{claim.class::FORM}",
          "#{self.class::CLAIM_STATS_KEY}.success",
          claim:,
          user_account_uuid:,
          form_id: self.class::FORM_ID
        )
      end

<<<<<<< HEAD
      # Logs toxic exposure data changes during Form 526 submission
      #
      # Compares InProgressForm toxic exposure data with submitted claim data
      # to detect when toxic exposure data has been changed or removed by the frontend.
      # Logs which specific keys were removed to validate purge logic.
      #
      # @param in_progress_form [InProgressForm] User's saved form data
      # @param submitted_claim [SavedClaim::DisabilityCompensation::Form526AllClaim] The submitted claim
      # @param submission [Form526Submission] The submission record
      # @param user_uuid [String] User's UUID
      # @return [void]
      def track_toxic_exposure_changes(in_progress_form:, submitted_claim:, submission:, user_uuid:)
        in_progress_form_data = parse_form_data(in_progress_form.form_data)
        submitted_data = parse_form_data(submitted_claim.form)
        return unless in_progress_form_data && submitted_data

        # NOTE: Both InProgressForm.form_data and SavedClaim.form store only the inner
        # content of the form526 submission (without the 'form526' wrapper).
        # The wrapper only exists in the original HTTP request body.
        # Keys use camelCase format (toxicExposure, gulfWar1990, etc.)
        in_progress_toxic_exposure = in_progress_form_data['toxicExposure']
        submitted_toxic_exposure = submitted_data['toxicExposure']

        # Only log if toxic exposure existed in save-in-progress but changed or was removed
        return if in_progress_toxic_exposure.nil? || in_progress_toxic_exposure == submitted_toxic_exposure

        change_metadata = calculate_toxic_exposure_changes(in_progress_toxic_exposure, submitted_toxic_exposure)

        # Don't log if no meaningful changes (after filtering view: fields and empty hashes)
        return if change_metadata[:removed_keys].empty? && !change_metadata[:completely_removed]

        log_toxic_exposure_changes(
          in_progress_form:,
          submitted_claim:,
          submission:,
          user_uuid:,
          change_metadata:
=======
      # Logs Form526 submission with provided direct deposit banking info
      #
      # Veterans have the option to provide banking account info for direct deposit of their benefits,
      # which we prefill via the Lighthouse Direct Deposit API https://dev-developer.va.gov/explore/api/direct-deposit-management
      # if Lighthouse has it on file; if not they may enter it themselves.
      # We track this to monitor how frequently submissions are coming through with or without this info, in case there
      # is an unusual number of submissions without banking info which could indicate a problem
      #
      # @param user_account_uuid [uuid] uuid of the user attempting to save the claim
      def track_526_submission_with_banking_info(user_account_uuid)
        submit_event(
          :info,
          'Form 526 submitted with Veteran-supplied banking info',
          "#{self.class::SUBMISSION_STATS_KEY}.with_banking_info",
          user_account_uuid:,
          form_id: self.class::FORM_ID
        )
      end

      # Logs Form526 submission without provided direct deposit banking info
      #
      # We track this to monitor how frequently submissions are coming through with or without this info, in case there
      # is an unusual number of submissions without banking info which could indicate a problem
      #
      # @param user_account_uuid [uuid] uuid of the user attempting to save the claim
      def track_526_submission_without_banking_info(user_account_uuid)
        submit_event(
          :info,
          'Form 526 submitted without Veteran-supplied banking info',
          "#{self.class::SUBMISSION_STATS_KEY}.without_banking_info",
          user_account_uuid:,
          form_id: self.class::FORM_ID
>>>>>>> 7a7d5d69
        )
      end

      private

      # Parse form data from JSON string or Hash
      #
      # Handles both Hash and JSON string formats for form data
      # and returns nil for invalid JSON or unsupported types.
      #
      # @param data [Hash, String] Form data to parse
      # @return [Hash, nil] Parsed form data hash or nil if parsing fails
      def parse_form_data(data)
        return data if data.is_a?(Hash)
        return JSON.parse(data) if data.is_a?(String)

        nil
      rescue JSON::ParserError
        nil
      end

      # Loops through array of ActiveModel::Error instances and formats a readable log
      def format_active_model_errors(errors)
        errors.map { |error| { "#{error.attribute}": error.type.to_s } }.to_s
      end

      # Log the toxic exposure changes with metadata
      #
      # Submits a logging event to DataDog with minimal metadata about
      # which toxic exposure keys were removed during submission.
      # Uses minimal data to reduce fingerprinting risk.
      #
      # @param in_progress_form [InProgressForm] User's saved form data (unused, for signature compatibility)
      # @param submitted_claim [SavedClaim::DisabilityCompensation::Form526AllClaim] The SavedClaim record (unused)
      # @param submission [Form526Submission] The Form526Submission record
      # @param user_uuid [String] User's UUID (unused, for signature compatibility)
      # @param change_metadata [Hash] Hash containing removed_keys and removal flags
      # @return [void]
      # rubocop:disable Lint/UnusedMethodArgument
      def log_toxic_exposure_changes(in_progress_form:, submitted_claim:, submission:,
                                     user_uuid:, change_metadata:)
        log_data = {
          submission_id: submission.id,
          completely_removed: change_metadata[:completely_removed],
          removed_keys: change_metadata[:removed_keys]
        }

        submit_event(
          :info,
          "Form526Submission=#{submission.id} ToxicExposureChanges=detected",
          "#{self.class::CLAIM_STATS_KEY}.toxic_exposure_changes",
          log_data
        )
      end
      # rubocop:enable Lint/UnusedMethodArgument

      # Calculate removed keys from toxic exposure changes
      #
      # Analyzes differences between save-in-progress and submitted toxic exposure data
      # to identify which keys were removed. Filters out expected removals like
      # 'view:' prefixed UI fields and empty hash values to reduce noise.
      #
      # @param in_progress_toxic_exposure [Hash] Toxic exposure data from InProgressForm
      # @param submitted_toxic_exposure [Hash, nil] Toxic exposure data from SavedClaim
      # @return [Hash] Metadata with completely_removed and removed_keys
      def calculate_toxic_exposure_changes(in_progress_toxic_exposure, submitted_toxic_exposure)
        all_removed_keys = in_progress_toxic_exposure.keys - (submitted_toxic_exposure&.keys || [])

        # Filter out expected removals to reduce noise:
        # - 'view:' prefixed fields are UI-only and always stripped by backend
        # - Empty hashes contain no meaningful data
        removed_keys = all_removed_keys.reject do |key|
          is_view_field = key.to_s.start_with?('view:')
          is_empty_hash = in_progress_toxic_exposure[key].is_a?(Hash) && in_progress_toxic_exposure[key].empty?

          is_view_field || is_empty_hash
        end

        {
          completely_removed: submitted_toxic_exposure.nil?,
          removed_keys: removed_keys.sort
        }
      end

      ##
      # Module application name used for logging
      # @return [String]
      def service_name
        SERVICE_NAME
      end

      ##
      # Stats key for DD
      # @return [String]
      def claim_stats_key
        CLAIM_STATS_KEY
      end

      ##
      # Stats key for Sidekiq DD logging
      # @return [String]
      def submission_stats_key
        SUBMISSION_STATS_KEY
      end

      ##
      # Class name for log messages
      # @return [String]
      def name
        self.class.name
      end

      ##
      # Form ID for the application
      # @return [String]
      def form_id
        FORM_ID
      end
    end
  end
end<|MERGE_RESOLUTION|>--- conflicted
+++ resolved
@@ -62,7 +62,6 @@
         )
       end
 
-<<<<<<< HEAD
       # Logs toxic exposure data changes during Form 526 submission
       #
       # Compares InProgressForm toxic exposure data with submitted claim data
@@ -100,7 +99,9 @@
           submission:,
           user_uuid:,
           change_metadata:
-=======
+        )
+      end
+
       # Logs Form526 submission with provided direct deposit banking info
       #
       # Veterans have the option to provide banking account info for direct deposit of their benefits,
@@ -133,7 +134,6 @@
           "#{self.class::SUBMISSION_STATS_KEY}.without_banking_info",
           user_account_uuid:,
           form_id: self.class::FORM_ID
->>>>>>> 7a7d5d69
         )
       end
 
