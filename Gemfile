--- conflicted
+++ resolved
@@ -72,11 +72,8 @@
 gem 'olive_branch'
 gem 'origami'
 gem 'ox'
-<<<<<<< HEAD
 gem 'pact'
-=======
 gem 'paper_trail'
->>>>>>> c4dd4ed8
 gem 'pdf-forms'
 gem 'pdf-reader'
 gem 'pg'
