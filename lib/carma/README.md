--- conflicted
+++ resolved
@@ -28,29 +28,11 @@
   }
 }
 
-<<<<<<< HEAD
-submission.submit!
-=======
 submission.submit!(CARMA::Client::Client.new)
->>>>>>> 36d8d886
 ```
 
 ### Submission with Attachments 
 ```
-<<<<<<< HEAD
-claim       = SavedClaim::CaregiversAssistanceClaim.new
-submission  = CARMA::Models::Submission.from_claim(
-                claim,
-                {
-                  veteran: {
-                    icn: '1234',
-                    is_veteran: true
-                  }
-                }
-              )
-
-submission.submit!
-=======
 carma_client  = CARMA::Client::Client.new
 claim         = SavedClaim::CaregiversAssistanceClaim.new
 submission    = CARMA::Models::Submission.from_claim(
@@ -64,7 +46,6 @@
                 )
 
 submission.submit!(carma_client)
->>>>>>> 36d8d886
 
 attachments = CARMA::Models::Attachments.new(
   submission.carma_case_id,
@@ -75,9 +56,5 @@
 attachments.add('10-10CG', 'tmp/pdfs/10-10CG-claim-guid.pdf')
 attachments.add('POA', 'tmp/pdfs/POA-claim-guid.pdf')
 
-<<<<<<< HEAD
-attachments.submit!
-=======
 attachments.submit!(carma_client)
->>>>>>> 36d8d886
 ```