--- conflicted
+++ resolved
@@ -13,13 +13,8 @@
       Settings.evss.mock_claims || EVSS::Service.service_is_up?
     end
 
-<<<<<<< HEAD
     def self.mpi_is_healthy?
-      MPI::Service.service_is_up?
-=======
-    def self.mvi_is_healthy?
-      Settings.mvi.mock || MVI::Service.service_is_up?
->>>>>>> 3ba26ee1
+      Settings.mvi.mock || MPI::Service.service_is_up?
     end
 
     def self.bgs_is_healthy?
