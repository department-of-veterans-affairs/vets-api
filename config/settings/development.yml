mvi:
  url: http://ps-dev.commserv.healthevet.va.gov:8110/psim_webservice/IdMWebService
  mock: true
  processing_code: T
  client_cert_path: config/certs/vetsgov-localhost.crt
  client_key_path: config/certs/vetsgov-localhost.key

betamocks:
  enabled: true
  recording: false
  # the cache dir depends on how you run the api
  # cache_dir: ../vets-api-mockdata # via rails; e.g. bundle exec rails s or bundle exec rails c
  cache_dir: /cache # via docker; e.g. make up or make console
  services_config: config/betamocks/services_config.yml

account:
  enabled: true

locators:
  mock_gis: true

web_origin_regex: \Ahttps?:\/\/.*\z

modules_appeals_api:
  documentation:
<<<<<<< HEAD
    notice_of_disagreements_v1: true
    path_enabled_flag: false
    wip_docs: ~
  evidence_submissions:
    location:
      prefix: http://some.fakesite.com/path
      replacement: http://another.fakesite.com/rewrittenpath
  legacy_appeals_enabled: true
  notice_of_disagreement_pii_expunge_enabled: ~
  notice_of_disagreement_updater_enabled: ~
  reports:
    daily_decision_review:
      enabled: false
      recipients: ~
    daily_error:
      enabled: ~
      recipients: ~
    weekly_decision_review:
      enabled: false
      recipients: ~
    weekly_error:
      enabled: false
      recipients: ~
  s3:
    aws_access_key_id: aws_access_key_id
    aws_secret_access_key: aws_secret_access_key
    bucket: bucket
    region: region
    uploads_enabled: false
  schema_dir: config/schemas
  slack:
    api_key: ''
    appeals_channel_id: ''
  status_simulation_enabled: false
  token_validation:
    appeals_status:
      api_key: ''
    contestable_issues:
      api_key: ''
    higher_level_reviews:
      api_key: ''
    legacy_appeals:
      api_key: ''
    notice_of_disagreements:
      api_key: ''
    supplemental_claims:
      api_key: ''
mvi:
  client_cert_path: config/certs/vetsgov-localhost.crt
  client_key_path: config/certs/vetsgov-localhost.key
  mock: true
  open_timeout: 15
  pii_logging: false
  processing_code: T
  timeout: 30
  url: http://ps-dev.commserv.healthevet.va.gov:8110/psim_webservice/IdMWebService
mvi_hca:
  url: http://example.com
nod_vanotify_status_callback:
  bearer_token: bearer_token_secret
notifications:
  public_key: ~
ogc:
  form21a_service_url:
    api_key: fake_key
    url: http://localhost:5000/api/v1/accreditation/applications/form21a
oidc:
  isolated_audience:
    claims: ~
    default: ~
old_secret_key_base: 8af0fe1e378586520e4324694897eb269bd0fffa1c5be6cc3b4ffb9dbde095d0bef5c7fdab73cd05685d8fe1dd589287d78b38e4de7116fbe14461e414072677
onsite_notifications:
  public_key: ~
  template_ids:
    - f9947b27-df3b-4b09-875c-7f76594d766d # staging    - debt notification
    - 7efc2b8b-e59a-4571-a2ff-0fd70253e973 # production - debt notification
pension_burial:
  prefill: true
  sftp:
    relative_path: "../VETSGOV_PENSION"
pension_ipf_vanotify_status_callback:
  bearer_token: ~
ppms:
  api_keys:
    Ocp-Apim-Subscription-Key-E: ~
    Ocp-Apim-Subscription-Key-S: ~
    fakekey: fakevalue
    ocp-apim-subscription-key: ~
  apim_url: ~
  open_timeout: 15
  read_timeout: 55
  url: https://some.fakesite.com
preneeds:
  host: http://some.fakesite.com
  s3:
    aws_access_key_id: ~
    aws_secret_access_key: ~
    bucket: ~
    region: ~
  wsdl: config/preneeds/wsdl/preneeds.wsdl
rack_timeout:
  service_timeout: ~
  wait_overtime: ~
  wait_timeout: ~
redis:
  app_data:
    url: redis://localhost:6379
  host: localhost
  port: 6379
  rails_cache:
    url: redis://localhost:6379
  sidekiq:
    url: redis://localhost:6379
relative_url_root: "/"
reports:
  aws:
    access_key_id: ~
    bucket: ~
    region: ~
    secret_access_key: ~
  send_email: true
  spool10203_submission:
    emails:
      - Brian.Grubb@va.gov
      - dana.kuykendall@va.gov
      - Jennifer.Waltz2@va.gov
      - Joseph.Preisser@va.gov
      - Joshua.Lashbrook@va.gov
      - kathleen.dalfonso@va.gov
      - kyle.pietrosanto@va.gov
      - lihan@adhocteam.us
      - Lucas.Tickner@va.gov
      - Ricardo.DaSilva@va.gov
      - robert.shinners@va.gov
      - shay.norton@va.gov
      - tammy.hurley1@va.gov
    staging_emails:
      - Brian.Grubb@va.gov
      - Joseph.Preisser@va.gov
      - kyle.pietrosanto@va.gov
      - lihan@adhocteam.us
      - Lucas.Tickner@va.gov
      - Ricardo.DaSilva@va.gov
      - tammy.hurley1@va.gov
      - vfep_support_team@va.gov
      - eugenia.gina.ronat@accenturefederal.com
      - morgan.whaley@accenturefederal.com
      - m.c.shah@accenturefederal.com
      - d.a.barnes@accenturefederal.com
      - jacob.finnern@accenturefederal.com
      - hocine.halli@accenturefederal.com
      - adam.freemer@accenturefederal.com
  spool_submission:
    emails:
      - Brian.Grubb@va.gov
      - dana.kuykendall@va.gov
      - Jennifer.Waltz2@va.gov
      - Joseph.Preisser@va.gov
      - Joshua.Lashbrook@va.gov
      - kathleen.dalfonso@va.gov
      - kyle.pietrosanto@va.gov
      - lihan@adhocteam.us
      - Lucas.Tickner@va.gov
      - Ricardo.DaSilva@va.gov
      - shay.norton@va.gov
      - tammy.hurley1@va.gov
    staging_emails:
      - Brian.Grubb@va.gov
      - Joseph.Preisser@va.gov
      - kyle.pietrosanto@va.gov
      - lihan@adhocteam.us
      - Lucas.Tickner@va.gov
      - Ricardo.DaSilva@va.gov
      - tammy.hurley1@va.gov
      - vfep_support_team@va.gov
      - eugenia.gina.ronat@accenturefederal.com
      - morgan.whaley@accenturefederal.com
      - m.c.shah@accenturefederal.com
      - d.a.barnes@accenturefederal.com
      - jacob.finnern@accenturefederal.com
      - hocine.halli@accenturefederal.com
      - adam.freemer@accenturefederal.com
  year_to_date_report:
    emails:
      - 222A.VBAVACO@va.gov
      - 224B.VBAVACO@va.gov
      - 224C.VBAVACO@va.gov
      - Brandon.Scott2@va.gov
      - Brian.Grubb@va.gov
      - Christina.DiTucci@va.gov
      - EDU.VBAMUS@va.gov
      - John.McNeal@va.gov
      - Joseph.Preisser@va.gov
      - Joshua.Lashbrook@va.gov
      - kathleen.dalfonso@va.gov
      - kyle.pietrosanto@va.gov
      - Lucas.Tickner@va.gov
      - michele.mendola@va.gov
      - Ricardo.DaSilva@va.gov
      - shay.norton@va.gov
      - tammy.hurley1@va.gov
    staging_emails:
      - Brian.Grubb@va.gov
      - Joseph.Preisser@va.gov
      - kyle.pietrosanto@va.gov
      - lee.munson@va.gov
      - lihan@adhocteam.us
      - Lucas.Tickner@va.gov
      - matthew.ziolkowski@va.gov
      - Michael.Johnson19@va.gov
      - patrick.burk@va.gov
      - preston.sanders@va.gov
      - robyn.noles@va.gov
      - Ricardo.DaSilva@va.gov
      - tammy.hurley1@va.gov
      - vfep_support_team@va.gov
      - eugenia.gina.ronat@accenturefederal.com
      - morgan.whaley@accenturefederal.com
      - m.c.shah@accenturefederal.com
      - d.a.barnes@accenturefederal.com
      - jacob.finnern@accenturefederal.com
      - hocine.halli@accenturefederal.com
      - adam.freemer@accenturefederal.com
res:
  api_key: ~
  base_url: ~
review_instance_slug: ~
rrd:
  alerts:
    recipients:
      - fake_email
  mas_all_claims_tracking:
    recipients:
      - fake_email
  mas_tracking:
    recipients:
      - fake_email
  pact_tracking:
    recipients:
      - fake_email
salesforce:
  consumer_key: ~
  env: dev
salesforce-carma:
  url: https://fake-carma.salesforce.com
salesforce-gibft:
  consumer_key: ~
  env: ~
  signing_key_path: ~
  url: https://va--rdtcddev.cs33.my.salesforce.com/
saml:
  cert_path: ~
  key_path: ~
saml_ssoe:
  callback_url: http://localhost:3000/v1/sessions/callback
  cert_new_path: ~
  cert_path: ~
  certificate: ~
  certificate_new: ~
  identity_slack_webhook: ~
  idp_metadata_file: config/ssoe_idp_int_metadata_isam.xml
  idp_sso_service_binding: urn:oasis:names:tc:SAML:2.0:bindings:HTTP-POST
  issuer: https://ssoe-sp-localhost.va.gov
  key: ~
  key_path: ~
  logout_app_key: https://ssoe-sp-dev.va.gov
  logout_url: https://int.eauth.va.gov/slo/globallogout
  relay: ~
  request_signing: false
  response_encryption: false
  response_signing: false
  tou_decline_logout_app_key: https://dev-api.va.gov/agreements_declined
schema_contract:
  appointments_index: modules/vaos/app/schemas/appointments_index.json
  test_index: spec/fixtures/schema_contract/test_schema.json
search:
  access_key: SEARCH_GOV_ACCESS_KEY
  affiliate: va
  mock_search: false
  url: https://search.usa.gov/api/v2/search/i14y
search_click_tracking:
  access_key: SEARCH_GOV_ACCESS_KEY
  affiliate: va
  mock: ~
  module_code: ~
  url: https://api.gsa.gov/technology/searchgov/v2
search_gsa:
  access_key: SEARCH_GOV_ACCESS_KEY
  affiliate: va
  mock_search: false
  url: https://api.gsa.gov/technology/searchgov/v2/results/i14y
search_typeahead:
  api_key: API_GOV_ACCESS_KEY
  name: va
  url: https://api.gsa.gov/technology/searchgov/v1
secret_key_base: c1a13acb916e6ebf1d2a93a3924586520508b609e80e048364902cd36ab602c9ec6ddcb47ac66e7903dbc77ae876df5564658a4f786b50497440b0c7dc029361
sentry:
  dsn: ~
session_cookie:
  secure: false
shrine:
  claims:
    access_key_id: ~
    bucket: ~
    path: claims
    region: ~
    secret_access_key: ~
    type: local
    upload_options:
      acl: private
      server_side_encryption: AES256
  local:
    path: ~
    type: ~
  remotes3:
    access_key_id: ~
    bucket: ~
    path: ~
    region: ~
    secret_access_key: ~
    type: ~
sidekiq:
  github_api_key: ~
  github_oauth_key: ~
  github_oauth_secret: ~
  github_organization: ~
  github_team: ~
sidekiq_admin_panel: false
sign_in:
  arp_client_id: arp
  auto_uplevel: true
  client_redirect_uris:
    mobile_test: ~
  cookies_secure: false
  info_cookie_domain: localhost
  jwt_encode_key: spec/fixtures/sign_in/privatekey.pem
  jwt_old_encode_key: spec/fixtures/sign_in/privatekey_old.pem
  mock_auth_url: http://localhost:3000/mocked_authentication/profiles
  mock_redirect_uri: http://localhost:3000/v0/sign_in/callback
  mockdata_sync_api_key: ~
  sts_client:
    base_url: http://localhost:3000
    key_path: spec/fixtures/sign_in/sts_client.pem
  user_info_clients:
    - okta_test
  vamobile_client_id: vamobile
  vaweb_client_id: vaweb
  web_origins:
    - http://localhost:4000
ssoe_eauth_cookie:
  domain: localhost
  name: vagov_saml_request_localhost
  secure: false
statsd:
  host: ~
  port: ~
terms_of_use:
  current_version: v1
  enabled_clients: vaweb, mhv, myvahealth
test_database_url: postgis:///vets-api-test
test_user_dashboard:
  env: dev
  github_oauth:
    client_id: ~
    client_secret: ~
token_validation:
  url: https://dev-api.va.gov/internal/auth
travel_pay:
  base_url: ~
  client_number: ~
  mock: true
  service_name: BTSSS-API
  sts:
    scope: ~
    service_account_id: ~
  subscription_key: ~
  subscription_key_e: ~
  subscription_key_s: ~
  veis:
    auth_url: https://login.microsoftonline.us
    client_id: ~
    client_secret: ~
    resource: ~
    tenant_id: ~
va_forms:
  drupal_password: ~
  drupal_url: ~
  drupal_username: ~
  form_reloader:
    enabled: ~
  slack:
    api_key: ~
    channel_id: ~
    enabled: ~
va_mobile:
  key_path: "/fake/client/key/path"
  mock: false
  ppms_base_url: https://staff.apps.va.gov
  timeout: 25
  url: https://veteran.apps.va.gov
va_notify:
  status_callback:
    bearer_token: ~
va_profile:
  address_validation:
    api_key: "<AV_KEY>"
    hostname: sandbox-api.va.gov
  contact_information:
    cache_enabled: false
    enabled: true
    mock: false
    timeout: 30
  demographics:
    cache_enabled: false
    enabled: true
    mock: true
    timeout: 30
  military_personnel:
    cache_enabled: ~
    enabled: true
    mock: true
    timeout: 30
  prefill: true
  url: https://int.vet360.va.gov
  v3:
    address_validation:
      api_key: "<AV_KEY>"
  veteran_status:
    cache_enabled: true
    enabled: true
    mock: false
    timeout: 30
vanotify:
  client_url: http://fakeapi.com
  links:
    connected_applications: https://www.va.gov/profile/connected-applications
    password_reset: https://www.va.gov/resources/signing-in-to-vagov/#what-if-i-cant-sign-in-to-vago
  mock: false
  service_callback_tokens:
    1010_health_apps: 1010_health_apps_token
    benefits_disability: benefits_disability_token
    ivc_forms: ivc_forms_token
    va_gov: va_gov_token
  services:
    21p_527ez: &vanotify_services_pension
      api_key: fake_secret
      email:
        confirmation:
          flipper_id: false
          template_id: form527ez_confirmation_email_template_id
        error:
          flipper_id: pension_error_email_notification
          template_id: form527ez_error_email_template_id
        received:
          flipper_id: pension_received_email_notification
          template_id: form527ez_received_email_template_id
        submitted:
          flipper_id: pension_submitted_email_notification
          template_id: form527ez_submitted_email_template_id
    21p_530ez: &vanotify_services_burial
      api_key: fake_secret
      email:
        confirmation:
          flipper_id: false
          template_id: burial_claim_confirmation_email_template_id
        error:
          flipper_id: burial_error_email_notification
          template_id: burial_claim_error_email_template_id
        received:
          flipper_id: burial_received_email_notification
          template_id: burial_received_email_template_id
        submitted:
          flipper_id: burial_submitted_email_notification
          template_id: burial_submitted_email_template_id
    21p_530: *vanotify_services_burial
    21p_530v2: *vanotify_services_burial
    benefits_decision_review:
      api_key: fake_secret
      template_id:
        higher_level_review_form_error_email: fake_hlr_template_id
        notice_of_disagreement_evidence_error_email: fake_nod_evidence_template_id
        notice_of_disagreement_form_error_email: fake_nod_template_id
        supplemental_claim_evidence_error_email: fake_sc_evidence_template_id
        supplemental_claim_form_error_email: fake_sc_template_id
        supplemental_claim_secondary_form_error_email: fake_sc_secondary_form_template_id
    benefits_disability:
      api_key: fake_secret
      template_id:
        form0781_upload_failure_notification_template_id: form0781_upload_failure_notification_template_id
        form4142_upload_failure_notification_template_id: form4142_upload_failure_notification_template_id
        form526_document_upload_failure_notification_template_id: form526_document_upload_failure_notification_template_id
        form526_submission_failure_notification_template_id: form526_submission_failure_notification_template_id
    benefits_management_tools:
      api_key: fake_secret
      template_id:
        evidence_submission_failure_email: fake_template_id
    burials: *vanotify_services_burial
    check_in:
      api_key: fake_secret
      sms_sender_id: fake_secret
      template_id:
        claim_submission_duplicate_text: fake_template_id
        claim_submission_error_text: fake_template_id
        claim_submission_failure_text: ~
        claim_submission_success_text: fake_template_id
        claim_submission_timeout_text: ~
    dmc:
      api_key: fake_secret
      template_id:
        fsr_confirmation_email: fake_template_id
        fsr_failed_email: fake_template_id
        fsr_streamlined_confirmation_email: fake_template_id
        vha_fsr_confirmation_email: ~
        vha_new_copay_statement_email: fake_template_id
    health_apps_1010:
      api_key: fake_secret
      template_id:
        form1010_cg_failure_email: fake_template_id
        form1010_ez_failure_email: fake_template_id
        form1010_ezr_failure_email: fake_template_id
    ivc_champva:
      api_key: fake_secret
      failure_email_threshold_days: 7
      pega_inbox_address: fake_email_address
      template_id:
        form_10_10d_email: form_10_10d_email
        form_10_10d_failure_email: form_10_10d_failure_email
        form_10_7959a_email: form_10_7959a_email
        form_10_7959a_failure_email: form_10_7959a_failure_email
        form_10_7959c_email: form_10_7959c_email
        form_10_7959c_failure_email: form_10_7959c_failure_email
        form_10_7959f_1_email: form_10_7959f_1_email
        form_10_7959f_1_failure_email: form_10_7959f_1_failure_email
        form_10_7959f_2_email: form_10_7959f_2_email
        form_10_7959f_2_failure_email: form_10_7959f_2_failure_email
        pega_team_missing_status_email: pega_team_missing_status_email
        pega_team_zsf_email: pega_team_zsf_email
    lighthouse:
      api_key: fake_secret
      template_id:
        connection_template: ~
        disconnection_template: ~
        higher_level_review_received: ~
        higher_level_review_received_claimant: ~
        notice_of_disagreement_received: ~
        notice_of_disagreement_received_claimant: ~
        supplemental_claim_received: ~
        supplemental_claim_received_claimant: ~
    oracle_health:
      sms_sender_id: fake_secret
      template_id:
        claim_submission_duplicate_text: fake_template_id
        claim_submission_error_text: fake_template_id
        claim_submission_failure_text: ~
        claim_submission_success_text: fake_template_id
        claim_submission_timeout_text: ~
    pensions: *vanotify_services_pension
    va_gov:
      api_key: fake_secret
      template_id:
        appoint_a_representative_confirmation_email: appoint_a_representative_confirmation_email_template_id
        appoint_a_representative_digital_submit_confirmation_email: appoint_a_rep_v2_digital_submit_confirm_email_template_id
        career_counseling_confirmation_email: career_counseling_confirmation_email_template_id
        ch31_central_mail_form_confirmation_email: ch31_central_mail_fake_template_id
        ch31_vbms_form_confirmation_email: ch31_vbms_fake_template_id
        contact_info_change: fake_template_id
        covid_vaccine_registration: ~
        direct_deposit: direct_deposit_template_id
        direct_deposit_comp_pen: comp_pen_template_id
        direct_deposit_edu: edu_template_id
        form0994_confirmation_email: form0994_confirmation_email_template_id
        form0994_extra_action_confirmation_email: form0994_extra_action_confirmation_email_template_id
        form1010ez_reminder_email: fake_template_id
        form1880_reminder_email: form1880_reminder_email_template_id
        form1900_action_needed_email: form1900_action_needed_email_template_id
        form1990_confirmation_email: form1990_confirmation_email_template_id
        form1990e_confirmation_email: form1990e_confirmation_email_template_id
        form1990emeb_approved_confirmation_email: form1990emeb_approved_confirmation_email_template_id
        form1990emeb_denied_confirmation_email: form1990emeb_denied_confirmation_email_template_id
        form1990emeb_offramp_confirmation_email: form1990emeb_offramp_confirmation_email_template_id
        form1990meb_approved_confirmation_email: form1990meb_approved_confirmation_email_template_id
        form1990meb_denied_confirmation_email: form1990meb_denied_confirmation_email_template_id
        form1990meb_offramp_confirmation_email: form1990meb_offramp_confirmation_email_template_id
        form1995_confirmation_email: form1995_confirmation_email_template_id
        form20_10206_confirmation_email: form20_10206_confirmation_email_template_id
        form20_10206_error_email: form20_10206_error_email_template_id
        form20_10206_received_email: form20_10206_received_email_template_id
        form20_10207_confirmation_email: form20_10207_confirmation_email_template_id
        form20_10207_error_email: form20_10207_error_email_template_id
        form20_10207_received_email: form20_10207_received_email_template_id
        form21_0845_confirmation_email: form21_0845_confirmation_email_template_id
        form21_0845_error_email: form21_0845_error_email_template_id
        form21_0845_received_email: form21_0845_received_email_template_id
        form21_0966_confirmation_email: form21_0966_confirmation_email_template_id
        form21_0966_error_email: form21_0966_error_email_template_id
        form21_0966_itf_api_received_email: form21_0966_itf_api_received_email_template_id
        form21_0966_received_email: form21_0966_received_email_template_id
        form21_0972_confirmation_email: form21_0972_confirmation_email_template_id
        form21_0972_error_email: form21_0972_error_email_template_id
        form21_0972_received_email: form21_0972_received_email_template_id
        form21_10203_confirmation_email: form21_10203_confirmation_email_template_id
        form21_10210_confirmation_email: form21_10210_confirmation_email_template_id
        form21_10210_error_email: form21_10210_error_email_template_id
        form21_10210_received_email: form21_10210_received_email_template_id
        form21_4142_confirmation_email: form21_4142_confirmation_email_template_id
        form21_4142_error_email: form21_4142_error_email_template_id
        form21_4142_received_email: form21_4142_received_email_template_id
        form21_674_action_needed_email: form21_674_action_needed_email_template_id
        form21_686c_674_action_needed_email: form21_686c_674_action_needed_email_template_id
        form21_686c_action_needed_email: form21_686c_action_needed_email_template_id
        form21p_0847_confirmation_email: form21p_0847_confirmation_email_template_id
        form21p_0847_error_email: form21p_0847_error_email_template_id
        form21p_0847_received_email: form21p_0847_received_email_template_id
        form26_4555_confirmation_email: form26_4555_confirmation_email_template_id
        form26_4555_duplicate_email: form26_4555_duplicate_email_template_id
        form26_4555_rejected_email: form26_4555_rejected_email_template_id
        form27_8832_action_needed_email: form27_8832_action_needed_email_template_id
        form40_0247_confirmation_email: form40_0247_confirmation_email_template_id
        form40_0247_error_email: form40_0247_error_email_template_id
        form40_10007_error_email: form40_10007_error_email_template_id
        form526_confirmation_email: fake_template_id
        form526_submission_failed_email: fake_template_id
        form526_submitted_email: fake_template_id
        form526ez_reminder_email: ~
        form5490_confirmation_email: form5490_confirmation_email_template_id
        form5495_confirmation_email: form5495_confirmation_email_template_id
        form686c_confirmation_email: fake_template_id
        form686c_reminder_email: fake_template_id
        form_upload_confirmation_email: form_upload_confirmation_template_id
        form_upload_error_email: form_upload_error_template_id
        form_upload_received_email: form_upload_received_template_id
        in_progress_reminder_email_generic: fake_template_id
        login_reactivation_email: reactivation_email_test_b
        preneeds_burial_form_email: preneeds_burial_form_email_template_id
        reactivation_email_test_b: ~
  status_callback:
    bearer_token: fake_bearer_token
vaos:
  ccra:
    api_url: https://api.ccra.placeholder.va.local
    base_path: csp/healthshare/ccraint/rest
    mock: false
  eps:
    access_token_url: https://login.wellhive.com/oauth2/default/v1/token
    api_url: https://api.wellhive.com
    audience_claim_url: https://login.wellhive.com/oauth2/default/v1/token
    base_path: care-navigation/v1
    client_assertion_type: urn:ietf:params:oauth:client-assertion-type:jwt-bearer
    client_id: fake_client_id
    grant_type: client_credentials
    key_path: "/fake/client/key/path"
    kid: fake_kid
    mock: false
    scopes: care-nav
vba_documents:
  custom_metadata_allow_list: ~
  documentation:
    path_enabled_flag: false
  enable_download_endpoint: ~
  enable_status_override: ~
  enable_validate_document_endpoint: true
  location:
    prefix: http://some.fakesite.com/path
    replacement: http://another.fakesite.com/rewrittenpath
  monthly_report: false
  report_enabled: false
  s3:
    aws_access_key_id: aws_access_key_id
    aws_secret_access_key: aws_secret_access_key
    bucket: bucket
    enabled: false
    region: region
  slack:
    api_key: ''
    channel_id: ''
    daily_notification_hour: 7
    default_alert_email: ''
    enabled: false
    in_flight_notification_hung_time_in_days: 14
    renotification_in_minutes: 240
    update_stalled_notification_in_minutes: 180
  sns:
    region: us-gov-west-1
    topic_arns:
      - vetsgov-arn
      - vagov-arn
  updater_enabled: ~
  v2_enabled: false
  v2_upload_endpoint_enabled: false
  webhooks:
    registration_max_retries: 3
    registration_next_run_in_minutes: 15
    registration_next_run_minutes: 15
    registration_rescue_in_minutes: 60
vbms:
  ca_cert: VBMS-Client-Signing-CA.crt
  cert: vetsapi.client.vbms.aide.oit.va.gov.crt
  client_keyfile: vetsapi.client.vbms.aide.oit.va.gov.p12
  env: test
  environment_directory: "/app/secret"
  keypass: ~
  saml: vetsapi.client.vbms.aide.oit.va.gov.saml-token.xml
  server_cert: vbms.aide.oit.va.gov.crt
  url: https://fwdproxy-dev.vfs.va.gov:4449
vbs:
  url: https://vbs.example.com/api/v1
vet360:
  address_validation:
    api_key: "<AV_KEY>"
    hostname: sandbox-api.va.gov
    url: https://sandbox-api.va.gov
  contact_information:
    cache_enabled: false
    enabled: true
    mock: false
    timeout: 30
  demographics:
    cache_enabled: false
    enabled: true
    mock: true
    timeout: 30
  military_personnel:
    cache_enabled: false
    enabled: true
    mock: false
    timeout: 30
  profile_information:
    enabled: true
    timeout: 30
    use_mocks: false
  url: https://int.vet360.va.gov
  v3:
    address_validation:
      api_key: "<AV_KEY>"
  veteran_status:
    cache_enabled: true
    enabled: true
    mock: false
    timeout: 30
veteran_onboarding:
  onboarding_threshold_days: ~
veteran_readiness_and_employment:
  auth_endpoint: ~
  base_url: ~
  credentials: ~
  daily_report:
    emails:
      - VRC.VBABOS@va.gov
      - VRE.VBAPRO@va.gov
      - VRE.VBANYN@va.gov
      - VRC.VBABUF@va.gov
      - VRE.VBAHAR@va.gov
      - vre.vbanew@va.gov
      - VREBDD.VBAPHI@va.gov
      - VRE.VBAPIT@va.gov
      - VRE.VBABAL@va.gov
      - VRE.VBAROA@va.gov
      - VRE.VBAHUN@va.gov
      - VRETMP.VBAATG@va.gov
      - VRE281900.VBASPT@va.gov
      - VRC.VBAWIN@va.gov
      - VRC.VBACMS@va.gov
      - VREAPPS.VBANAS@va.gov
      - VRC.VBANOL@va.gov
      - VRE.VBAMGY@va.gov
      - VRE.VBAJAC@va.gov
      - VRE.VBACLE@va.gov
      - VRE.VBAIND@va.gov
      - VRE.VBALOU@va.gov
      - VAVBACHI.VRE@va.gov
      - VRE.VBADET@va.gov
      - VREApplications.VBAMIW@va.gov
      - VRC.VBASTL@va.gov
      - VRE.VBADES@va.gov
      - VRE.VBALIN@va.gov
      - VRC.VBASPL@va.gov
      - VRE.VBADEN@va.gov
      - VRC.VBAALB@va.gov
      - VRE.VBASLC@va.gov
      - VRC.VBAOAK@va.gov
      - ROVRC.VBALAN@va.gov
      - VRE.VBAPHO@va.gov
      - VRE.VBASEA@va.gov
      - VRE.VBABOI@va.gov
      - VRE.VBAPOR@va.gov
      - VREAPPS.VBAWAC@va.gov
      - VRE.VBALIT@va.gov
      - VREBDD.VBAMUS@va.gov
      - VRE.VBAREN@va.gov
      - MBVRE.VBASAJ@va.gov
      - VRE.VBAMPI@va.gov
      - VRE.VBAHOU@va.gov
      - VRE.VBAWAS@va.gov
      - VRE.VBAMAN@va.gov
      - EBENAPPS.VBASDC@va.gov
      - VRE.VBATOG@va.gov
      - VRE.VBAMAN@va.gov
      - VRC.VBAFHM@va.gov
      - VRC.VBAFAR@va.gov
      - VRC.VBAFAR@va.gov
      - VRE.VBADEN@va.gov
      - VRE.VBAWIC@va.gov
      - VRC.VBAHON@va.gov
      - VAVBA/WIM/RO/VR&E@vba.va.gov
      - VRE.VBAANC@va.gov
      - VRE.VBAPIT@va.gov
      - VRE-CMS.VBAVACO@va.gov
vetext:
  mock: ~
vetext_push:
  base_url: https://vetext1.r01.med.va.gov
  pass: secret
  user: vets-api-username
  va_mobile_app_debug_sid: mobile-app-debug-sid
  va_mobile_app_sid: mobile-app-sid
vff_simple_forms:
  aws:
    bucket: ~
    region: ~
vha:
  sharepoint:
    authentication_url: https://accounts.accesscontrol.windows.net
    base_path: "/sites/vhafinance/MDW"
    client_id: fake_sharepoint_client_id
    client_secret: fake_sharepoint_client_secret
    mock: true
    resource: 00000003-0000-0ff1-ce00-000000000000
    service_name: VHA-SHAREPOINT
    sharepoint_url: dvagov.sharepoint.com
    tenant_id: fake_sharepoint_tenant_id
vic:
  s3:
    aws_access_key_id: ~
    aws_secret_access_key: ~
    region: ~
  signing_key_path: "/fake/signing/key/path"
  url: https://some.fakesite.com
virtual_agent:
  cxdw_app_uri: fake_app_uri
  cxdw_client_id: fake_id
  cxdw_client_secret: fake_secret
  cxdw_dataverse_uri: fake_dataverse_uri
  cxdw_table_prefix: fake_table_prefix
  lighthouse_api_key: fake_api_key
  lighthouse_api_uri: https://sandbox-api.va.gov/services/appeals/v0/appeals
  speech_token_request_uri: https://eastus.api.cognitive.microsoft.com/sts/v1.0/issuetoken
  speech_token_subscription_key: fake_speech_token_subscription_key
  webchat_pva2_secret: fake_secret
  webchat_root_bot_secret: fake_secret
  webchat_secret: fake_secret
  webchat_secret_msft: fake_secret
  webchat_secret_nlu: fake_secret
virtual_hosts:
  - 127.0.0.1
  - localhost
virtual_regional_office:
  api_key: 9d3868d1-ec15-4889-8002-2bff1b50ba62
  evidence_pdf_path: evidence-pdf
  max_cfi_path: employee-experience/max-ratings
  url: http://localhost:8120
vre_counseling:
  prefill: true
vre_readiness:
  prefill: true
vsp_environment: localhost
vye:
  ivr_key: ~
  s3:
    access_key_id: ~
    bucket: ~
    region: ~
    secret_access_key: ~
  scrypt:
    N: 16384
    length: 16
    p: 1
    r: 8
    salt: development-vye-scrypt-salt
web_origin: http://localhost:3000,http://localhost:3001,http://127.0.0.1:3000,http://127.0.0.1:3001,null
web_origin_regex: "\\Ahttps?:\\/\\/.*\\z"
webhooks:
  require_https: true
websockets:
  require_https: ~
  websocket_settings: false
xlsx_file_fetcher:
  github_access_token: ~
=======
    notice_of_disagreements_v1: true
>>>>>>> e9259c49
<|MERGE_RESOLUTION|>--- conflicted
+++ resolved
@@ -23,894 +23,4 @@
 
 modules_appeals_api:
   documentation:
-<<<<<<< HEAD
-    notice_of_disagreements_v1: true
-    path_enabled_flag: false
-    wip_docs: ~
-  evidence_submissions:
-    location:
-      prefix: http://some.fakesite.com/path
-      replacement: http://another.fakesite.com/rewrittenpath
-  legacy_appeals_enabled: true
-  notice_of_disagreement_pii_expunge_enabled: ~
-  notice_of_disagreement_updater_enabled: ~
-  reports:
-    daily_decision_review:
-      enabled: false
-      recipients: ~
-    daily_error:
-      enabled: ~
-      recipients: ~
-    weekly_decision_review:
-      enabled: false
-      recipients: ~
-    weekly_error:
-      enabled: false
-      recipients: ~
-  s3:
-    aws_access_key_id: aws_access_key_id
-    aws_secret_access_key: aws_secret_access_key
-    bucket: bucket
-    region: region
-    uploads_enabled: false
-  schema_dir: config/schemas
-  slack:
-    api_key: ''
-    appeals_channel_id: ''
-  status_simulation_enabled: false
-  token_validation:
-    appeals_status:
-      api_key: ''
-    contestable_issues:
-      api_key: ''
-    higher_level_reviews:
-      api_key: ''
-    legacy_appeals:
-      api_key: ''
-    notice_of_disagreements:
-      api_key: ''
-    supplemental_claims:
-      api_key: ''
-mvi:
-  client_cert_path: config/certs/vetsgov-localhost.crt
-  client_key_path: config/certs/vetsgov-localhost.key
-  mock: true
-  open_timeout: 15
-  pii_logging: false
-  processing_code: T
-  timeout: 30
-  url: http://ps-dev.commserv.healthevet.va.gov:8110/psim_webservice/IdMWebService
-mvi_hca:
-  url: http://example.com
-nod_vanotify_status_callback:
-  bearer_token: bearer_token_secret
-notifications:
-  public_key: ~
-ogc:
-  form21a_service_url:
-    api_key: fake_key
-    url: http://localhost:5000/api/v1/accreditation/applications/form21a
-oidc:
-  isolated_audience:
-    claims: ~
-    default: ~
-old_secret_key_base: 8af0fe1e378586520e4324694897eb269bd0fffa1c5be6cc3b4ffb9dbde095d0bef5c7fdab73cd05685d8fe1dd589287d78b38e4de7116fbe14461e414072677
-onsite_notifications:
-  public_key: ~
-  template_ids:
-    - f9947b27-df3b-4b09-875c-7f76594d766d # staging    - debt notification
-    - 7efc2b8b-e59a-4571-a2ff-0fd70253e973 # production - debt notification
-pension_burial:
-  prefill: true
-  sftp:
-    relative_path: "../VETSGOV_PENSION"
-pension_ipf_vanotify_status_callback:
-  bearer_token: ~
-ppms:
-  api_keys:
-    Ocp-Apim-Subscription-Key-E: ~
-    Ocp-Apim-Subscription-Key-S: ~
-    fakekey: fakevalue
-    ocp-apim-subscription-key: ~
-  apim_url: ~
-  open_timeout: 15
-  read_timeout: 55
-  url: https://some.fakesite.com
-preneeds:
-  host: http://some.fakesite.com
-  s3:
-    aws_access_key_id: ~
-    aws_secret_access_key: ~
-    bucket: ~
-    region: ~
-  wsdl: config/preneeds/wsdl/preneeds.wsdl
-rack_timeout:
-  service_timeout: ~
-  wait_overtime: ~
-  wait_timeout: ~
-redis:
-  app_data:
-    url: redis://localhost:6379
-  host: localhost
-  port: 6379
-  rails_cache:
-    url: redis://localhost:6379
-  sidekiq:
-    url: redis://localhost:6379
-relative_url_root: "/"
-reports:
-  aws:
-    access_key_id: ~
-    bucket: ~
-    region: ~
-    secret_access_key: ~
-  send_email: true
-  spool10203_submission:
-    emails:
-      - Brian.Grubb@va.gov
-      - dana.kuykendall@va.gov
-      - Jennifer.Waltz2@va.gov
-      - Joseph.Preisser@va.gov
-      - Joshua.Lashbrook@va.gov
-      - kathleen.dalfonso@va.gov
-      - kyle.pietrosanto@va.gov
-      - lihan@adhocteam.us
-      - Lucas.Tickner@va.gov
-      - Ricardo.DaSilva@va.gov
-      - robert.shinners@va.gov
-      - shay.norton@va.gov
-      - tammy.hurley1@va.gov
-    staging_emails:
-      - Brian.Grubb@va.gov
-      - Joseph.Preisser@va.gov
-      - kyle.pietrosanto@va.gov
-      - lihan@adhocteam.us
-      - Lucas.Tickner@va.gov
-      - Ricardo.DaSilva@va.gov
-      - tammy.hurley1@va.gov
-      - vfep_support_team@va.gov
-      - eugenia.gina.ronat@accenturefederal.com
-      - morgan.whaley@accenturefederal.com
-      - m.c.shah@accenturefederal.com
-      - d.a.barnes@accenturefederal.com
-      - jacob.finnern@accenturefederal.com
-      - hocine.halli@accenturefederal.com
-      - adam.freemer@accenturefederal.com
-  spool_submission:
-    emails:
-      - Brian.Grubb@va.gov
-      - dana.kuykendall@va.gov
-      - Jennifer.Waltz2@va.gov
-      - Joseph.Preisser@va.gov
-      - Joshua.Lashbrook@va.gov
-      - kathleen.dalfonso@va.gov
-      - kyle.pietrosanto@va.gov
-      - lihan@adhocteam.us
-      - Lucas.Tickner@va.gov
-      - Ricardo.DaSilva@va.gov
-      - shay.norton@va.gov
-      - tammy.hurley1@va.gov
-    staging_emails:
-      - Brian.Grubb@va.gov
-      - Joseph.Preisser@va.gov
-      - kyle.pietrosanto@va.gov
-      - lihan@adhocteam.us
-      - Lucas.Tickner@va.gov
-      - Ricardo.DaSilva@va.gov
-      - tammy.hurley1@va.gov
-      - vfep_support_team@va.gov
-      - eugenia.gina.ronat@accenturefederal.com
-      - morgan.whaley@accenturefederal.com
-      - m.c.shah@accenturefederal.com
-      - d.a.barnes@accenturefederal.com
-      - jacob.finnern@accenturefederal.com
-      - hocine.halli@accenturefederal.com
-      - adam.freemer@accenturefederal.com
-  year_to_date_report:
-    emails:
-      - 222A.VBAVACO@va.gov
-      - 224B.VBAVACO@va.gov
-      - 224C.VBAVACO@va.gov
-      - Brandon.Scott2@va.gov
-      - Brian.Grubb@va.gov
-      - Christina.DiTucci@va.gov
-      - EDU.VBAMUS@va.gov
-      - John.McNeal@va.gov
-      - Joseph.Preisser@va.gov
-      - Joshua.Lashbrook@va.gov
-      - kathleen.dalfonso@va.gov
-      - kyle.pietrosanto@va.gov
-      - Lucas.Tickner@va.gov
-      - michele.mendola@va.gov
-      - Ricardo.DaSilva@va.gov
-      - shay.norton@va.gov
-      - tammy.hurley1@va.gov
-    staging_emails:
-      - Brian.Grubb@va.gov
-      - Joseph.Preisser@va.gov
-      - kyle.pietrosanto@va.gov
-      - lee.munson@va.gov
-      - lihan@adhocteam.us
-      - Lucas.Tickner@va.gov
-      - matthew.ziolkowski@va.gov
-      - Michael.Johnson19@va.gov
-      - patrick.burk@va.gov
-      - preston.sanders@va.gov
-      - robyn.noles@va.gov
-      - Ricardo.DaSilva@va.gov
-      - tammy.hurley1@va.gov
-      - vfep_support_team@va.gov
-      - eugenia.gina.ronat@accenturefederal.com
-      - morgan.whaley@accenturefederal.com
-      - m.c.shah@accenturefederal.com
-      - d.a.barnes@accenturefederal.com
-      - jacob.finnern@accenturefederal.com
-      - hocine.halli@accenturefederal.com
-      - adam.freemer@accenturefederal.com
-res:
-  api_key: ~
-  base_url: ~
-review_instance_slug: ~
-rrd:
-  alerts:
-    recipients:
-      - fake_email
-  mas_all_claims_tracking:
-    recipients:
-      - fake_email
-  mas_tracking:
-    recipients:
-      - fake_email
-  pact_tracking:
-    recipients:
-      - fake_email
-salesforce:
-  consumer_key: ~
-  env: dev
-salesforce-carma:
-  url: https://fake-carma.salesforce.com
-salesforce-gibft:
-  consumer_key: ~
-  env: ~
-  signing_key_path: ~
-  url: https://va--rdtcddev.cs33.my.salesforce.com/
-saml:
-  cert_path: ~
-  key_path: ~
-saml_ssoe:
-  callback_url: http://localhost:3000/v1/sessions/callback
-  cert_new_path: ~
-  cert_path: ~
-  certificate: ~
-  certificate_new: ~
-  identity_slack_webhook: ~
-  idp_metadata_file: config/ssoe_idp_int_metadata_isam.xml
-  idp_sso_service_binding: urn:oasis:names:tc:SAML:2.0:bindings:HTTP-POST
-  issuer: https://ssoe-sp-localhost.va.gov
-  key: ~
-  key_path: ~
-  logout_app_key: https://ssoe-sp-dev.va.gov
-  logout_url: https://int.eauth.va.gov/slo/globallogout
-  relay: ~
-  request_signing: false
-  response_encryption: false
-  response_signing: false
-  tou_decline_logout_app_key: https://dev-api.va.gov/agreements_declined
-schema_contract:
-  appointments_index: modules/vaos/app/schemas/appointments_index.json
-  test_index: spec/fixtures/schema_contract/test_schema.json
-search:
-  access_key: SEARCH_GOV_ACCESS_KEY
-  affiliate: va
-  mock_search: false
-  url: https://search.usa.gov/api/v2/search/i14y
-search_click_tracking:
-  access_key: SEARCH_GOV_ACCESS_KEY
-  affiliate: va
-  mock: ~
-  module_code: ~
-  url: https://api.gsa.gov/technology/searchgov/v2
-search_gsa:
-  access_key: SEARCH_GOV_ACCESS_KEY
-  affiliate: va
-  mock_search: false
-  url: https://api.gsa.gov/technology/searchgov/v2/results/i14y
-search_typeahead:
-  api_key: API_GOV_ACCESS_KEY
-  name: va
-  url: https://api.gsa.gov/technology/searchgov/v1
-secret_key_base: c1a13acb916e6ebf1d2a93a3924586520508b609e80e048364902cd36ab602c9ec6ddcb47ac66e7903dbc77ae876df5564658a4f786b50497440b0c7dc029361
-sentry:
-  dsn: ~
-session_cookie:
-  secure: false
-shrine:
-  claims:
-    access_key_id: ~
-    bucket: ~
-    path: claims
-    region: ~
-    secret_access_key: ~
-    type: local
-    upload_options:
-      acl: private
-      server_side_encryption: AES256
-  local:
-    path: ~
-    type: ~
-  remotes3:
-    access_key_id: ~
-    bucket: ~
-    path: ~
-    region: ~
-    secret_access_key: ~
-    type: ~
-sidekiq:
-  github_api_key: ~
-  github_oauth_key: ~
-  github_oauth_secret: ~
-  github_organization: ~
-  github_team: ~
-sidekiq_admin_panel: false
-sign_in:
-  arp_client_id: arp
-  auto_uplevel: true
-  client_redirect_uris:
-    mobile_test: ~
-  cookies_secure: false
-  info_cookie_domain: localhost
-  jwt_encode_key: spec/fixtures/sign_in/privatekey.pem
-  jwt_old_encode_key: spec/fixtures/sign_in/privatekey_old.pem
-  mock_auth_url: http://localhost:3000/mocked_authentication/profiles
-  mock_redirect_uri: http://localhost:3000/v0/sign_in/callback
-  mockdata_sync_api_key: ~
-  sts_client:
-    base_url: http://localhost:3000
-    key_path: spec/fixtures/sign_in/sts_client.pem
-  user_info_clients:
-    - okta_test
-  vamobile_client_id: vamobile
-  vaweb_client_id: vaweb
-  web_origins:
-    - http://localhost:4000
-ssoe_eauth_cookie:
-  domain: localhost
-  name: vagov_saml_request_localhost
-  secure: false
-statsd:
-  host: ~
-  port: ~
-terms_of_use:
-  current_version: v1
-  enabled_clients: vaweb, mhv, myvahealth
-test_database_url: postgis:///vets-api-test
-test_user_dashboard:
-  env: dev
-  github_oauth:
-    client_id: ~
-    client_secret: ~
-token_validation:
-  url: https://dev-api.va.gov/internal/auth
-travel_pay:
-  base_url: ~
-  client_number: ~
-  mock: true
-  service_name: BTSSS-API
-  sts:
-    scope: ~
-    service_account_id: ~
-  subscription_key: ~
-  subscription_key_e: ~
-  subscription_key_s: ~
-  veis:
-    auth_url: https://login.microsoftonline.us
-    client_id: ~
-    client_secret: ~
-    resource: ~
-    tenant_id: ~
-va_forms:
-  drupal_password: ~
-  drupal_url: ~
-  drupal_username: ~
-  form_reloader:
-    enabled: ~
-  slack:
-    api_key: ~
-    channel_id: ~
-    enabled: ~
-va_mobile:
-  key_path: "/fake/client/key/path"
-  mock: false
-  ppms_base_url: https://staff.apps.va.gov
-  timeout: 25
-  url: https://veteran.apps.va.gov
-va_notify:
-  status_callback:
-    bearer_token: ~
-va_profile:
-  address_validation:
-    api_key: "<AV_KEY>"
-    hostname: sandbox-api.va.gov
-  contact_information:
-    cache_enabled: false
-    enabled: true
-    mock: false
-    timeout: 30
-  demographics:
-    cache_enabled: false
-    enabled: true
-    mock: true
-    timeout: 30
-  military_personnel:
-    cache_enabled: ~
-    enabled: true
-    mock: true
-    timeout: 30
-  prefill: true
-  url: https://int.vet360.va.gov
-  v3:
-    address_validation:
-      api_key: "<AV_KEY>"
-  veteran_status:
-    cache_enabled: true
-    enabled: true
-    mock: false
-    timeout: 30
-vanotify:
-  client_url: http://fakeapi.com
-  links:
-    connected_applications: https://www.va.gov/profile/connected-applications
-    password_reset: https://www.va.gov/resources/signing-in-to-vagov/#what-if-i-cant-sign-in-to-vago
-  mock: false
-  service_callback_tokens:
-    1010_health_apps: 1010_health_apps_token
-    benefits_disability: benefits_disability_token
-    ivc_forms: ivc_forms_token
-    va_gov: va_gov_token
-  services:
-    21p_527ez: &vanotify_services_pension
-      api_key: fake_secret
-      email:
-        confirmation:
-          flipper_id: false
-          template_id: form527ez_confirmation_email_template_id
-        error:
-          flipper_id: pension_error_email_notification
-          template_id: form527ez_error_email_template_id
-        received:
-          flipper_id: pension_received_email_notification
-          template_id: form527ez_received_email_template_id
-        submitted:
-          flipper_id: pension_submitted_email_notification
-          template_id: form527ez_submitted_email_template_id
-    21p_530ez: &vanotify_services_burial
-      api_key: fake_secret
-      email:
-        confirmation:
-          flipper_id: false
-          template_id: burial_claim_confirmation_email_template_id
-        error:
-          flipper_id: burial_error_email_notification
-          template_id: burial_claim_error_email_template_id
-        received:
-          flipper_id: burial_received_email_notification
-          template_id: burial_received_email_template_id
-        submitted:
-          flipper_id: burial_submitted_email_notification
-          template_id: burial_submitted_email_template_id
-    21p_530: *vanotify_services_burial
-    21p_530v2: *vanotify_services_burial
-    benefits_decision_review:
-      api_key: fake_secret
-      template_id:
-        higher_level_review_form_error_email: fake_hlr_template_id
-        notice_of_disagreement_evidence_error_email: fake_nod_evidence_template_id
-        notice_of_disagreement_form_error_email: fake_nod_template_id
-        supplemental_claim_evidence_error_email: fake_sc_evidence_template_id
-        supplemental_claim_form_error_email: fake_sc_template_id
-        supplemental_claim_secondary_form_error_email: fake_sc_secondary_form_template_id
-    benefits_disability:
-      api_key: fake_secret
-      template_id:
-        form0781_upload_failure_notification_template_id: form0781_upload_failure_notification_template_id
-        form4142_upload_failure_notification_template_id: form4142_upload_failure_notification_template_id
-        form526_document_upload_failure_notification_template_id: form526_document_upload_failure_notification_template_id
-        form526_submission_failure_notification_template_id: form526_submission_failure_notification_template_id
-    benefits_management_tools:
-      api_key: fake_secret
-      template_id:
-        evidence_submission_failure_email: fake_template_id
-    burials: *vanotify_services_burial
-    check_in:
-      api_key: fake_secret
-      sms_sender_id: fake_secret
-      template_id:
-        claim_submission_duplicate_text: fake_template_id
-        claim_submission_error_text: fake_template_id
-        claim_submission_failure_text: ~
-        claim_submission_success_text: fake_template_id
-        claim_submission_timeout_text: ~
-    dmc:
-      api_key: fake_secret
-      template_id:
-        fsr_confirmation_email: fake_template_id
-        fsr_failed_email: fake_template_id
-        fsr_streamlined_confirmation_email: fake_template_id
-        vha_fsr_confirmation_email: ~
-        vha_new_copay_statement_email: fake_template_id
-    health_apps_1010:
-      api_key: fake_secret
-      template_id:
-        form1010_cg_failure_email: fake_template_id
-        form1010_ez_failure_email: fake_template_id
-        form1010_ezr_failure_email: fake_template_id
-    ivc_champva:
-      api_key: fake_secret
-      failure_email_threshold_days: 7
-      pega_inbox_address: fake_email_address
-      template_id:
-        form_10_10d_email: form_10_10d_email
-        form_10_10d_failure_email: form_10_10d_failure_email
-        form_10_7959a_email: form_10_7959a_email
-        form_10_7959a_failure_email: form_10_7959a_failure_email
-        form_10_7959c_email: form_10_7959c_email
-        form_10_7959c_failure_email: form_10_7959c_failure_email
-        form_10_7959f_1_email: form_10_7959f_1_email
-        form_10_7959f_1_failure_email: form_10_7959f_1_failure_email
-        form_10_7959f_2_email: form_10_7959f_2_email
-        form_10_7959f_2_failure_email: form_10_7959f_2_failure_email
-        pega_team_missing_status_email: pega_team_missing_status_email
-        pega_team_zsf_email: pega_team_zsf_email
-    lighthouse:
-      api_key: fake_secret
-      template_id:
-        connection_template: ~
-        disconnection_template: ~
-        higher_level_review_received: ~
-        higher_level_review_received_claimant: ~
-        notice_of_disagreement_received: ~
-        notice_of_disagreement_received_claimant: ~
-        supplemental_claim_received: ~
-        supplemental_claim_received_claimant: ~
-    oracle_health:
-      sms_sender_id: fake_secret
-      template_id:
-        claim_submission_duplicate_text: fake_template_id
-        claim_submission_error_text: fake_template_id
-        claim_submission_failure_text: ~
-        claim_submission_success_text: fake_template_id
-        claim_submission_timeout_text: ~
-    pensions: *vanotify_services_pension
-    va_gov:
-      api_key: fake_secret
-      template_id:
-        appoint_a_representative_confirmation_email: appoint_a_representative_confirmation_email_template_id
-        appoint_a_representative_digital_submit_confirmation_email: appoint_a_rep_v2_digital_submit_confirm_email_template_id
-        career_counseling_confirmation_email: career_counseling_confirmation_email_template_id
-        ch31_central_mail_form_confirmation_email: ch31_central_mail_fake_template_id
-        ch31_vbms_form_confirmation_email: ch31_vbms_fake_template_id
-        contact_info_change: fake_template_id
-        covid_vaccine_registration: ~
-        direct_deposit: direct_deposit_template_id
-        direct_deposit_comp_pen: comp_pen_template_id
-        direct_deposit_edu: edu_template_id
-        form0994_confirmation_email: form0994_confirmation_email_template_id
-        form0994_extra_action_confirmation_email: form0994_extra_action_confirmation_email_template_id
-        form1010ez_reminder_email: fake_template_id
-        form1880_reminder_email: form1880_reminder_email_template_id
-        form1900_action_needed_email: form1900_action_needed_email_template_id
-        form1990_confirmation_email: form1990_confirmation_email_template_id
-        form1990e_confirmation_email: form1990e_confirmation_email_template_id
-        form1990emeb_approved_confirmation_email: form1990emeb_approved_confirmation_email_template_id
-        form1990emeb_denied_confirmation_email: form1990emeb_denied_confirmation_email_template_id
-        form1990emeb_offramp_confirmation_email: form1990emeb_offramp_confirmation_email_template_id
-        form1990meb_approved_confirmation_email: form1990meb_approved_confirmation_email_template_id
-        form1990meb_denied_confirmation_email: form1990meb_denied_confirmation_email_template_id
-        form1990meb_offramp_confirmation_email: form1990meb_offramp_confirmation_email_template_id
-        form1995_confirmation_email: form1995_confirmation_email_template_id
-        form20_10206_confirmation_email: form20_10206_confirmation_email_template_id
-        form20_10206_error_email: form20_10206_error_email_template_id
-        form20_10206_received_email: form20_10206_received_email_template_id
-        form20_10207_confirmation_email: form20_10207_confirmation_email_template_id
-        form20_10207_error_email: form20_10207_error_email_template_id
-        form20_10207_received_email: form20_10207_received_email_template_id
-        form21_0845_confirmation_email: form21_0845_confirmation_email_template_id
-        form21_0845_error_email: form21_0845_error_email_template_id
-        form21_0845_received_email: form21_0845_received_email_template_id
-        form21_0966_confirmation_email: form21_0966_confirmation_email_template_id
-        form21_0966_error_email: form21_0966_error_email_template_id
-        form21_0966_itf_api_received_email: form21_0966_itf_api_received_email_template_id
-        form21_0966_received_email: form21_0966_received_email_template_id
-        form21_0972_confirmation_email: form21_0972_confirmation_email_template_id
-        form21_0972_error_email: form21_0972_error_email_template_id
-        form21_0972_received_email: form21_0972_received_email_template_id
-        form21_10203_confirmation_email: form21_10203_confirmation_email_template_id
-        form21_10210_confirmation_email: form21_10210_confirmation_email_template_id
-        form21_10210_error_email: form21_10210_error_email_template_id
-        form21_10210_received_email: form21_10210_received_email_template_id
-        form21_4142_confirmation_email: form21_4142_confirmation_email_template_id
-        form21_4142_error_email: form21_4142_error_email_template_id
-        form21_4142_received_email: form21_4142_received_email_template_id
-        form21_674_action_needed_email: form21_674_action_needed_email_template_id
-        form21_686c_674_action_needed_email: form21_686c_674_action_needed_email_template_id
-        form21_686c_action_needed_email: form21_686c_action_needed_email_template_id
-        form21p_0847_confirmation_email: form21p_0847_confirmation_email_template_id
-        form21p_0847_error_email: form21p_0847_error_email_template_id
-        form21p_0847_received_email: form21p_0847_received_email_template_id
-        form26_4555_confirmation_email: form26_4555_confirmation_email_template_id
-        form26_4555_duplicate_email: form26_4555_duplicate_email_template_id
-        form26_4555_rejected_email: form26_4555_rejected_email_template_id
-        form27_8832_action_needed_email: form27_8832_action_needed_email_template_id
-        form40_0247_confirmation_email: form40_0247_confirmation_email_template_id
-        form40_0247_error_email: form40_0247_error_email_template_id
-        form40_10007_error_email: form40_10007_error_email_template_id
-        form526_confirmation_email: fake_template_id
-        form526_submission_failed_email: fake_template_id
-        form526_submitted_email: fake_template_id
-        form526ez_reminder_email: ~
-        form5490_confirmation_email: form5490_confirmation_email_template_id
-        form5495_confirmation_email: form5495_confirmation_email_template_id
-        form686c_confirmation_email: fake_template_id
-        form686c_reminder_email: fake_template_id
-        form_upload_confirmation_email: form_upload_confirmation_template_id
-        form_upload_error_email: form_upload_error_template_id
-        form_upload_received_email: form_upload_received_template_id
-        in_progress_reminder_email_generic: fake_template_id
-        login_reactivation_email: reactivation_email_test_b
-        preneeds_burial_form_email: preneeds_burial_form_email_template_id
-        reactivation_email_test_b: ~
-  status_callback:
-    bearer_token: fake_bearer_token
-vaos:
-  ccra:
-    api_url: https://api.ccra.placeholder.va.local
-    base_path: csp/healthshare/ccraint/rest
-    mock: false
-  eps:
-    access_token_url: https://login.wellhive.com/oauth2/default/v1/token
-    api_url: https://api.wellhive.com
-    audience_claim_url: https://login.wellhive.com/oauth2/default/v1/token
-    base_path: care-navigation/v1
-    client_assertion_type: urn:ietf:params:oauth:client-assertion-type:jwt-bearer
-    client_id: fake_client_id
-    grant_type: client_credentials
-    key_path: "/fake/client/key/path"
-    kid: fake_kid
-    mock: false
-    scopes: care-nav
-vba_documents:
-  custom_metadata_allow_list: ~
-  documentation:
-    path_enabled_flag: false
-  enable_download_endpoint: ~
-  enable_status_override: ~
-  enable_validate_document_endpoint: true
-  location:
-    prefix: http://some.fakesite.com/path
-    replacement: http://another.fakesite.com/rewrittenpath
-  monthly_report: false
-  report_enabled: false
-  s3:
-    aws_access_key_id: aws_access_key_id
-    aws_secret_access_key: aws_secret_access_key
-    bucket: bucket
-    enabled: false
-    region: region
-  slack:
-    api_key: ''
-    channel_id: ''
-    daily_notification_hour: 7
-    default_alert_email: ''
-    enabled: false
-    in_flight_notification_hung_time_in_days: 14
-    renotification_in_minutes: 240
-    update_stalled_notification_in_minutes: 180
-  sns:
-    region: us-gov-west-1
-    topic_arns:
-      - vetsgov-arn
-      - vagov-arn
-  updater_enabled: ~
-  v2_enabled: false
-  v2_upload_endpoint_enabled: false
-  webhooks:
-    registration_max_retries: 3
-    registration_next_run_in_minutes: 15
-    registration_next_run_minutes: 15
-    registration_rescue_in_minutes: 60
-vbms:
-  ca_cert: VBMS-Client-Signing-CA.crt
-  cert: vetsapi.client.vbms.aide.oit.va.gov.crt
-  client_keyfile: vetsapi.client.vbms.aide.oit.va.gov.p12
-  env: test
-  environment_directory: "/app/secret"
-  keypass: ~
-  saml: vetsapi.client.vbms.aide.oit.va.gov.saml-token.xml
-  server_cert: vbms.aide.oit.va.gov.crt
-  url: https://fwdproxy-dev.vfs.va.gov:4449
-vbs:
-  url: https://vbs.example.com/api/v1
-vet360:
-  address_validation:
-    api_key: "<AV_KEY>"
-    hostname: sandbox-api.va.gov
-    url: https://sandbox-api.va.gov
-  contact_information:
-    cache_enabled: false
-    enabled: true
-    mock: false
-    timeout: 30
-  demographics:
-    cache_enabled: false
-    enabled: true
-    mock: true
-    timeout: 30
-  military_personnel:
-    cache_enabled: false
-    enabled: true
-    mock: false
-    timeout: 30
-  profile_information:
-    enabled: true
-    timeout: 30
-    use_mocks: false
-  url: https://int.vet360.va.gov
-  v3:
-    address_validation:
-      api_key: "<AV_KEY>"
-  veteran_status:
-    cache_enabled: true
-    enabled: true
-    mock: false
-    timeout: 30
-veteran_onboarding:
-  onboarding_threshold_days: ~
-veteran_readiness_and_employment:
-  auth_endpoint: ~
-  base_url: ~
-  credentials: ~
-  daily_report:
-    emails:
-      - VRC.VBABOS@va.gov
-      - VRE.VBAPRO@va.gov
-      - VRE.VBANYN@va.gov
-      - VRC.VBABUF@va.gov
-      - VRE.VBAHAR@va.gov
-      - vre.vbanew@va.gov
-      - VREBDD.VBAPHI@va.gov
-      - VRE.VBAPIT@va.gov
-      - VRE.VBABAL@va.gov
-      - VRE.VBAROA@va.gov
-      - VRE.VBAHUN@va.gov
-      - VRETMP.VBAATG@va.gov
-      - VRE281900.VBASPT@va.gov
-      - VRC.VBAWIN@va.gov
-      - VRC.VBACMS@va.gov
-      - VREAPPS.VBANAS@va.gov
-      - VRC.VBANOL@va.gov
-      - VRE.VBAMGY@va.gov
-      - VRE.VBAJAC@va.gov
-      - VRE.VBACLE@va.gov
-      - VRE.VBAIND@va.gov
-      - VRE.VBALOU@va.gov
-      - VAVBACHI.VRE@va.gov
-      - VRE.VBADET@va.gov
-      - VREApplications.VBAMIW@va.gov
-      - VRC.VBASTL@va.gov
-      - VRE.VBADES@va.gov
-      - VRE.VBALIN@va.gov
-      - VRC.VBASPL@va.gov
-      - VRE.VBADEN@va.gov
-      - VRC.VBAALB@va.gov
-      - VRE.VBASLC@va.gov
-      - VRC.VBAOAK@va.gov
-      - ROVRC.VBALAN@va.gov
-      - VRE.VBAPHO@va.gov
-      - VRE.VBASEA@va.gov
-      - VRE.VBABOI@va.gov
-      - VRE.VBAPOR@va.gov
-      - VREAPPS.VBAWAC@va.gov
-      - VRE.VBALIT@va.gov
-      - VREBDD.VBAMUS@va.gov
-      - VRE.VBAREN@va.gov
-      - MBVRE.VBASAJ@va.gov
-      - VRE.VBAMPI@va.gov
-      - VRE.VBAHOU@va.gov
-      - VRE.VBAWAS@va.gov
-      - VRE.VBAMAN@va.gov
-      - EBENAPPS.VBASDC@va.gov
-      - VRE.VBATOG@va.gov
-      - VRE.VBAMAN@va.gov
-      - VRC.VBAFHM@va.gov
-      - VRC.VBAFAR@va.gov
-      - VRC.VBAFAR@va.gov
-      - VRE.VBADEN@va.gov
-      - VRE.VBAWIC@va.gov
-      - VRC.VBAHON@va.gov
-      - VAVBA/WIM/RO/VR&E@vba.va.gov
-      - VRE.VBAANC@va.gov
-      - VRE.VBAPIT@va.gov
-      - VRE-CMS.VBAVACO@va.gov
-vetext:
-  mock: ~
-vetext_push:
-  base_url: https://vetext1.r01.med.va.gov
-  pass: secret
-  user: vets-api-username
-  va_mobile_app_debug_sid: mobile-app-debug-sid
-  va_mobile_app_sid: mobile-app-sid
-vff_simple_forms:
-  aws:
-    bucket: ~
-    region: ~
-vha:
-  sharepoint:
-    authentication_url: https://accounts.accesscontrol.windows.net
-    base_path: "/sites/vhafinance/MDW"
-    client_id: fake_sharepoint_client_id
-    client_secret: fake_sharepoint_client_secret
-    mock: true
-    resource: 00000003-0000-0ff1-ce00-000000000000
-    service_name: VHA-SHAREPOINT
-    sharepoint_url: dvagov.sharepoint.com
-    tenant_id: fake_sharepoint_tenant_id
-vic:
-  s3:
-    aws_access_key_id: ~
-    aws_secret_access_key: ~
-    region: ~
-  signing_key_path: "/fake/signing/key/path"
-  url: https://some.fakesite.com
-virtual_agent:
-  cxdw_app_uri: fake_app_uri
-  cxdw_client_id: fake_id
-  cxdw_client_secret: fake_secret
-  cxdw_dataverse_uri: fake_dataverse_uri
-  cxdw_table_prefix: fake_table_prefix
-  lighthouse_api_key: fake_api_key
-  lighthouse_api_uri: https://sandbox-api.va.gov/services/appeals/v0/appeals
-  speech_token_request_uri: https://eastus.api.cognitive.microsoft.com/sts/v1.0/issuetoken
-  speech_token_subscription_key: fake_speech_token_subscription_key
-  webchat_pva2_secret: fake_secret
-  webchat_root_bot_secret: fake_secret
-  webchat_secret: fake_secret
-  webchat_secret_msft: fake_secret
-  webchat_secret_nlu: fake_secret
-virtual_hosts:
-  - 127.0.0.1
-  - localhost
-virtual_regional_office:
-  api_key: 9d3868d1-ec15-4889-8002-2bff1b50ba62
-  evidence_pdf_path: evidence-pdf
-  max_cfi_path: employee-experience/max-ratings
-  url: http://localhost:8120
-vre_counseling:
-  prefill: true
-vre_readiness:
-  prefill: true
-vsp_environment: localhost
-vye:
-  ivr_key: ~
-  s3:
-    access_key_id: ~
-    bucket: ~
-    region: ~
-    secret_access_key: ~
-  scrypt:
-    N: 16384
-    length: 16
-    p: 1
-    r: 8
-    salt: development-vye-scrypt-salt
-web_origin: http://localhost:3000,http://localhost:3001,http://127.0.0.1:3000,http://127.0.0.1:3001,null
-web_origin_regex: "\\Ahttps?:\\/\\/.*\\z"
-webhooks:
-  require_https: true
-websockets:
-  require_https: ~
-  websocket_settings: false
-xlsx_file_fetcher:
-  github_access_token: ~
-=======
-    notice_of_disagreements_v1: true
->>>>>>> e9259c49
+    notice_of_disagreements_v1: true