{
  "$schema": "http://json-schema.org/draft-07/schema#",
  "description": "Form 2122 Schema",
  "type": "object",
  "additionalProperties": false,
  "required": [
    "serviceOrganization"
  ],
  "properties": {
    "veteran": {
      "type": "object",
      "additionalProperties": false,
      "required": [
        "address",
        "email"
      ],
      "properties": {
        "address": {
          "type": "object",
          "additionalProperties": false,
          "required": [
            "addressLine1",
            "city",
            "country",
            "zipCode"
          ],
          "properties" : {
            "addressLine1": {
              "description": "Street address with number and name.",
              "type": "string",
              "pattern": "^([-a-zA-Z0-9'.,&#]([-a-zA-Z0-9'.,&# ])?)+$",
              "maxLength": 30
            },
            "addressLine2": {
              "type": "string",
              "maxLength": 5
            },
            "city": {
              "description": "City for the address.",
              "type": "string",
              "example": "Portland",
              "maxLength": 18
            },
            "stateCode": {
              "description": "State for the address.",
              "type": "string",
              "pattern": "^[a-z,A-Z]{2}$",
              "example": "OR"
            },
            "country": {
              "description": "Country of the address.",
              "type": "string",
              "example": "USA"
            },
            "zipCode": {
              "description": "Zipcode (First 5 digits) of the address.",
              "type": "string",
              "pattern": "^\\d{5}?$",
              "example": "12345"
            },
            "zipCodeSuffix": {
              "description": "Zipcode (Last 4 digits) of the address.",
              "type": "string",
              "pattern": "^\\d{4}?$",
              "example": "6789"
            }
          }
        },
        "phone": {
          "$comment": "the phone fields must not exceed 20 chars, when concatenated",
          "type": "object",
          "additionalProperties": false,
          "required": [
            "areaCode",
            "phoneNumber"
          ],
          "properties": {
            "countryCode":     { "type": "string", "pattern": "^[0-9]+$" },
            "areaCode": {
              "description": "Area code of the phone number.",
              "type": "string", "pattern": "^[2-9][0-9]{2}$",
              "example": "555"
            },
            "phoneNumber": {
              "description": "Phone number.",
              "type": "string", "pattern": "^[0-9]{1,14}$",
              "example": "555-5555"
            },
            "phoneNumberExt":  { "type": "string", "pattern": "^[a-zA-Z0-9]{1,10}$" }
          }
        },
        "email": {
          "description": "Email address of the veteran.",
          "type": "string",
          "pattern": ".@.",
          "maxLength": 61,
          "example": "veteran@example.com"
        },
        "serviceBranch": {
          "description": "Service Branch for the veteran.",
          "type": "string",
          "enum": [
            "AIR FORCE",
            "ARMY",
            "COAST GUARD",
            "MARINE CORPS",
            "NAVY",
            "SPACE FORCE",
            "OTHER"
          ],
          "example": "ARMY"
        },
        "serviceBranchOther": {
          "description": "For a 'service branch' of value 'other', please provide the service branch name.",
          "type": "string",
          "maxLength": 50,
          "example": "Air National Guard"
        }
      }
    },
    "claimant": {
      "type": "object",
      "additionalProperties": false,
      "required": [
        "firstName",
        "lastName",
        "address",
        "relationship"
      ],
      "properties": {
        "firstName": {
          "description": "First name of Claimant.",
          "type": "string",
          "example": "John"
        },
        "middleInitial": {
          "description": "Middle initial of Claimant.",
          "type": "string",
          "example": "M"
        },
        "lastName": {
          "description": "Last name of Claimant.",
          "type": "string",
          "example": "Dow"
        },
        "address": {
          "type": "object",
          "additionalProperties": false,
          "required": [
            "addressLine1",
            "city",
            "country",
            "zipCode"
          ],
          "properties" : {
            "addressLine1": {
              "description": "Street address with number and name.",
              "type": "string",
              "pattern": "^([-a-zA-Z0-9'.,&#]([-a-zA-Z0-9'.,&# ])?)+$",
              "maxLength": 30
            },
            "addressLine2": {
              "type": "string",
              "maxLength": 5
            },
            "city": {
              "description": "City for the address.",
              "type": "string",
              "example": "Portland",
              "maxLength": 18
            },
            "stateCode": {
              "description": "State for the address.",
              "type": "string",
              "pattern": "^[a-z,A-Z]{2}$",
              "example": "OR"
            },
            "country": {
              "description": "Country of the address.",
              "type": "string",
              "example": "USA"
            },
            "zipCode": {
              "description": "Zipcode (First 5 digits) of the address.",
              "type": "string",
              "pattern": "^\\d{5}?$",
              "example": "12345"
            },
            "zipCodeSuffix": {
              "description": "Zipcode (Last 4 digits) of the address.",
              "type": "string",
              "pattern": "^\\d{4}?$",
              "example": "6789"
            },
            "additionalProperties": { "type": "boolean" }
          }
        },
        "phone": {
          "$comment": "the phone fields must not exceed 20 chars, when concatenated",
          "type": "object",
          "additionalProperties": false,
          "required": [
            "areaCode",
            "phoneNumber"
          ],
          "properties": {
            "countryCode":     { "type": "string", "pattern": "^[0-9]+$" },
            "areaCode": {
              "description": "Area code of the phone number.",
              "type": "string", "pattern": "^[2-9][0-9]{2}$",
              "example": "555"
            },
            "phoneNumber": {
              "description": "Phone number.",
              "type": "string", "pattern": "^[0-9]{1,14}$",
              "example": "555-5555"
            },
            "phoneNumberExt":  { "type": "string", "pattern": "^[a-zA-Z0-9]{1,10}$" }
          }
        },
        "email": {
          "description": "Email address of the claimant.",
          "type": "string",
          "pattern": ".@.",
          "maxLength": 61,
          "example": "claimant@example.com"
        },
        "relationship": {
          "description": "Relationship of claimant to the veteran.",
          "type": "string",
          "example": "Spouse"
        }
      }
    },
    "serviceOrganization": {
      "description": "Details of the Service Organization representing the veteran.",
      "type": "object",
      "additionalProperties": false,
      "required": [
        "poaCode"
      ],
      "properties": {
        "poaCode": {
          "description": "The POA code of the organization.",
          "type": "string",
          "example": "A1Q"
        },
        "organizationName": {
          "description": "Name of the service organization.",
          "type": "string",
          "example": "I help vets LLC."
        },
        "firstName": {
          "description": "First Name of the representative.",
          "type": "string",
          "example": "John"
        },
        "lastName": {
          "description": "Last Name of the representative",
          "type": "string",
          "example": "Doe"
        },
        "jobTitle": {
          "description": "Job title of the representative.",
          "type": "string",
          "example": "Veteran Service representative"
        },
<<<<<<< HEAD
=======
        "address": {
          "type": "object",
          "additionalProperties": false,
          "required": [
            "addressLine1",
            "city",
            "country",
            "zipCode"
          ],
          "properties" : {
            "addressLine1": {
              "description": "Street address with number and name.",
              "type": "string",
              "pattern": "^([-a-zA-Z0-9'.,&#]([-a-zA-Z0-9'.,&# ])?)+$",
              "maxLength": 30
            },
            "addressLine2": {
              "type": "string",
              "maxLength": 5
            },
            "city": {
              "description": "City for the address.",
              "type": "string",
              "example": "Portland",
              "maxLength": 18
            },
            "stateCode": {
              "description": "State for the address.",
              "type": "string",
              "pattern": "^[a-z,A-Z]{2}$",
              "example": "OR"
            },
            "country": {
              "description": "Country of the address.",
              "type": "string",
              "example": "USA"
            },
            "zipCode": {
              "description": "Zipcode (First 5 digits) of the address.",
              "type": "string",
              "pattern": "^\\d{5}?$",
              "example": "12345"
            },
            "zipCodeSuffix": {
              "description": "Zipcode (Last 4 digits) of the address.",
              "type": "string",
              "pattern": "^\\d{4}?$",
              "example": "6789"
            },
            "additionalProperties": { "type": "boolean" }
          }
        },
>>>>>>> d251ac7d
        "email": {
          "description": "Email address of the service organization or representative.",
          "type": "string",
          "pattern": ".@.",
          "maxLength": 61,
          "example": "veteran_representative@example.com"
        },
        "appointmentDate": {
          "description": "Date of appointment with Veteran.",
          "type": "string",
          "pattern": "^(\\d{4})-(0[1-9]|1[0-2])-(0[1-9]|[1-2][0-9]|3[0-1])$"
        }
      }
    },
    "recordConsent": {
      "description": "AUTHORIZATION FOR REPRESENTATIVE'S ACCESS TO RECORDS PROTECTED BY SECTION 7332, TITLE 38, U.S.C.",
      "type": "boolean"
    },
    "consentLimits": {
      "description": "Consent in Item 19 for the disclosure of records relating to treatment for drug abuse, alcoholism or alcohol abuse, infection with the human immunodeficiency virus (HIV), or sickle cell anemia is limited as follows.",
      "type": "array",
      "items": {
        "type": "string",
        "enum": [
          "DRUG ABUSE",
          "ALCOHOLISM",
          "HIV",
          "SICKLE CELL"
        ]
      },
      "example": "DRUG ABUSE"
    },
    "consentAddressChange": {
      "description": "AUTHORIZATION FOR REPRESENTATIVE TO ACT ON CLAIMANT'S BEHALF TO CHANGE CLAIMANT'S ADDRESS.",
      "type": "boolean"
    },
    "signatures": {
      "type": "object",
      "additionalProperties": false,
      "required": [
        "veteran",
        "representative"
      ],
      "properties": {
        "veteran": {
          "description": "Base64 encoded png image of the veteran or claimant signature.",
          "title": "Signature of the Veteran",
          "type":  "string"
        },
        "representative": {
          "description": "Base64 encoded png image of the representative signature.",
          "title": "Signature of the Veteran Representative",
          "type":  "string"
        }
      }
    }
  }
}<|MERGE_RESOLUTION|>--- conflicted
+++ resolved
@@ -4,6 +4,7 @@
   "type": "object",
   "additionalProperties": false,
   "required": [
+    "veteran",
     "serviceOrganization"
   ],
   "properties": {
@@ -11,8 +12,7 @@
       "type": "object",
       "additionalProperties": false,
       "required": [
-        "address",
-        "email"
+        "address"
       ],
       "properties": {
         "address": {
@@ -22,6 +22,7 @@
             "addressLine1",
             "city",
             "country",
+            "stateCode",
             "zipCode"
           ],
           "properties" : {
@@ -64,6 +65,126 @@
               "pattern": "^\\d{4}?$",
               "example": "6789"
             }
+          }
+        },
+        "phone": {
+          "$comment": "the phone fields must not exceed 20 chars, when concatenated",
+          "type": "object",
+          "additionalProperties": false,
+          "required": [
+            "areaCode",
+            "phoneNumber"
+          ],
+          "properties": {
+            "countryCode": { 
+              "type": "string", 
+              "pattern": "^[0-9]+$" 
+            },
+            "areaCode": {
+              "description": "Area code of the phone number.",
+              "type": "string", "pattern": "^[2-9][0-9]{2}$",
+              "example": "555"
+            },
+            "phoneNumber": {
+              "description": "Phone number.",
+              "type": "string", "pattern": "^[0-9]{1,14}$",
+              "example": "555-5555"
+            },
+            "phoneNumberExt":  { "type": "string", "pattern": "^[a-zA-Z0-9]{1,10}$" }
+          }
+        },
+        "email": {
+          "description": "Email address of the veteran.",
+          "type": "string",
+          "pattern": ".@.",
+          "maxLength": 61,
+          "example": "veteran@example.com"
+        },
+        "serviceBranch": {
+          "description": "Service Branch for the veteran.",
+          "type": "string",
+          "enum": [
+            "AIR FORCE",
+            "ARMY",
+            "COAST GUARD",
+            "MARINE CORPS",
+            "NAVY",
+            "SPACE FORCE",
+            "OTHER"
+          ],
+          "example": "ARMY"
+        },
+        "serviceBranchOther": {
+          "description": "For a 'service branch' of value 'other', please provide the service branch name.",
+          "type": "string",
+          "maxLength": 50,
+          "example": "Air National Guard"
+        }
+      }
+    },
+    "claimant": {
+      "type": "object",
+      "additionalProperties": false,
+      "properties": {
+        "firstName": {
+          "description": "First name of Claimant.",
+          "type": "string",
+          "example": "John"
+        },
+        "middleInitial": {
+          "description": "Middle initial of Claimant.",
+          "type": "string",
+          "example": "M"
+        },
+        "lastName": {
+          "description": "Last name of Claimant.",
+          "type": "string",
+          "example": "Dow"
+        },
+        "address": {
+          "type": "object",
+          "additionalProperties": false,
+          "properties" : {
+            "addressLine1": {
+              "description": "Street address with number and name.",
+              "type": "string",
+              "pattern": "^([-a-zA-Z0-9'.,&#]([-a-zA-Z0-9'.,&# ])?)+$",
+              "maxLength": 30
+            },
+            "addressLine2": {
+              "type": "string",
+              "maxLength": 5
+            },
+            "city": {
+              "description": "City for the address.",
+              "type": "string",
+              "example": "Portland",
+              "maxLength": 18
+            },
+            "stateCode": {
+              "description": "State for the address.",
+              "type": "string",
+              "pattern": "^[a-z,A-Z]{2}$",
+              "example": "OR"
+            },
+            "country": {
+              "description": "Country of the address.",
+              "type": "string",
+              "example": "USA"
+            },
+            "zipCode": {
+              "description": "Zipcode (First 5 digits) of the address.",
+              "type": "string",
+              "pattern": "^\\d{5}?$",
+              "example": "12345"
+            },
+            "zipCodeSuffix": {
+              "description": "Zipcode (Last 4 digits) of the address.",
+              "type": "string",
+              "pattern": "^\\d{4}?$",
+              "example": "6789"
+            },
+            "additionalProperties": { "type": "boolean" }
           }
         },
         "phone": {
@@ -90,135 +211,6 @@
           }
         },
         "email": {
-          "description": "Email address of the veteran.",
-          "type": "string",
-          "pattern": ".@.",
-          "maxLength": 61,
-          "example": "veteran@example.com"
-        },
-        "serviceBranch": {
-          "description": "Service Branch for the veteran.",
-          "type": "string",
-          "enum": [
-            "AIR FORCE",
-            "ARMY",
-            "COAST GUARD",
-            "MARINE CORPS",
-            "NAVY",
-            "SPACE FORCE",
-            "OTHER"
-          ],
-          "example": "ARMY"
-        },
-        "serviceBranchOther": {
-          "description": "For a 'service branch' of value 'other', please provide the service branch name.",
-          "type": "string",
-          "maxLength": 50,
-          "example": "Air National Guard"
-        }
-      }
-    },
-    "claimant": {
-      "type": "object",
-      "additionalProperties": false,
-      "required": [
-        "firstName",
-        "lastName",
-        "address",
-        "relationship"
-      ],
-      "properties": {
-        "firstName": {
-          "description": "First name of Claimant.",
-          "type": "string",
-          "example": "John"
-        },
-        "middleInitial": {
-          "description": "Middle initial of Claimant.",
-          "type": "string",
-          "example": "M"
-        },
-        "lastName": {
-          "description": "Last name of Claimant.",
-          "type": "string",
-          "example": "Dow"
-        },
-        "address": {
-          "type": "object",
-          "additionalProperties": false,
-          "required": [
-            "addressLine1",
-            "city",
-            "country",
-            "zipCode"
-          ],
-          "properties" : {
-            "addressLine1": {
-              "description": "Street address with number and name.",
-              "type": "string",
-              "pattern": "^([-a-zA-Z0-9'.,&#]([-a-zA-Z0-9'.,&# ])?)+$",
-              "maxLength": 30
-            },
-            "addressLine2": {
-              "type": "string",
-              "maxLength": 5
-            },
-            "city": {
-              "description": "City for the address.",
-              "type": "string",
-              "example": "Portland",
-              "maxLength": 18
-            },
-            "stateCode": {
-              "description": "State for the address.",
-              "type": "string",
-              "pattern": "^[a-z,A-Z]{2}$",
-              "example": "OR"
-            },
-            "country": {
-              "description": "Country of the address.",
-              "type": "string",
-              "example": "USA"
-            },
-            "zipCode": {
-              "description": "Zipcode (First 5 digits) of the address.",
-              "type": "string",
-              "pattern": "^\\d{5}?$",
-              "example": "12345"
-            },
-            "zipCodeSuffix": {
-              "description": "Zipcode (Last 4 digits) of the address.",
-              "type": "string",
-              "pattern": "^\\d{4}?$",
-              "example": "6789"
-            },
-            "additionalProperties": { "type": "boolean" }
-          }
-        },
-        "phone": {
-          "$comment": "the phone fields must not exceed 20 chars, when concatenated",
-          "type": "object",
-          "additionalProperties": false,
-          "required": [
-            "areaCode",
-            "phoneNumber"
-          ],
-          "properties": {
-            "countryCode":     { "type": "string", "pattern": "^[0-9]+$" },
-            "areaCode": {
-              "description": "Area code of the phone number.",
-              "type": "string", "pattern": "^[2-9][0-9]{2}$",
-              "example": "555"
-            },
-            "phoneNumber": {
-              "description": "Phone number.",
-              "type": "string", "pattern": "^[0-9]{1,14}$",
-              "example": "555-5555"
-            },
-            "phoneNumberExt":  { "type": "string", "pattern": "^[a-zA-Z0-9]{1,10}$" }
-          }
-        },
-        "email": {
           "description": "Email address of the claimant.",
           "type": "string",
           "pattern": ".@.",
@@ -265,61 +257,6 @@
           "type": "string",
           "example": "Veteran Service representative"
         },
-<<<<<<< HEAD
-=======
-        "address": {
-          "type": "object",
-          "additionalProperties": false,
-          "required": [
-            "addressLine1",
-            "city",
-            "country",
-            "zipCode"
-          ],
-          "properties" : {
-            "addressLine1": {
-              "description": "Street address with number and name.",
-              "type": "string",
-              "pattern": "^([-a-zA-Z0-9'.,&#]([-a-zA-Z0-9'.,&# ])?)+$",
-              "maxLength": 30
-            },
-            "addressLine2": {
-              "type": "string",
-              "maxLength": 5
-            },
-            "city": {
-              "description": "City for the address.",
-              "type": "string",
-              "example": "Portland",
-              "maxLength": 18
-            },
-            "stateCode": {
-              "description": "State for the address.",
-              "type": "string",
-              "pattern": "^[a-z,A-Z]{2}$",
-              "example": "OR"
-            },
-            "country": {
-              "description": "Country of the address.",
-              "type": "string",
-              "example": "USA"
-            },
-            "zipCode": {
-              "description": "Zipcode (First 5 digits) of the address.",
-              "type": "string",
-              "pattern": "^\\d{5}?$",
-              "example": "12345"
-            },
-            "zipCodeSuffix": {
-              "description": "Zipcode (Last 4 digits) of the address.",
-              "type": "string",
-              "pattern": "^\\d{4}?$",
-              "example": "6789"
-            },
-            "additionalProperties": { "type": "boolean" }
-          }
-        },
->>>>>>> d251ac7d
         "email": {
           "description": "Email address of the service organization or representative.",
           "type": "string",
