--- conflicted
+++ resolved
@@ -126,9 +126,8 @@
   gem 'rspec_junit_formatter'
   gem 'rubocop-junit-formatter'
   gem 'shrine-memory'
-  # using for, until  https://github.com/colszowka/simplecov/pull/746 is released
+  gem 'simplecov'
   gem 'vcr'
-  gem 'simplecov'
   gem 'webrick'
 end
 
@@ -147,11 +146,8 @@
   gem 'fuubar'
   gem 'guard-rspec', '~> 4.7'
   gem 'overcommit'
-<<<<<<< HEAD
   gem 'parallel_tests'
-=======
   gem 'pry-byebug'
->>>>>>> 111db90f
   gem 'rack-test', require: 'rack/test'
   gem 'rack-vcr'
   gem 'rainbow' # Used to colorize output for rake tasks
