# frozen_string_literal: true

FactoryBot.define do
  factory :power_of_attorney_request, class: 'AccreditedRepresentativePortal::PowerOfAttorneyRequest' do
    association :claimant, factory: :user_account
    association :power_of_attorney_form, strategy: :build

    association :power_of_attorney_holder, factory: %i[accredited_organization with_representatives], strategy: :create
<<<<<<< HEAD
=======

    before(:create) do |poa_request|
      poa_request.accredited_individual_id = AccreditedIndividual.first&.id || create(:accredited_individual).id
    end

    transient do
      resolution_created_at { nil }
    end
>>>>>>> 3e222ab4

    trait :with_acceptance do
      after(:build) do |poa_request, evaluator|
        poa_request.resolution = build(
          :power_of_attorney_request_resolution,
          :acceptance,
          power_of_attorney_request: poa_request,
          resolution_created_at: evaluator.resolution_created_at
        )
      end
    end

    trait :with_declination do
      after(:build) do |poa_request, evaluator|
        poa_request.resolution = build(
          :power_of_attorney_request_resolution,
          :declination,
          power_of_attorney_request: poa_request,
          resolution_created_at: evaluator.resolution_created_at
        )
      end
    end

    trait :with_expiration do
      after(:build) do |poa_request, evaluator|
        poa_request.resolution = build(
          :power_of_attorney_request_resolution,
          :expiration,
          power_of_attorney_request: poa_request,
          resolution_created_at: evaluator.resolution_created_at
        )
      end
    end

    trait :with_veteran_claimant do
      association :power_of_attorney_form, :with_veteran_claimant, strategy: :build
    end

    trait :with_dependent_claimant do
      association :power_of_attorney_form, :with_dependent_claimant, strategy: :build
    end
  end
end<|MERGE_RESOLUTION|>--- conflicted
+++ resolved
@@ -6,8 +6,6 @@
     association :power_of_attorney_form, strategy: :build
 
     association :power_of_attorney_holder, factory: %i[accredited_organization with_representatives], strategy: :create
-<<<<<<< HEAD
-=======
 
     before(:create) do |poa_request|
       poa_request.accredited_individual_id = AccreditedIndividual.first&.id || create(:accredited_individual).id
@@ -16,7 +14,6 @@
     transient do
       resolution_created_at { nil }
     end
->>>>>>> 3e222ab4
 
     trait :with_acceptance do
       after(:build) do |poa_request, evaluator|
