--- conflicted
+++ resolved
@@ -4718,11 +4718,7 @@
     let(:synchronous_scopes) { %w[system/526.override system/claim.write] }
     let(:invalid_scopes) { %w[system/526-pdf.override] }
     let(:meta) do
-<<<<<<< HEAD
-      { transactionId: '0000-00000000-00000000-0000' }
-=======
       { transactionId: '00000000-0000-0000-000000000000' }
->>>>>>> 48c41d37
     end
 
     context 'submission to synchronous' do
