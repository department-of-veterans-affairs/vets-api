--- conflicted
+++ resolved
@@ -3,11 +3,7 @@
   redis:
     image: redis:3.2-alpine
   postgres:
-<<<<<<< HEAD
-    image: mdillon/postgis:9.6-alpine
-=======
     image: mdillon/postgis:9.6-alpine 
->>>>>>> 61fe45b2
     environment:
       POSTGRES_PASSWORD: "${POSTGRES_PASSWORD:-password}"
       POSTGRES_USER: "${POSTGRES_USER:-postgres}"
