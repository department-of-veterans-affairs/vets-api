---
# Add a new feature toggle here to ensure that it is initialized in all environments.
#
# Features are enabled by default in the test environment and disabled by default in other environments.
# To default a feature to enabled in development, set the `enable_in_development` key to true.
#
# The description should contain any relevant information for an admin who may toggle the feature.
#
# The actor_type should be either `user` for features you want to be "sticky" for a logged in user (default)
#  or `cookie_id` of you wish to use the Google Analytics id as the unique identifier.

# Sorted using http://yaml-sorter.herokuapp.com/

features:
  this_is_only_a_test:
    actor_type: user
    description: Used in feature_toggles_controller_spec.
  accredited_representative_portal_frontend:
    actor_type: user
    description: Enables the frontend of the accredited representative portal
    enable_in_development: true
  accredited_representative_portal_api:
    actor_type: user
    description: Enables the endpoints of the accredited representative portal
    enable_in_development: true
  aedp_vadx:
    actor_type: user
    description: Enables the VADX experimental features in the AEDP application
    enable_in_development: true
  all_claims_add_disabilities_enhancement:
    actor_type: user
    description: Enables enhancement to the 21-526EZ "Add Disabilities" page being implemented by the Conditions Team.
    enable_in_development: true
  appointments_consolidation:
    actor_type: user
    description: For features being tested while merging logic for appointments between web and mobile
  ask_va_form_feature:
    actor_type: user
    description: show/hide experimental features for Ask VA 0873
    enable_in_development: true
  ask_va_dashboard_feature:
    actor_type: user
    description: show/hide experimental features for Ask VA 0873 dashboard feature
    enable_in_development: true
  ask_va_introduction_page_feature:
    actor_type: user
    description: show/hide experimental features for Ask VA 0873 introduction feature
    enable_in_development: true
  auth_exp_vba_downtime_message:
    actor_type: user
    description: Show downtime message on Profile and My VA for planned VBA maintenance
  avs_enabled:
    actor_type: user
    description: Enables the After Visit Summary API.
    enable_in_development: true
  bcas_letters_use_lighthouse:
    actor_type: user
    description: Use lighthouse instead of EVSS to view/download benefit letters.
    enable_in_development: true
  benefits_documents_use_lighthouse:
    actor_type: user
    description: Use lighthouse instead of EVSS to upload benefits documents.
    enable_in_development: false
  benefits_education_use_lighthouse:
    actor_type: user
    description: Use lighthouse instead of EVSS to retrieve GI Bill Statement of benefits
    enable_in_development: true
  benefits_require_gateway_origin:
    actor_type: user
    description: Requires that all requests made to endpoints in appeals_api and vba_documents be made through the gateway
  caregiver_use_facilities_API:
    actor_type: cookie_id
    description: Allow list of caregiver facilites to be fetched by way of the Facilities API.
  caregiver_browser_monitoring_enabled:
    actor_type: user
    description: Enables Datadog Real Time User Monitoring
  caregiver_carma_submitted_at:
    actor_type: user
    description: Enables sending CARMA the creation timestamp of a claim as a metadata submitted_at value
  caregiver1010:
    actor_type: user
    description: Enables new features while investigating 1010CG errors
  caregiver_use_va_notify_on_submission_failure:
    actor_type: user
    description: Send 10-10CG submission failure email to Veteran using VANotify.
    enable_in_development: true
  caregiver_retry_form_validation:
    actor_type: user
    description: Enables 1010CG to retry schema validation
  disability_compensation_staging_lighthouse_brd:
    actor_type: user
    description: Switches to Lighthouse Staging BRD Service. NEVER ENABLE IN PRODUCTION.
  document_upload_validation_enabled:
    actor_type: user
    description: Enables stamped PDF validation on document upload
    enable_in_development: true
  hca_browser_monitoring_enabled:
    actor_type: user
    description: Enables browser monitoring for the health care application.
  hca_disable_bgs_service:
    actor_type: user
    description: Do not call the BGS Service when this is turned on. Instead return 0 for rating.
  hca_enrollment_status_override_enabled:
    actor_type: user
    description: Enables override of enrollment status for a user, to allow multiple submissions with same user.
  hca_ez_use_facilities_v2:
    actor_type: user
    description: Use Lighthouse Facilities API V2 for EZ queries
  hca_insurance_v2_enabled:
    actor_type: user
    description: Enables the the upgraded insurance section of the Health Care Application
    enable_in_development: true
  hca_performance_alert_enabled:
    actor_type: user
    description: Enables alert notifying users of a potential issue with application performance.
  hca_reg_only_enabled:
    actor_type: user
    description: Enables the registration-only path for the Health Care Application
    enable_in_development: true
  hca_sigi_enabled:
    actor_type: user
    description: Enables Self-Identifying Gender Identity question for health care applicants.
  hca_tera_branching_enabled:
    actor_type: user
    description: Enables branching logic for the Toxic Exposure questionset in the Health Care Application
  hca_use_facilities_API:
    actor_type: user
    description: Allow list of medical care facilites to be fetched by way of the Facilities API.
  hca_log_form_attachment_create:
    actor_type: user
    description: Enable logging all successful-looking attachment creation calls to Sentry at info-level
  hca_retrieve_facilities_without_repopulating:
    actor_type: user
    description: Constrain facilities endpoint to only return existing facilities values - even if the table is empty, do not rerun the Job to populate it.
  hca_zero_silent_failures:
    actor_type: user
    description: Pass callback metadata to vanotify sidekiq job
  retry_form_validation:
    actor_type: user
    description: Enables concern to retry schema validation for 10-10EZ and 10-10CG
  cg1010_oauth_2_enabled:
    actor_type: user
    description: Use OAuth 2.0 Authentication for 10-10CG Form Mulesoft integration.
  ezr_prod_enabled:
    actor_type: user
    description: Enables access to the 10-10EZR application in prod for the purposes of conducting user reasearch
    enable_in_development: true
  ezr_upload_enabled:
    actor_type: user
    description: Enables Toxic Exposure File Upload for 10-10EZR applicants.
    enable_in_development: true
  ezr_auth_only_enabled:
    actor_type: user
    description: Enables the auth-only experience, allowing only authenticated users to view any part of the form.
    enable_in_development: true
  ezr_emergency_contacts_enabled:
    actor_type: user
    description: Enables emergency contact experience for 10-10EZR applicants.
    enable_in_development: true
  ezr_next_of_kin_enabled:
    actor_type: user
    description: Enables next of kin experience for 10-10EZR applicants.
    enable_in_development: true
  ezr_use_va_notify_on_submission_failure:
    actor_type: user
    description: Send submission failure email to Veteran using VANotify.
    enable_in_development: true
  ezr_use_correct_format_for_file_uploads:
    actor_type: user
    description: Correctly formats the `va:attachments` XML for file uploads
    enable_in_development: true
  cerner_override_653:
    actor_type: user
    description: This will show the Cerner facility 653 as `isCerner`.
  cerner_override_668:
    actor_type: user
    description: This will show the Cerner facility 668 as `isCerner`.
  cerner_override_687:
    actor_type: user
    description: This will show the Cerner facility 687 as `isCerner`.
  cerner_override_692:
    actor_type: user
    description: This will show the Cerner facility 692 as `isCerner`.
  cerner_override_757:
    actor_type: user
    description: This will show the Cerner facility 757 as `isCerner`.
  champva_vanotify_custom_callback:
    actor_type: user
    description: Enables the custom callback_klass when sending IVC CHAMPVA failure emails with VA Notify
  champva_vanotify_custom_confirmation_callback:
    actor_type: user
    description: Enables the custom callback_klass when sending IVC CHAMPVA confirmation emails with VA Notify
  champva_log_all_s3_uploads:
    actor_type: user
    description: Enables logging for all s3 uploads using UUID or keys for monitoring
  champva_failure_email_job_enabled:
    actor_type: user
    description: Enables sending failure notification emails for IVC CHAMPVA form submissions that lack a Pega status
  champva_confirmation_email_bugfix:
    actor_type: user
    description: Enables fix for a bug where confirmation emails may get sent when Pega reports a status of 'Not Processed'
  champva_enhanced_monitor_logging:
    actor_type: user
    description: Enables using the new IVC CHAMPVA Monitoring logging class for enhanced Stats D info.
  champva_pdf_decrypt:
    actor_type: user
    description: Enables unlocking password protected file submissions in IVC CHAMPVA forms.
  champva_require_all_s3_success:
    actor_type: user
    description: Enables raising a StandardError if any supporting documents fail to upload to S3 in IVC CHAMPVA forms.
  check_in_experience_enabled:
    actor_type: user
    description: Enables the health care check-in experiences
    enable_in_development: true
  check_in_experience_pre_check_in_enabled:
    actor_type: user
    description: Enables the health care check-in experiences to show the pre-check-in experience.
    enable_in_development: true
  check_in_experience_upcoming_appointments_enabled:
    actor_type: user
    description: Enables the feature to show upcoming appointments to the veterans
    enable_in_development: true
  check_in_experience_translation_disclaimer_spanish_enabled:
    actor_type: user
    description: Enables disclaimer for possible untranslated content on spanish pages
    enable_in_development: true
  check_in_experience_translation_disclaimer_tagalog_enabled:
    actor_type: user
    description: Enables disclaimer for possible untranslated content on tagalog pages
    enable_in_development: true
  check_in_experience_mock_enabled:
    actor_type: user
    description: Enables downstream responses to be returned via betamocks
    enable_in_development: false
  check_in_experience_travel_reimbursement:
    actor_type: user
    description: Enables travel reimbursement workflow for day-of check-in application.
    enable_in_development: true
  check_in_experience_cerner_travel_claims_enabled:
    actor_type: user
    description: Enables travel claims filing for Oracle Health (Cerner) sites
    enable_in_development: true
  check_in_experience_check_claim_status_on_timeout:
    actor_type: user
    description: Uses a background worker to check travel claim status when the submission times out
    enable_in_development: true
  check_in_experience_browser_monitoring:
    actor_type: user
    description: Enables browser monitoring for check-in applications.
    enable_in_development: false
  check_in_experience_medication_review_content:
    actor_type: cookie_id
    description: Enables the medication review content in pre-check-in.
    enable_in_development: true
  claim_letters_access:
    actor_type: user
    description: Enables users to access the claim letters page
    enable_in_development: true
  claims_api_special_issues_updater_uses_local_bgs:
    actor_type: user
    description: Enables special issues updater to use local_bgs
    enable_in_development: true
  claims_api_flash_updater_uses_local_bgs:
    actor_type: user
    description: Enables flash updater to use local_bgs
    enable_in_development: true
  claims_api_poa_vbms_updater_uses_local_bgs:
    actor_type: user
    description: Enables poa vbms updater to use local_bgs
    enable_in_development: true
  claims_api_bd_refactor:
    actor_type: user
    description: Diverts codepath to use refactored BD methods
    enable_in_development: true
  claims_api_ews_updater_enables_local_bgs:
    actor_type: user
    description: Uses local_bgs rather than bgs-ext
    enable_in_development: true
  claims_api_ews_uploads_bd_refactor:
    actor_type: user
    description: When enabled, sends ews forms to BD via the refactored logic
    enable_in_development: true
  claims_api_poa_uploads_bd_refactor:
    actor_type: user
    description: When enabled, sends poa forms to BD via the refactored logic
    enable_in_development: true
  claims_api_526_validations_v1_local_bgs:
    actor_type: user
    description: Enables the method calls in the v1 526 validations use local_bgs
    enable_in_development: true
  claims_api_use_person_web_service:
    actor_type: user
    description: Uses person web service rather than local bgs
    enable_in_development: true
  claims_api_use_update_poa_relationship:
    actor_type: user
    description: Uses local_bgs rather than bgs-ext
    enable_in_development: true
  claims_api_526_v2_uploads_bd_refactor:
    actor_type: user
    description: When enabled, sends 526 forms to BD via the refactored logic
    enable_in_development: true
  lighthouse_claims_api_add_person_proxy:
    actor_type: user
    description: When enabled, will allow for add_person_proxy call in both versions
    enable_in_development: true
  confirmation_page_new:
    actor_type: user
    description: Enables the 2024 version of the confirmation page view in simple forms
    enable_in_development: true
  lighthouse_claims_api_hardcode_wsdl:
    actor_type: user
    description: Use hardcoded namespaces for WSDL calls to BGS
    enable_in_development: true
  cst_5103_update_enabled:
    actor_type: user
    description: When enabled, claims status tool will use the new 5103 alert designs and hides the ask your claim decision section
    enable_in_development: true
  cst_show_document_upload_status:
    actor_type: user
    description: When enabled, claims status tool will display the upload status that comes from the evidence_submissions table.
    enable_in_development: true
  cst_claim_phases:
    actor_type: user
    description: When enabled, claims status tool uses the new claim phase designs
    enable_in_development: true
  cst_include_ddl_5103_letters:
    actor_type: user
    description: When enabled, the Download Decision Letters feature includes 5103 letters
    enable_in_development: true
  cst_include_ddl_boa_letters:
    actor_type: user
    description: When enabled, the Download Decision Letters feature includes Board of Appeals decision letters
    enable_in_development: true
  cst_include_ddl_sqd_letters:
    actor_type: user
    description: When enabled, the Download Decision Letters feature includes Subsequent Development Letters
    enable_in_development: true
  cst_send_evidence_failure_emails:
    actor_type: user
    description: When enabled, emails will be sent when evidence uploads from the CST fail
    enable_in_development: true
  cst_synchronous_evidence_uploads:
    actor_type: user
    description: When enabled, claims status tool uses synchronous evidence uploads
    enable_in_development: true
  cst_use_dd_rum:
    actor_type: user
    description: When enabled, claims status tool uses DataDog's Real User Monitoring logging
    enable_in_development: false
  cst_suppress_evidence_requests_website:
    actor_type: user
    description: When enabled, CST does not show Attorney Fees, Secondary Action Required, or Stage 2 Development on website
    enable_in_development: false
  cst_suppress_evidence_requests_mobile:
    actor_type: user
    description: When enabled, CST does not show Attorney Fees, Secondary Action Required, or Stage 2 Development on mobile
    enable_in_development: false
  cst_override_pmr_pending_tracked_items:
    actor_type: user
    description: When enabled, CST overrides PMR Pending tracked items to be NEEDED_FROM_OTHERS
    enable_in_development: true
  cst_override_reserve_records_website:
    actor_type: user
    description: When enabled, CST overrides RV1 - Reserve Records Request tracked items to be NEEDED_FROM_OTHERS on vets-website
    enable_in_development: true
  cst_override_reserve_records_mobile:
    actor_type: user
    description: When enabled, CST overrides RV1 - Reserve Records Request tracked items to be NEEDED_FROM_OTHERS on mobile app
    enable_in_development: true
  letters_hide_service_verification_letter:
    actor_type: user
    description: When enabled, CST does not include Service Verification in the list of letters on vets-website
    enable_in_development: true
  coe_access:
    actor_type: user
    description: Feature gates the certificate of eligibility application
    enable_in_development: true
  combined_debt_portal_access:
    actor_type: user
    description: Enables users to interact with combined debt portal experience
    enable_in_development: true
  combined_financial_status_report:
    actor_type: user
    description: Enables users to submit FSR forms for VHA and VBA debts
    enable_in_development: true
  communication_preferences:
    actor_type: user
    description: Allow user to access backend communication_preferences API
  claims_claim_uploader_use_bd:
    actor_type: user
    description: Use BDS instead of EVSS to upload to VBMS.
  claims_load_testing:
    actor_type: user
    description: Enables the ability to skip jobs for load testing
  claims_status_v1_bgs_enabled:
    actor_type: user
    description: enables calling BGS instead of EVSS for the claims status v1.
  claims_hourly_slack_error_report_enabled:
    actor: user
    description: Enable/disable the running of the hourly slack alert for errored submissions
    enable_in_development: false
  claims_status_v1_lh_auto_establish_claim_enabled:
    actor_type: user
    description: With feature flag enabled, v1 /526 should use Lighthouse Form526 docker container
  cst_send_evidence_submission_failure_emails:
    actor_type: user
    description: >
      If enabled and a user submits an evidence submission upload that fails to send, an email will be sent to the user and retried.
      When disabled and a user submits an evidence submission upload that fails to send, an email will be sent to the user and not retried.
    enable_in_development: true
  debt_letters_show_letters_vbms:
    actor_type: user
    description: Enables debt letter download from VBMS
  debts_cache_dmc_empty_response:
    actor_type: user
    description: Enables caching of empty DMC response
  debts_cache_vbs_copays_empty_response:
    actor_type: user
    description: Enables caching of empty VBS medical copay response
  debts_copay_logging:
    actor_type: user
    description: Logs copay request data
  debts_silent_failure_mailer:
    actor_type: user
    description: Enables silent failure mailer for the 5655
  debts_sharepoint_error_logging:
    actor_type: user
    description: Logs Sharepoint error data
  decision_review_hlr_email:
    actor_type: user
    description: Send email notification for successful HLR submission
  decision_review_nod_email:
    actor_type: user
    description: Send email notification for successful NOD submission
  decision_review_sc_email:
    actor_type: user
    description: Send email notification for successful SC submission
  decision_review_hlr_status_updater_enabled:
    actor_type: user
    description: Enables the Higher Level Review status update batch job
  decision_review_nod_status_updater_enabled:
    actor_type: user
    description: Enables the Notice of Disagreement status update batch job
  decision_review_sc_status_updater_enabled:
    actor_type: user
    description: Enables the Supplemental Claim status update batch job
  decision_review_icn_updater_enabled:
    actor_type: user
    description: Enables the ICN lookup job
  decision_review_weekly_error_report_enabled:
    actor_type: user
    description: Enables the weekly decision review text error report
  decision_review_daily_error_report_enabled:
    actor_type: user
    description: Enables the daily error report email
  decision_review_daily_stuck_records_report_enabled:
    actor_type: user
    description: Enables the daily decision review stuck records Slack report
  decision_review_monthly_stats_report_enabled:
    actor_type: user
    description: Enables the monthly decision review stats report email
  decision_review_delay_evidence:
    actor_type: user
    description: Ensures that NOD and SC evidence is not received in Central Mail before the appeal itself
  decision_review_hlr_form_v4_enabled:
    actor_type: user
    description: Enable using MAR 2024 revision of 200996 Higher Level Review form when submitting to EMMS for intake
    enable_in_development: false
  decision_review_sc_form_v4_enabled:
    actor_type: user
    description: Enable using MAY 2024 revision of 200995 Supplemental Claim form when submitting to EMMS for intake
    enable_in_development: false
  decision_review_saved_claim_hlr_status_updater_job_enabled:
    actor_type: user
    description: Enable job to set delete_date for completed SavedClaim::HigherLevelReviews
    enable_in_development: true
  decision_review_saved_claim_nod_status_updater_job_enabled:
    actor_type: user
    description: Enable job to set delete_date for completed SavedClaim::NoticeOfDisagreements
    enable_in_development: true
  decision_review_saved_claim_sc_status_updater_job_enabled:
    actor_type: user
    description: Enable job to set delete_date for completed SavedClaim::SupplementalClaims
    enable_in_development: true
  decision_review_delete_saved_claims_job_enabled:
    actor_type: user
    description: Enable job to delete SavedClaim records when the record has a delete_date and the date is in the past
    enable_in_development: true
  decision_review_failure_notification_email_job_enabled:
    actor_type: user
    description: Enable job to send form and evidence failure notification emails
    enable_in_development: true
  decision_review_track_4142_submissions:
    actor_type: user
    description: Enable saving record of 4142 forms submitted to Lighthouse as part of a Supplemental Claim
    enable_in_development: true
  decision_review_notify_4142_failures:
    actor_type: user
    description: Enable sending an email if a 4142 submission is not successful in Lighthouse
    enable_in_development: true
  decision_review_new_engine_4142_job:
    actor_type: user
    description: Enable to switch to new modularized Decision Review Form4142Submit job
  decision_review_new_engine_submit_upload_job:
    actor_type: user
    description: Enable to switch to new modularized Decision Review SubmitUpload job
  dependency_verification:
    actor_type: user
    description: Feature gates the dependency verification modal for updating the diaries service.
    enable_in_development: true
  dependents_enqueue_with_user_struct:
    actor_type: user
    description: Manage whether the enqueued job for 686c and 674 will be with a User model or the new User struct
    enable_in_development: true
  dependents_pension_check:
    actor_type: user
    description: Manage whether or not Pension check is enabled for the 686/674
    enable_in_development: true
  dependents_removal_check:
    actor_type: user
    description: Manage whether or not dependent removal claim codes are enabled for the 686
    enable_in_development: true
  dependents_management:
    actor_type: user
    description: Manage dependent removal from view dependent page
    enable_in_development: true
  dependents_trigger_action_needed_email:
    actor_type: user
    description: Set whether to enable VANotify email to Veteran for Dependents Backup Path failure exhaustion
  disability_526_form4142_polling_records:
    actor_type: user
    description: enables creation of, and tracking of, sent form 4142 documents, from the 526 flow, to the Lighthouse Benefits Intake API
    enable_in_development: true
  disability_526_form4142_polling_record_failure_email:
    actor_type: user
    description: enables failure email when explicit failure is detected downstream
    enable_in_development: true
  contention_classification_claim_linker:
    actor_type: user
    description: enables sending 526 claim id and vbms submitted claim id to Contention Classification service for linking/monitoring.
    enable_in_development: true
  disability_526_ee_process_als_flash:
    actor_type: user
    description: enables adding applicable flashes to disability_526 prior to submission.
    enable_in_development: true
  disability_526_call_received_email_from_polling:
    actor_type: user
    description: enables received email in poll_form526_pdf job and disables calling from form526_submission
  disability_526_improved_autosuggestions_add_disabilities_page:
    actor_type: user
    description: enables new version of add disabilities page, with updates to content and search functionality
    enable_in_development: true
  disability_526_migrate_contention_classification:
    actor_type: user
    description: Enables the migration of contention classification service from VRO to the VA.gov infrastructure.
    enable_in_development: true
  disability_526_max_cfi_service_switch:
    actor_type: user
    description: Enables the use of the new Max Ratings CFI service instead of the VRO client for fetching max ratings.
    enable_in_development: true
  disability_compensation_flashes:
    actor_type: user
    description: enables sending flashes to BGS for disability_compensation submissions.
    enable_in_development: true
  disability_compensation_temp_separation_location_code_string:
    actor_type: user
    description: enables forcing separation location code to be a string in submit_all_claim endpoint.
  disability_compensation_form4142_supplemental:
    actor_type: user
    description: Use Lighthouse API to submit supplemental Form 21-4142 from Form 526EZ submissions
    enable_in_development: true
  disability_compensation_pif_fail_notification:
    actor_type: user
    description: enables sending notifications to vets if their 526 claim submission fails with PIF in Use Error
    enable_in_development: true
  disability_compensation_production_tester:
    actor_type: user
    description: disable certain functionality for production testing of the 526 submission workflow. DO NOT TOGGLE THIS FLAG UNLESS YOU ARE A MEMBER OF DISABILITY BENEFITS EXPERIENCE TEAM.
    enable_in_development: true
  disability_compensation_fail_submission:
    actor_type: user
    description: enable to test the backup submission path. DO NOT TOGGLE THIS FLAG UNLESS YOU ARE A MEMBER OF DISABILITY BENEFITS EXPERIENCE TEAM.
    enable_in_development: true
  disability_compensation_sync_modern_0781_flow:
    actor_type: user
    description: enables a new form flow for 0781 and 0781a in the 526 submission workflow
    enable_in_development: true
  disability_526_send_form526_submitted_email:
    actor_type: user
    description: enables sending submitted email in both primary and backup paths
  disability_526_send_received_email_from_backup_path:
    actor_type: user
    description: enables received email in complete success state of backup path
  education_reports_cleanup:
    actor_type: user
    description: Updates to the daily education reports to remove old data that isn't needed in the new fiscal year
    enable_in_development: true
  enrollment_verification:
    actor_type: user
    description: Enables access to the Enrollment Verification app
    enable_in_development: true
  discharge_wizard_features:
    actor_type: user
    description: Iteration of new features for discharge wizard
    enable_in_development: true
  dispute_debt:
    actor_type: user
    description: Enables the Dispute Debt feature
    enable_in_development: true
  facilities_autosuggest_vamc_services_enabled:
    actor_type: user
    description: Allow use of the VA health facilities auto-suggest feature (versus static dropdown)
    enable_in_development: true
  facilities_use_address_typeahead:
    actor_type: user
    description: Use the address typeahead for the facility locator
    enable_in_development: true
  facilities_ppms_suppress_all:
    actor_type: user
    description: Hide all ppms search options
  facility_locator_mobile_map_update:
    actor_type: user
    description: Use new mobile map features for research
    enable_in_development: true
  facility_locator_predictive_location_search:
    actor_type: user
    description: Use predictive location search in the Facility Locator UI
  facilities_use_fl_progressive_disclosure:
    actor_type: user
    description: Use progressive disclosure in the Facility Locator UI
    enable_in_development: true
  file_upload_short_workflow_enabled:
    actor_type: user
    description: Enables shorter workflow enhancement for file upload component
  fsr_5655_server_side_transform:
    actor_type: user
    description: Update to use BE for business transform logic for Financial Status Report (FSR - 5655) form
    enable_in_development: true
  financial_status_report_debts_api_module:
    actor_type: user
    description: Points to debts-api module routes
    enable_in_development: true
  financial_status_report_expenses_update:
    actor_type: user
    description: Update expense lists in the Financial Status Report (FSR - 5655) form
    enable_in_development: true
  financial_status_report_review_page_navigation:
    actor_type: user
    description: Enables new review page navigation for users completing the Financial Status Report (FSR) form.
    enable_in_development: true
  find_a_representative_enabled:
    actor_type: cookie_id
    description: Generic toggle for gating Find a Rep
    enable_in_development: true
  find_a_representative_enable_api:
    actor_type: user
    description: Enables all Find a Representative api endpoints
    enable_in_development: true
  find_a_representative_enable_frontend:
    actor_type: cookie_id
    description: Enables Find a Representative frontend
    enable_in_development: true
  find_a_representative_flag_results_enabled:
    actor_type: user
    description: Enables flagging feature for Find a Representative frontend
    enable_in_development: true
  find_a_representative_use_accredited_models:
    actor_type: user
    description: Enables Find A Representative APIs using AccreditedX models
    enable_in_development: true
  representative_status_enabled:
    actor_type: cookie_id
    description: Enables flagging feature for Find a Representative frontend
    enable_in_development: true
  form526_include_document_upload_list_in_overflow_text:
    actor_type: user
    description: Appends a list of SupportingEvidenceAttachment filenames the veteran uploaded for a Form 526 into the overflow text in the form submission
  appoint_a_representative_enable_frontend:
    actor_type: cookie_id
    description: Enables Appoint a Representative frontend
    enable_in_development: true
  appoint_a_representative_enable_v2_features:
    actor_type: user
    description: Enables Appoint a Representative 2.0 features for frontend and backend
    enable_in_development: true
  appoint_a_representative_enable_pdf:
    actor_type: user
    description: Enables Appoint a Representative PDF generation endpoint
    enable_in_development: true
  form526_legacy:
    actor_type: user
    description: If true, points controllers to the legacy EVSS Form 526 instance. If false, the controllers will use the Dockerized instance running in DVP.
    enable_in_development: true
  form526_send_document_upload_failure_notification:
    actor_type: user
    description: Enables enqueuing a Form526DocumentUploadFailureEmail if a EVSS::DisabilityCompensationForm::SubmitUploads job exhausts its retries
    enable_in_development: true
  form526_send_backup_submission_polling_failure_email_notice:
    actor_type: user
    description: Enables enqueuing a Form526SubmissionFailureEmailJob if a submission is marked as unprocessable through polling of the Benefits Intake API.
    enable_in_development: true
  form526_send_backup_submission_exhaustion_email_notice:
    actor_type: user
    description: Enables enqueuing of a Form526SubmissionFailureEmailJob if a submission exhausts it's attempts to upload to the Benefits Intake API.
    enable_in_development: true
  form526_send_4142_failure_notification:
    actor_type: user
    description: Enables enqueuing of a Form4142DocumentUploadFailureEmail if a SubmitForm4142Job job exhausts its retries
    enable_in_development: true
  form526_send_0781_failure_notification:
    actor_type: user
    description: Enables enqueuing a Form0781DocumentUploadFailureEmail if a SubmitForm0781Job job exhausts its retries
    enable_in_development: true
  form0994_confirmation_email:
    actor_type: user
    description: Enables form 0994 email submission confirmation (VaNotify)
    enable_in_development: true
  form1990_confirmation_email:
    actor_type: user
    description: Enables form 1990 email submission confirmation (VaNotify)
    enable_in_development: true
  form1995_confirmation_email:
    actor_type: user
    description: Enables form 1995 email submission confirmation (VaNotify)
    enable_in_development: true
  form1990e_confirmation_email:
    actor_type: user
    description: Enables form 1990e email submission confirmation (VaNotify)
    enable_in_development: true
  form21_0966_confirmation_email:
    actor_type: user
    description: Enables form 21-0966 email submission confirmation (VaNotify)
    enable_in_development: true
  form21_0972_confirmation_email:
    actor_type: user
    description: Enables form 21-0972 email submission confirmation (VaNotify)
    enable_in_development: true
  form21_10203_confirmation_email:
    actor_type: user
    description: Enables form 21-10203 email submission confirmation (VaNotify)
  form21_10210_confirmation_email:
    actor_type: user
    description: Enables form 21-10210 email submission confirmation (VaNotify)
    enable_in_development: true
  form20_10206_confirmation_email:
    actor_type: user
    description: Enables form 20-10206 email submission confirmation (VaNotify)
    enable_in_development: true
  form20_10207_confirmation_email:
    actor_type: user
    description: Enables form 20-10207 email submission confirmation (VaNotify)
    enable_in_development: true
  form21_0845_confirmation_email:
    actor_type: user
    description: Enables form 21-0845 email submission confirmation (VaNotify)
    enable_in_development: true
  form21p_0847_confirmation_email:
    actor_type: user
    description: Enables form 21p-0847 email submission confirmation (VaNotify)
    enable_in_development: true
  form21_4142_confirmation_email:
    actor_type: user
    description: Enables form 21-4142 email submission confirmation (VaNotify)
  form22_10282_confirmation_email:
    actor_type: user
    description: Enables form 22-10282 email submission confirmation (VaNotify)
    enable_in_development: true
  form26_4555_confirmation_email:
    actor_type: user
    description: Enables form 26-4555 email submission confirmation (VaNotify)
    enable_in_development: true
  form_526_required_identifiers_in_user_object:
    actor_type: user
    description: includes a mapping of booleans in the profile section of a serialized user indicating which ids are nil for the user
  form40_0247_confirmation_email:
    actor_type: user
    description: Enables form 40-0247 email submission confirmation (VaNotify)
    enable_in_development: true
  form40_10007_confirmation_email:
    actor_type: user
    description: Enables form 40-10007 email submission error (VaNotify)
    enable_in_development: true
  form1990meb_confirmation_email:
    actor_type: user
    description: Enables form 1990 MEB email submission confirmation (VaNotify)
    enable_in_development: true
  form1990emeb_confirmation_email:
    actor_type: user
    description: Enables form 1990e MEB email submission confirmation (VaNotify)
    enable_in_development: true
  form5490_confirmation_email:
    actor_type: user
    description: Enables form 5490 email submission confirmation (VaNotify)
    enable_in_development: true
  form5495_confirmation_email:
    actor_type: user
    description: Enables form 5495 email submission confirmation (VaNotify)
    enable_in_development: true
  simple_forms_email_confirmations:
    actor_type: user
    description: Enables form email submission confirmations (for allowed email types via VaNotify)
    enable_in_development: true
  simple_forms_email_notifications:
    actor_type: user
    description: Enables form email notifications upon certain state changes (error and received)
    enable_in_development: true
  simple_forms_notification_callbacks:
    actor_type: user
    description: Enables form email notification callback for Simple Forms
    enable_in_development: true
  form2010206:
    actor_type: user
    description: If enabled shows the digital form experience for form 20-10206
  form2010207:
    actor_type: user
    description: If enabled shows the digital form experience for form 20-10207
  form210845:
    actor_type: user
    description: If enabled shows the digital form experience for form 21-0845
  form210966:
    actor_type: user
    description: If enabled shows the digital form experience for form 21-0966
  form210972:
    actor_type: user
    description: If enabled shows the digital form experience for form 21-0972
  form214142:
    actor_type: user
    description: If enabled shows the digital form experience for form 21-4142
  form2110210:
    actor_type: user
    description: If enabled shows the digital form experience for form 21-10210
  form21p0847:
    actor_type: user
    description: If enabled shows the digital form experience for form 21P-0847
  form264555:
    actor_type: user
    description: If enabled shows the digital form experience for form 26-4555
  form400247:
    actor_type: user
    description: If enabled shows the digital form experience for form 40-0247
  form1010d:
    actor_type: cookie_id
    description: If enabled shows the digital form experience for form 10-10d (IVC CHAMPVA)
  form1010d_browser_monitoring_enabled:
    actor_type: user
    description: Datadog RUM monitoring for form 10-10d (IVC CHAMPVA)
  form107959c:
    actor_type: user
    description: If enabled shows the digital form experience for form 10-7959c (IVC CHAMPVA other health insurance)
  form107959a:
    actor_type: user
    description: If enabled shows the digital form experience for form 10-7959a (IVC CHAMPVA claim form)
  form107959f2:
    actor_type: user
    description: If enabled shows the digital form experience for form 10-7959f-2 (Foreign Medical Program claim form)
  form_upload_flow:
    actor_type: user
    description: If enabled shows the find-a-form widget for the Form Upload Flow
  get_help_ask_form:
    actor_type: user
    description: Enables inquiry form for users to submit questions, suggestions, and complaints.
    enable_in_development: true
  get_help_messages:
    actor_type: user
    description: Enables secure messaging
    enable_in_development: true
  ha_cpap_supplies_cta:
    actor_type: user
    description: Toggle CTA for reordering Hearing Aid and CPAP supplies form within static pages.
  in_progress_form_custom_expiration:
    actor_type: user
    description: Enable/disable custom expiration dates for forms
    enable_in_development: true
  in_progress_form_reminder:
    actor_type: user
    description: Enable/disable in progress form reminders (sent via VaNotify)
    enable_in_development: true
  in_progress_form_reminder_age_param:
    actor_type: user
    description: Enable/disable in progress form reminder age param
    enable_in_development: true
  clear_stale_in_progress_reminders_sent:
    actor_type: user
    description: Enable/disable clearing of one-time in progress reminders after 60 days
    enable_in_development: true
  in_progress_1880_form_cron:
    actor_type: user
    description: Enable/disable scheduled cron for 1880 in progress form reminders (sent via VaNotify)
    enable_in_development: true
  in_progress_1880_form_reminder:
    actor_type: user
    description: Enable/disable 1880 in progress form reminders (sent via VaNotify)
    enable_in_development: true
  in_progress_form_reminder_1010ez:
    actor_type: user
    description: Enable/disable 1010ez in progress form reminders (sent via VaNotify)
    enable_in_development: true
  in_progress_form_reminder_526ez:
    actor_type: user
    description: Enable/disable 526ez in progress form reminders (sent via VaNotify)
    enable_in_development: true
  letters_check_discrepancies:
    actor_type: user
    description: Enables ability to log letter discrepancies between evss and lighthouse
    enable_in_development: true
  letters_page_new_design:
    actor_type: user
    description: Enables ability to show updated letter page design
    enable_in_development: true
  lighthouse_claims_api_v2_add_person_proxy:
    actor_type: user
    description: Lighthouse Benefits Claims API v2 uses add_person_proxy service when target Veteran is missing a Participant ID
    enable_in_development: true
  lighthouse_claims_api_poa_dependent_claimants:
    actor_type: user
    description: Enable/disable dependent claimant support for POA requests
    enable_in_development: true
  lighthouse_claims_api_v2_poa_va_notify:
    actor_type: user
    description: Enable/disable the VA notification emails in V2 POA
    enable_in_development: false
  lighthouse_claims_v2_poa_requests_skip_bgs:
    actor_type: user
    description: Enable/disable skipping BGS calls for POA Requests
    enable_in_development: true
  lighthouse_claims_api_poa_use_bd:
    actor_type: user
    description: Lighthouse Benefits Claims API uses Lighthouse Benefits Documents API to upload POA forms instead of VBMS
    enable_in_development: true
  lighthouse_claims_api_use_birls_id:
    actor_type: user
    description: Lighthouse Benefits Claims API uses MPI birls_id as filenumber parameter to BDS search
    enable_in_development: true
  loop_pages:
    actor_type: user
    description: Enable new list loop pattern
    enable_in_development: true
  show_mbs_preneed_change_va_4010007:
    actor_type: user
    description: Updates to text in form VA 40-10007
  medical_copays_six_mo_window:
    actor_type: user
    description: This will filter to only show medical copays within the last 6 months
    enable_in_development: true
  medical_copays_api_key_change:
    actor_type: user
    description: This will use new API key name when available
    enable_in_development: true
  medical_copay_notifications:
    actor_type: user
    description: Enables notifications to be sent for new copay statements
    enable_in_development: true
  mhv_account_creation_after_login:
    actor_type: user
    descriptiom: Enables access to MHV Account Creation API
    enable_in_development: true
  mhv_accelerated_delivery_enabled:
    actor_type: user
    description: Control whether vets-api allows fetching MR data from LightHouse
    enable_in_development: false
  mhv_accelerated_delivery_allergies_enabled:
    actor_type: user
    description: Control fetching OH allergies data
    enable_in_development: false
  mhv_accelerated_delivery_vital_signs_enabled:
    actor_type: user
    description: Control fetching OH vitals data
    enable_in_development: false
  mhv_va_health_chat_enabled:
    actor_type: user
    description: Enables the VA Health Chat link at /my-health
  mhv_landing_page_show_priority_group:
    actor_type: user
    description: Shows Veterans their Priority Group on the MHV Landing Page
    enable_in_development: true
  mhv_landing_page_personalization:
    actor_type: user
    description: Enables personalized content on the My HealtheVet landing page.
    enable_in_development: true
  mhv_transitional_medical_records_landing_page:
    actor_type: user
    description: Enables the transitional Medical Records page at /my-health/records
  mhv_integration_medical_records_to_phase_1:
    actor_type: user
    description: Enables MHV integration to point the Medical Records application on VA.gov
    enable_in_development: true
  mhv_interstitial_enabled:
    actor_type: user
    descriptiom: Enables interstitial for upcoming mhv deprecation
    enable_in_development: false
  mhv_secure_messaging_cerner_pilot:
    actor_type: user
    description: Enables/disables Secure Messaging Cerner Transition Pilot environment on VA.gov
    enable_in_development: true
  mhv_secure_messaging_filter_accordion:
    actor_type: user
    description: Enables/disables Secure Messaging Filter Accordion re-design updates on VA.gov
    enable_in_development: true
  mhv_secure_messaging_remove_lefthand_nav:
    actor_type: user
    description: Disables/Enables Secure Messaging lefthand navigation for new navigation solution
    enable_in_development: true
  mhv_secure_messaging_edit_contact_list:
    actor_type: user
    description: Disables/Enables Secure Messaging edit contact list page
  mhv_secure_messaging_triage_group_plain_language:
    actor_type: user
    description: Disables/Enables Secure Messaging recipients group plain language design
    enable_in_development: true
  mhv_secure_messaging_recipient_opt_groups:
    actor_type: user
    description: Disables/Enables Secure Messaging optgroups in recipient dropdown on Start a new message page
    enable_in_development: true
  mhv_secure_messaging_recipient_combobox:
    actor_type: user
    description: Disables/Enables Secure Messaging combobox in recipient dropdown on Start a new message page
  mhv_secure_messaging_remove_landing_page:
    actor_type: user
    description: Disables/Enables Secure Messaging Messages landing page and its components from view on VA.gov
    enable_in_development: true
  mhv_secure_messaging_signature_settings:
    actor_type: user
    description: Disables/Enables Secure Messaging Signature Settings in the VA Personal Information Settings
    enable_in_development: true
  mhv_medical_records_allow_txt_downloads:
    actor_type: user
    description: Allows users to download Medical Records data in TXT format
    enable_in_development: true
  mhv_medical_records_display_conditions:
    actor_type: user
    description: Show/hide content related to Health Conditions in Medical Records
    enable_in_development: true
  mhv_medical_records_display_domains:
    actor_type: user
    description: Show/hide in-progress Medical Records domains
    enable_in_development: true
  mhv_medical_records_display_labs_and_tests:
    actor_type: user
    description: Show/hide content related to Labs & Tests in Medical Records
    enable_in_development: true
  mhv_medical_records_display_notes:
    actor_type: user
    description: Show/hide content related to Notes in Medical Records
    enable_in_development: true
  mhv_medical_records_display_sidenav:
    actor_type: user
    description: Show/hide the Medical Records side navigation
    enable_in_development: true
  mhv_medical_records_display_vaccines:
    actor_type: user
    description: Show/hide content related to Vaccines in Medical Records
    enable_in_development: true
  mhv_medical_records_display_settings_page:
    actor_type: user
    description: Show/hide the Settings Page in Medical Records
    enable_in_development: true
  mhv_medical_records_display_vitals:
    actor_type: user
    description: Show/hide content related to Vitals in Medical Records
    enable_in_development: true
  mhv_medical_records_phr_refresh_on_login:
    actor_type: user
    description: Enables/disables the PHR refresh for MHV users when logging into VA.gov
    enable_in_development: true
  mhv_medical_records_redact_fhir_client_logs:
    actor_type: user
    description: Replaces IDs in fhir_client INFO-level logs with X's when enabled
    enable_in_development: true
  mhv_medical_records_to_va_gov_release:
    actor_type: user
    description: Enables/disables Medical Records on VA.gov (intial transition from MHV to VA.gov)
    enable_in_development: true
  mhv_medical_records_new_eligibility_check:
    actor_type: user
    description: Enables/disables Medical Records new access policy eligibility check endpoint
    enable_in_development: true
  mhv_medications_to_va_gov_release:
    actor_type: user
    description: Enables/disables Medications on VA.gov (intial transition from MHV to VA.gov)
    enable_in_development: true
  mhv_medications_display_refill_content:
    actor_type: user
    description: Enables/disables refill-related content for Medications on VA.gov
    enable_in_development: true
  mhv_medications_display_documentation_content:
    actor_type: user
    description: Enables/disables documentation-related content for Medications on VA.gov
    enable_in_development: true
  mhv_medications_display_allergies:
    actor_type: user
    description: Enables/disables allergies and reactions data
    enable_in_development: true
  mhv_medications_display_filter:
    actor_type: user
    description: Enables/disables filter feature for medications list
    enable_in_development: true
  mhv_medications_display_grouping:
    actor_type: user
    description: Enables/disables grouping medications related work
    enable_in_development: true
  mhv_modern_cta_links:
    actor_type: user
    description: CTA widget links point to va.gov services
  mhv_medications_display_pending_meds:
    actor_type: user
    description: Enables/disables pending medications related work
    enable_in_development: true
  mhv_medications_display_refill_progress:
    actor_type: user
    description: Enables/disables refill progress related work
    enable_in_development: true
  mhv_medications_remove_landing_page:
    actor_type: user
    description: Enables/disables removal of landing page
    enable_in_development: true
  mobile_allergy_intolerance_model:
    actor_type: user
    description: For mobile app, enalbes use of strict models for parsing allergy intolerance
  mobile_api:
    actor_type: user
    description: API endpoints consumed by the VA Mobile App (iOS/Android)
  mobile_filter_doc_27_decision_letters_out:
    actor_type: user
    description: filters out doc type 27 decision letters out of list of decision letters for mobile
    enable_in_development: false
  mobile_claims_log_decision_letter_sent:
    actor_type: user
    description: Logs decision letter info on both claims and decision letter endpoint
    enable_in_development: true
  multiple_address_10_10ez:
    actor_type: cookie_id
    description: >
      [Front-end only] When enabled, the 10-10EZ will collect a home and mailing address for the veteran
      vs only collecting a single, "permanent" address.
  organic_conversion_experiment:
    actor_type: user
    description: Toggle to enable login.gov create account experiment
  pcpg_trigger_action_needed_email:
    actor_type: user
    description: Set whether to enable VANotify email to Veteran for PCPG failure exhaustion
  pension_income_and_assets_clarification:
    actor_type: user
    description: >
      When enabled, 21P-527EZ will display additional explanations for the income and assets requirement.
  pension_medical_evidence_clarification:
    actor_type: user
    description: >
      [Front-end only] When enabled, 21P-527EZ will display additional explanations for the medical evidence requirement.
  pension_error_email_notification:
    actor_type: cookie_id
    description: Toggle sending of the Action Needed email notification
  pension_submitted_email_notification:
    actor_type: cookie_id
    description: Toggle sending of the Submission in Progress email notification
  pension_received_email_notification:
    actor_type: cookie_id
    description: Toggle sending of the Received email notification
  pre_entry_covid19_screener:
    actor_type: user
    description: >
      Toggle for the entire pre-entry covid 19 self-screener available at /covid19screener and to be used by visitors
      to VHA facilities in lieu of manual screening with a VHA employee.
      This toggle is owned by Patrick B. and the rest of the CTO Health Products team.
  profile_ppiu_reject_requests:
    actor_type: user
    description: When enabled, requests to the PPIU controller will return a routing error.
  profile_enhanced_military_info:
    actor_type: user
    description: When enabled, /v1/profile/military_info endpoint will return all military information for a user.
  profile_lighthouse_rating_info:
    actor_type: user
    description: When enabled, will request disability rating info data from lighthouse API.
  profile_user_claims:
    actor_type: user
    description: When enabled, /v0/user will return user profile claims for accessing service endpoints.
  profile_show_mhv_notification_settings_email_appointment_reminders:
    actor_type: user
    description: Show/Hide the email channel for Health appointment reminders notifications
  profile_show_mhv_notification_settings_email_rx_shipment:
    actor_type: user
    description: Show/Hide the email channel for Prescription shipping notifications
  profile_show_mhv_notification_settings_new_secure_messaging:
    actor_type: user
    description: Display MHV notification settings - New secure message notifications
  profile_show_mhv_notification_settings_medical_images:
    actor_type: user
    description: Display MHV notification settings - Medical images/reports notifications
  profile_show_military_academy_attendance:
    actor_type: user
    description: When enabled, profile service history will include military academy attendance.
    enable_in_development: true
  profile_hide_direct_deposit:
    actor_type: user
    description: Hides the Profile - Direct Deposit page content during a service outage
    enable_in_development: false
  profile_show_credential_retirement_messaging:
    actor_type: user
    description: Show/hide MHV and DS Logon credential retirement messaging in profile
  profile_show_payments_notification_setting:
    actor_type: user
    description: Show/Hide the payments section of notifications in profile
  profile_show_new_benefit_overpayment_debt_notification_setting:
    actor_type: user
    description: Show/Hide the Benefit overpayment debt notification item of notifications in profile
  profile_show_new_health_care_copay_bill_notification_setting:
    actor_type: user
    description: Show/Hide the Health care copay bill section of notifications in profile
  profile_show_privacy_policy:
    actor_type: user
    description: Show/Hide the privacy policy section on profile pages
  profile_show_pronouns_and_sexual_orientation:
    actor_type: user
    description: Show/hide Pronouns and Sexual Orientation fields on profile page
  profile_show_quick_submit_notification_setting:
    actor_type: user
    description: Show/Hide the quick submit section of notification settings in profile
  profile_show_no_validation_key_address_alert:
    actor_type: user
    description: Show/Hide alert messages when no validationKey is returned from the address_validation endpoint
  profile_use_experimental:
    description: Use experimental features for Profile application - Do not remove
    enable_in_development: true
    actor_type: user
  profile_use_vafsc:
    description: Use VA Forms System Core for forms instead of schema based forms
    actor_type: user
    enable_in_development: true
  pw_ehr_cta_use_slo:
    actor_type: user
    description: Use single-logout (SLO) paths for Public Websites-managed EHR CTAs
  my_va_experimental:
    actor_type: user
    description: Use for experimental features for My VA application (general)
  my_va_experimental_frontend:
    actor_type: user
    description: Use for experimental features for My VA application (frontend)
  my_va_experimental_fullstack:
    actor_type: user
    description: Use for experimental features for My VA application (fullstack)
    enable_in_development: true
  my_va_hide_notifications_section:
    actor_type: user
    description: Hides the Notifications section on My VA
    enable_in_development: true
  my_va_notification_component:
    actor_type: user
    description: Enable users to see va-notification component on My VA
    enable_in_development: true
  my_va_notification_dot_indicator:
    actor_type: user
    description: Enable dot indicator for notifications
  my_va_enable_mhv_link:
    actor_type: user
    description: Enables the "Visit MHV" CTA link under Health care section
  my_va_update_errors_warnings:
    actor_type: user
    description: Update all errors and warnings on My VA for consistency (will remove when va-notification component is released)
  my_va_lighthouse_uploads_report:
    actor_type: user
    description: Use lighthouse /uploads/report endpoint for Form status
  my_va_form_submission_pdf_link:
    actor_type: user
    description: Enables users to view PDF link within submitted forms cards
  rated_disabilities_detect_discrepancies:
    actor_type: user
    description:
      When enabled, the rated disabilities application will check for discrepancies between
      the number of rated disabilities returned by EVSS and Lighthouse
    enable_in_development: true
  rated_disabilities_sort_ab_test:
    actor_type: user
    description: Allows us to set up AB test of sorting on rated disabilities app
  rated_disabilities_use_lighthouse:
    actor_type: user
    description: When enabled, the rated disabilities application uses Lighthouse instead of EVSS
    enable_in_development: true
  schema_contract_appointments_index:
    actor_type: user
    description: Enables schema validation for the appointments service index fetch.
  search_representative:
    actor_type: user
    description: Enable frontend application and cta for Search Representative application
    enable_in_development: true
  search_gov_maintenance:
    actor_type: user
    description: Use when Search.gov system maintenance impacts sitewide search
    enable_in_development: true
  show526_wizard:
    actor_type: user
    description: This determines when the wizard should show up on the form 526 intro page
    enable_in_development: true
  show_edu_benefits_0994_wizard:
    actor_type: user
    description: This determines when the wizard should show up on the 0994 introduction page
  show_edu_benefits_1990_wizard:
    actor_type: user
    description: This determines when the wizard should show up on the 1990 introduction page
  show_edu_benefits_1990e_wizard:
    actor_type: user
    description: This determines when the wizard should show up on the 1990e introduction page
  show_edu_benefits_1990n_wizard:
    actor_type: user
    description: This determines when the wizard should show up on the 1990N introduction page
  show_edu_benefits_1995_wizard:
    actor_type: user
    description: This determines when the wizard should show up on the 1995 introduction page
  show_edu_benefits_5490_wizard:
    actor_type: user
    description: This determines when the wizard should show up on the 5490 introduction page
  show_edu_benefits_5495_wizard:
    actor_type: user
    description: This determines when the wizard should show up on the 5495 introduction page
  show_financial_status_report:
    actor_type: user
    description: Enables VA Form 5655 (Financial Status Report)
    enable_in_development: true
  show_financial_status_report_wizard:
    actor_type: user
    description: Enables the Wizard for VA Form 5655 (Financial Status Report)
    enable_in_development: true
  show_financial_status_report_streamlined_waiver:
    actor_type: user
    description: Enables the Streamlined Waiver for VA Form 5655 (Financial Status Report)
    enable_in_development: true
  show_form_i18n:
    actor_type: user
    description: Enables the internationalization features for forms
    enable_in_development: true
  show_dgi_direct_deposit_1990EZ:
    actor_type: user
    description: Displays prefill enabled direct deposit component on 1990EZ form.
    enable_in_development: false
  show_meb_1990EZ_maintenance_alert:
    actor_type: user
    description: Displays an alert to users on 1990EZ intro page that the Backend Service is Down.
    enable_in_development: false
  show_meb_1990EZ_R6_maintenance_message:
    actor_type: user
    description: Displays an alert to users on 1990EZ intro page that the Backend Service is Down.
    enable_in_development: false
  show_meb_1990E_maintenance_alert:
    actor_type: user
    description: Displays an alert to users on 1990E intro page that the Backend Service is Down.
    enable_in_development: false
  show_meb_1990E_R6_maintenance_message:
    actor_type: user
    description: Displays an alert to users on 1990E intro page that the Backend Service is Down.
    enable_in_development: false
  show_meb_letters_maintenance_alert:
    actor_type: user
    description: Displays an alert to users on Letters Inbox page that the Backend Service is Down.
    enable_in_development: false
  show_meb_enrollment_verification_maintenance_alert:
    actor_type: user
    description: Displays an alert to users on Enrollment Verification intro page that the Backend Service is Down.
    enable_in_development: false
  show_meb_international_address_prefill:
    actor_type: user
    description: Enhances form prefilling to include international address.
    enable_in_development: true
  show_meb_service_history_categorize_disagreement:
    actor_type: user
    enable_in_development: false
  show_meb_5490_maintenance_alert:
    actor_type: user
    description: Displays an alert to users on 5490 intro page that the Backend Service is Down.
    enable_in_development: false
  show_one_va_debt_letter:
    actor_type: user
    description: Enables the One VA Debt Letter feature
    enable_in_development: true
  show_payment_history_mvp:
    actor_type: user
    description: Enables the Payment History MVP features for development
    enable_in_development: true
  submission_pdf_s3_upload:
    actor_type: user
    description: Used to toggle use of uploading a submission pdf to S3 and returning a pre-signed url.
    enable_in_development: false
  meb_1606_30_automation:
    actor_type: user
    description: Enables MEB form to handle Chapter 1606/30 forms as well as Chapter 33.
  meb_exclusion_period_enabled:
    actor_type: user
    description: enables exclusion period checks
    enable_in_development: false
  meb_dpo_address_option_enabled:
    actor_type: user
    description: enables DPO option on address field
    enable_in_development: false
  meb_kicker_notification_enabled:
    actor_type: user
    description: enables kicker notification on additional consideration questions
    enable_in_development: false
  meb_auto_populate_relinquishment_date:
    actor_type: user
    description: Flag to autofill datepicker for reliinquishment date
    enable_in_development: true
  dgi_rudisill_hide_benefits_selection_step:
    actor_type: user
    description: Hides benefit selection page on original claims application.
    enable_in_development: false
  show_forms_app:
    actor_type: user
    description: Enables the TOE form to be displayed.
    enable_in_development: true
  sign_in_service_enabled:
    actor_type: cookie_id
    description: Enables the ability to use OAuth authentication via the Sign in Service (Identity)
    enable_in_development: true
  mhv_credential_button_disabled:
    actor_type: user
    description: Enables the ability to hide the My HealtheVet sign in button (Identity)
    enable_in_development: true
  sign_in_modal_v2:
    actor_type: user
    description: Enables new page design of Sign In modal and USiP
    enable_in_development: false
  medical_copays_zero_debt:
    actor_type: user
    description: Enables zero debt balances feature on the medical copays application
    enable_in_development: false
  show_healthcare_experience_questionnaire:
    actor_type: cookie_id
    description: Enables showing the pre-appointment questionnaire feature.
    enable_in_development: true
  show_new_refill_track_prescriptions_page:
    actor_type: user
    description: This will show the non-Cerner-user and Cerner-user content for the page /health-care/refill-track-prescriptions/
  show_new_schedule_view_appointments_page:
    actor_type: user
    description: This will show the non-Cerner-user and Cerner-user content for the page /health-care/schedule-view-va-appointments/
  show_updated_fry_dea_app:
    actor_type: user
    description: Show the new version of the Fry/DEA form.
  spool_testing_error_2:
    actor_type: user
    description: Enables Slack notifications for CreateDailySpoolFiles
  spool_testing_error_3:
    actor_type: user
    description: Enables email notifications for CreateDailySpoolFiles errors
  stem_automated_decision:
    actor_type: user
    description: Add automated decision to 10203 application workflow
    enable_in_development: true
  subform_8940_4192:
    actor_type: user
    description: Form 526 subforms for unemployability & connected employment information
    enable_in_development: true
  use_veteran_models_for_appoint:
    actor_type: user
    description: Use the original veteran_x models to power Appoint a Rep entity search
    enable_in_development: true
  va1010_forms_enrollment_system_service_enabled:
    actor_type: user
    description: Enables the VA1010Forms enrollment system service
    enable_in_development: true
  va_notify_custom_errors:
    actor_type: user
    description: Custom error classes instead of the generic Common::Exceptions::BackendServiceException
  va_notify_custom_bearer_tokens:
    actor_type: user
    description: Iterates through Settings.vanotify.service_callback_tokens for token matching
  va_notify_metadata_statsd_tags:
    actor_type: user
    description: Allow statsd tags in callback metadata to be a hash or array
  va_online_scheduling:
    actor_type: user
    description: Allows veterans to view their VA and Community Care appointments
    enable_in_development: true
  va_online_scheduling_booking_exclusion:
    actor_type: user
    description: Permits the exclusion of Lovell sites from being scheduled prior to Oracle Health cutover
    enable_in_development: true
  va_online_scheduling_cancellation_exclusion:
    actor_type: user
    description: Permits the exclusion of Lovell sites from cancellations prior to Oracle Health cutover
    enable_in_development: true
  va_online_scheduling_cancel:
    actor_type: user
    description: Allows veterans to cancel VA appointments
    enable_in_development: true
  va_online_scheduling_community_care:
    actor_type: user
    description: Allows veterans to submit requests for Community Care appointments
    enable_in_development: true
  va_online_scheduling_direct:
    actor_type: user
    description: Allows veterans to directly schedule VA appointments
    enable_in_development: true
  va_online_scheduling_requests:
    actor_type: user
    description: Allows veterans to submit requests for VA appointments
    enable_in_development: true
  va_online_scheduling_static_landing_page:
    actor_type: user
    description: Allows updates to the static landing widget on the Public Websites page
    enable_in_development: true
  va_online_scheduling_sts_oauth_token:
    actor_type: user
    description: Allows toggling of MAP STS OAuth token for VAOS
    enable_in_development: true
  va_online_scheduling_vaos_service_cc_appointments:
    actor_type: user
    description: Toggle for new vaos service cc appointments.
    enable_in_development: true
  va_online_scheduling_vaos_service_requests:
    actor_type: user
    description: Toggle for new vaos service requests.
    enable_in_development: true
  va_online_scheduling_vaos_service_va_appointments:
    actor_type: user
    description: Toggle for new vaos service va appointments.
    enable_in_development: true
  va_online_scheduling_vaos_v2_next:
    actor_type: user
    enable_in_development: true
    description: Toggle for tickets with the label vaos-v2-next will be behind this flag
  va_online_scheduling_vaos_alternate_route:
    actor_type: user
    enable_in_development: false
    description: Toggle for the vaos module to use an alternate vaos-service route
  va_online_scheduling_clinic_filter:
    actor_type: user
    enable_in_development: true
    description: Toggle for VAOS direct scheduling & appointment request clinic filtering
  va_online_scheduling_breadcrumb_url_update:
    actor_type: user
    enable_in_development: true
    description: Toggle for the breadcrumb and url changes for mhv
  va_online_scheduling_use_dsot:
    actor_type: user
    enable_in_development: true
    description: Toggle for querying Drupal Source of Truth for Acheron flag
  va_online_scheduling_poc_type_of_care:
    actor_type: user
    enable_in_development: true
    description: Toggle for proof of concept to help Veteran contact a facility when the type of care is not available
  va_dependents_v2:
    actor_type: user
    description: Allows us to toggle bewteen V1 and V2 of the 686c-674 forms.
  va_dependents_new_fields_for_pdf:
    actor_typer: user
    description: Allows us to toggle the new fields on the front end for 686C-674
  va_dependents_submit674:
    actor_type: user
    description: Allows submission of 674 without MANUAL_VAGOV flag
  va_online_scheduling_enable_OH_cancellations:
    actor_type: user
    enable_in_development: true
    description: Allows appointment cancellations to be routed to Oracle Health sites.
  va_online_scheduling_enable_OH_eligibility:
    actor_type: user
    enable_in_development: true
    description: Toggle for routing eligibility requests to the VetsAPI Gateway Service(VPG) instead of vaos-service
  va_online_scheduling_enable_OH_slots_search:
    actor_type: user
    enable_in_development: true
    description: Toggle for routing slots search requests to the VetsAPI Gateway Service(VPG) instead of vaos-service
  va_online_scheduling_datadog_RUM:
    actor_type: user
    description: Enables datadog Real User Monitoring.
    enable_in_development: true
  va_online_scheduling_cc_direct_scheduling:
    actor_type: user
    description: Enables CC direct scheduling.
    enable_in_development: true
  va_online_scheduling_use_vpg:
    actor_type: user
    enable_in_development: true
    description: Toggle for routing appointment requests to the VetsAPI Gateway Service(VPG) instead of vaos-service.
  va_online_scheduling_recent_locations_filter:
    actor_type: user
    enable_in_development: true
    description: Toggle for displaying the most recent facilities on the Choose your VA location page.
  va_online_scheduling_OH_direct_schedule:
    actor_type: user
    enable_in_development: true
    description: Toggle to enable direct scheduling workflow for Oracle Health appointments.
  va_online_scheduling_OH_request:
    actor_type: user
    enable_in_development: true
    description: Toggle to enable request workflow for Oracle Health appointments.
  va_online_scheduling_remove_podiatry:
    actor_type: user
    enable_in_development: true
    description: Toggle to remove Podiatry from the type of care list when scheduling an online appointment.
  vaos_online_scheduling_use_va_date:
    actor_type: user
    enable_in_development: true
    description: Toggle to use VaDate/VaDateField.
<<<<<<< HEAD
  va_online_scheduling_fe_source_of_truth:
    actor_type: user
    enable_in_development: true
    description: Toggle for changes made in the FE based on API source of truth changes.
=======
  va_online_scheduling_past_appt_date_range:
    actor_type: user
    enable_in_development: true
    description: Toggle for modifying the date range selection on the Past appointments page.
>>>>>>> 90b0936c
  va_v2_person_service:
    actor_type: user
    description: When enabled, the VAProfile::V2::Person::Service will be enabled
    enable_in_development: true
  va_v3_contact_information_service:
    actor_type: user
    description: When enabled, the VAProfile::V3::ContactInformation will be enabled
    enable_in_development: true
  veteran_onboarding_beta_flow:
    actor_type: user
    description: Conditionally display the new veteran onboarding flow to user
  veteran_onboarding_contact_info_flow:
    actor_type: user
    description: Enables the complete your profile workflow
  veteran_onboarding_show_to_newly_onboarded:
    actor_type: user
    description: Conditionally display the new veteran onboarding flow to user, based upon number of days since verified
  veteran_onboarding_show_welcome_message_to_new_users:
    actor_type: user
    description: Conditionally display the "Welcome to VA" message to new (LOA1 or LOA3) users
    enable_in_development: false
  veteran_status_card_use_lighthouse:
    actor_type: user
    description: Enables the use of LH API instead of Profile API for the Veteran Status Card display
    enable_in_development: false
  veteran_status_card_use_lighthouse_frontend:
    actor_type: user
    description: Enables the use of LH API instead of Profile API for the Veteran Status Card display, story 1145
    enable_in_development: false
  vre_trigger_action_needed_email:
    actor_type: user
    description: Set whether to enable VANotify email to Veteran for VRE failure exhaustion
  show_edu_benefits_1990EZ_Wizard:
    actor_type: user
    description: Navigates user to 1990EZ or 1990 depending on form questions.
    enable_in_development: true
  show_dashboard_notifications:
    actor_type: user
    description: Enables on-site notifications
  check_va_inbox_enabled:
    actor_type: user
    description: Enables check inbox link
  dhp_connected_devices_fitbit:
    actor_type: user
    description: Enables linking between VA.gov account and fitbit account
  payment_history:
    actor_type: user
    description: Allows manual enabling/disabling payment history when BGS is acting up (5 min response times)
    enable_in_development: true
  cdp_payment_history_vba:
    actor_type: user
    description: Enables showing the overpayment and summary pages for the CDP Payment History
    enable_in_development: true
  show_digital_form_1095b:
    actor_type: user
    description: Enables access to digital 1095-B form download
    enable_in_development: true
  show_meb_dgi40_features:
    actor_type: user
    description: Enables the UI integration with the meb dgi
    enable_in_development: true
  show_meb_dgi42_features:
    actor_type: user
    description: Enables UI updates for meb dgi 42
    enable_in_development: true
  show_meb_enhancements:
    actor_type: user
    description: Provides a flag wrapper for minor code changes to be gated from Prod.
    enable_in_development: true
  show_meb_enhancements_06:
    actor_type: user
    description: Provides a flag wrapper for minor code changes to be gated from Prod.
  show_meb_enhancements_08:
    actor_type: user
    description: Provides a flag wrapper for minor code changes to be gated from Prod.
    enable_in_development: true
  show_meb_enhancements_09:
    actor_type: user
    description: Provides a flag wrapper for minor code changes to be gated from Prod.
    enable_in_development: true
  meb_gate_person_criteria:
    actor_type: user
    description: Flag to use Person Criteria on Submission service
    enable_in_development: true
  supply_reordering_sleep_apnea_enabled:
    actor_type: user
    description: Enables sleep apnea supplies to be ordered in the supply reorder tool / MDOT.
    enable_in_development: true
  toe_dup_contact_info_call:
    actor_type: user
    description: Flag to use contact info call and modal
    enable_in_development: true
  toe_short_circuit_bgs_failure:
    actor_type: user
    description: Flag to use begin rescue block for BGS call
    enable_in_development: true
  toe_high_school_info_change:
    actor_type: user
    description: Flag to change order of high school info page
    enable_in_development: false
  toe_light_house_dgi_direct_deposit:
    actor_type: user
    description: Uses lighthouse api for direct deposit information in TOE.
    enable_in_development: false
  move_form_back_button:
    actor_type: user
    description: Test moving form back button to the top of the page
  mobile_cerner_transition:
    actor_type: user
    description: For mobile app, a facility is being transitioned to cerner.
  mobile_lighthouse_letters:
    actor_type: user
    description: For mobile app, use Lighthouse instead of EVSS for our letters endpoints upstream service
  mobile_lighthouse_direct_deposit:
    actor_type: user
    description: For mobile app, use Lighthouse instead of EVSS for our direct deposit interactions
  mobile_lighthouse_claims:
    actor_type: user
    description: For mobile app, use Lighthouse instead of EVSS for our claims endpoints upstream service
  mobile_lighthouse_request_decision:
    actor_type: user
    description: For mobile app, use Lighthouse instead of EVSS for our request decision endpoints upstream service
  mobile_lighthouse_document_upload:
    actor_type: user
    description: For mobile app, use Lighthouse instead of EVSS for our document uploads
  mobile_lighthouse_disability_ratings:
    actor_type: user
    description: For mobile app, use Lighthouse instead of EVSS for our disability ratings endpoints upstream service
  mobile_military_indicator_logger:
    actor_type: user
    description: For mobile app, enables logging of military discharge codes
  mobile_appeal_model:
    actor_type: user
    description: For mobile app, enables use of strict models for parsing appeals
  mobile_v2_contact_info:
    actor_type: user
    description: For mobile app, enables ContactInformationV2 Service.
  mobile_push_register_logging:
    actor_type: user
    description: For mobile app, logs push register errors for debugging
  form526_backup_submission_temp_killswitch:
    actor_type: user
    description: Provide a temporary killswitch to disable form526 backup submission if something were to go awry
  virtual_agent_show_floating_chatbot:
    actor_type: user
    description: Enables a floating chatbot on the chatbot page - managed by virtual agent team
  disability_compensation_email_veteran_on_polled_lighthouse_doc_failure:
    actor_type: user
    description: Sends document upload failure emails when polled doc uploaded to Lighthouse has failed to process at Lighthouse
  disability_compensation_lighthouse_rated_disabilities_provider_foreground:
    actor_type: user
    description: If enabled uses the lighthouse rated disabilities endpoint for foreground requests
  disability_compensation_lighthouse_rated_disabilities_provider_background:
    actor_type: user
    description: If enabled uses the lighthouse rated disabilities endpoint for background tasks
  disability_compensation_lighthouse_document_service_provider:
    actor_type: user
    description: If enabled uses the lighthouse documents service
  disability_compensation_lighthouse_intent_to_file_provider:
    actor_type: user
    description: If enabled uses the lighthouse intent to file endpoint
  disability_compensation_lighthouse_ppiu_direct_deposit_provider:
    actor_type: user
    description: If enabled uses the lighthouse ppiu/direct deposit endpoint in the form526 submission workflow
  disability_compensation_prevent_submission_job:
    actor_type: user
    description: If enabled, the submission form526 record will be created, but there will be submission job
  disability_compensation_remove_pciu:
    actor_type: user
    description: If enabled, VA Profile is used to populate contact information- without PCIU calls (status quo)
  disability_compensation_lighthouse_brd:
    actor_type: user
    description: If enabled uses the lighthouse Benefits Reference Data service
  disability_compensation_lighthouse_generate_pdf:
    actor_type: user
    description: If enabled uses the lighthouse Benefits Claims service to generate a 526 pdf
  disability_compensation_use_api_provider_for_bdd_instructions:
    actor_type: user
    description: Provide a temporary killswitch for using the ApiProviderFactory to select an API for uploading BDD instructions
  disability_compensation_upload_bdd_instructions_to_lighthouse:
    actor_type: user
    description: If enabled uploads BDD instructions to Lighthouse Benefits Documents API instead of EVSS
  disability_compensation_use_api_provider_for_0781_uploads:
    actor_type: user
    description: Provide a temporary killswitch for using the ApiProviderFactory to select an API for uploading 0781/a forms
  disability_compensation_upload_0781_to_lighthouse:
    actor_type: user
    description: If enabled uploads 0781/a forms to Lighthouse Benefits Documents API instead of EVSS
  disability_compensation_use_api_provider_for_submit_veteran_upload:
    actor_type: user
    description: Provide a temporary killswitch for using the ApiProviderFactory to select an API for uploading Veteran Evidence
  disability_compensation_upload_veteran_evidence_to_lighthouse:
    actor_type: user
    description: If enabled uploads Veteran Evidence to Lighthouse Benefits Documents API instead of EVSS
  disablity_benefits_browser_monitoring_enabled:
    actor_type: user
    description: Datadog RUM monitoring for disability benefits applications
  virtual_agent_fetch_jwt_token:
    actor_type: user
    description: Enable the fetching of a JWT token to access MAP environment
  virtual_agent_lighthouse_claims:
    actor_type: user
    description: Use lighthouse instead of EVSS to view benefit claims for virtual agent chatbot application
  virtual_agent_voice:
    actor_type: user
    description: Enable the voice feature of the VA Chatbot
  notification_center:
    actor_type: user
    description: Enable Notification Center
    enable_in_development: true
  nod_part3_update:
    actor_type: user
    description: NOD update to latest form, part III box 11
    enable_in_development: true
  nod_browser_monitoring_enabled:
    actor_type: user
    description: NOD Datadog RUM monitoring
  nod_callbacks_endpoint:
    actor_type: user
    description: Enables Decision Review endpoint to process VANotify notification callbacks
    enable_in_development: true
  nod_confirmation_update:
    actor_type: user
    description: Show updated confirmation page with form data & downloadable PDF
    enable_in_development: true
  hlr_confirmation_update:
    actor_type: user
    description: Show updated confirmation page with form data & downloadable PDF
    enable_in_development: true
  sc_confirmation_update:
    actor_type: user
    description: Show updated confirmation page with form data & downloadable PDF
    enable_in_development: true
  sc_new_form:
    actor_type: user
    description: Supplemental Claim new form updates
    enable_in_development: true
  hlr_browser_monitoring_enabled:
    actor_type: user
    description: HLR Datadog RUM monitoring
  sc_browser_monitoring_enabled:
    actor_type: user
    description: Supplemental Claim Datadog RUM monitoring
  virtual_agent_enable_pva2_chatbot:
    actor_type: user
    description: If enabled, switches VA chatbot from PVA1 to PVA2
  virtual_agent_enable_root_bot:
    actor_type: user
    description: If enabled, switches VA chatbot from PVA to Root Bot
  virtual_agent_component_testing:
    actor_type: user
    description: If enabled, allows for testing of the chatbot components
  terms_of_use:
    actor_type: user
    description: This determines whether a user is redirected to the Terms of Use page
    enable_in_development: true
  burial_form_enabled:
    actor_type: user
    description: Enable the burial form
  burial_module_enabled:
    actor_type: user
    description: Enables new Burial module
    enable_in_development: true
  burial_document_upload_update:
    actor_type: user
    description: Show updated document upload page
  burial_location_of_death_update:
    actor_type: user
    description: Show updated location of death pattern
  burial_confirmation_page:
    actor_type: user
    description: Toggle showing the updated confirmation page
    enable_in_development: true
  burial_error_email_notification:
    actor_type: cookie_id
    description: Toggle sending of the Action Needed email notification
  burial_received_email_notification:
    actor_type: cookie_id
    description: Toggle sending of the Received email notification
  burial_submitted_email_notification:
    actor_type: cookie_id
    description: Toggle sending of the Burial Submission in Progress email notification
  burial_browser_monitoring_enabled:
    actor_type: user
    description: Burial Datadog RUM monitoring
  pension_form_enabled:
    actor_type: user
    description: Enable the pension form
  pension_browser_monitoring_enabled:
    actor_type: user
    description: Pension Datadog RUM monitoring
  pension_multiple_page_response:
    actor_type: user
    description: Implement multiple page response pattern
    enable_in_development: true
  pension_introduction_update:
    actor_type: user
    description: Show updated introduction page
  pension_supporting_documents_update:
    actor_type: user
    description: Show updated supporting documents page
  pension_document_upload_update:
    actor_type: user
    description: Show updated document upload page
  pension_confirmation_update:
    actor_type: user
    description: Show updated confirmation page
  pension_form_profile_module_enabled:
    actor_type: user
    description: Use the module version of the FormProfile
  income_and_assets_form_enabled:
    actor_type: user
    description: Enable form 21P-0969 Update Income and Assets Evidence Form
    enable_in_development: true
  intent_to_file_lighthouse_enabled:
    actor_type: user
    description: Enable new Lighthouse ITF logic
    enable_in_development: true
  central_mail_benefits_intake_submission:
    actor_type: user
    description: Enable central mail claims submission uses Benefits Intake API
  ecc_benefits_intake_submission:
    actor_type: user
    description: Enable education and career counseling claim submissions to use Benefits Intake API
  virtual_agent_enable_param_error_detection:
    actor_type: user
    description: If enabled, Allows for the detection of errors in the chatbot params
  virtual_agent_enable_msft_pva_testing:
    actor_type: user
    description: If enabled, allows for connecting to MSFT PVA
  virtual_agent_enable_nlu_pva_testing:
    actor_type: user
    description: If enabled, allows for connecting to NLU PVA
  vye_request_allowed:
    actor_type: user
    description: >-
      Master toggle for the VYE (Verify Your Enrollment) project.
      If enabled, requests will be allowed to reach the controllers, otherwise a 400 (Bad Request) will be returned.
  sob_updated_design:
    actor_type: user
    description: >-
      Controls how the GI Bill State of Benefits (SOB) application is presented.
      When enabled: it use the new SOB application that works 24/7.
      When disabled: it will use the old SOB application that only works from 0600 to 2200 hrs
  travel_pay_power_switch:
    actor_type: user
    enable_in_development: true
    description: >-
      Main switch for the Travel Pay feature on VA.gov using the new BTSSS (travel pay) API.
      Enabled - Requests are handled as normal.
      Disabled - Requests are not handled. Server returns a 503 (Service Unavailable) until re-enabled.
  travel_pay_view_claim_details:
    actor_type: user
    enable_in_development: true
    description: >-
      A frontend-focused switch that toggles visibility of and access to the Travel Pay claim details page and entry point (features toggled together).
      Enabled - Entry point link and claim details page are viewable.
      Disabled - Entry point link and claim details page are not viewable.
  travel_pay_submit_mileage_expense:
    actor_type: user
    enable_in_development: true
    description: >-
      A switch that toggles availability of the submit mileage expense feature.
      Enabled - Requests are handled as normal. Frontend features are available per toggle settings.
      Disabled - Requests are not handled. Server returns a 503 (Service Unavailable) until re-enabled. Frontend features are not available.
  yellow_ribbon_automated_date_on_school_search:
    actor_type: user
    description: Enable the automated date displayed in the Find a Yellow Ribbon school search results
  accredited_representative_portal_pilot:
    actor_type: user
    description: Enable the Accredited Representative Portal for the pilot
    enable_in_development: true
  toggle_vye_address_direct_deposit_forms:
    actor_type: user
    description: Enable mailing address and direct deposit for VYE
  veteran_readiness_employment_to_res:
    actor_type: user
    description: Enable RES platform for Veteran Readiness & Employment form submissions, disabled will use VRE email
    enable_in_development: true
  vye_login_widget:
    actor_type: user
    description: Enable Vye authentication widget
  toggle_vye_address_direct_deposit_forms_in_profile:
    actor_type: user
    description: Enable mailing address and direct deposit for VYE in profile page
  toggle_vye_application:
    actor_type: user
    description: Enable VYE
  military_benefit_estimates:
    actor_type: user
    description: swap order of the military details in GI search filters
  merge_1995_and_5490:
    actore_type: user
    description: Activating the combined 1995 and 5490 form
  mgib_verifications_maintenance:
    actor_type: user
    description: Used to show  maintenance alert for MGIB Verifications
  search_use_v2_gsa:
    actor_type: cookie_id
    description: Swaps the Search Service's for one with an updated api.gsa.gov address
    enable_in_development: true
  remove_pciu:
    actor_type: user
    description: If enabled, VA Profile is used to populate contact information with PCIU backup calls
  remove_pciu_2:
    actor_type: user
    description: If enabled, removes all PCIU requests in form pre-fill.
  show_yellow_ribbon_table:
    actor_type: user
    description: Used to show yellow ribbon table in Comparison Tool
  banner_update_alternative_banners:
    actor_type: user
    description: Used to toggle the DB updating of alternative banners
  banner_use_alternative_banners:
    actor_type: user
    description: Used to toggle use of alternative banners.
  fsr_wizard:
    actor_type: user
    description: Used to toggle the FSR wizard
  gi_comparison_tool_show_ratings:
    actor_type: user
    description: Display Veteran student ratings in GI comparison Tool
  gi_comparison_tool_programs_toggle_flag:
    actor_type: user
    description: Used to show links to programs page in comparison tool
  gi_comparison_tool_lce_toggle_flag:
    actor_type: user
    description: Used to show lce page in comparison tool
  va_notify_in_progress_metadata:
    actor_type: user
    description: If enabled, emails and sms sent through VaNotify::Service will be stored as notifications.
  va_notify_notification_creation:
    actor_type: user
    description: If enabled, emails and sms sent through VaNotify::Service will be stored as notifications.
  is_DGIB_endpoint:
    actor_type: user
    description: used to call data from DGIB endpoints for MGIB VYE application
  lighthouse_veterans_health_debug_logging:
    actor_type: user
    description: Enable debug logging for Lighthouse Veterans Health API
    enable_in_development: false
  benefits_non_disability_ch31_v2:
    actor_type: user
    description: If enabled, use new form and api endpoint for Ch31 VR&E form
  is_updated_gi:
    actor_type: user
    description: If enabled, use updated gi design
  show_rudisill_1995:
    actor_type: user
    description: If enabled, show rudisill review in 22-1995
  enable_lighthouse:
    actor_type: user
    description: If enabled, user will connect to lighthouse api in sob instead of evss
  benefits_intake_submission_status_job:
    actor_type: user
    description: Batch process FormSubmissionAttempts using ::BenefitsIntake::SubmissionStatusJob
  virtual_agent_enable_datadog_logging:
    actor_type: user
    description: If enabled, allows for the use of Datadog logging for the chatbot
  show_about_yellow_ribbon_program:
    actor_type: user
    description: If enabled, show additional info about the yellow ribbon program
  vba_documents_final_status_field:
    actor_type: user
    description: Include final_status boolean field in Benefits Intake "show," "report," and "create" endpoint responses<|MERGE_RESOLUTION|>--- conflicted
+++ resolved
@@ -1590,17 +1590,14 @@
     actor_type: user
     enable_in_development: true
     description: Toggle to use VaDate/VaDateField.
-<<<<<<< HEAD
   va_online_scheduling_fe_source_of_truth:
     actor_type: user
     enable_in_development: true
     description: Toggle for changes made in the FE based on API source of truth changes.
-=======
   va_online_scheduling_past_appt_date_range:
     actor_type: user
     enable_in_development: true
     description: Toggle for modifying the date range selection on the Past appointments page.
->>>>>>> 90b0936c
   va_v2_person_service:
     actor_type: user
     description: When enabled, the VAProfile::V2::Person::Service will be enabled
