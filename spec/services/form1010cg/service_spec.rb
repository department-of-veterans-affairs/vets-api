# frozen_string_literal: true

require 'rails_helper'

RSpec.describe Form1010cg::Service do
  let(:subject) { described_class.new build(:caregivers_assistance_claim) }
  let(:default_email_on_mpi_search) { 'no-email@example.com' }
  let(:build_claim_data_for) do
    lambda do |form_subject, &mutations|
      data = {
        'fullName' => {
          'first' => Faker::Name.first_name,
          'last' => Faker::Name.last_name
        },
        'ssnOrTin' => Faker::IDNumber.valid.remove('-'),
        'dateOfBirth' => Faker::Date.between(from: 100.years.ago, to: 18.years.ago).to_s,
        'gender' => %w[M F].sample,
        'address' => {
          'street' => Faker::Address.street_address,
          'city' => Faker::Address.city,
          'state' => Faker::Address.state_abbr,
          'postalCode' => Faker::Address.postcode
        },
        'primaryPhoneNumber' => Faker::Number.number(digits: 10).to_s
      }

      # Required properties for :primaryCaregiver
      if form_subject == :primaryCaregiver
        data['vetRelationship'] = 'Daughter'
        data['medicaidEnrolled'] = true
        data['medicareEnrolled'] = false
        data['tricareEnrolled'] = false
        data['champvaEnrolled'] = false
      end

      # Required property for :veteran
      data['plannedClinic'] = '568A4' if form_subject == :veteran

      mutations&.call data

      data
    end
  end

  describe '::new' do
    it 'requires a claim' do
      expect { described_class.new }.to raise_error do |e|
        expect(e).to be_a(ArgumentError)
        expect(e.message).to eq('wrong number of arguments (given 0, expected 1..2)')
      end
    end

    it 'raises error if claim is invalid' do
      expect { described_class.new(SavedClaim::CaregiversAssistanceClaim.new(form: '{}')) }.to raise_error do |e|
        expect(e).to be_a(Common::Exceptions::ValidationErrors)
        expect(e.errors.size).to eq(2)
        expect(e.errors[0].code).to eq('100')
        expect(e.errors[0].detail).to include("did not contain a required property of 'veteran'")
        expect(e.errors[0].status).to eq('422')
        expect(e.errors[1].detail).to include("did not contain a required property of 'primaryCaregiver'")
        expect(e.errors[1].status).to eq('422')
        expect(e.errors[1].code).to eq('100')
      end
    end

    it 'sets claim' do
      claim = build(:caregivers_assistance_claim)
      service = described_class.new claim

      expect(service.claim).to eq(claim)
    end
  end

  describe '#icn_for' do
    it 'searches MPI for the provided form subject' do
      subject = described_class.new(
        build(
          :caregivers_assistance_claim,
          form: {
            'veteran' => build_claim_data_for.call(:veteran),
            'primaryCaregiver' => build_claim_data_for.call(:primaryCaregiver)
          }.to_json
        )
      )

      veteran_data = subject.claim.veteran_data

      expected_mpi_search_params = {
        first_name: veteran_data['fullName']['first'],
        middle_name: veteran_data['fullName']['middle'],
        last_name: veteran_data['fullName']['last'],
        birth_date: veteran_data['dateOfBirth'],
        gender: veteran_data['gender'],
        ssn: veteran_data['ssnOrTin'],
        email: default_email_on_mpi_search,
        uuid: be_an_instance_of(String),
        loa: {
          current: LOA::THREE,
          highest: LOA::THREE
        }
      }

      expect(UserIdentity).to receive(:new).with(
        expected_mpi_search_params
      ).and_return(
        :user_identity
      )

      expect_any_instance_of(MPI::Service).to receive(:find_profile).with(
        :user_identity
      ).and_return(
        double(status: 'OK', profile: double(icn: :ICN_123))
      )

      result = subject.icn_for('veteran')

      expect(result).to eq(:ICN_123)
    end

    it 'sets returns "NOT_FOUND" when profile not found in MPI' do
      subject = described_class.new(
        build(
          :caregivers_assistance_claim,
          form: {
            'veteran' => build_claim_data_for.call(:veteran),
            'primaryCaregiver' => build_claim_data_for.call(:primaryCaregiver)
          }.to_json
        )
      )

      veteran_data = subject.claim.veteran_data

      expected_mpi_search_params = {
        first_name: veteran_data['fullName']['first'],
        middle_name: veteran_data['fullName']['middle'],
        last_name: veteran_data['fullName']['last'],
        birth_date: veteran_data['dateOfBirth'],
        gender: veteran_data['gender'],
        ssn: veteran_data['ssnOrTin'],
        email: default_email_on_mpi_search,
        uuid: be_an_instance_of(String),
        loa: {
          current: LOA::THREE,
          highest: LOA::THREE
        }
      }

      expect(UserIdentity).to receive(:new).with(
        expected_mpi_search_params
      ).and_return(
        :user_identity
      )

      expect_any_instance_of(MPI::Service).to receive(:find_profile).with(
        :user_identity
      ).and_return(
        double(status: 'NOT_FOUND', error: double)
      )

      result = subject.icn_for('veteran')

      expect(result).to eq('NOT_FOUND')
    end

    it 'returns a cached responses when called more than once for a given subject' do
      subject = described_class.new(
        build(
          :caregivers_assistance_claim,
          form: {
            'veteran' => build_claim_data_for.call(:veteran),
            'primaryCaregiver' => build_claim_data_for.call(:primaryCaregiver)
          }.to_json
        )
      )

      veteran_data = subject.claim.veteran_data
      pc_data = subject.claim.primary_caregiver_data

      expected_mpi_search_params = {
        veteran: {
          first_name: veteran_data['fullName']['first'],
          middle_name: veteran_data['fullName']['middle'],
          last_name: veteran_data['fullName']['last'],
          birth_date: veteran_data['dateOfBirth'],
          gender: veteran_data['gender'],
          ssn: veteran_data['ssnOrTin'],
          email: default_email_on_mpi_search,
          uuid: be_an_instance_of(String),
          loa: {
            current: LOA::THREE,
            highest: LOA::THREE
          }
        },
        primaryCaregiver: {
          first_name: pc_data['fullName']['first'],
          middle_name: pc_data['fullName']['middle'],
          last_name: pc_data['fullName']['last'],
          birth_date: pc_data['dateOfBirth'],
          gender: pc_data['gender'],
          ssn: pc_data['ssnOrTin'],
          email: default_email_on_mpi_search,
          uuid: be_an_instance_of(String),
          loa: {
            current: LOA::THREE,
            highest: LOA::THREE
          }
        }
      }

      expect(UserIdentity).to receive(:new).with(
        expected_mpi_search_params[:veteran]
      ).and_return(
        :veteran_user_identity
      )

      expect_any_instance_of(MPI::Service).to receive(:find_profile).with(
        :veteran_user_identity
      ).and_return(
        double(status: 'OK', profile: double(icn: :CACHED_VALUE))
      )

      expect(UserIdentity).to receive(:new).with(
        expected_mpi_search_params[:primaryCaregiver]
      ).and_return(
        :pc_user_identity
      )

      expect_any_instance_of(MPI::Service).to receive(:find_profile).with(
        :pc_user_identity
      ).and_return(
        double(status: 'NOT_FOUND', error: double)
      )

      3.times do
        expect(subject.icn_for('veteran')).to eq(:CACHED_VALUE)
      end

      3.times do
        expect(subject.icn_for('primaryCaregiver')).to eq('NOT_FOUND')
      end
    end

    context 'when gender is "U"' do
      it 'will search MPI with gender: nil' do
        veteran_data = build_claim_data_for.call(:veteran) do |data|
          data['gender'] = 'U'
        end

        subject = described_class.new(
          build(
            :caregivers_assistance_claim,
            form: {
              'veteran' => veteran_data,
              'primaryCaregiver' => build_claim_data_for.call(:primaryCaregiver)
            }.to_json
          )
        )

        expected_mpi_search_params = {
          first_name: veteran_data['fullName']['first'],
          middle_name: veteran_data['fullName']['middle'],
          last_name: veteran_data['fullName']['last'],
          birth_date: veteran_data['dateOfBirth'],
          gender: nil,
          ssn: veteran_data['ssnOrTin'],
          email: default_email_on_mpi_search,
          uuid: be_an_instance_of(String),
          loa: {
            current: LOA::THREE,
            highest: LOA::THREE
          }
        }

        expect(UserIdentity).to receive(:new).with(
          expected_mpi_search_params
        ).and_return(
          :user_identity
        )

        expect_any_instance_of(MPI::Service).to receive(:find_profile).with(
          :user_identity
        ).and_return(
          double(status: 'OK', profile: double(icn: :ICN_123))
        )

        result = subject.icn_for('veteran')

        expect(result).to eq(:ICN_123)
      end
    end

    context 'when email is provided' do
      it 'will provid that email in the mpi search' do
        veteran_email = 'veteran-email@example.com'
        veteran_data = build_claim_data_for.call(:veteran) do |data|
          data['email'] = veteran_email
        end

        subject = described_class.new(
          build(
            :caregivers_assistance_claim,
            form: {
              'veteran' => veteran_data,
              'primaryCaregiver' => build_claim_data_for.call(:primaryCaregiver)
            }.to_json
          )
        )

        expected_mpi_search_params = {
          first_name: veteran_data['fullName']['first'],
          middle_name: veteran_data['fullName']['middle'],
          last_name: veteran_data['fullName']['last'],
          birth_date: veteran_data['dateOfBirth'],
          gender: veteran_data['gender'],
          ssn: veteran_data['ssnOrTin'],
          email: veteran_email,
          uuid: be_an_instance_of(String),
          loa: {
            current: LOA::THREE,
            highest: LOA::THREE
          }
        }

        expect(UserIdentity).to receive(:new).with(
          expected_mpi_search_params
        ).and_return(
          :user_identity
        )

        expect_any_instance_of(MPI::Service).to receive(:find_profile).with(
          :user_identity
        ).and_return(
          double(status: 'OK', profile: double(icn: :ICN_123))
        )

        result = subject.icn_for('veteran')

        expect(result).to eq(:ICN_123)
      end
    end
  end

  describe '#is_veteran' do
    it 'returns false if the icn for the for the subject is "NOT_FOUND"' do
      subject = described_class.new(
        build(
          :caregivers_assistance_claim,
          form: {
            'veteran' => build_claim_data_for.call(:veteran),
            'primaryCaregiver' => build_claim_data_for.call(:primaryCaregiver)
          }.to_json
        )
      )

      expect(subject).to receive(:icn_for).with('veteran').and_return('NOT_FOUND')
      expect_any_instance_of(EMIS::VeteranStatusService).not_to receive(:get_veteran_status)

      expect(subject.is_veteran('veteran')).to eq(false)
    end

    describe 'searches eMIS and' do
      context 'when title38_status_code is "V1"' do
        it 'returns true' do
          subject = described_class.new(
            build(
              :caregivers_assistance_claim,
              form: {
                'veteran' => build_claim_data_for.call(:veteran),
                'primaryCaregiver' => build_claim_data_for.call(:primaryCaregiver)
              }.to_json
            )
          )

          expected_icn = :ICN_123
          emis_response = double(
            error?: false,
            items: [
              double(
                title38_status_code: 'V1'
              )
            ]
          )

          expect(subject).to receive(:icn_for).with('veteran').and_return(expected_icn)
          expect_any_instance_of(EMIS::VeteranStatusService).to receive(:get_veteran_status).with(
            icn: expected_icn
          ).and_return(
            emis_response
          )

          expect(subject.is_veteran('veteran')).to eq(true)
        end
      end

      context 'when title38_status_code is not "V1"' do
        it 'returns false' do
          subject = described_class.new(
            build(
              :caregivers_assistance_claim,
              form: {
                'veteran' => build_claim_data_for.call(:veteran),
                'primaryCaregiver' => build_claim_data_for.call(:primaryCaregiver)
              }.to_json
            )
          )

          expected_icn = :ICN_123
          emis_response = double(
            error?: false,
            items: [
              double(
                title38_status_code: 'V4'
              )
            ]
          )

          expect(subject).to receive(:icn_for).with('veteran').and_return(expected_icn)
          expect_any_instance_of(EMIS::VeteranStatusService).to receive(:get_veteran_status).with(
            icn: expected_icn
          ).and_return(
            emis_response
          )

          expect(subject.is_veteran('veteran')).to eq(false)
        end
      end

      context 'when title38_status_code is not present' do
        it 'returns false' do
          subject = described_class.new(
            build(
              :caregivers_assistance_claim,
              form: {
                'veteran' => build_claim_data_for.call(:veteran),
                'primaryCaregiver' => build_claim_data_for.call(:primaryCaregiver)
              }.to_json
            )
          )

          expected_icn = :ICN_123
          emis_response = double(
            error?: false,
            items: []
          )

          expect(subject).to receive(:icn_for).with('veteran').and_return(expected_icn)
          expect_any_instance_of(EMIS::VeteranStatusService).to receive(:get_veteran_status).with(
            icn: expected_icn
          ).and_return(
            emis_response
          )

          expect(subject.is_veteran('veteran')).to eq(false)
        end
      end

      context 'when the search fails' do
<<<<<<< HEAD
        it 'raises the error found in the MPI response' do
=======
        it 'returns false' do
>>>>>>> 41b3eb38
          subject = described_class.new(
            build(
              :caregivers_assistance_claim,
              form: {
                'veteran' => build_claim_data_for.call(:veteran),
                'primaryCaregiver' => build_claim_data_for.call(:primaryCaregiver)
              }.to_json
            )
          )

          expected_icn = :ICN_123
          emis_response = double(
            error?: true,
            error: Common::Client::Errors::HTTPError.new('BadRequest', 400, nil),
            items: []
          )

          expect(subject).to receive(:icn_for).with('veteran').and_return(expected_icn)
          expect_any_instance_of(EMIS::VeteranStatusService).to receive(:get_veteran_status).with(
            icn: expected_icn
          ).and_return(
            emis_response
          )

          expect(subject.is_veteran('veteran')).to eq(false)
        end
      end
    end

    it 'returns a cached responses when called more than once for a given subject' do
      subject = described_class.new(
        build(
          :caregivers_assistance_claim,
          form: {
            'veteran' => build_claim_data_for.call(:veteran),
            'primaryCaregiver' => build_claim_data_for.call(:primaryCaregiver)
          }.to_json
        )
      )

      # Only two calls should be made to eMIS for the six calls of :is_veteran below
      2.times do |index|
        expected_form_subject = index.zero? ? 'veteran' : 'primaryCaregiver'
        expected_icn = "ICN_#{index}".to_sym

        expect(subject).to receive(:icn_for).with(expected_form_subject).and_return(expected_icn)

        emis_service = double
        emis_response_title38_value = index.zero? ? 'V1' : 'V4'
        emis_response = double(
          error?: false,
          items: [
            double(
              title38_status_code: emis_response_title38_value
            )
          ]
        )

        expect(EMIS::VeteranStatusService).to receive(:new).with(no_args).and_return(emis_service)
        expect(emis_service).to receive(:get_veteran_status).with(
          icn: expected_icn
        ).and_return(
          emis_response
        )
      end

      3.times do
        expect(subject.is_veteran('veteran')).to eq(true)
        expect(subject.is_veteran('primaryCaregiver')).to eq(false)
      end
    end
  end

  describe '#build_metadata' do
    it 'returns the icn for each subject on the form and the veteran\'s status' do
      %w[veteran primaryCaregiver secondaryCaregiverOne].each_with_index do |form_subject, index|
        return_value = form_subject == 'secondaryCaregiverOne' ? 'NOT_FOUND' : "ICN_#{index}".to_sym
        expect(subject).to receive(:icn_for).with(form_subject).and_return(return_value)
      end

      veteran_status = true
      expect(subject).to receive(:is_veteran).with('veteran').and_return(veteran_status)

      expect(subject).not_to receive(:is_veteran)

      expect(subject.build_metadata).to eq(
        veteran: {
          icn: :ICN_0,
          is_veteran: veteran_status
        },
        primary_caregiver: {
          icn: :ICN_1
        },
        secondary_caregiver_one: {
          # Note that NOT_FOUND is converted to nil
          icn: nil
        }
      )
    end
  end

  describe '#assert_veteran_status' do
    it 'will raise error if veteran\'s icn can not be found' do
      expect(subject).to receive(:icn_for).with('veteran').and_return('NOT_FOUND')
      expect { subject.assert_veteran_status }.to raise_error(described_class::InvalidVeteranStatus)
    end

    it 'will not raise error if veteran\'s icn is found' do
      expect(subject).to receive(:icn_for).with('veteran').and_return(:ICN_123)
      expect(subject).not_to receive(:is_veteran)

      expect(subject.assert_veteran_status).to eq(nil)
    end
  end

  describe '#process_claim!' do
    it 'raises error when ICN not found for veteran' do
      expect(subject).to receive(:icn_for).with('veteran').and_return('NOT_FOUND')
      expect { subject.process_claim! }.to raise_error(described_class::InvalidVeteranStatus)
    end

    it 'submits the claim with metadata to carma and returns a Form1010cg::Submission' do
      expected = {
        results: {
          carma_case_id: 'aB935000000A9GoCAK',
          submitted_at: DateTime.new
        }
      }

      expect(subject).to receive(:assert_veteran_status).and_return(nil)
      expect(subject).to receive(:build_metadata).and_return(:generated_metadata)
      expect(CARMA::Models::Submission).to receive(:from_claim).with(subject.claim, :generated_metadata) {
        carma_submission = double

        expect(carma_submission).to receive(:submit!) {
          expect(carma_submission).to receive(:carma_case_id).and_return(expected[:results][:carma_case_id])
          expect(carma_submission).to receive(:submitted_at).and_return(expected[:results][:submitted_at])

          carma_submission
        }

        carma_submission
      }

      expect(subject).to receive(:submit_attachment)

      result = subject.process_claim!

      expect(result).to be_a(Form1010cg::Submission)
      expect(result.carma_case_id).to eq(expected[:results][:carma_case_id])
      expect(result.submitted_at).to eq(expected[:results][:submitted_at])
    end
  end

  describe '#submit_attachment' do
    context 'raises error' do
      it 'when claim is not yet processed' do
        expect { subject.submit_attachment }.to raise_error('requires a processed submission')

        subject.submission = double(carma_case_id: nil)
        expect { subject.submit_attachment }.to raise_error('requires a processed submission')
      end

      it 'if provided submission already has attachments' do
        subject.submission = double(carma_case_id: 'CAS_1234', attachments: [{ id: 'CAS_qwer' }])
        expect { subject.submit_attachment }.to raise_error('submission already has attachments')
      end
    end

    it 'submits the PDF version of submission to CARMA' do
      document_type     = '10-10CG'
      file_path         = 'tmp/my_file.pdf'
      carma_attachment  = double
      claim             = build(:caregivers_assistance_claim)

      submission = Form1010cg::Submission.new(
        carma_case_id: 'aB9350000000TjICAU',
        submitted_at: '2020-06-26 13:30:59'
      )

      subject = described_class.new(claim, submission)

      expect(subject.claim).to receive(:to_pdf).and_return(file_path)

      expect(CARMA::Models::Attachments).to receive(:new).with(
        submission.carma_case_id,
        claim.veteran_data['fullName']['first'],
        claim.veteran_data['fullName']['last']
      ).and_return(
        carma_attachment
      )

      expect(carma_attachment).to receive(:add).with(document_type, file_path).and_return(carma_attachment)
      expect(carma_attachment).to receive(:submit!).and_return(:ATTACHMENT_RESPONSE)
      expect(carma_attachment).to receive(:to_hash).and_return(:attachments_as_hash)
      expect(submission).to receive(:attachments=).with(:attachments_as_hash)

      expect(File).to receive(:delete).with(file_path)

      expect(subject.submit_attachment).to eq(true)
    end

    it 'returns false when PDF generation fails' do
      claim = build(:caregivers_assistance_claim)

      submission = Form1010cg::Submission.new(
        carma_case_id: 'aB9350000000TjICAU',
        submitted_at: '2020-06-26 13:30:59'
      )

      subject = described_class.new(claim, submission)

      expect(subject.claim).to receive(:to_pdf).and_raise('pdf generation failure')
      expect(CARMA::Models::Attachments).not_to receive(:new)

      expect(subject.submit_attachment).to eq(false)
    end

    it 'returns false when building Attachments fails' do
      file_path = 'tmp/my_file.pdf'
      claim     = build(:caregivers_assistance_claim)

      submission = Form1010cg::Submission.new(
        carma_case_id: 'aB9350000000TjICAU',
        submitted_at: '2020-06-26 13:30:59'
      )

      subject = described_class.new(claim, submission)

      expect(subject.claim).to receive(:to_pdf).and_return(file_path)

      expect(CARMA::Models::Attachments).to receive(:new).and_raise('failure')

      expect(File).to receive(:delete).with(file_path)

      expect(subject.submit_attachment).to eq(false)
    end

    it 'returns false when adding an attachment fails' do
      document_type     = '10-10CG'
      file_path         = 'tmp/my_file.pdf'
      carma_attachment  = double
      claim             = build(:caregivers_assistance_claim)

      submission = Form1010cg::Submission.new(
        carma_case_id: 'aB9350000000TjICAU',
        submitted_at: '2020-06-26 13:30:59'
      )

      subject = described_class.new(claim, submission)

      expect(subject.claim).to receive(:to_pdf).and_return(file_path)

      expect(CARMA::Models::Attachments).to receive(:new).with(
        submission.carma_case_id,
        claim.veteran_data['fullName']['first'],
        claim.veteran_data['fullName']['last']
      ).and_return(
        carma_attachment
      )

      expect(carma_attachment).to receive(:add).with(document_type, file_path).and_raise('failure')

      expect(File).to receive(:delete).with(file_path)

      expect(subject.submit_attachment).to eq(false)
    end

    it 'returns false submission fails' do
      document_type     = '10-10CG'
      file_path         = 'tmp/my_file.pdf'
      carma_attachment  = double
      claim             = build(:caregivers_assistance_claim)

      submission = Form1010cg::Submission.new(
        carma_case_id: 'aB9350000000TjICAU',
        submitted_at: '2020-06-26 13:30:59'
      )

      subject = described_class.new(claim, submission)

      expect(subject.claim).to receive(:to_pdf).and_return(file_path)

      expect(CARMA::Models::Attachments).to receive(:new).with(
        submission.carma_case_id,
        claim.veteran_data['fullName']['first'],
        claim.veteran_data['fullName']['last']
      ).and_return(
        carma_attachment
      )

      expect(carma_attachment).to receive(:add).with(document_type, file_path).and_return(carma_attachment)
      expect(carma_attachment).to receive(:submit!).and_raise('bad request')

      expect(File).to receive(:delete).with(file_path)

      expect(subject.submit_attachment).to eq(false)
    end
  end
end<|MERGE_RESOLUTION|>--- conflicted
+++ resolved
@@ -455,11 +455,7 @@
       end
 
       context 'when the search fails' do
-<<<<<<< HEAD
-        it 'raises the error found in the MPI response' do
-=======
         it 'returns false' do
->>>>>>> 41b3eb38
           subject = described_class.new(
             build(
               :caregivers_assistance_claim,
