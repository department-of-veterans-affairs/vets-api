# frozen_string_literal: true

FactoryBot.define do
  UPLOADED_PDF_PROPS = {
    source: nil, doc_type: 'Unknown', total_documents: 2, total_pages: 2,
<<<<<<< HEAD
    content: { page_count: 1, dimensions: { height: 8.5, width: 11.0 }, oversized_pdf: false,
               attachments: [{ page_count: 1, dimensions: { height: 8.5, width: 11.0 }, oversized_pdf: false }] }
=======
    content: { page_count: 1, dimensions: { height: 8.5, width: 11.0, oversized_pdf: false },
               attachments: [{ page_count: 1, dimensions: { height: 8.5, width: 11.0, oversized_pdf: false } }] }
>>>>>>> 098e1a57
  }.freeze

  factory :upload_submission, class: 'VBADocuments::UploadSubmission' do
    guid { 'f7027a14-6abd-4087-b397-3d84d445f4c3' }
    status { 'pending' }
    consumer_id { 'f7027a14-6abd-4087-b397-3d84d445f4c3' }
    consumer_name { 'adhoc' }

    trait :status_received do
      status { 'received' }
    end

    trait :status_uploaded do
      guid { 'da65a6a3-4193-46f5-90de-12026ffd40a1' }
      status { 'uploaded' }
      uploaded_pdf { UPLOADED_PDF_PROPS }
    end

    trait :status_error do
      status { 'error' }
      code { 'DOC104' }
      detail { 'Upload rejected' }
    end
  end
end<|MERGE_RESOLUTION|>--- conflicted
+++ resolved
@@ -3,13 +3,8 @@
 FactoryBot.define do
   UPLOADED_PDF_PROPS = {
     source: nil, doc_type: 'Unknown', total_documents: 2, total_pages: 2,
-<<<<<<< HEAD
-    content: { page_count: 1, dimensions: { height: 8.5, width: 11.0 }, oversized_pdf: false,
-               attachments: [{ page_count: 1, dimensions: { height: 8.5, width: 11.0 }, oversized_pdf: false }] }
-=======
     content: { page_count: 1, dimensions: { height: 8.5, width: 11.0, oversized_pdf: false },
                attachments: [{ page_count: 1, dimensions: { height: 8.5, width: 11.0, oversized_pdf: false } }] }
->>>>>>> 098e1a57
   }.freeze
 
   factory :upload_submission, class: 'VBADocuments::UploadSubmission' do
