# frozen_string_literal: true

FactoryBot.define do
  factory :vha_648A4, class: Facilities::VHAFacility do
<<<<<<< HEAD
    unique_id '648A4'
    name 'Portland VA Medical Center-Vancouver'
    facility_type 'va_health_facility'
    classification 'VA Medical Center (VAMC)'
    website 'http://www.portland.va.gov/locations/vancouver.asp'
    mobile false
    active_status 'A'
    lat 45.6394162600001
    long(-122.65528736)
    location 'POINT(-122.65528736 45.6394162600001)'
    address('mailing' => {},
            'physical' => {
              'zip' => '98661-3753',
              'city' => 'Vancouver',
              'state' => 'WA',
              'address_1' => '1601 East 4th Plain Boulevard',
              'address_2' => nil,
              'address_3' => nil
            })
    phone('fax' => '360-690-0864 x',
          'main' => '360-759-1901 x',
          'pharmacy' => '503-273-5183 x',
          'after_hours' => '360-696-4061 x',
          'patient_advocate' => '503-273-5308 x',
          'mental_health_clinic' => '503-273-5187',
          'enrollment_coordinator' => '503-273-5069 x')
    hours('Friday' => '730AM-430PM',
          'Monday' => '730AM-430PM',
          'Sunday' => '-',
          'Tuesday' => '730AM-630PM',
          'Saturday' => '800AM-1000AM',
          'Thursday' => '730AM-430PM',
          'Wednesday' => '730AM-430PM')
    services('health' => [
               { 'sl1' => ['DentalServices'],
                 'sl2' => [] },
               { 'sl1' => ['MentalHealthCare'],
                 'sl2' => [] },
               { 'sl1' => ['PrimaryCare'],
                 'sl2' => [] }
             ],
             'last_updated' => '2018-03-15')
    feedback('health' => {
               'effective_date' => '2017-08-15',
               'primary_care_urgent' => 0.8,
               'primary_care_routine' => 0.84
             })
    access('health' => {
             'audiology' => {
               'new' => 35.0,
               'established' => 18.0
             },
             'optometry' => {
               'new' => 38.0,
               'established' => 22.0
             },
             'dermatology' => {
               'new' => 4.0,
               'established' => nil
             },
             'ophthalmology' => {
               'new' => 1.0,
               'established' => 4.0
             },
             'primary_care' => {
               'new' => 34.0,
               'established' => 5.0
             },
             'mental_health' => {
               'new' => 12.0,
               'established' => 3.0
             },
             'effective_date' => '2018-02-26'
           })
  end
  # bbox entries for PDX
  factory :vha_648, class: Facilities::VHAFacility do
    unique_id '648'
    name 'Portland VA Medical Center'
    facility_type 'va_health_facility'
    classification 'VA Medical Center (VAMC)'
    website 'http://www.portland.va.gov/'
    mobile false
    active_status 'A'
    lat 45.4974614500001
    long(-122.68287208)
    location 'POINT(-122.68287208 45.4974614500001)'
    address 'mailing' => {},
            'physical' => {
              'zip' => '97239-2964',
              'city' => 'Portland',
              'state' => 'OR',
              'address_1' => '3710 Southwest US Veterans Hospital Road',
              'address_2' => nil,
              'address_3' => nil
            }
    phone 'fax' => '503-273-5319 x',
          'main' => '503-721-1498 x',
          'pharmacy' => '503-273-5183 x',
          'after_hours' => '503-220-8262 x',
          'patient_advocate' => '503-273-5308 x',
          'mental_health_clinic' => '503-273-5187',
          'enrollment_coordinator' => '503-273-5069 x'
    hours 'Friday' => '24/7',
          'Monday' => '24/7',
          'Sunday' => '24/7',
          'Tuesday' => '24/7',
          'Saturday' => '24/7',
          'Thursday' => '24/7',
          'Wednesday' => '24/7'
    services 'health' => [
      { 'sl1' => ['DentalServices'],
        'sl2' => [] },
      { 'sl1' => ['MentalHealthCare'],
        'sl2' => [] },
      { 'sl1' => ['PrimaryCare'],
        'sl2' => [] },
      { 'sl1' => ['EmergencyCare'],
        'sl2' => [] },
      { 'sl1' => ['UrgentCare'],
        'sl2' => [] },
      { 'sl1' => ['Audiology'],
        'sl2' => [] },
      { 'sl1' => ['Optometry'],
        'sl2' => [] }
    ],
             'last_updated' => '2018-03-15'
    feedback 'health' => {
      'effective_date' => '2017-08-15',
      'primary_care_urgent' => 0.73,
      'primary_care_routine' => 0.82,
      'specialty_care_urgent' => 0.75,
      'specialty_care_routine' => 0.82
=======
    unique_id { '648A4' }
    name { 'Portland VA Medical Center-Vancouver' }
    facility_type { 'va_health_facility' }
    classification { 'VA Medical Center (VAMC)' }
    website { 'http://www.portland.va.gov/locations/vancouver.asp' }
    lat { 45.6394162600001 }
    long { -122.65528736 }
    location { 'POINT(-122.65528736 45.6394162600001)' }
    address {
      { 'mailing' => {},
        'physical' => {
          'zip' => '98661-3753',
          'city' => 'Vancouver',
          'state' => 'WA',
          'address_1' => '1601 East 4th Plain Boulevard',
          'address_2' => nil,
          'address_3' => nil
        } }
    }
    phone {
      { 'fax' => '360-690-0864 x',
        'main' => '360-759-1901 x',
        'pharmacy' => '503-273-5183 x',
        'after_hours' => '360-696-4061 x',
        'patient_advocate' => '503-273-5308 x',
        'mental_health_clinic' => '503-273-5187',
        'enrollment_coordinator' => '503-273-5069 x' }
    }
    hours {
      { 'Friday' => '730AM-430PM',
        'Monday' => '730AM-430PM',
        'Sunday' => '-',
        'Tuesday' => '730AM-630PM',
        'Saturday' => '800AM-1000AM',
        'Thursday' => '730AM-430PM',
        'Wednesday' => '730AM-430PM' }
    }
    services {
      { 'health' => [
        { 'sl1' => ['DentalServices'],
          'sl2' => [] },
        { 'sl1' => ['MentalHealthCare'],
          'sl2' => [] },
        { 'sl1' => ['PrimaryCare'],
          'sl2' => [] }
      ],
        'last_updated' => '2018-03-15' }
    }
    feedback {
      { 'health' => {
        'effective_date' => '2017-08-15',
        'primary_care_urgent' => 0.8,
        'primary_care_routine' => 0.84
      } }
    }
    access {
      { 'health' => {
        'audiology' => {
          'new' => 35.0,
          'established' => 18.0
        },
        'optometry' => {
          'new' => 38.0,
          'established' => 22.0
        },
        'dermatology' => {
          'new' => 4.0,
          'established' => nil
        },
        'ophthalmology' => {
          'new' => 1.0,
          'established' => 4.0
        },
        'primary_care' => {
          'new' => 34.0,
          'established' => 5.0
        },
        'mental_health' => {
          'new' => 12.0,
          'established' => 3.0
        },
        'effective_date' => '2018-02-26'
      } }
    }
  end
  # bbox entries for PDX
  factory :vha_648, class: Facilities::VHAFacility do
    unique_id { '648' }
    name { 'Portland VA Medical Center' }
    facility_type { 'va_health_facility' }
    classification { 'VA Medical Center (VAMC)' }
    website { 'http://www.portland.va.gov/' }
    lat { 45.4974614500001 }
    long { -122.68287208 }
    location { 'POINT(-122.68287208 45.4974614500001)' }
    address {
      { 'mailing' => {},
        'physical' => {
          'zip' => '97239-2964',
          'city' => 'Portland',
          'state' => 'OR',
          'address_1' => '3710 Southwest US Veterans Hospital Road',
          'address_2' => nil,
          'address_3' => nil
        } }
    }
    phone {
      { 'fax' => '503-273-5319 x',
        'main' => '503-721-1498 x',
        'pharmacy' => '503-273-5183 x',
        'after_hours' => '503-220-8262 x',
        'patient_advocate' => '503-273-5308 x',
        'mental_health_clinic' => '503-273-5187',
        'enrollment_coordinator' => '503-273-5069 x' }
    }
    hours {
      { 'Friday' => '24/7',
        'Monday' => '24/7',
        'Sunday' => '24/7',
        'Tuesday' => '24/7',
        'Saturday' => '24/7',
        'Thursday' => '24/7',
        'Wednesday' => '24/7' }
    }
    services {
      { 'health' => [
        { 'sl1' => ['DentalServices'],
          'sl2' => [] },
        { 'sl1' => ['MentalHealthCare'],
          'sl2' => [] },
        { 'sl1' => ['PrimaryCare'],
          'sl2' => [] },
        { 'sl1' => ['EmergencyCare'],
          'sl2' => [] },
        { 'sl1' => ['UrgentCare'],
          'sl2' => [] },
        { 'sl1' => ['Audiology'],
          'sl2' => [] },
        { 'sl1' => ['Optometry'],
          'sl2' => [] }
      ],
        'last_updated' => '2018-03-15' }
    }
    feedback {
      { 'health' => {
        'effective_date' => '2017-08-15',
        'primary_care_urgent' => 0.73,
        'primary_care_routine' => 0.82,
        'specialty_care_urgent' => 0.75,
        'specialty_care_routine' => 0.82
      } }
>>>>>>> eeb0b2b9
    }
    access {
      { 'health' => {
        'audiology' => {
          'new' => 26.0,
          'established' => 12.0
        },
        'optometry' => {
          'new' => 64.0,
          'established' => 27.0
        },
        'cardiology' => {
          'new' => 18.0,
          'established' => 8.0
        },
        'gynecology' => {
          'new' => 18.0,
          'established' => 6.0
        },
        'dermatology' => {
          'new' => 17.0,
          'established' => 6.0
        },
        'orthopedics' => {
          'new' => 26.0,
          'established' => 9.0
        },
        'ophthalmology' => {
          'new' => 18.0,
          'established' => 8.0
        },
        'primary_care' => {
          'new' => 27.0,
          'established' => 6.0
        },
        'mental_health' => {
          'new' => 13.0,
          'established' => 1.0
        },
        'womens_health' => {
          'new' => 15.0,
          'established' => 5.0
        },
        'effective_date' => '2018-03-05',
        'urology' => {
          'new' => 24.0,
          'established' => 8.0
        },
        'gastroenterology' => {
          'new' => 24.0,
          'established' => 13.0
        }
      } }
    }
  end
  factory :vha_648GI, class: Facilities::VHAFacility do
<<<<<<< HEAD
    unique_id '648GI'
    name 'Portland VA Clinic'
    facility_type 'va_health_facility'
    classification 'Primary Care CBOC'
    website nil
    mobile false
    active_status 'A'
    lat 45.52017304
    long(-122.67221794)
    location 'POINT(-122.67221794 45.52017304)'
    address 'mailing' => {},
            'physical' => {
              'zip' => '97204-3432',
              'city' => 'Portland',
              'state' => 'OR',
              'address_1' => '308 Southwest 1st Avenue',
              'address_2' => 'Lawrence Building',
              'address_3' => 'Suite 155'
            }
    phone 'fax' => '503-808-1900 x',
          'main' => '503-808-1256 x',
          'pharmacy' => '503-273-5183 x',
          'after_hours' => '800-273-8255 x',
          'patient_advocate' => '503-273-5308 x',
          'mental_health_clinic' => '',
          'enrollment_coordinator' => '503-273-5069 x'
    hours 'Friday' => '800AM-430PM',
          'Monday' => '800AM-430PM',
          'Sunday' => '-',
          'Tuesday' => '800AM-430PM',
          'Saturday' => '-',
          'Thursday' => '800AM-430PM',
          'Wednesday' => '800AM-430PM'
    services 'health' => [
      {
        'sl1' => [
          'MentalHealthCare'
        ],
        'sl2' => []
      },
      {
        'sl1' => [
          'PrimaryCare'
        ],
        'sl2' => []
      }
    ],
             'last_updated' => '2018-03-15'
    feedback 'health' => {}
    access 'health' => {
      'primary_care' => {
        'new' => 12.0,
        'established' => 2.0
      },
      'effective_date' => '2018-03-05'
    }
  end
  factory :vha_402QA, class: Facilities::VHAFacility do
    unique_id '402QA'
    name 'Fort Kent VA Clinic'
    facility_type 'va_health_facility'
    classification 'Other Outpatient Services (OOS)'
    website nil
    mobile false
    active_status 'A'
    lat 47.26560990000007
    long(-68.59126328999997)
    location 'POINT(-68.59126328999997, 47.26560990000007)'
    address 'mailing' => {},
            'physical' => {
              'zip' => '04743-1409',
              'city' => 'Fort Kent',
              'state' => 'ME',
              'address_1' => '197 East Main Street',
              'address_2' => 'Medical Office Building',
              'address_3' => nil
            }
    phone 'fax' => '207-834-2351 x',
          'main' => '207-834-1572 x',
          'pharmacy' => '207-623-5353 x',
          'after_hours' => '844-750-8426 x',
          'patient_advocate' => '207-623-5760 x',
          'mental_health_clinic' => '',
          'enrollment_coordinator' => '207-623-8411 x5688'
    hours 'Friday' => 'Closed',
          'Monday' => 'Closed',
          'Sunday' => 'Closed',
          'Tuesday' => 'Closed',
          'Saturday' => 'Closed',
          'Thursday' => '800AM-430PM',
          'Wednesday' => 'Closed'
    services 'other' => [
      {
        'sl1' => [
          'Online Scheduling'
        ],
        'sl2' => []
      }
    ],
             'health' => [],
             'last_updated' => '2019-06-04'
    feedback 'health' => {}
    access('health' => {
             'primary_care' => {
               'new' => nil,
               'established' => 4.807692
             },
             'effective_date' => '2018-05-27'
           })
=======
    unique_id { '648GI' }
    name { 'Portland VA Clinic' }
    facility_type { 'va_health_facility' }
    classification { 'Primary Care CBOC' }
    website { nil }
    lat { 45.52017304 }
    long { -122.67221794 }
    location { 'POINT(-122.67221794 45.52017304)' }
    address {
      { 'mailing' => {},
        'physical' => {
          'zip' => '97204-3432',
          'city' => 'Portland',
          'state' => 'OR',
          'address_1' => '308 Southwest 1st Avenue',
          'address_2' => 'Lawrence Building',
          'address_3' => 'Suite 155'
        } }
    }
    phone {
      { 'fax' => '503-808-1900 x',
        'main' => '503-808-1256 x',
        'pharmacy' => '503-273-5183 x',
        'after_hours' => '800-273-8255 x',
        'patient_advocate' => '503-273-5308 x',
        'mental_health_clinic' => '',
        'enrollment_coordinator' => '503-273-5069 x' }
    }
    hours {
      { 'Friday' => '800AM-430PM',
        'Monday' => '800AM-430PM',
        'Sunday' => '-',
        'Tuesday' => '800AM-430PM',
        'Saturday' => '-',
        'Thursday' => '800AM-430PM',
        'Wednesday' => '800AM-430PM' }
    }
    services {
      { 'health' => [
        {
          'sl1' => [
            'MentalHealthCare'
          ],
          'sl2' => []
        },
        {
          'sl1' => [
            'PrimaryCare'
          ],
          'sl2' => []
        }
      ],
        'last_updated' => '2018-03-15' }
    }
    feedback { { 'health' => {} } }
    access {
      { 'health' => {
        'primary_care' => {
          'new' => 12.0,
          'established' => 2.0
        },
        'effective_date' => '2018-03-05'
      } }
    }
  end
  factory :vha_402QA, class: Facilities::VHAFacility do
    unique_id { '402QA' }
    name { 'Fort Kent VA Clinic' }
    facility_type { 'va_health_facility' }
    classification { 'Other Outpatient Services (OOS)' }
    website { nil }
    lat { 47.26560990000007 }
    long { -68.59126328999997 }
    location { 'POINT(-68.59126328999997, 47.26560990000007)' }
    address {
      { 'mailing' => {},
        'physical' => {
          'zip' => '04743-1409',
          'city' => 'Fort Kent',
          'state' => 'ME',
          'address_1' => '197 East Main Street',
          'address_2' => 'Medical Office Building',
          'address_3' => nil
        } }
    }
    phone {
      { 'fax' => '207-834-2351 x',
        'main' => '207-834-1572 x',
        'pharmacy' => '207-623-5353 x',
        'after_hours' => '844-750-8426 x',
        'patient_advocate' => '207-623-5760 x',
        'mental_health_clinic' => '',
        'enrollment_coordinator' => '207-623-8411 x5688' }
    }
    hours {
      { 'Friday' => 'Closed',
        'Monday' => 'Closed',
        'Sunday' => 'Closed',
        'Tuesday' => 'Closed',
        'Saturday' => 'Closed',
        'Thursday' => '800AM-430PM',
        'Wednesday' => 'Closed' }
    }
    services {
      { 'other' => [
        {
          'sl1' => [
            'Online Scheduling'
          ],
          'sl2' => []
        }
      ],
        'health' => [],
        'last_updated' => '2019-06-04' }
    }
    feedback { { 'health' => {} } }
    access {
      { 'health' => {
        'primary_care' => {
          'new' => nil,
          'established' => 4.807692
        },
        'effective_date' => '2018-05-27'
      } }
    }
>>>>>>> eeb0b2b9
  end
end<|MERGE_RESOLUTION|>--- conflicted
+++ resolved
@@ -2,146 +2,13 @@
 
 FactoryBot.define do
   factory :vha_648A4, class: Facilities::VHAFacility do
-<<<<<<< HEAD
-    unique_id '648A4'
-    name 'Portland VA Medical Center-Vancouver'
-    facility_type 'va_health_facility'
-    classification 'VA Medical Center (VAMC)'
-    website 'http://www.portland.va.gov/locations/vancouver.asp'
-    mobile false
-    active_status 'A'
-    lat 45.6394162600001
-    long(-122.65528736)
-    location 'POINT(-122.65528736 45.6394162600001)'
-    address('mailing' => {},
-            'physical' => {
-              'zip' => '98661-3753',
-              'city' => 'Vancouver',
-              'state' => 'WA',
-              'address_1' => '1601 East 4th Plain Boulevard',
-              'address_2' => nil,
-              'address_3' => nil
-            })
-    phone('fax' => '360-690-0864 x',
-          'main' => '360-759-1901 x',
-          'pharmacy' => '503-273-5183 x',
-          'after_hours' => '360-696-4061 x',
-          'patient_advocate' => '503-273-5308 x',
-          'mental_health_clinic' => '503-273-5187',
-          'enrollment_coordinator' => '503-273-5069 x')
-    hours('Friday' => '730AM-430PM',
-          'Monday' => '730AM-430PM',
-          'Sunday' => '-',
-          'Tuesday' => '730AM-630PM',
-          'Saturday' => '800AM-1000AM',
-          'Thursday' => '730AM-430PM',
-          'Wednesday' => '730AM-430PM')
-    services('health' => [
-               { 'sl1' => ['DentalServices'],
-                 'sl2' => [] },
-               { 'sl1' => ['MentalHealthCare'],
-                 'sl2' => [] },
-               { 'sl1' => ['PrimaryCare'],
-                 'sl2' => [] }
-             ],
-             'last_updated' => '2018-03-15')
-    feedback('health' => {
-               'effective_date' => '2017-08-15',
-               'primary_care_urgent' => 0.8,
-               'primary_care_routine' => 0.84
-             })
-    access('health' => {
-             'audiology' => {
-               'new' => 35.0,
-               'established' => 18.0
-             },
-             'optometry' => {
-               'new' => 38.0,
-               'established' => 22.0
-             },
-             'dermatology' => {
-               'new' => 4.0,
-               'established' => nil
-             },
-             'ophthalmology' => {
-               'new' => 1.0,
-               'established' => 4.0
-             },
-             'primary_care' => {
-               'new' => 34.0,
-               'established' => 5.0
-             },
-             'mental_health' => {
-               'new' => 12.0,
-               'established' => 3.0
-             },
-             'effective_date' => '2018-02-26'
-           })
-  end
-  # bbox entries for PDX
-  factory :vha_648, class: Facilities::VHAFacility do
-    unique_id '648'
-    name 'Portland VA Medical Center'
-    facility_type 'va_health_facility'
-    classification 'VA Medical Center (VAMC)'
-    website 'http://www.portland.va.gov/'
-    mobile false
-    active_status 'A'
-    lat 45.4974614500001
-    long(-122.68287208)
-    location 'POINT(-122.68287208 45.4974614500001)'
-    address 'mailing' => {},
-            'physical' => {
-              'zip' => '97239-2964',
-              'city' => 'Portland',
-              'state' => 'OR',
-              'address_1' => '3710 Southwest US Veterans Hospital Road',
-              'address_2' => nil,
-              'address_3' => nil
-            }
-    phone 'fax' => '503-273-5319 x',
-          'main' => '503-721-1498 x',
-          'pharmacy' => '503-273-5183 x',
-          'after_hours' => '503-220-8262 x',
-          'patient_advocate' => '503-273-5308 x',
-          'mental_health_clinic' => '503-273-5187',
-          'enrollment_coordinator' => '503-273-5069 x'
-    hours 'Friday' => '24/7',
-          'Monday' => '24/7',
-          'Sunday' => '24/7',
-          'Tuesday' => '24/7',
-          'Saturday' => '24/7',
-          'Thursday' => '24/7',
-          'Wednesday' => '24/7'
-    services 'health' => [
-      { 'sl1' => ['DentalServices'],
-        'sl2' => [] },
-      { 'sl1' => ['MentalHealthCare'],
-        'sl2' => [] },
-      { 'sl1' => ['PrimaryCare'],
-        'sl2' => [] },
-      { 'sl1' => ['EmergencyCare'],
-        'sl2' => [] },
-      { 'sl1' => ['UrgentCare'],
-        'sl2' => [] },
-      { 'sl1' => ['Audiology'],
-        'sl2' => [] },
-      { 'sl1' => ['Optometry'],
-        'sl2' => [] }
-    ],
-             'last_updated' => '2018-03-15'
-    feedback 'health' => {
-      'effective_date' => '2017-08-15',
-      'primary_care_urgent' => 0.73,
-      'primary_care_routine' => 0.82,
-      'specialty_care_urgent' => 0.75,
-      'specialty_care_routine' => 0.82
-=======
     unique_id { '648A4' }
     name { 'Portland VA Medical Center-Vancouver' }
     facility_type { 'va_health_facility' }
     classification { 'VA Medical Center (VAMC)' }
     website { 'http://www.portland.va.gov/locations/vancouver.asp' }
+    mobile { false }
+    active_status { 'A' }
     lat { 45.6394162600001 }
     long { -122.65528736 }
     location { 'POINT(-122.65528736 45.6394162600001)' }
@@ -288,7 +155,6 @@
         'specialty_care_urgent' => 0.75,
         'specialty_care_routine' => 0.82
       } }
->>>>>>> eeb0b2b9
     }
     access {
       { 'health' => {
@@ -345,122 +211,13 @@
     }
   end
   factory :vha_648GI, class: Facilities::VHAFacility do
-<<<<<<< HEAD
-    unique_id '648GI'
-    name 'Portland VA Clinic'
-    facility_type 'va_health_facility'
-    classification 'Primary Care CBOC'
-    website nil
-    mobile false
-    active_status 'A'
-    lat 45.52017304
-    long(-122.67221794)
-    location 'POINT(-122.67221794 45.52017304)'
-    address 'mailing' => {},
-            'physical' => {
-              'zip' => '97204-3432',
-              'city' => 'Portland',
-              'state' => 'OR',
-              'address_1' => '308 Southwest 1st Avenue',
-              'address_2' => 'Lawrence Building',
-              'address_3' => 'Suite 155'
-            }
-    phone 'fax' => '503-808-1900 x',
-          'main' => '503-808-1256 x',
-          'pharmacy' => '503-273-5183 x',
-          'after_hours' => '800-273-8255 x',
-          'patient_advocate' => '503-273-5308 x',
-          'mental_health_clinic' => '',
-          'enrollment_coordinator' => '503-273-5069 x'
-    hours 'Friday' => '800AM-430PM',
-          'Monday' => '800AM-430PM',
-          'Sunday' => '-',
-          'Tuesday' => '800AM-430PM',
-          'Saturday' => '-',
-          'Thursday' => '800AM-430PM',
-          'Wednesday' => '800AM-430PM'
-    services 'health' => [
-      {
-        'sl1' => [
-          'MentalHealthCare'
-        ],
-        'sl2' => []
-      },
-      {
-        'sl1' => [
-          'PrimaryCare'
-        ],
-        'sl2' => []
-      }
-    ],
-             'last_updated' => '2018-03-15'
-    feedback 'health' => {}
-    access 'health' => {
-      'primary_care' => {
-        'new' => 12.0,
-        'established' => 2.0
-      },
-      'effective_date' => '2018-03-05'
-    }
-  end
-  factory :vha_402QA, class: Facilities::VHAFacility do
-    unique_id '402QA'
-    name 'Fort Kent VA Clinic'
-    facility_type 'va_health_facility'
-    classification 'Other Outpatient Services (OOS)'
-    website nil
-    mobile false
-    active_status 'A'
-    lat 47.26560990000007
-    long(-68.59126328999997)
-    location 'POINT(-68.59126328999997, 47.26560990000007)'
-    address 'mailing' => {},
-            'physical' => {
-              'zip' => '04743-1409',
-              'city' => 'Fort Kent',
-              'state' => 'ME',
-              'address_1' => '197 East Main Street',
-              'address_2' => 'Medical Office Building',
-              'address_3' => nil
-            }
-    phone 'fax' => '207-834-2351 x',
-          'main' => '207-834-1572 x',
-          'pharmacy' => '207-623-5353 x',
-          'after_hours' => '844-750-8426 x',
-          'patient_advocate' => '207-623-5760 x',
-          'mental_health_clinic' => '',
-          'enrollment_coordinator' => '207-623-8411 x5688'
-    hours 'Friday' => 'Closed',
-          'Monday' => 'Closed',
-          'Sunday' => 'Closed',
-          'Tuesday' => 'Closed',
-          'Saturday' => 'Closed',
-          'Thursday' => '800AM-430PM',
-          'Wednesday' => 'Closed'
-    services 'other' => [
-      {
-        'sl1' => [
-          'Online Scheduling'
-        ],
-        'sl2' => []
-      }
-    ],
-             'health' => [],
-             'last_updated' => '2019-06-04'
-    feedback 'health' => {}
-    access('health' => {
-             'primary_care' => {
-               'new' => nil,
-               'established' => 4.807692
-             },
-             'effective_date' => '2018-05-27'
-           })
-=======
     unique_id { '648GI' }
     name { 'Portland VA Clinic' }
     facility_type { 'va_health_facility' }
     classification { 'Primary Care CBOC' }
     website { nil }
+    mobile { false }
+    active_status { 'A' }
     lat { 45.52017304 }
     long { -122.67221794 }
     location { 'POINT(-122.67221794 45.52017304)' }
@@ -581,6 +338,5 @@
         'effective_date' => '2018-05-27'
       } }
     }
->>>>>>> eeb0b2b9
   end
 end