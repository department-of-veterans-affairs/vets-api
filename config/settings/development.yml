--- conflicted
+++ resolved
@@ -1757,17 +1757,10 @@
     timeout: 30
 veteran_enrollment_system:
   associations:
-<<<<<<< HEAD
-    api_key: fake_api_key
-  ee_summary:
-    api_key: fake_api_key
-  host: https://ves.va.gov
-=======
     api_key: ~
   ee_summary:
     api_key: ~
   host: https://sqa.ves.va.gov
->>>>>>> f5523e97
   open_timeout: 10
   timeout: 30
 veteran_onboarding:
