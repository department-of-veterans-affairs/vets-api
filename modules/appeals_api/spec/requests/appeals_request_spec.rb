# frozen_string_literal: true

require 'rails_helper'

RSpec.describe 'Claim Appeals API endpoint', type: :request do
  include SchemaMatchers

  appeals_endpoint = '/services/appeals/v0/appeals'

  context 'with the X-VA-SSN and X-VA-User header supplied ' do
    let(:user) { FactoryBot.create(:user, :loa3) }
    let(:auth_headers) { EVSS::AuthHeaders.new(user).to_h }
    let(:user_headers) do
      {
        'X-VA-SSN' => '111223333',
        'X-VA-First-Name' => 'Test',
        'X-VA-Last-Name' => 'Test',
        'X-VA-EDIPI' => 'Test',
        'X-VA-Birth-Date' => '1985-01-01',
        'X-Consumer-Username' => 'TestConsumer',
        'X-VA-User' => 'adhoc.test.user'
      }
    end

<<<<<<< HEAD
    before do
      @verifier_stub = instance_double('BGS::PowerOfAttorneyVerifier')
      allow(BGS::PowerOfAttorneyVerifier).to receive(:new) { @verifier_stub }
      allow(@verifier_stub).to receive(:verify)
    end

=======
>>>>>>> 494806b8
    it 'returns a successful response' do
      VCR.use_cassette('caseflow/appeals') do
        get appeals_endpoint, params: nil, headers: user_headers
        expect(response).to have_http_status(:ok)
        expect(response.body).to be_a(String)
        expect(response).to match_response_schema('appeals')
      end
    end

    it 'logs details about the request' do
      VCR.use_cassette('caseflow/appeals') do
        allow(Rails.logger).to receive(:info)
        get appeals_endpoint, params: nil, headers: user_headers

        hash = Digest::SHA2.hexdigest '111223333'
        expect(Rails.logger).to have_received(:info).with('Caseflow Request',
                                                          'va_user' => 'adhoc.test.user',
                                                          'lookup_identifier' => hash)
        expect(Rails.logger).to have_received(:info).with('Caseflow Response',
                                                          'va_user' => 'adhoc.test.user',
                                                          'first_appeal_id' => '1196201',
                                                          'appeal_count' => 3)
      end
    end
  end

  context 'with an empty response' do
    let(:user) { FactoryBot.create(:user, :loa3) }
    let(:auth_headers) { EVSS::AuthHeaders.new(user).to_h }
    let(:user_headers) do
      {
        'X-VA-SSN' => '111223333',
        'X-Consumer-Username' => 'TestConsumer',
        'X-VA-User' => 'adhoc.test.user'
      }
    end

<<<<<<< HEAD
    before do
      @verifier_stub = instance_double('BGS::PowerOfAttorneyVerifier')
      allow(BGS::PowerOfAttorneyVerifier).to receive(:new) { @verifier_stub }
      allow(@verifier_stub).to receive(:verify)
    end

=======
>>>>>>> 494806b8
    it 'returns a successful response' do
      VCR.use_cassette('caseflow/appeals_empty') do
        get appeals_endpoint, params: nil, headers: user_headers

        expect(response).to have_http_status(:ok)
        expect(response.body).to be_a(String)
        expect(response).to match_response_schema('appeals')
      end
    end

    it 'logs appropriately' do
      VCR.use_cassette('caseflow/appeals_empty') do
        allow(Rails.logger).to receive(:info)
        get appeals_endpoint, params: nil, headers: user_headers

        hash = Digest::SHA2.hexdigest '111223333'
        expect(Rails.logger).to have_received(:info).with('Caseflow Request',
                                                          'va_user' => 'adhoc.test.user',
                                                          'lookup_identifier' => hash)
        expect(Rails.logger).to have_received(:info).with('Caseflow Response',
                                                          'va_user' => 'adhoc.test.user',
                                                          'first_appeal_id' => nil,
                                                          'appeal_count' => 0)
      end
    end
  end

  context 'without the X-VA-User header supplied' do
    it 'returns a successful response' do
      VCR.use_cassette('caseflow/appeals') do
        get appeals_endpoint,
            params: nil,
            headers: { 'X-VA-SSN' => '111223333',
                       'X-Consumer-Username' => 'TestConsumer' }
        expect(response).to have_http_status(:bad_request)
      end
    end
  end

  context 'without the X-VA-SSN header supplied' do
    it 'returns a successful response' do
      VCR.use_cassette('caseflow/appeals') do
        get appeals_endpoint,
            params: nil,
            headers: { 'X-Consumer-Username' => 'TestConsumer',
                       'X-VA-User' => 'adhoc.test.user' }
        expect(response).to have_http_status(:bad_request)
      end
    end
  end

  context 'when requesting the healthcheck route' do
    it 'returns a successful response' do
      VCR.use_cassette('caseflow/health-check') do
        get '/services/appeals/v0/healthcheck'
        expect(response).to have_http_status(:ok)
      end
    end
  end

  context 'with a not found response' do
    it 'returns a 404 and logs an info level message' do
      VCR.use_cassette('caseflow/not_found') do
        get appeals_endpoint,
            params: nil,
            headers: { 'X-VA-SSN' => '111223333',
                       'X-Consumer-Username' => 'TestConsumer',
                       'X-VA-User' => 'adhoc.test.user' }
        expect(response).to have_http_status(:not_found)
        expect(response).to match_response_schema('errors')
      end
    end
  end
end<|MERGE_RESOLUTION|>--- conflicted
+++ resolved
@@ -22,15 +22,6 @@
       }
     end
 
-<<<<<<< HEAD
-    before do
-      @verifier_stub = instance_double('BGS::PowerOfAttorneyVerifier')
-      allow(BGS::PowerOfAttorneyVerifier).to receive(:new) { @verifier_stub }
-      allow(@verifier_stub).to receive(:verify)
-    end
-
-=======
->>>>>>> 494806b8
     it 'returns a successful response' do
       VCR.use_cassette('caseflow/appeals') do
         get appeals_endpoint, params: nil, headers: user_headers
@@ -68,15 +59,6 @@
       }
     end
 
-<<<<<<< HEAD
-    before do
-      @verifier_stub = instance_double('BGS::PowerOfAttorneyVerifier')
-      allow(BGS::PowerOfAttorneyVerifier).to receive(:new) { @verifier_stub }
-      allow(@verifier_stub).to receive(:verify)
-    end
-
-=======
->>>>>>> 494806b8
     it 'returns a successful response' do
       VCR.use_cassette('caseflow/appeals_empty') do
         get appeals_endpoint, params: nil, headers: user_headers
