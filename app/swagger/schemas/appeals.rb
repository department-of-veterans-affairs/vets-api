--- conflicted
+++ resolved
@@ -32,29 +32,14 @@
           property :attributes, type: :object do
             key :required, %i[
               status
-<<<<<<< HEAD
-              aoj
               program_area
               benefit_type
               description
-              receipt_date
-              informal_conference
-              same_office
-              legacy_opt_in_approved
-=======
-              program_area
-              benefit_type
-              description
->>>>>>> 6f721a68
               alerts
               events
             ]
             property :status, type: :string
-<<<<<<< HEAD
-            property :aoj, type: :string, nullable: true
-=======
             property :aoj, type: :string
->>>>>>> 6f721a68
             property :program_area, type: :string
             property :benefit_type do
               key :type, :string
@@ -74,18 +59,10 @@
             property :receipt_date do
               key :type, :string
               key :format, :date
-<<<<<<< HEAD
-              key :nullable, true
-            end
-            property :informal_conference, type: :boolean, nullable: true
-            property :same_office, type: :boolean, nullable: true
-            property :legacy_opt_in_approved, type: :boolean, nullable: true
-=======
             end
             property :informal_conference, type: :boolean
             property :same_office, type: :boolean
             property :legacy_opt_in_approved, type: :boolean
->>>>>>> 6f721a68
             property :alerts do
               key :'$ref', :HigherLevelReviewAlerts
             end
@@ -94,9 +71,6 @@
               items do
                 key :type, :object
                 property :type do
-<<<<<<< HEAD
-                  key :'$ref', :HigherLevelReviewEvents
-=======
                   key :type, :string
                   key :enum, %w[
                     hlr_request
@@ -106,7 +80,6 @@
                     dta_decision_event
                     hlr_other_close_event
                   ]
->>>>>>> 6f721a68
                 end
               end
             end
@@ -120,78 +93,6 @@
         end
       end
 
-<<<<<<< HEAD
-      swagger_schema :HigherLevelReviewParameters do
-        key :type, :object
-        key :required, %i[data]
-        property :data, type: :object do
-          key :required, %i[type attributes relationships]
-          property :type, type: :string, enum: %w[HigherLevelReview]
-          property :attributes, type: :object do
-            key :required, %i[
-              receipt_date
-              informal_conference
-              same_office
-              legacy_opt_in_approved
-              benefit_type
-            ]
-            property :receipt_date, type: :string, format: :date
-            property :informal_conference, type: :boolean
-            property :same_office, type: :boolean
-            property :legacy_opt_in_approved, type: :boolean
-            property :benefit_type do
-              key :'$ref', :BenefitType
-            end
-          end
-          property :relationships, type: :object do
-            key :required, %i[veteran]
-            property :veteran, type: :object do
-              key :required, %i[data]
-              property :data, type: :object do
-                key :required, %i[type id]
-                property :type, type: :string, enum: %w[Veteran]
-                property :id, type: :string
-              end
-            end
-            property :claimaint, type: :object do
-              key :required, %i[data]
-              property :data, type: :object do
-                key :required, %i[type id meta]
-                property :type, type: :string, enum: %w[Claimaint]
-                property :id, type: :string
-                property :meta, type: :object do
-                  key :required, %i[payee_code]
-                  property :payee_code do
-                    key :'$ref', :PayeeCode
-                  end
-                end
-              end
-            end
-          end
-        end
-        property :included, type: :array do
-          items do
-            key :type, :object
-            key :required, %i[type attributes]
-            property :type, type: :string, enum: %w[request_issue]
-            property :attributes, type: :object do
-              property :notes, type: :string
-              property :decision_issue_id, type: :integer
-              property :rating_issue_id, type: :string
-              property :legacy_appeal_id, type: :string
-              property :legacy_appeal_issue_id, type: :integer
-              property :category do
-                key :'$ref', :NonratingIssueCategory
-              end
-              property :decision_date, type: :string
-              property :decision_text, type: :string
-            end
-          end
-        end
-      end
-
-=======
->>>>>>> 6f721a68
       swagger_schema :HigherLevelReviewAlerts do
         key :type, :array
         items do
@@ -199,11 +100,7 @@
           property :type, type: :string, enum: %w[AmaPostDecision]
           property :details do
             key :type, :object
-<<<<<<< HEAD
-            property :decision_date, type: :string, nullable: true
-=======
             property :decision_date, type: :string
->>>>>>> 6f721a68
             property :available_options do
               key :type, :array
               items do
@@ -213,10 +110,6 @@
             property :due_date do
               key :type, :string
               key :format, :date
-<<<<<<< HEAD
-              key :nullable, true
-=======
->>>>>>> 6f721a68
             end
           end
         end
@@ -235,21 +128,13 @@
             property :type, type: :string, enum: %w[Claimant]
           end
         end
-<<<<<<< HEAD
-        %i[requestIssues decisionIssues].each do |prop|
-=======
         %i[request_issues decision_issues].each do |prop|
->>>>>>> 6f721a68
           property prop, type: :object do
             property :data, type: :array do
               items do
                 key :type, :object
                 property :type, type: :string, enum: [prop.to_s.titleize.delete(' ')[0..-2]]
-<<<<<<< HEAD
-                property :id, type: :integer
-=======
                 property :id, type: :string
->>>>>>> 6f721a68
               end
             end
           end
@@ -278,25 +163,11 @@
         key :type, :array
         items do
           property :anyOf do
-<<<<<<< HEAD
-            property :optionOne do
-=======
             property :option_one do
->>>>>>> 6f721a68
               key :type, :object
               property :type, type: :string, enum: %w[DecisionIssue]
               property :id, type: :integer
               property :attributes, type: :object do
-<<<<<<< HEAD
-                property :approxDecisionDate, type: :string, format: :date, nullable: true
-                property :decisionText, type: :string, nullable: true
-                property :description, type: :string
-                property :disposition, type: :string, nullable: true
-                property :finalized, type: :boolean
-              end
-            end
-            property :optionTwo do
-=======
                 property :approx_decision_date, type: :string, format: :date
                 property :decision_text, type: :string
                 property :description, type: :string
@@ -305,42 +176,11 @@
               end
             end
             property :option_two do
->>>>>>> 6f721a68
               key :type, :object
               property :type, type: :string, enum: %w[RequestIssue]
               property :id, type: :integer
               property :attributes, type: :object do
                 property :active, type: :boolean
-<<<<<<< HEAD
-                property :statusDescription, type: :string
-                property :diagnosticCode, type: :string, nullable: true
-                property :ratingIssueId, type: :string, nullable: true
-                property :ratingIssueProfileDate, type: :string do
-                  key :format, :date
-                  key :nullable, true
-                end
-                property :rating_decision_reference_id, type: :string, nullable: true
-                property :description, type: :string, nullable: true
-                property :contention_text, type: :string
-                property :approx_decision_date, type: :string, format: :date
-                property :category, type: :string, nullable: true
-                property :notes, type: :string, nullable: true
-                property :is_unidentified, type: :boolean, nullable: true
-                property :ramp_claim_id, type: :string, nullable: true
-                property :legacy_appeal_id, type: :string, nullable: true
-                property :legacy_appeal_issue_id, type: :string, nullable: true
-                property :ineligible_reason, type: :string, nullable: true
-                property :ineligible_due_to_id, type: :integer, nullable: true
-                property :decision_review_title, type: :string, nullable: true
-                property :title_of_active_review, type: :string, nullable: true
-                property :decision_issue_id, type: :integer, nullable: true
-                property :withdrawal_date, type: :string do
-                  key :format, :date
-                  key :nullable, true
-                end
-                property :contested_issue_description, type: :string, nullable: true
-                property :end_product_cleared, type: :boolean, nullable: true
-=======
                 property :status_description, type: :string
                 property :diagnostic_code, type: :string
                 property :rating_issue_id, type: :string
@@ -365,7 +205,6 @@
                 end
                 property :contested_issue_description, type: :string
                 property :end_product_cleared, type: :boolean
->>>>>>> 6f721a68
                 property :end_product_code, type: :string
               end
             end
@@ -414,209 +253,6 @@
           property :detail, type: :string
         end
       end
-<<<<<<< HEAD
-
-      swagger_schema :BenefitType do
-        key :type, :string
-        key :enum, %w[
-          compensation
-          pension
-          fiduciary
-          insurance
-          education
-          voc_rehab
-          loan_guaranty
-          vha
-          nca
-        ]
-      end
-
-      swagger_schema :NonratingIssueCategory do
-        key :type, :string
-        key :enum, [
-          "Unknown issue category",
-          "Apportionment",
-          "Incarceration Adjustments",
-          "Audit Error Worksheet (DFAS)",
-          "Active Duty Adjustments",
-          "Drill Pay Adjustments",
-          "Character of discharge determinations",
-          "Income/net worth (pension)",
-          "Dependent child - Adopted",
-          "Dependent child - Stepchild",
-          "Dependent child - Biological",
-          "Dependency Spouse - Common law marriage",
-          "Dependency Spouse - Inference of marriage",
-          "Dependency Spouse - Deemed valid marriage",
-          "Military Retired Pay",
-          "Contested Claims (other than apportionment)",
-          "Lack of Qualifying Service",
-          "Other non-rated",
-          "Eligibility | Wartime service",
-          "Eligibility | Veteran Status",
-          "Income/Net Worth | Countable Income",
-          "Income/Net Worth | Residential Lot Size",
-          "Income/Net Worth | Medical Expense Deductions",
-          "Effective date | Liberalizing Legislation",
-          "Effective date | 3.400(b)(ii)(B)",
-          "Dependent Eligibility | Adoption",
-          "Dependent Eligibility | Stepchild",
-          "Dependent Eligibility | School child",
-          "Dependent Eligibility | Validity of marriage",
-          "Dependent Eligibility | Parent(s)",
-          "Dependent Eligibility | Other",
-          "Penalty Period",
-          "Post Award Audit",
-          "Overpayment | Validity of debt",
-          "Overpayment | Waiver",
-          "Apportionment",
-          "Survivors pension eligibility",
-          "Burial Benefits - NSC Burial",
-          "Burial Benefits - Plot or Interment Allowance",
-          "Burial Benefits - Transportation Allowance",
-          "Burial Benefits - VA Hospitalization Death",
-          "Appointment of a Fiduciary (38 CFR 13.100)",
-          "Removal of a Fiduciary (38 CFR 13.500)",
-          "Misuse Determination (38 CFR 13.400)",
-          "RO Director Reconsideration of Misuse Determination (13.400(d))",
-          "P&F Director's Negligence Determination for Benefits Reissuance (13.410)",
-          "Basic Eligibility",
-          "Entitlement to Services",
-          "Plan/Goal Selection",
-          "Equipment/Supply Purchases",
-          "Additional Training",
-          "Change of Program",
-          "Feasibility to Pursue a Vocational Goal",
-          "Training Facility Selection",
-          "Subsistence Allowance",
-          "Employment Adjustment Allowance",
-          "Entitlement Extension",
-          "Advance from the Revolving Fund Loan",
-          "Retroactive Induction",
-          "Retroactive Reimbursement",
-          "Successful Closure of Case",
-          "Discontinue Services",
-          "Interruption of Services",
-          "Accrued",
-          "Eligibility | 38 U.S.C. ch. 30",
-          "Eligibility | 38 U.S.C. ch. 35",
-          "Eligibility | 38 U.S.C. ch. 32",
-          "Eligibility | 38 U.S.C. ch. 33",
-          "Eligibility | 38 U.S.C. ch. 1606",
-          "Entitlement | 38 U.S.C. ch. 30",
-          "Entitlement | 38 U.S.C. ch. 35",
-          "Entitlement | 38 U.S.C. ch. 32",
-          "Entitlement | 38 U.S.C. ch. 33",
-          "Entitlement | 38 U.S.C. ch. 1606",
-          "Effective Date of Award | 38 U.S.C. ch. 35",
-          "Payment | 38 U.S.C. ch. 30",
-          "Payment | 38 U.S.C. ch. 35",
-          "Payment | 38 U.S.C. ch. 32",
-          "Payment | 38 U.S.C. ch. 33",
-          "Payment | 38 U.S.C. ch. 1606",
-          "Overpayment | Validity of debt",
-          "Vet Tec",
-          "Delimiting Date Issues | 38 U.S.C. ch. 30",
-          "Delimiting Date Issues | 38 U.S.C. ch. 35",
-          "Delimiting Date Issues | 38 U.S.C. ch. 32",
-          "Delimiting Date Issues | 38 U.S.C. ch. 33",
-          "Delimiting Date Issues | 38 U.S.C. ch. 1606",
-          "Other",
-          "Waiver of premiums (1912-1914) | Date of total disability",
-          "Waiver of premiums (1912-1914) | Effective date",
-          "Waiver of premiums (1912-1914) | TDIP (1915)",
-          "Waiver of premiums (1912-1914) | Other",
-          "Reinstatement | Medically Qualified",
-          "Reinstatement | Other",
-          "RH (1922(a) S-DVI) | Timely application",
-          "RH (1922(a) S-DVI) | Medically qualified",
-          "RH (1922(a) S-DVI) | Discharged before 4/25/51",
-          "RH (1922(a) S-DVI) | Other",
-          "SRH (1922(b) S-DVI) | Timely application",
-          "SRH (1922(b) S-DVI) | Over age 65",
-          "SRH (1922(b) S-DVI) | Other",
-          "VMLI (2106) | LOC/Reverse Mortgage",
-          "VMLI (2106) | Over age 70",
-          "VMLI (2106) | Death Award",
-          "VMLI (2106) | Other",
-          "Contested death claim | Relationships",
-          "Contested death claim | Testamentary capacity",
-          "Contested death claim | Undue influence",
-          "Contested death claim | Intent of insured",
-          "Contested death claim | Other",
-          "Other",
-          "Basic eligibility - Certificate of Eligibility (COE) was denied for use of benefit",
-          "Validity of debt - Existing debt indicated from loan termination is incorrect as stated",
-          "Waiver of indebtedness - Existing debt should be waived to allow issuance of COE",
-          "Restoration of entitlement - Remove a previous loan that was paid-in-full to allow all available entitlement on the COE",
-          "Other",
-          "Entitlement | Reserves/National Guard",
-          "Entitlement | Less than 24 months",
-          "Entitlement | Character of service",
-          "Entitlement | Merchant Marine",
-          "Entitlement | No military information",
-          "Entitlement | Cadet (service academies)",
-          "Entitlement | Unmarried Adult Child",
-          "Entitlement | Allied forces and non-citizens",
-          "Entitlement | Pre-need",
-          "Entitlement | Spouse/Surving Spouse",
-          "Entitlement | Non-qualifying service",
-          "Entitlement | ABMC/overseas burial",
-          "Entitlement | Pre-WWI/burial site unknown",
-          "Entitlement | Marked grave (death prior to 10-18-78)",
-          "Entitlement | Marked grave (death on/after 10-18-78 to 10-31-90)",
-          "Entitlement | Other",
-          "Entitlement | Voided Enlistment",
-          "Entitlement | Benefit Already Provided",
-          "Entitlement | Confederate IMO",
-          "Entitlement | Cremains not interred",
-          "Entitlement | Historic marker deemed serviceable",
-          "Entitlement | Medallion (no grave)",
-          "Entitlement | Medallion (unmarked grave)",
-          "Entitlement | Parent",
-          "Entitlement | Replacement",
-          "Entitlement | Unauthorized applicant",
-          "Entitlement | Hmong",
-          "Entitlement | Medallion (monetary allowance)",
-          "Entitlement | IMO in NC",
-          "Eligibility for Treatment | Dental",
-          "Eligibility for Treatment | Other",
-          "Beneficiary Travel | Mileage",
-          "Beneficiary Travel | Common Carrier",
-          "Beneficiary Travel | Special Mode",
-          "Eligibility for Fee Basis Care",
-          "Indebtedness | Validity of Debt",
-          "Indebtedness | Waiver",
-          "Level of Priority for Treatment",
-          "Clothing Allowance § 3.810(b) Certification",
-          "Prosthetics Services",
-          "Family Member Services | CHAMPVA Eligibility",
-          "Family Member Services | CHAMPVA Medical Charges",
-          "Family Member Services | Foreign Medical Program Medical Charges",
-          "Family Member Services | Spina Bifida Medical Charges",
-          "Family Member Services | Camp Lejeune Family Member Eligibility",
-          "Other"
-        ]
-      end
-
-      swagger_schema :PayeeCode do
-        key :type, :string
-        key :enum, generate_int_enum(0, 99)
-      end
-
-      private
-
-      def generate_int_enum(lower_bound, upper_bound)
-        arr = []
-        (lower_bound..upper_bound).each do |int|
-          int = int.to_s
-          int = "0#{int}" if int.length == 1
-          arr.push(int)
-        end
-        arr
-      end
-=======
->>>>>>> 6f721a68
     end
   end
 end