--- conflicted
+++ resolved
@@ -40,16 +40,15 @@
       perform(:post, path, request_body.to_json, request_headers(include_content_type: true))
     end
 
-<<<<<<< HEAD
+    def get_avs(patient_id:, appt_id:)
+      path = "#{config.base_path}appointments/#{appt_id}/avs?patientId=#{patient_id}"
+      perform(:get, path, nil, request_headers)
+    end
+
     def get_ccd(patient_id:, start_date:, end_date:)
       path = "#{config.base_path}ccd"
       params = { patientId: patient_id, startDate: start_date, endDate: end_date }
       perform(:get, path, params, request_headers)
-=======
-    def get_avs(patient_id:, appt_id:)
-      path = "#{config.base_path}appointments/#{appt_id}/avs?patientId=#{patient_id}"
-      perform(:get, path, nil, request_headers)
->>>>>>> 7b4d8d92
     end
 
     private
