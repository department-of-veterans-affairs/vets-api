# frozen_string_literal: true

require 'rails_helper'
require 'unified_health_data/service'

describe UnifiedHealthData::Service, type: :service do
  subject { described_class }

  let(:user) { build(:user, :loa3, icn: '1000123456V123456') }
  let(:service) { described_class.new(user) }

  describe '#get_labs' do
    context 'with valid lab responses', :vcr do
      it 'returns all labs/tests with encodedData and/or observations' do
        VCR.use_cassette('mobile/unified_health_data/get_labs') do
          labs = service.get_labs(start_date: '2025-01-01', end_date: '2025-09-30')
          expect(labs.size).to eq(29)

          # Verify that labs with encodedData are returned
          labs_with_encoded_data = labs.select { |lab| lab.encoded_data.present? }
          expect(labs_with_encoded_data).not_to be_empty

          # Verify that labs with observations are returned
          labs_with_observations = labs.select { |lab| lab.observations.present? }
          expect(labs_with_observations).not_to be_empty
        end
      end

      it 'returns labs sorted by date_completed in descending order' do
        VCR.use_cassette('mobile/unified_health_data/get_labs') do
          labs = service.get_labs(start_date: '2025-01-01', end_date: '2025-09-30').sort

          labs_with_dates = labs.select { |lab| lab.date_completed.present? }
          dates = labs_with_dates.map { |lab| Time.zone.parse(lab.date_completed) }
          expect(dates).to eq(dates.sort.reverse)

          last_labs = labs.last(5)
          if last_labs.any? { |lab| lab.date_completed.nil? }
            expect(labs.select { |lab| lab.date_completed.nil? }).to eq(last_labs.select { |lab|
              lab.date_completed.nil?
            })
          end
        end
      end

      it 'logs test code distribution from parsed records' do
        allow(Rails.logger).to receive(:info)

        VCR.use_cassette('mobile/unified_health_data/get_labs') do
          service.get_labs(start_date: '2025-01-01', end_date: '2025-09-30')
        end

        expect(Rails.logger).to have_received(:info).with(
          hash_including(
            message: 'UHD test code and name distribution',
            service: 'unified_health_data'
          )
        )
      end

      it 'returns labs with only encodedData' do
        VCR.use_cassette('mobile/unified_health_data/get_labs') do
          labs = service.get_labs(start_date: '2025-01-01', end_date: '2025-09-30')

          # Find labs that have encoded data but no observations
          labs_with_encoded_only = labs.select { |lab| lab.encoded_data.present? && lab.observations.blank? }
          expect(labs_with_encoded_only).not_to be_empty
        end
      end

      it 'returns labs with only observations' do
        VCR.use_cassette('mobile/unified_health_data/get_labs') do
          labs = service.get_labs(start_date: '2025-01-01', end_date: '2025-09-30')

          # Find labs that have observations but no encoded data
          labs_with_observations_only = labs.select { |lab| lab.observations.present? && lab.encoded_data.blank? }
          expect(labs_with_observations_only).not_to be_empty
        end
      end

      it 'returns labs with both encodedData and observations' do
        VCR.use_cassette('mobile/unified_health_data/get_labs') do
          labs = service.get_labs(start_date: '2025-01-01', end_date: '2025-09-30')

          # Check if any labs have both (may or may not exist in cassette)
          labs_with_both = labs.select { |lab| lab.encoded_data.present? && lab.observations.present? }
          # This is just checking the structure works - we don't require cassette to have this combination
          expect(labs_with_both).to be_an(Array)
        end
      end
    end

    context 'with malformed response' do
      before do
        allow_any_instance_of(UnifiedHealthData::Client)
          .to receive(:get_labs_by_date)
          .and_return(Faraday::Response.new(
                        body: nil
                      ))
      end

      it 'handles gracefully' do
        allow(Flipper).to receive(:enabled?).and_return(true)
        expect { service.get_labs(start_date: '2025-01-01', end_date: '2025-09-30') }.not_to raise_error
      end
    end
  end

  describe '#fetch_combined_records' do
    context 'when body is nil' do
      it 'returns an empty array' do
        result = service.send(:fetch_combined_records, nil)

        expect(result).to eq([])
      end
    end

    context 'when body has VistA and Oracle Health records' do
      let(:body) do
        {
          'vista' => {
            'entry' => [
              { 'resource' => { 'id' => 'vista-1', 'resourceType' => 'DiagnosticReport' } }
            ]
          },
          'oracle-health' => {
            'entry' => [
              { 'resource' => { 'id' => 'oracle-1', 'resourceType' => 'DiagnosticReport' } }
            ]
          }
        }
      end

      it 'adds source to each record and combines them' do
        result = service.send(:fetch_combined_records, body)
        expect(result.size).to eq(2)
        vista_record = result.find { |r| r['resource']['id'] == 'vista-1' }
        oracle_record = result.find { |r| r['resource']['id'] == 'oracle-1' }
        expect(vista_record['source']).to eq('vista')
        expect(oracle_record['source']).to eq('oracle-health')
      end
    end
  end

  # Allergies
  describe '#get_allergies' do
    let(:allergies_sample_response) do
      JSON.parse(Rails.root.join(
        'spec', 'fixtures', 'unified_health_data', 'allergies_example.json'
      ).read)
    end

    let(:sample_client_response) do
      Faraday::Response.new(
        body: allergies_sample_response
      )
    end

    context 'happy path' do
      context 'when data exists for both VistA + OH' do
        it 'returns all allergies' do
          allow_any_instance_of(UnifiedHealthData::Client)
            .to receive(:get_allergies_by_date)
            .and_return(sample_client_response)

          allergies = service.get_allergies
          expect(allergies.size).to eq(13)
          expect(allergies.map(&:categories)).to contain_exactly(
            ['medication'],
            ['medication'],
            ['medication'],
            ['medication'],
            ['medication'],
            ['medication'],
            ['medication'],
            ['medication'],
            ['environment'],
            ['food'],
            [],
            ['food'],
            ['food']
          )
          # Verify specific allergy exists (not checking position due to sorting)
          trazodone_allergy = allergies.find { |a| a.id == '2678' }
          expect(trazodone_allergy).to have_attributes(
            {
              'id' => '2678',
              'name' => 'TRAZODONE',
              'date' => nil,
              'categories' => ['medication'],
              'reactions' => [],
              'location' => nil,
              'observedHistoric' => 'h',
              'notes' => [],
              'provider' => nil
            }
          )
          expect(allergies).to all(have_attributes(
                                     {
                                       'id' => be_a(String),
                                       'name' => be_a(String),
                                       'date' => be_a(String).or(be_nil),
                                       'categories' => be_an(Array),
                                       'reactions' => be_an(Array),
                                       'location' => be_a(String).or(be_nil),
                                       'observedHistoric' => be_a(String).or(be_nil),
                                       'notes' => be_an(Array),
                                       'provider' => be_a(String).or(be_nil)
                                     }
                                   ))
        end

        it 'returns allergies sorted by date in descending order' do
          allow_any_instance_of(UnifiedHealthData::Client)
            .to receive(:get_allergies_by_date)
            .and_return(sample_client_response)

          allergies = service.get_allergies.sort

          allergies_with_dates = allergies.select { |allergy| allergy.date.present? }
          # Use sort_date for comparison since that's what's used for sorting
          dates = allergies_with_dates.map(&:sort_date)
          expect(dates).to eq(dates.sort.reverse)

          allergies_without_dates = allergies.select { |allergy| allergy.date.nil? }
          if allergies_without_dates.any?
            expect(allergies.last(allergies_without_dates.size)).to eq(allergies_without_dates)
          end
        end
      end

      context 'when data exists for only VistA or OH' do
        it 'returns allergies for VistA only' do
          modified_response = allergies_sample_response.deep_dup
          modified_response['oracle-health'] = {}
          allow_any_instance_of(UnifiedHealthData::Client)
            .to receive(:get_allergies_by_date)
            .and_return(Faraday::Response.new(
                          body: modified_response
                        ))
          allergies = service.get_allergies
          expect(allergies.size).to eq(5)
          expect(allergies.map(&:categories)).to contain_exactly(
            ['medication'],
            ['medication'],
            ['medication'],
            ['medication'],
            ['medication']
          )
          expect(allergies).to all(have_attributes(
                                     {
                                       'id' => be_a(String),
                                       'name' => be_a(String),
                                       'date' => be_a(String).or(be_nil),
                                       'categories' => be_an(Array),
                                       'reactions' => be_an(Array),
                                       'location' => be_a(String).or(be_nil),
                                       'observedHistoric' => be_a(String).or(be_nil),
                                       'notes' => be_an(Array),
                                       'provider' => be_a(String).or(be_nil)
                                     }
                                   ))
        end

        it 'returns allergies for OH only' do
          modified_response = allergies_sample_response.deep_dup
          modified_response['vista'] = {}
          allow_any_instance_of(UnifiedHealthData::Client)
            .to receive(:get_allergies_by_date)
            .and_return(Faraday::Response.new(
                          body: modified_response
                        ))
          allergies = service.get_allergies
          expect(allergies.size).to eq(8)
          expect(allergies.map(&:categories)).to contain_exactly(
            ['medication'],
            ['medication'],
            ['medication'],
            ['environment'],
            ['food'],
            [],
            ['food'],
            ['food']
          )
          expect(allergies).to all(have_attributes(
                                     {
                                       'id' => be_a(String),
                                       'name' => be_a(String),
                                       'date' => be_a(String).or(be_nil),
                                       'categories' => be_an(Array),
                                       'reactions' => be_an(Array),
                                       'location' => be_a(String).or(be_nil),
                                       'observedHistoric' => be_nil, # OH data doesn't include this field
                                       'notes' => be_an(Array),
                                       'provider' => be_a(String).or(be_nil)
                                     }
                                   ))
        end
      end

      context 'when there are no records in VistA or OH' do
        it 'returns empty array allergies' do
          allow_any_instance_of(UnifiedHealthData::Client)
            .to receive(:get_allergies_by_date)
            .and_return(Faraday::Response.new(
                          body: { 'vista' => {}, 'oracle-health' => {} }
                        ))
          allergies = service.get_allergies
          expect(allergies.size).to eq(0)
        end
      end
    end

    context 'error handling' do
      it 'handles unknown errors' do
        uhd_service = double
        allow(UnifiedHealthData::Service).to receive(:new).with(user).and_return(uhd_service)
        allow(uhd_service).to receive(:get_allergies).and_raise(StandardError.new('Unknown fetch error'))

        expect do
          uhd_service.get_allergies
        end.to raise_error(StandardError, 'Unknown fetch error')
      end
    end
  end

  describe '#get_single_allergy' do
    let(:allergies_sample_response) do
      JSON.parse(Rails.root.join(
        'spec', 'fixtures', 'unified_health_data', 'allergies_example.json'
      ).read)
    end

    let(:sample_client_response) do
      Faraday::Response.new(
        body: allergies_sample_response
      )
    end

    before do
      allow_any_instance_of(UnifiedHealthData::Client)
        .to receive(:get_allergies_by_date)
        .and_return(sample_client_response)
    end

    context 'happy path' do
      context 'when data exists for both VistA + OH' do
        it 'returns a single VistA allergy' do
          allergy = service.get_single_allergy('2679')
          expect(allergy).to have_attributes(
            {
              'id' => '2679',
              'name' => 'MAXZIDE',
              'date' => nil,
              'categories' => ['medication'],
              'reactions' => [],
              'location' => nil,
              'observedHistoric' => 'h',
              'notes' => [],
              'provider' => nil
            }
          )
        end

        it 'returns a single OH allergy' do
          allergy = service.get_single_allergy('132316417')
          expect(allergy).to have_attributes(
            {
              'id' => '132316417',
              'name' => 'Oxymorphone',
              'date' => '2019',
              'categories' => ['medication'],
              'reactions' => ['Anaphylaxis'],
              'location' => nil,
              'observedHistoric' => nil,
              'notes' => ['Testing Contraindication type reaction', 'Secondary comment for contraindication'],
              'provider' => ' Victoria A Borland'
            }
          )
        end
      end
    end

    context 'error handling' do
      it 'handles unknown errors' do
        uhd_service = double
        allow(UnifiedHealthData::Service).to receive(:new).with(user).and_return(uhd_service)
        allow(uhd_service).to receive(:get_single_allergy).and_raise(StandardError.new('Unknown fetch error'))

        expect do
          uhd_service.get_single_allergy('banana')
        end.to raise_error(StandardError, 'Unknown fetch error')
      end
    end
  end

  # Vitals
  describe '#get_vitals' do
    let(:vitals_sample_response) do
      JSON.parse(Rails.root.join(
        'spec', 'fixtures', 'unified_health_data', 'vitals_example.json'
      ).read)
    end

    let(:sample_client_response) do
      Faraday::Response.new(
        body: vitals_sample_response
      )
    end

    before do
      allow(Rails.logger).to receive(:info)
    end

    context 'happy path' do
      context 'when data exists for both VistA + OH' do
        it 'returns all vitals' do
          allow_any_instance_of(UnifiedHealthData::Client)
            .to receive(:get_vitals_by_date)
            .and_return(sample_client_response)

          expect(Rails.logger).to receive(:info)
            .with(
              message: 'Multiple locations found for 8 Vital records:',
              locations: [{ 'locations found' => 2,
                            'names' => '668 Green Primary Care; WAMC Bariatric Surgery' }],
              service: 'unified_health_data'
            )

          vitals = service.get_vitals
          expect(vitals.size).to eq(18)
          expect(vitals.map(&:type)).to contain_exactly(
            'WEIGHT',
            'WEIGHT',
            'HEIGHT',
            'PULSE',
            'TEMPERATURE',
            'BLOOD_PRESSURE',
            'PULSE_OXIMETRY',
            'RESPIRATION',
            'WEIGHT',
            'BLOOD_PRESSURE',
            'PULSE_OXIMETRY',
            'WEIGHT',
            'TEMPERATURE',
            'RESPIRATION',
            'PULSE',
            'BLOOD_PRESSURE',
            'HEIGHT',
            'WEIGHT'
          )

          # this will be a VistA record
          expect(vitals[0]).to have_attributes(
            {
              'id' => 'be3724c0-f9e2-4e6a-b37e-366aca305613',
              'name' => 'Weight',
              'type' => 'WEIGHT',
              'date' => '2025-08-22T22:16:24Z',
              'measurement' => '165.35 pounds',
              'location' => 'CHY ANOTHER TEST CLINIC',
              'notes' => []
            }
          )

          oh_vital = vitals.find { |vital| vital.id == 'VS-15249708684' }
          expect(oh_vital).to have_attributes(
            {
              'id' => 'VS-15249708684',
              'name' => 'Weight dosing',
              'type' => 'WEIGHT',
              'date' => '2025-07-24T18:23:00.000Z',
              'measurement' => '150.796 pounds',
              'location' => '668 Green Primary Care',
              'notes' => ['Result generated by automated process based on measured weight.']
            }
          )
          expect(vitals).to all(have_attributes(
                                  {
                                    'id' => be_a(String),
                                    'name' => be_a(String),
                                    'date' => be_a(String).or(be_nil),
                                    'type' => be_a(String),
                                    'measurement' => be_a(String),
                                    'location' => be_a(String),
                                    'notes' => be_an(Array)
                                  }
                                ))
        end
      end

      context 'when data exists for only VistA or OH' do
        it 'returns vitals for VistA only' do
          modified_response = vitals_sample_response.deep_dup
          modified_response['oracle-health'] = {}
          allow_any_instance_of(UnifiedHealthData::Client)
            .to receive(:get_vitals_by_date)
            .and_return(Faraday::Response.new(
                          body: modified_response
                        ))
          vitals = service.get_vitals
          expect(vitals.size).to eq(10)
          expect(vitals.map(&:type)).to contain_exactly(
            'WEIGHT',
            'WEIGHT',
            'HEIGHT',
            'PULSE',
            'TEMPERATURE',
            'BLOOD_PRESSURE',
            'PULSE_OXIMETRY',
            'RESPIRATION',
            'WEIGHT',
            'BLOOD_PRESSURE'
          )

          expect(vitals).to all(have_attributes(
                                  {
                                    'id' => be_a(String),
                                    'name' => be_a(String),
                                    'date' => be_a(String).or(be_nil),
                                    'type' => be_a(String),
                                    'measurement' => be_a(String),
                                    'location' => be_a(String),
                                    'notes' => be_an(Array)
                                  }
                                ))
        end

        it 'returns vitals for OH only' do
          modified_response = vitals_sample_response.deep_dup
          modified_response['vista'] = {}
          allow_any_instance_of(UnifiedHealthData::Client)
            .to receive(:get_vitals_by_date)
            .and_return(Faraday::Response.new(
                          body: modified_response
                        ))
          vitals = service.get_vitals
          expect(vitals.size).to eq(8)
          expect(vitals.map(&:type)).to contain_exactly(
            'PULSE_OXIMETRY',
            'WEIGHT',
            'TEMPERATURE',
            'RESPIRATION',
            'PULSE',
            'BLOOD_PRESSURE',
            'HEIGHT',
            'WEIGHT'
          )
          expect(vitals).to all(have_attributes(
                                  {
                                    'id' => be_a(String),
                                    'name' => be_a(String),
                                    'date' => be_a(String).or(be_nil),
                                    'type' => be_a(String),
                                    'measurement' => be_a(String),
                                    'location' => be_a(String),
                                    'notes' => be_an(Array)
                                  }
                                ))
        end
      end

      context 'when there are no records in VistA or OH' do
        it 'returns empty array for vitals' do
          allow_any_instance_of(UnifiedHealthData::Client)
            .to receive(:get_vitals_by_date)
            .and_return(Faraday::Response.new(
                          body: { 'vista' => {}, 'oracle-health' => {} }
                        ))
          vitals = service.get_vitals
          expect(vitals.size).to eq(0)
        end
      end
    end
  end

  # Clinical Notes
  describe '#get_care_summaries_and_notes' do
    let(:notes_sample_response) do
      JSON.parse(Rails.root.join(
        'spec', 'fixtures', 'unified_health_data', 'notes_sample_response.json'
      ).read)
    end

    let(:notes_no_vista_response) do
      JSON.parse(Rails.root.join(
        'spec', 'fixtures', 'unified_health_data', 'notes_empty_vista_response.json'
      ).read)
    end

    let(:notes_no_oh_response) do
      JSON.parse(Rails.root.join(
        'spec', 'fixtures', 'unified_health_data', 'notes_empty_oh_response.json'
      ).read)
    end

    let(:notes_empty_response) do
      JSON.parse(Rails.root.join(
        'spec', 'fixtures', 'unified_health_data', 'notes_empty_response.json'
      ).read)
    end

    let(:sample_client_response) do
      Faraday::Response.new(
        body: notes_sample_response
      )
    end

    before do
      allow_any_instance_of(UnifiedHealthData::Client)
        .to receive(:get_notes_by_date)
        .and_return(sample_client_response)
    end

    context 'happy path' do
      context 'when data exists for both VistA + OH' do
        it 'returns care summaries and notes' do
          notes = service.get_care_summaries_and_notes
          expect(notes.size).to eq(6)
          expect(notes.map(&:note_type)).to contain_exactly(
            'physician_procedure_note',
            'physician_procedure_note',
            'consult_result',
            'physician_procedure_note',
            'discharge_summary',
            'other'
          )
          # Verify specific note exists (not checking position due to sorting)
          telehealth_note = notes.find { |n| n.id == 'F253-7227761-1834074' }
          expect(telehealth_note).to have_attributes(
            {
              'id' => 'F253-7227761-1834074',
              'name' => 'CARE COORDINATION HOME TELEHEALTH DISCHARGE NOTE',
              'loinc_codes' => ['11506-3'],
              'note_type' => 'physician_procedure_note',
              'date' => '2025-01-14T09:18:00.000+00:00',
              'date_signed' => '2025-01-14T09:29:26+00:00',
              'written_by' => 'MARCI P MCGUIRE',
              'signed_by' => 'MARCI P MCGUIRE',
              'admission_date' => nil,
              'discharge_date' => nil,
              'location' => 'CHYSHR TEST LAB',
              'note' => /VGhpcyBpcyBhIHRlc3QgdGVsZWhlYWx0aCBka/i
            }
          )
          expect(notes).to all(have_attributes(
                                 {
                                   'id' => be_a(String),
                                   'name' => be_a(String),
                                   'note_type' => be_a(String),
                                   'loinc_codes' => be_an(Array),
                                   'date' => be_a(String),
                                   'date_signed' => be_a(String).or(be_nil),
                                   'written_by' => be_a(String),
                                   'signed_by' => be_a(String),
                                   'admission_date' => be_a(String).or(be_nil),
                                   'discharge_date' => be_a(String).or(be_nil),
                                   'location' => be_a(String),
                                   'note' => be_a(String)
                                 }
                               ))
        end

        it 'returns clinical notes sorted by date in descending order' do
          notes = service.get_care_summaries_and_notes.sort

          dates = notes.map { |note| Time.zone.parse(note.date) }
          expect(dates).to eq(dates.sort.reverse)
          expect(notes.first.date).to eq(notes.map(&:date).max)
        end
      end

      context 'when data exists for only VistA or OH' do
        it 'returns care summaries and notes for VistA only' do
          allow_any_instance_of(UnifiedHealthData::Client)
            .to receive(:get_notes_by_date)
            .and_return(Faraday::Response.new(
                          body: notes_no_oh_response
                        ))
          notes = service.get_care_summaries_and_notes
          expect(notes.size).to eq(4)
          expect(notes.map(&:note_type)).to contain_exactly(
            'physician_procedure_note',
            'physician_procedure_note',
            'consult_result',
            'physician_procedure_note'
          )
          expect(notes).to all(have_attributes(
                                 {
                                   'id' => be_a(String),
                                   'name' => be_a(String),
                                   'note_type' => be_a(String),
                                   'loinc_codes' => be_an(Array),
                                   'date' => be_a(String),
                                   'date_signed' => be_a(String).or(be_nil),
                                   'written_by' => be_a(String),
                                   'signed_by' => be_a(String),
                                   'admission_date' => be_a(String).or(be_nil),
                                   'discharge_date' => be_a(String).or(be_nil),
                                   'location' => be_a(String),
                                   'note' => be_a(String)
                                 }
                               ))
        end

        it 'returns care summaries and notes for OH only' do
          allow_any_instance_of(UnifiedHealthData::Client)
            .to receive(:get_notes_by_date)
            .and_return(Faraday::Response.new(
                          body: notes_no_vista_response
                        ))
          notes = service.get_care_summaries_and_notes
          expect(notes.size).to eq(2)
          expect(notes.map(&:note_type)).to contain_exactly(
            'discharge_summary',
            'other'
          )
          expect(notes).to all(have_attributes(
                                 {
                                   'id' => be_a(String),
                                   'name' => be_a(String),
                                   'note_type' => be_a(String),
                                   'loinc_codes' => be_an(Array),
                                   'date' => be_a(String),
                                   'date_signed' => be_a(String).or(be_nil),
                                   'written_by' => be_a(String),
                                   'signed_by' => be_a(String),
                                   'admission_date' => be_a(String).or(be_nil),
                                   'discharge_date' => be_a(String).or(be_nil),
                                   'location' => be_a(String),
                                   'note' => be_a(String)
                                 }
                               ))
        end
      end

      context 'when there are no records in VistA or OH' do
        it 'returns care summaries and notes' do
          allow_any_instance_of(UnifiedHealthData::Client)
            .to receive(:get_notes_by_date)
            .and_return(Faraday::Response.new(
                          body: notes_empty_response
                        ))
          notes = service.get_care_summaries_and_notes
          expect(notes.size).to eq(0)
        end
      end
    end

    context 'with date parameters' do
      it 'accepts and uses provided start_date and end_date' do
        expect_any_instance_of(UnifiedHealthData::Client)
          .to receive(:get_notes_by_date)
          .with(patient_id: user.icn, start_date: '2024-01-01', end_date: '2024-12-31')
          .and_return(sample_client_response)

        service.get_care_summaries_and_notes(start_date: '2024-01-01', end_date: '2024-12-31')
      end

      it 'uses default dates when parameters not provided' do
        expect_any_instance_of(UnifiedHealthData::Client)
          .to receive(:get_notes_by_date)
          .with(patient_id: user.icn, start_date: '1900-01-01', end_date: anything)
          .and_return(sample_client_response)

        service.get_care_summaries_and_notes
      end

      it 'uses default start_date when only end_date provided' do
        expect_any_instance_of(UnifiedHealthData::Client)
          .to receive(:get_notes_by_date)
          .with(patient_id: user.icn, start_date: '1900-01-01', end_date: '2024-12-31')
          .and_return(sample_client_response)

        service.get_care_summaries_and_notes(end_date: '2024-12-31')
      end

      it 'uses default end_date when only start_date provided' do
        expect_any_instance_of(UnifiedHealthData::Client)
          .to receive(:get_notes_by_date)
          .with(patient_id: user.icn, start_date: '2024-01-01', end_date: anything)
          .and_return(sample_client_response)

        service.get_care_summaries_and_notes(start_date: '2024-01-01')
      end
    end

    context 'error handling' do
      it 'handles unknown errors' do
        uhd_service = double
        allow(UnifiedHealthData::Service).to receive(:new).with(user).and_return(uhd_service)
        allow(uhd_service).to receive(:get_care_summaries_and_notes).and_raise(StandardError.new('Unknown fetch error'))

        expect do
          uhd_service.get_care_summaries_and_notes
        end.to raise_error(StandardError, 'Unknown fetch error')
      end
    end

    context 'LOINC code logging' do
      before do
        allow_any_instance_of(UnifiedHealthData::Client)
          .to receive(:get_notes_by_date)
          .and_return(sample_client_response)
        allow(Rails.logger).to receive(:info)
      end

      it 'logs LOINC code distribution when flipper enabled' do
        allow(Flipper).to receive(:enabled?).with(:mhv_accelerated_delivery_uhd_loinc_logging_enabled,
                                                  user).and_return(true)

        service.get_care_summaries_and_notes

        expect(Rails.logger).to have_received(:info).with(
          {
            message: 'Clinical Notes LOINC code distribution',
            loinc_code_distribution: '11506-3:3,11488-4:1,4189665:1,18842-5:1,4189666:1,96339-7:1',
            total_codes: 6,
            total_records: 6,
            service: 'unified_health_data'
          }
        )
      end

      it 'does not log LOINC code distribution when flipper disabled' do
        allow(Flipper).to receive(:enabled?).with(:mhv_accelerated_delivery_uhd_loinc_logging_enabled,
                                                  user).and_return(false)

        expect(Rails.logger).not_to receive(:info)
        service.get_care_summaries_and_notes
      end
    end
  end

  describe '#get_single_summary_or_note' do
    let(:notes_sample_response) do
      JSON.parse(Rails.root.join(
        'spec', 'fixtures', 'unified_health_data', 'notes_sample_response.json'
      ).read)
    end

    let(:sample_client_response) do
      Faraday::Response.new(
        body: notes_sample_response
      )
    end

    before do
      allow_any_instance_of(UnifiedHealthData::Client)
        .to receive(:get_notes_by_date)
        .and_return(sample_client_response)
    end

    context 'happy path' do
      context 'when data exists for both VistA + OH' do
        it 'returns care summaries and notes' do
          note = service.get_single_summary_or_note('F253-7227761-1834074')
          expect(note).to have_attributes(
            {
              'id' => 'F253-7227761-1834074',
              'name' => 'CARE COORDINATION HOME TELEHEALTH DISCHARGE NOTE',
              'loinc_codes' => ['11506-3'],
              'note_type' => 'physician_procedure_note',
              'date' => '2025-01-14T09:18:00.000+00:00',
              'date_signed' => '2025-01-14T09:29:26+00:00',
              'written_by' => 'MARCI P MCGUIRE',
              'signed_by' => 'MARCI P MCGUIRE',
              'admission_date' => nil,
              'discharge_date' => nil,
              'location' => 'CHYSHR TEST LAB',
              'note' => /VGhpcyBpcyBhIHRlc3QgdGVsZWhlYWx0aCBka/i
            }
          )
        end
      end
    end

    context 'error handling' do
      it 'handles unknown errors' do
        uhd_service = double
        allow(UnifiedHealthData::Service).to receive(:new).with(user).and_return(uhd_service)
        allow(uhd_service).to receive(:get_single_summary_or_note).and_raise(StandardError.new('Unknown fetch error'))

        expect do
          uhd_service.get_single_summary_or_note('banana')
        end.to raise_error(StandardError, 'Unknown fetch error')
      end
    end
  end

  # After Visit Summaries
  describe '#get_appt_avs' do
    let(:avs_sample_response) do
      JSON.parse(Rails.root.join(
        'spec', 'fixtures', 'unified_health_data', 'after_visit_summary.json'
      ).read)
    end

    let(:sample_client_response) do
      Faraday::Response.new(
        body: avs_sample_response
      )
    end

    before do
      allow_any_instance_of(UnifiedHealthData::Client)
        .to receive(:get_avs)
        .and_return(sample_client_response)
    end

    context 'happy path' do
      context 'when include_binary is not passed it defaults to false' do
        it 'returns avs with metadata and no binary file' do
          avs = service.get_appt_avs(appt_id: '12345')
          expect(avs.size).to eq(2)
          expect(avs.map(&:note_type)).to contain_exactly(
            'ambulatory_patient_summary',
            'ambulatory_patient_summary'
          )
          expect(avs[0]).to have_attributes(
            {
              'appt_id' => '12345',
              'id' => '15249638961',
              'name' => 'Ambulatory Visit Summary',
              'loinc_codes' => %w[4189669 96345-4],
              'note_type' => 'ambulatory_patient_summary',
              'content_type' => 'application/pdf',
              'binary' => nil
            }
          )
          expect(avs).to all(have_attributes(
                               {
                                 'appt_id' => be_a(String),
                                 'id' => be_a(String),
                                 'name' => be_a(String),
                                 'loinc_codes' => be_an(Array),
                                 'note_type' => be_a(String),
                                 'content_type' => be_a(String),
                                 'binary' => be_nil # should all be nil since include_binary is not passed
                               }
                             ))
        end
      end

      context 'when include_binary is passed as true' do
        it 'returns avs with metadata and binary file' do
          avs = service.get_appt_avs(appt_id: '12345', include_binary: true)
          expect(avs.size).to eq(2)
          expect(avs.map(&:note_type)).to contain_exactly(
            'ambulatory_patient_summary',
            'ambulatory_patient_summary'
          )
          expect(avs[0]).to have_attributes(
            {
              'appt_id' => '12345',
              'id' => '15249638961',
              'name' => 'Ambulatory Visit Summary',
              'loinc_codes' => %w[4189669 96345-4],
              'note_type' => 'ambulatory_patient_summary',
              'content_type' => 'application/pdf',
              'binary' => /JVBERi0xLjQKJeLjz9MKMSAwIG9iago8PC9TdWJ0e/i
            }
          )
          expect(avs).to all(have_attributes(
                               {
                                 'appt_id' => be_a(String),
                                 'id' => be_a(String),
                                 'name' => be_a(String),
                                 'loinc_codes' => be_an(Array),
                                 'note_type' => be_a(String),
                                 'content_type' => be_a(String),
                                 'binary' => be_a(String)
                               }
                             ))
        end
      end
    end

    context 'error handling' do
      it 'handles unknown errors' do
        uhd_service = double
        allow(UnifiedHealthData::Service).to receive(:new).with(user).and_return(uhd_service)
        allow(uhd_service).to receive(:get_appt_avs).and_raise(StandardError.new('Unknown fetch error'))

        expect do
          uhd_service.get_appt_avs(appt_id: '12345', include_binary: true)
        end.to raise_error(StandardError, 'Unknown fetch error')
      end
    end

    context 'LOINC code logging' do
      before do
        allow_any_instance_of(UnifiedHealthData::Client)
          .to receive(:get_avs)
          .and_return(sample_client_response)
        allow(Rails.logger).to receive(:info)
      end

      it 'logs LOINC code distribution when flipper enabled' do
        allow(Flipper).to receive(:enabled?).with(:mhv_accelerated_delivery_uhd_loinc_logging_enabled,
                                                  user).and_return(true)

        service.get_appt_avs(appt_id: '12345', include_binary: true)

        expect(Rails.logger).to have_received(:info).with(
          {
            message: 'AVS LOINC code distribution',
            loinc_code_distribution: '4189669:2,96345-4:2',
            total_codes: 2,
            total_records: 2,
            service: 'unified_health_data'
          }
        )
      end

      it 'does not log LOINC code distribution when flipper disabled' do
        allow(Flipper).to receive(:enabled?).with(:mhv_accelerated_delivery_uhd_loinc_logging_enabled,
                                                  user).and_return(false)

        expect(Rails.logger).not_to receive(:info)
        service.get_appt_avs(appt_id: '12345', include_binary: true)
      end
    end
  end

  describe '#get_avs_binary_data' do
    let(:avs_sample_response) do
      JSON.parse(Rails.root.join(
        'spec', 'fixtures', 'unified_health_data', 'after_visit_summary.json'
      ).read)
    end

    let(:sample_client_response) do
      Faraday::Response.new(
        body: avs_sample_response
      )
    end

    before do
      allow_any_instance_of(UnifiedHealthData::Client)
        .to receive(:get_avs)
        .and_return(sample_client_response)
    end

    context 'happy path' do
      it 'returns avs binary data and content type' do
        avs = service.get_avs_binary_data(appt_id: '12345', doc_id: '15249638961')
        expect(avs).to have_attributes(
          {
            'content_type' => 'application/pdf',
            'binary' => /JVBERi0xLjQKJeLjz9MKMSAwIG9iago8PC9TdWJ0e/i
          }
        )
      end
    end

    context 'error handling' do
      it 'handles unknown errors' do
        uhd_service = double
        allow(UnifiedHealthData::Service).to receive(:new).with(user).and_return(uhd_service)
        allow(uhd_service).to receive(:get_avs_binary_data).and_raise(StandardError.new('Unknown fetch error'))

        expect do
          uhd_service.get_avs_binary_data(appt_id: '12345', doc_id: 'banana')
        end.to raise_error(StandardError, 'Unknown fetch error')
      end
    end
  end

  # Prescriptions
  describe '#get_prescriptions' do
    before do
      # Freeze today so the generated end_date in service matches VCR cassette date range expectations
      allow(Time.zone).to receive(:today).and_return(Date.new(2025, 9, 19))
      allow(Rails.cache).to receive(:exist?).and_return(false)
    end

    context 'with valid prescription responses', :vcr do
      before do
        # Stub the cache to return the expected facility name for station 556
        allow(Rails.cache).to receive(:read).with('uhd:facility_names:556').and_return('Ambulatory Pharmacy')
        allow(Rails.cache).to receive(:exist?).with('uhd:facility_names:556').and_return(true)
      end

      it 'returns prescriptions from both VistA and Oracle Health' do
        VCR.use_cassette('unified_health_data/get_prescriptions_success') do
          prescriptions = service.get_prescriptions
          expect(prescriptions.size).to eq(55)

          # Check that prescriptions are UnifiedHealthData::Prescription objects
          expect(prescriptions).to all(be_a(UnifiedHealthData::Prescription))

          # Verify delegation methods work
          expect(prescriptions.map(&:prescription_id)).to include('25804853', '25804854', '25804855', '15218955729',
                                                                  '15214174423', '15214303643')
          expect(prescriptions.map(&:prescription_name)).to include('albuterol (albuterol 90 mcg inhaler [8.5g])',
                                                                    'warfarin (warfarin 5 mg oral tablet)')
        end
      end

      context 'with current_only: true' do
        it 'applies filtering to exclude old discontinued/expired prescriptions' do
          # Freeze time to prevent test from failing as prescriptions age
          # The cassette has prescriptions with various expiration dates
          # Using a fixed date ensures the 180-day filtering logic is consistent
          Timecop.freeze(Time.zone.parse('2025-11-27')) do
            VCR.use_cassette('unified_health_data/get_prescriptions_success') do
              filtered_prescriptions = service.get_prescriptions(current_only: true)
<<<<<<< HEAD
              expect(filtered_prescriptions.size).to eq(54)
=======
              expect(filtered_prescriptions.size).to eq(53)
>>>>>>> c61daccf
            end
          end
        end
      end

      it 'properly maps VistA prescription fields' do
        VCR.use_cassette('unified_health_data/get_prescriptions_success') do
          prescriptions = service.get_prescriptions
          vista_prescription = prescriptions.find { |p| p.prescription_id == '25804851' }

          expect(vista_prescription.refill_status).to eq('activeParked')
          expect(vista_prescription.refill_remaining).to eq(2)
          expect(vista_prescription.facility_name).to eq('Dayton Medical Center')
          expect(vista_prescription.prescription_name).to eq('BACITRACIN 500 UNIT/GM OINT 30GM')
          expect(vista_prescription.instructions).to eq('APPLY SMALL AMOUNT TO AFFECTED AREA WEEKLY FOR 30 DAYS')
          expect(vista_prescription.is_refillable).to be true
          expect(vista_prescription.station_number).to eq('989')
          expect(vista_prescription.prescription_number).to eq('2721174')
        end
      end

      it 'properly maps Oracle Health prescription fields' do
        VCR.use_cassette('unified_health_data/get_prescriptions_success') do
          prescriptions = service.get_prescriptions
          oracle_prescription = prescriptions.find { |p| p.prescription_id == '15214174591' }

          expect(oracle_prescription.refill_status).to eq('active')
          expect(oracle_prescription.refill_submit_date).to be_nil
          expect(oracle_prescription.refill_date).to eq('2025-06-24T21:05:53.000Z')
          expect(oracle_prescription.refill_remaining).to eq(2)
          expect(oracle_prescription.facility_name).to eq('Ambulatory Pharmacy')
          expect(oracle_prescription.ordered_date).to eq('2025-05-30T17:58:09Z')
          expect(oracle_prescription.quantity).to eq('8.5')
          expect(oracle_prescription.expiration_date).to eq('2026-05-30T04:59:59Z')
          expect(oracle_prescription.prescription_number).to eq('15214174591')
          expect(oracle_prescription.prescription_name).to eq('albuterol (albuterol 90 mcg inhaler [8.5g])')
          expect(oracle_prescription.dispensed_date).to be_nil
          expect(oracle_prescription.station_number).to eq('556')
          expect(oracle_prescription.is_refillable).to be true
          expect(oracle_prescription.is_trackable).to be false
          expect(oracle_prescription.tracking).to eq([])
          expect(oracle_prescription.prescription_source).to eq('VA')
          expect(oracle_prescription.instructions).to eq(
            '2 Inhalation Inhalation (breathe in) every 4 hours as needed shortness of breath or wheezing. Refills: 2.'
          )
          expect(oracle_prescription.facility_phone_number).to be_nil
        end
      end

      it 'handles different refill statuses correctly' do
        VCR.use_cassette('unified_health_data/get_prescriptions_success') do
          prescriptions = service.get_prescriptions

          active_prescription = prescriptions.find { |p| p.prescription_id == '25804853' }
          discontinued_prescription = prescriptions.find { |p| p.prescription_id == '25804854' }
          expired_prescription = prescriptions.find { |p| p.prescription_id == '25804855' }

          expect(active_prescription.refill_status).to eq('active')
          expect(discontinued_prescription.refill_status).to eq('discontinued')
          expect(expired_prescription.refill_status).to eq('expired')
        end
      end

      it 'properly handles Oracle Health FHIR features' do
        VCR.use_cassette('unified_health_data/get_prescriptions_success') do
          prescriptions = service.get_prescriptions

          # Test prescription with patientInstruction (should prefer over text)
          oracle_prescription_with_patient_instruction = prescriptions.find { |p| p.prescription_id == '15214174591' }
          expect(oracle_prescription_with_patient_instruction.instructions).to eq(
            '2 Inhalation Inhalation (breathe in) every 4 hours as needed shortness of breath or wheezing. ' \
            'Refills: 2.'
          )
          expect(oracle_prescription_with_patient_instruction.facility_name).to eq('Ambulatory Pharmacy')
          expect(oracle_prescription_with_patient_instruction.refill_date).to eq('2025-06-24T21:05:53.000Z')
          expect(oracle_prescription_with_patient_instruction.dispensed_date).to be_nil

          # Test prescription with completed status mapping (normalized to discontinued/expired)
          completed_prescription = prescriptions.find { |p| p.prescription_id == '15214166467' }
          # Completed status is normalized to either 'discontinued' or 'expired' based on expiration date
          expect(completed_prescription.refill_status).to be_in(%w[discontinued expired])
          expect(completed_prescription.is_refillable).to be false
          expect(completed_prescription.refill_date).to be_nil
        end
      end

      context 'facility name extraction integration' do
        it 'uses cache when available and API when cache misses' do
          # Test cache hit scenario
          allow(Rails.cache).to receive(:read).with('uhd:facility_names:556').and_return('Cached Facility Name')
          allow(Rails.cache).to receive(:exist?).with('uhd:facility_names:556').and_return(true)

          VCR.use_cassette('unified_health_data/get_prescriptions_success') do
            prescriptions = service.get_prescriptions
            oracle_prescription = prescriptions.find { |p| p.prescription_id == '15214174591' }

            expect(oracle_prescription.facility_name).to eq('Cached Facility Name')
          end
        end

        it 'falls back to API when cache is empty' do
          allow(Rails.cache).to receive(:read).with('uhd:facility_names:556').and_return(nil)
          allow(Rails.cache).to receive(:exist?).with('uhd:facility_names:556').and_return(false)

          # Mock the Lighthouse API call
          mock_client = instance_double(Lighthouse::Facilities::V1::Client)
          mock_facility = double('facility', name: 'API Retrieved Facility')
          allow(Lighthouse::Facilities::V1::Client).to receive(:new).and_return(mock_client)
          allow(mock_client).to receive(:get_facilities).with(facilityIds: 'vha_556').and_return([mock_facility])

          VCR.use_cassette('unified_health_data/get_prescriptions_success') do
            prescriptions = service.get_prescriptions
            oracle_prescription = prescriptions.find { |p| p.prescription_id == '15214174591' }

            expect(oracle_prescription.facility_name).to eq('API Retrieved Facility')
            # API is called multiple times for different prescriptions with same station number
            expect(mock_client).to have_received(:get_facilities).with(facilityIds: 'vha_556').at_least(:once)
          end
        end

        it 'handles API errors gracefully' do
          allow(Rails.cache).to receive(:read).with('uhd:facility_names:556').and_return(nil)
          allow(Rails.cache).to receive(:exist?).with('uhd:facility_names:556').and_return(false)
          allow(Rails.logger).to receive(:error)
          allow(StatsD).to receive(:increment)

          # Mock API to raise an error
          mock_client = instance_double(Lighthouse::Facilities::V1::Client)
          allow(Lighthouse::Facilities::V1::Client).to receive(:new).and_return(mock_client)
          allow(mock_client).to receive(:get_facilities).and_raise(StandardError, 'API unavailable')

          VCR.use_cassette('unified_health_data/get_prescriptions_success') do
            prescriptions = service.get_prescriptions
            oracle_prescription = prescriptions.find { |p| p.prescription_id == '15214174591' }

            expect(oracle_prescription.facility_name).to be_nil
            # Error is logged multiple times for different prescriptions with same station number
            expect(Rails.logger).to have_received(:error).with(
              'Failed to fetch facility name from API for station 556: API unavailable'
            ).at_least(:once)
            expect(StatsD).to have_received(:increment).with(
              'unified_health_data.facility_name_fallback.api_error'
            ).at_least(:once)
          end
        end
      end

      it 'logs prescription retrieval information' do
        allow(Rails.logger).to receive(:info)

        VCR.use_cassette('unified_health_data/get_prescriptions_success') do
          service.get_prescriptions

          expect(Rails.logger).to have_received(:info).with(
            hash_including(
              message: 'UHD prescriptions retrieved',
              total_prescriptions: 55,
              service: 'unified_health_data'
            )
          )
        end
      end
    end

    context 'with empty response', :vcr do
      it 'returns empty array for nil response' do
        VCR.use_cassette('unified_health_data/get_prescriptions_empty') do
          result = service.get_prescriptions
          expect(result).to eq([])
        end
      end
    end

    context 'with partial data', :vcr do
      it 'handles VistA-only data' do
        VCR.use_cassette('unified_health_data/get_prescriptions_vista_only') do
          prescriptions = service.get_prescriptions
          expect(prescriptions.size).to eq(10)
          expect(prescriptions.map(&:prescription_id)).to contain_exactly(
            '25804851', '25804852', '25804853', '25804854', '25804855',
            '25804856', '25804858', '25804859', '25804860', '25804848'
          )
        end
      end

      it 'handles Oracle Health-only data' do
        VCR.use_cassette('unified_health_data/get_prescriptions_oracle_only') do
          prescriptions = service.get_prescriptions
          expect(prescriptions.size).to eq(45)
          expect(prescriptions.map(&:prescription_id)).to contain_exactly(
            '15214174591', '15215168033', '15216187241', '15215488543', '15214174423', '15215979885',
            '15214174571', '15214777121', '15213998699', '15218955729', '15214535999', '15214303643',
            '15214282441', '15215168043', '15213978785', '15214275861', '15214834723', '15215721639',
            '15217757747', '15215020709', '15215098309', '15214174531', '15217281719', '15217757751',
            '15217757667', '15218953273', '15218953219', '15217150277', '15216346305', '15213978755',
            '15215109331', '15215017281', '15215582133', '15215017959', '15214166465', '15214174425',
            '15214282323', '15214661111', '15214282321', '15214174561', '15214174537', '15214192877',
            '15214103419', '15213928373', '15214166467'
          )
        end
      end
    end
  end

  describe '#refill_prescription' do
    before do
      allow_any_instance_of(UnifiedHealthData::Client).to receive(:refill_prescription_orders).and_call_original
    end

    context 'with valid refill request', :vcr do
      it 'submits refill requests and returns success/failure breakdown' do
        VCR.use_cassette('unified_health_data/refill_prescription_success') do
          orders = [
            { id: '15220389459', stationNumber: '556' },
            { id: '0000000000001', stationNumber: '570' }
          ]
          result = service.refill_prescription(orders)

          expect(result).to have_key(:success)
          expect(result).to have_key(:failed)

          expect(result[:success]).to contain_exactly(
            { id: '15220389459', status: 'Already in Queue', station_number: '556' }
          )

          expect(result[:failed]).to contain_exactly(
            { id: '0000000000001', error: 'Prescription is not Found', station_number: '570' }
          )
        end
      end

      # TODO: Not sure why this is failing
      #
      #   it 'formats request body correctly' do
      #     VCR.use_cassette('unified_health_data/refill_prescription_success') do
      #       orders = [
      #         { 'id' => '12345', 'stationNumber' => '570' },
      #         { 'id' => '67890', 'stationNumber' => '556' }
      #       ]
      #       expected_body = {
      #         patientId: user.icn,
      #         orders: [
      #           { orderId: '12345', stationNumber: '570' },
      #           { orderId: '67890', stationNumber: '556' }
      #         ]
      #       }.to_json

      #       client = UnifiedHealthData::Client.new
      #       expect(client).to receive(:refill_prescription_orders).with(expected_body)

      #       service.refill_prescription(orders)
      #     end
      #   end
    end

    context 'with service errors' do
      it 'handles network errors gracefully' do
        allow_any_instance_of(UnifiedHealthData::Client)
          .to receive(:refill_prescription_orders)
          .and_raise(StandardError.new('Network error'))

        orders = [{ id: '12345', stationNumber: '570' }]
        result = service.refill_prescription(orders)

        expect(result[:success]).to eq([])
        expect(result[:failed]).to contain_exactly(
          { id: '12345', error: 'Service unavailable', station_number: '570' }
        )
      end

      it 'logs error when refill fails' do
        allow_any_instance_of(UnifiedHealthData::Client)
          .to receive(:refill_prescription_orders)
          .and_raise(StandardError.new('API error'))
        allow(Rails.logger).to receive(:error)

        service.refill_prescription([{ id: '12345', stationNumber: '570' }])

        expect(Rails.logger).to have_received(:error).with('Error submitting prescription refill: API error')
      end
    end

    context 'with malformed response', :vcr do
      it 'handles empty response gracefully' do
        VCR.use_cassette('unified_health_data/refill_prescription_empty') do
          result = service.refill_prescription([{ id: '12345', stationNumber: '570' }])

          expect(result[:success]).to eq([])
          expect(result[:failed]).to eq([{ id: '12345', error: 'Service unavailable', station_number: '570' }])
        end
      end
    end

    context 'parse_refill_response edge cases' do
      it 'always returns arrays for success and failed keys with nil response body' do
        response = double(body: nil)

        result = service.send(:parse_refill_response, response)

        expect(result).to have_key(:success)
        expect(result).to have_key(:failed)
        expect(result[:success]).to eq([])
        expect(result[:failed]).to eq([])
      end

      it 'always returns arrays for success and failed keys with non-array response body' do
        response = double(body: { error: 'Invalid format' })

        result = service.send(:parse_refill_response, response)

        expect(result).to have_key(:success)
        expect(result).to have_key(:failed)
        expect(result[:success]).to eq([])
        expect(result[:failed]).to eq([])
      end

      it 'always returns arrays for success and failed keys with empty array response' do
        response = double(body: [])

        result = service.send(:parse_refill_response, response)

        expect(result).to have_key(:success)
        expect(result).to have_key(:failed)
        expect(result[:success]).to eq([])
        expect(result[:failed]).to eq([])
      end

      it 'returns empty failed array when only successes exist' do
        response = double(body: [
                            { 'success' => true, 'orderId' => '123', 'message' => 'Success', 'stationNumber' => '570' }
                          ])

        result = service.send(:parse_refill_response, response)

        expect(result[:success]).to eq([
                                         { id: '123', status: 'Success', station_number: '570' }
                                       ])
        expect(result[:failed]).to eq([])
        expect(result[:failed]).to be_an(Array)
      end

      it 'returns empty success array when only failures exist' do
        response = double(body: [
                            { 'success' => false, 'orderId' => '456', 'message' => 'Failed', 'stationNumber' => '571' }
                          ])

        result = service.send(:parse_refill_response, response)

        expect(result[:success]).to eq([])
        expect(result[:success]).to be_an(Array)
        expect(result[:failed]).to eq([
                                        { id: '456', error: 'Failed', station_number: '571' }
                                      ])
      end
    end

    context 'extract_successful_refills' do
      it 'returns empty array when no successful refills exist' do
        refill_items = [
          { 'success' => false, 'orderId' => '123', 'message' => 'Failed', 'stationNumber' => '570' }
        ]

        result = service.send(:extract_successful_refills, refill_items)

        expect(result).to eq([])
      end

      it 'returns empty array when refill_items is empty' do
        result = service.send(:extract_successful_refills, [])

        expect(result).to eq([])
      end

      it 'extracts successful refills correctly' do
        refill_items = [
          { 'success' => true, 'orderId' => '123', 'message' => 'Success', 'stationNumber' => '570' },
          { 'success' => false, 'orderId' => '456', 'message' => 'Failed', 'stationNumber' => '571' }
        ]

        result = service.send(:extract_successful_refills, refill_items)

        expect(result).to eq([
                               { id: '123', status: 'Success', station_number: '570' }
                             ])
      end
    end

    context 'extract_failed_refills' do
      it 'returns empty array when no failed refills exist' do
        refill_items = [
          { 'success' => true, 'orderId' => '123', 'message' => 'Success', 'stationNumber' => '570' }
        ]

        result = service.send(:extract_failed_refills, refill_items)

        expect(result).to eq([])
      end

      it 'returns empty array when refill_items is empty' do
        result = service.send(:extract_failed_refills, [])

        expect(result).to eq([])
      end

      it 'extracts failed refills correctly' do
        refill_items = [
          { 'success' => true, 'orderId' => '123', 'message' => 'Success', 'stationNumber' => '570' },
          { 'success' => false, 'orderId' => '456', 'message' => 'Failed', 'stationNumber' => '571' }
        ]

        result = service.send(:extract_failed_refills, refill_items)

        expect(result).to eq([
                               { id: '456', error: 'Failed', station_number: '571' }
                             ])
      end
    end

    context 'validate_refill_response_count' do
      it 'does not raise error when counts match' do
        normalized_orders = [
          { id: '123', stationNumber: '570' },
          { id: '456', stationNumber: '571' }
        ]
        result = {
          success: [{ id: '123', status: 'submitted', station_number: '570' }],
          failed: [{ id: '456', error: 'Failed', station_number: '571' }]
        }

        expect do
          service.send(:validate_refill_response_count, normalized_orders, result)
        end.not_to raise_error
      end

      it 'raises error when response has fewer items than sent' do
        normalized_orders = [
          { id: '123', stationNumber: '570' },
          { id: '456', stationNumber: '571' },
          { id: '789', stationNumber: '572' }
        ]
        result = {
          success: [{ id: '123', status: 'submitted', station_number: '570' }],
          failed: [{ id: '456', error: 'Failed', station_number: '571' }]
        }

        allow(Rails.logger).to receive(:error)

        expect do
          service.send(:validate_refill_response_count, normalized_orders, result)
        end.to raise_error(Common::Exceptions::PrescriptionRefillResponseMismatch)

        expect(Rails.logger).to have_received(:error).with(
          'Refill response count mismatch: sent 3 orders, received 2 responses'
        )
      end

      it 'raises error when response has more items than sent' do
        normalized_orders = [
          { id: '123', stationNumber: '570' }
        ]
        result = {
          success: [{ id: '123', status: 'submitted', station_number: '570' }],
          failed: [{ id: '456', error: 'Failed', station_number: '571' }]
        }

        allow(Rails.logger).to receive(:error)

        expect do
          service.send(:validate_refill_response_count, normalized_orders, result)
        end.to raise_error(Common::Exceptions::PrescriptionRefillResponseMismatch)

        expect(Rails.logger).to have_received(:error).with(
          'Refill response count mismatch: sent 1 orders, received 2 responses'
        )
      end

      it 'raises error when no responses received for multiple orders' do
        normalized_orders = [
          { id: '123', stationNumber: '570' },
          { id: '456', stationNumber: '571' }
        ]
        result = {
          success: [],
          failed: []
        }

        allow(Rails.logger).to receive(:error)

        expect do
          service.send(:validate_refill_response_count, normalized_orders, result)
        end.to raise_error(Common::Exceptions::PrescriptionRefillResponseMismatch)

        expect(Rails.logger).to have_received(:error).with(
          'Refill response count mismatch: sent 2 orders, received 0 responses'
        )
      end

      it 'does not raise error when both orders and responses are empty' do
        normalized_orders = []
        result = {
          success: [],
          failed: []
        }

        expect do
          service.send(:validate_refill_response_count, normalized_orders, result)
        end.not_to raise_error
      end

      it 'handles all success responses correctly' do
        normalized_orders = [
          { id: '123', stationNumber: '570' },
          { id: '456', stationNumber: '571' }
        ]
        result = {
          success: [
            { id: '123', status: 'submitted', station_number: '570' },
            { id: '456', status: 'submitted', station_number: '571' }
          ],
          failed: []
        }

        expect do
          service.send(:validate_refill_response_count, normalized_orders, result)
        end.not_to raise_error
      end

      it 'handles all failed responses correctly' do
        normalized_orders = [
          { id: '123', stationNumber: '570' },
          { id: '456', stationNumber: '571' }
        ]
        result = {
          success: [],
          failed: [
            { id: '123', error: 'Failed', station_number: '570' },
            { id: '456', error: 'Failed', station_number: '571' }
          ]
        }

        expect do
          service.send(:validate_refill_response_count, normalized_orders, result)
        end.not_to raise_error
      end
    end
  end

  # Conditions
  describe '#get_conditions' do
    let(:conditions_sample_response) do
      JSON.parse(Rails.root.join('spec', 'fixtures', 'unified_health_data', 'conditions_sample_response.json').read)
    end
    let(:conditions_empty_vista_response) do
      JSON.parse(Rails.root.join(
        'spec', 'fixtures', 'unified_health_data', 'conditions_empty_vista_response.json'
      ).read)
    end
    let(:conditions_empty_oh_response) do
      JSON.parse(Rails.root.join('spec', 'fixtures', 'unified_health_data', 'conditions_empty_oh_response.json').read)
    end
    let(:conditions_empty_response) do
      JSON.parse(Rails.root.join('spec', 'fixtures', 'unified_health_data', 'conditions_empty_response.json').read)
    end

    let(:condition_attributes) do
      {
        'id' => be_a(String),
        'name' => be_a(String),
        'date' => be_a(String).or(be_nil),
        'provider' => be_a(String).or(be_nil),
        'facility' => be_a(String).or(be_nil),
        'comments' => be_an(Array).or(be_nil)
      }
    end

    let(:sample_client_response) do
      Faraday::Response.new(
        body: conditions_sample_response
      )
    end

    before do
      allow_any_instance_of(UnifiedHealthData::Client)
        .to receive(:get_conditions_by_date)
        .and_return(sample_client_response)
    end

    it 'returns conditions from both VistA and Oracle Health' do
      conditions = service.get_conditions
      expect(conditions.size).to eq(18)
      expect(conditions).to all(be_a(UnifiedHealthData::Condition))
      expect(conditions).to all(have_attributes(condition_attributes))
    end

    it 'returns conditions sorted by date in descending order' do
      conditions = service.get_conditions.sort

      conditions_with_dates = conditions.select { |condition| condition.date.present? }
      dates = conditions_with_dates.map { |condition| Time.zone.parse(condition.date) }
      expect(dates).to eq(dates.sort.reverse)

      conditions_without_dates = conditions.select { |condition| condition.date.nil? }
      if conditions_without_dates.any?
        expect(conditions.last(conditions_without_dates.size)).to eq(conditions_without_dates)
      end
    end

    it 'returns conditions from both VistA and Oracle Health with real sample data' do
      conditions = service.get_conditions
      expect(conditions.size).to eq(18)
      expect(conditions).to all(be_a(UnifiedHealthData::Condition))
      expect(conditions).to all(have_attributes(condition_attributes))

      vista_conditions = conditions.select { |c| c.id.include?('-') }
      oh_conditions = conditions.reject { |c| c.id.include?('-') }
      expect(vista_conditions).not_to be_empty
      expect(oh_conditions).not_to be_empty

      depression_condition = conditions.find { |c| c.id == '2b4de3e7-0ced-43c6-9a8a-336b9171f4df' }
      covid_condition = conditions.find { |c| c.id == 'p1533314061' }

      expect(depression_condition).to have_attributes(
        name: 'Major depressive disorder, recurrent, moderate',
        provider: 'BORLAND,VICTORIA A',
        facility: 'CHYSHR TEST LAB'
      )

      expect(covid_condition).to have_attributes(
        name: 'Disease caused by 2019-nCoV',
        provider: 'SYSTEM, SYSTEM Cerner, Cerner Managed Acct',
        facility: 'WAMC Bariatric Surgery'
      )
    end

    it 'returns empty array when no data exists' do
      allow_any_instance_of(UnifiedHealthData::Client)
        .to receive(:get_conditions_by_date)
        .and_return(Faraday::Response.new(
                      body: conditions_empty_response
                    ))

      conditions = service.get_conditions
      expect(conditions).to eq([])
    end

    it 'returns conditions from Oracle Health only when VistA is empty' do
      allow_any_instance_of(UnifiedHealthData::Client)
        .to receive(:get_conditions_by_date)
        .and_return(Faraday::Response.new(
                      body: conditions_empty_vista_response
                    ))

      conditions = service.get_conditions
      expect(conditions.size).to eq(2)
      expect(conditions).to all(be_a(UnifiedHealthData::Condition))
      covid_condition = conditions.find { |c| c.id == 'p1533314061' }
      expect(covid_condition.name).to eq('Disease caused by 2019-nCoV')
    end

    it 'returns conditions from VistA only when Oracle Health is empty' do
      allow_any_instance_of(UnifiedHealthData::Client)
        .to receive(:get_conditions_by_date)
        .and_return(Faraday::Response.new(
                      body: conditions_empty_oh_response
                    ))

      conditions = service.get_conditions
      expect(conditions.size).to eq(16)
      expect(conditions).to all(be_a(UnifiedHealthData::Condition))
      first_condition = conditions.find { |c| c.id == '2b4de3e7-0ced-43c6-9a8a-336b9171f4df' }
      expect(first_condition.name).to eq('Major depressive disorder, recurrent, moderate')
    end

    # TODO: This DOES actually raise an error, which seems accurate
    #
    # it 'handles malformed responses gracefully' do
    #   allow_any_instance_of(UnifiedHealthData::Client)
    #     .to receive(:get_conditions_by_date)
    #     .and_return(Faraday::Response.new(
    #                   body: 'invalid'
    #                 ))

    #   expect { service.get_conditions }.not_to raise_error
    #   expect(service.get_conditions).to eq([])
    # end

    it 'handles missing data sections without errors' do
      modified_response = JSON.parse(conditions_sample_response.to_json)
      modified_response['vista'] = nil
      modified_response['oracle-health'] = nil

      allow_any_instance_of(UnifiedHealthData::Client)
        .to receive(:get_conditions_by_date)
        .and_return(Faraday::Response.new(
                      body: modified_response
                    ))

      expect { service.get_conditions }.not_to raise_error
      expect(service.get_conditions).to be_an(Array)
    end

    describe '#get_single_condition' do
      let(:condition_id) { '2b4de3e7-0ced-43c6-9a8a-336b9171f4df' }

      it 'returns a single condition when found' do
        condition = service.get_single_condition(condition_id)
        expect(condition).to be_a(UnifiedHealthData::Condition)
        expect(condition.id).to eq(condition_id)
        expect(condition.name).to eq('Major depressive disorder, recurrent, moderate')
        expect(condition.provider).to eq('BORLAND,VICTORIA A')
        expect(condition.facility).to eq('CHYSHR TEST LAB')
      end

      it 'returns nil when condition not found' do
        allow_any_instance_of(UnifiedHealthData::Client)
          .to receive(:get_conditions_by_date)
          .and_return(Faraday::Response.new(
                        body: conditions_empty_response
                      ))
        condition = service.get_single_condition('nonexistent-id')
        expect(condition).to be_nil
      end

      it 'handles malformed responses gracefully' do
        allow_any_instance_of(UnifiedHealthData::Client)
          .to receive(:get_conditions_by_date)
          .and_return(Faraday::Response.new(
                        body: nil
                      ))
        expect { service.get_single_condition(condition_id) }.not_to raise_error
        condition = service.get_single_condition(condition_id)
        expect(condition).to be_nil
      end
    end
  end

  describe '#get_ccd_binary' do
    let(:ccd_fixture) do
      JSON.parse(Rails.root.join('spec', 'fixtures', 'unified_health_data', 'ccd_example.json').read)
    end
    let(:ccd_response) do
      Faraday::Response.new(body: ccd_fixture)
    end

    let(:client_double) { instance_double(UnifiedHealthData::Client) }

    before do
      allow(UnifiedHealthData::Client).to receive(:new).and_return(client_double)
      allow(client_double).to receive(:get_ccd).and_return(ccd_response)
    end

    context 'when requesting XML format' do
      it 'returns BinaryData object with Base64 encoded XML' do
        result = service.get_ccd_binary(format: 'xml')

        expect(result).to be_a(UnifiedHealthData::BinaryData)
        expect(result.content_type).to eq('application/xml')
        expect(result.binary).to be_present
        expect(result.binary[0, 20]).to eq('PD94bWwgdmVyc2lvbj0i')
      end
    end

    context 'when requesting HTML format' do
      it 'returns BinaryData object with Base64 encoded HTML' do
        result = service.get_ccd_binary(format: 'html')

        expect(result).to be_a(UnifiedHealthData::BinaryData)
        expect(result.content_type).to eq('text/html')
        expect(result.binary).to be_present
        expect(result.binary[0, 20]).to eq('PCEtLSBEbyBOT1QgZWRp')
      end
    end

    context 'when requesting PDF format' do
      it 'returns BinaryData object with Base64 encoded PDF' do
        result = service.get_ccd_binary(format: 'pdf')

        expect(result).to be_a(UnifiedHealthData::BinaryData)
        expect(result.content_type).to eq('application/pdf')
        expect(result.binary).to be_present
        expect(result.binary[0, 20]).to eq('JVBERi0xLjUKJeLjz9MK')
      end
    end

    context 'when requesting unavailable format' do
      let(:modified_ccd) do
        ccd_data = JSON.parse(ccd_fixture.to_json)
        doc_ref = ccd_data['entry'].find { |e| e['resource']['resourceType'] == 'DocumentReference' }
        doc_ref['resource']['content'].reject! do |item|
          item['attachment']['contentType'] == 'text/html'
        end
        ccd_data
      end
      let(:ccd_response) do
        Faraday::Response.new(body: modified_ccd)
      end

      before do
        allow(client_double).to receive(:get_ccd).and_return(ccd_response)
      end

      it 'raises an error for missing HTML' do
        expect do
          service.get_ccd_binary(format: 'html')
        end.to raise_error(ArgumentError, /Format html not available/)
      end
    end

    context 'when requesting invalid format' do
      it 'raises an ArgumentError' do
        expect do
          service.get_ccd_binary(format: 'json')
        end.to raise_error(ArgumentError, /Invalid format/)
      end
    end

    context 'when DocumentReference is missing' do
      let(:empty_bundle) { { 'entry' => [] } }
      let(:ccd_response) do
        Faraday::Response.new(body: empty_bundle)
      end

      it 'returns nil when no CCD document exists' do
        result = service.get_ccd_binary(format: 'xml')
        expect(result).to be_nil
      end
    end
  end
end<|MERGE_RESOLUTION|>--- conflicted
+++ resolved
@@ -1106,11 +1106,7 @@
           Timecop.freeze(Time.zone.parse('2025-11-27')) do
             VCR.use_cassette('unified_health_data/get_prescriptions_success') do
               filtered_prescriptions = service.get_prescriptions(current_only: true)
-<<<<<<< HEAD
-              expect(filtered_prescriptions.size).to eq(54)
-=======
               expect(filtered_prescriptions.size).to eq(53)
->>>>>>> c61daccf
             end
           end
         end
