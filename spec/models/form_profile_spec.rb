# frozen_string_literal: true
require 'rails_helper'
require 'support/attr_encrypted_matcher'

RSpec.describe FormProfile, type: :model do
  include SchemaMatchers

  let(:user) { build(:loa3_user) }

<<<<<<< HEAD
  let(:v22_1990_expected) do
    {
      'toursOfDuty' => [
        {
          'service_branch' => 'Air Force',
          'date_range' => {
            'from' => '2007-04-01', 'to' => '2016-06-01'
          }
        }
      ],
      'currentlyActiveDuty' => {
        'yes' => true
      }
    }
  end

=======
>>>>>>> 372ec9bd
  let(:v1010ez_expected) do
    {
      'veteranFullName' => {
        'first' => user.first_name&.capitalize,
        'last' => user.last_name&.capitalize,
        'suffix' => user.va_profile[:suffix]
      },
      'veteranDateOfBirth' => user.birth_date,
      'email' => user.email,
      'veteranAddress' => {
        'street' => user.va_profile[:address][:street],
        'city' => user.va_profile[:address][:city],
        'state' => user.va_profile[:address][:state],
        'country' => user.va_profile[:address][:country],
        'postal_code' => user.va_profile[:address][:postal_code]
      },
      'swAsiaCombat' => true,
      'lastServiceBranch' => 'air force',
      'lastEntryDate' => '2007-04-01',
      'lastDischargeDate' => '2007-04-02',
      'dischargeType' => 'honorable',
      'isVaServiceConnected' => true,
      'postNov111998Combat' => true,
      'receivesVaPension' => true,
      'gender' => user.gender,
      'homePhone' => user.va_profile[:home_phone].gsub(/[^\d]/, ''),
      'compensableVaServiceConnected' => true,
      'veteranSocialSecurityNumber' => user.ssn
    }
  end

  let(:v21_p_527_ez_expected) do
    {
      'veteranFullName' => {
        'first' => user.first_name&.capitalize,
        'last' => user.last_name&.capitalize,
        'suffix' => user.va_profile[:suffix]
      },
      'veteranAddress' => {
        'street' => user.va_profile[:address][:street],
        'city' => user.va_profile[:address][:city],
        'state' => user.va_profile[:address][:state],
        'country' => user.va_profile[:address][:country],
        'postal_code' => user.va_profile[:address][:postal_code]
      },
      'gender' => user.gender,
      'dayPhone' => user.va_profile[:home_phone].gsub(/[^\d]/, ''),
      'veteranSocialSecurityNumber' => user.ssn,
      'veteranDateOfBirth' => user.birth_date
    }
  end

  let(:v21_p_530_expected) do
    {
      'claimantFullName' => {
        'first' => user.first_name&.capitalize,
        'last' => user.last_name&.capitalize,
        'suffix' => user.va_profile[:suffix]
      },
      'claimantAddress' => {
        'street' => user.va_profile[:address][:street],
        'city' => user.va_profile[:address][:city],
        'state' => user.va_profile[:address][:state],
        'country' => user.va_profile[:address][:country],
        'postal_code' => user.va_profile[:address][:postal_code]
      },
      'claimantPhone' => user.va_profile[:home_phone].gsub(/[^\d]/, ''),
      'claimantEmail' => user.email
    }
  end

  before(:each) do
    described_class.instance_variable_set(:@mappings, nil)
  end

  describe '#prefill_form' do
<<<<<<< HEAD
=======
    def can_prefill_emis(yes)
      expect(user).to receive(:can_prefill_emis?).and_return(yes)
    end

>>>>>>> 372ec9bd
    def expect_prefilled(form_id)
      expect(Oj.load(described_class.for(form_id).prefill(user).to_json)['form_data']).to eq(
        public_send("v#{form_id.underscore}_expected")
      )
    end

    context 'when emis is down', skip_emis: true do
      it 'should log the error to sentry' do
        can_prefill_emis(true)
        error = RuntimeError.new('foo')
        expect(user.military_information).to receive(:last_service_branch).and_return('air force').and_raise(error)

        form_profile = described_class.for('1010ez')
        expect(form_profile).to receive(:log_exception_to_sentry).with(error, {}, backend_service: :emis)
        form_profile.prefill(user)
      end
    end

<<<<<<< HEAD
=======
    context 'with a user that cant prefill emis' do
      it 'returns va profile without emis data' do
        form_data = Oj.load(described_class.for('1010ez').prefill(user).to_json)['form_data']
        expect(form_data['gender']).to eq('M')
        expect(form_data['lastServiceBranch']).to eq(nil)
      end
    end

>>>>>>> 372ec9bd
    context 'with emis data' do
      before do
        military_information = user.military_information
        expect(military_information).to receive(:last_service_branch).and_return('air force')
        expect(military_information).to receive(:last_entry_date).and_return('2007-04-01')
        expect(military_information).to receive(:last_discharge_date).and_return('2007-04-02')
        expect(military_information).to receive(:discharge_type).and_return('honorable')
        expect(military_information).to receive(:post_nov111998_combat).and_return(true)
        expect(military_information).to receive(:sw_asia_combat).and_return(true)
        expect(military_information).to receive(:compensable_va_service_connected).and_return(true)
        expect(military_information).to receive(:is_va_service_connected).and_return(true)
        expect(military_information).to receive(:tours_of_duty).and_return(
          [{ service_branch: 'Air Force', date_range: { from: '2007-04-01', to: '2016-06-01' } }]
        )
        expect(military_information).to receive(:currently_active_duty).and_return(
          yes: true
        )
        expect(user.payment).to receive(:receives_va_pension).and_return(true)
      end

<<<<<<< HEAD
      context 'with a 22-1990 form' do
        it 'returns prefilled 22-1990' do
          expect_prefilled('22-1990')
        end
      end

      context 'with a healthcare application form', skip_emis: true do
=======
      context 'with a user that can prefill emis' do
        before do
          can_prefill_emis(true)
        end

>>>>>>> 372ec9bd
        it 'returns the va profile mapped to the healthcare form' do
          expect_prefilled('1010ez')
        end
      end
    end

    context 'with a burial application form' do
      it 'returns the va profile mapped to the burial form' do
        expect_prefilled('21P-530')
      end
    end

    context 'with a pension application form' do
      it 'returns the va profile mapped to the pension form' do
        expect_prefilled('21P-527EZ')
      end
    end

    context 'when the form mapping can not be found' do
      it 'raises an IOError' do
        expect { described_class.new('foo').prefill(user) }.to raise_error(IOError)
      end
    end
  end

  describe '.mappings_for_form' do
    context 'with multiple form profile instances' do
      let(:instance1) { FormProfile.new('1010ez') }
      let(:instance2) { FormProfile.new('1010ez') }

      it 'loads the yaml file only once' do
        expect(YAML).to receive(:load_file).once.and_return(
          'veteran_full_name' => %w(identity_information full_name),
          'gender' => %w(identity_information gender),
          'veteran_date_of_birth' => %w(identity_information date_of_birth),
          'veteran_address' => %w(contact_information address),
          'home_phone' => %w(contact_information home_phone)
        )
        instance1.prefill(user)
        instance2.prefill(user)
      end
    end
  end
end<|MERGE_RESOLUTION|>--- conflicted
+++ resolved
@@ -7,7 +7,6 @@
 
   let(:user) { build(:loa3_user) }
 
-<<<<<<< HEAD
   let(:v22_1990_expected) do
     {
       'toursOfDuty' => [
@@ -24,8 +23,6 @@
     }
   end
 
-=======
->>>>>>> 372ec9bd
   let(:v1010ez_expected) do
     {
       'veteranFullName' => {
@@ -102,13 +99,10 @@
   end
 
   describe '#prefill_form' do
-<<<<<<< HEAD
-=======
     def can_prefill_emis(yes)
       expect(user).to receive(:can_prefill_emis?).and_return(yes)
     end
 
->>>>>>> 372ec9bd
     def expect_prefilled(form_id)
       expect(Oj.load(described_class.for(form_id).prefill(user).to_json)['form_data']).to eq(
         public_send("v#{form_id.underscore}_expected")
@@ -127,8 +121,6 @@
       end
     end
 
-<<<<<<< HEAD
-=======
     context 'with a user that cant prefill emis' do
       it 'returns va profile without emis data' do
         form_data = Oj.load(described_class.for('1010ez').prefill(user).to_json)['form_data']
@@ -137,7 +129,6 @@
       end
     end
 
->>>>>>> 372ec9bd
     context 'with emis data' do
       before do
         military_information = user.military_information
@@ -158,21 +149,15 @@
         expect(user.payment).to receive(:receives_va_pension).and_return(true)
       end
 
-<<<<<<< HEAD
-      context 'with a 22-1990 form' do
-        it 'returns prefilled 22-1990' do
-          expect_prefilled('22-1990')
-        end
-      end
-
-      context 'with a healthcare application form', skip_emis: true do
-=======
       context 'with a user that can prefill emis' do
         before do
           can_prefill_emis(true)
         end
 
->>>>>>> 372ec9bd
+        it 'returns prefilled 22-1990' do
+          expect_prefilled('22-1990')
+        end
+
         it 'returns the va profile mapped to the healthcare form' do
           expect_prefilled('1010ez')
         end
