--- conflicted
+++ resolved
@@ -83,9 +83,6 @@
     end
 
     def flashes
-<<<<<<< HEAD
-      JSON.parse(to_internal).dig('form526', 'veteran', 'flashes')
-=======
       initial_flashes = JSON.parse(to_internal).dig('form526', 'veteran', 'flashes')
       homelessness = JSON.parse(to_internal).dig('form526', 'veteran', 'homelessness')
       is_terminally_ill = JSON.parse(to_internal).dig('form526', 'veteran', 'isTerminallyIll')
@@ -94,7 +91,6 @@
       initial_flashes.push('Terminally Ill') if is_terminally_ill.present? && is_terminally_ill
 
       initial_flashes.present? ? initial_flashes.uniq : []
->>>>>>> 190da522
     end
 
     private
