<<<<<<< HEAD
mhv:
  uhd:
    mock: true
    host: https://example.myhealth.va.gov
    security_host: https://security.example.myhealth.va.gov
    app_id: 1000
    app_token: faketoken
    user_type: usertype
    subject: "Proxy Client"

mvi:
  url: http://ps-dev.commserv.healthevet.va.gov:8110/psim_webservice/IdMWebService
=======
---
acc_rep_management:
  prefill: true
account:
  enabled: true
accredited_representative_portal:
  allow_list:
    github:
      access_token: ~
      base_uri: ~
      path: ~
      repo: ~
adapted_housing:
  prefill: true
argocd:
  slack:
    api_key: ~
ask_va_api:
  crm_api:
    auth_url: https://login.microsoftonline.us
    base_url: https://dev.integration.d365.va.gov
    client_id: client_id
    client_secret: secret
    ocp_apim_subscription_key: subscription_key
    resource: resource
    service_name: VEIS-API
    tenant_id: abcdefgh-1234-5678-12345-11e8b8ce491e
    veis_api_path: eis/vagov.lob.ava/api
  prefill: true
audit_db:
  url: ~
authorization_server_scopes_api:
  auth_server:
    url: https://sandbox-api.va.gov/internal/auth/v2/server
avs:
  api_jwt: abcd1234abcd1234abcd1234abcd1234abcd1234
>>>>>>> f0743835
  mock: true
  timeout: 55
  url: https://something.fake.va.gov
banners:
  drupal_password: test
  drupal_url: https://test.cms.va.gov/
  drupal_username: banners_api
bd:
  base_name: ~
benefits_intake_service:
  api_key: ~
  aws:
    access_key_id: ~
    bucket: ~
    region: ~
    secret_access_key: ~
  enabled: true
  url: ~
betamocks:
  cache_dir: "../vets-api-mockdata"
  enabled: true
  recording: false
  services_config: config/betamocks/services_config.yml
bgs:
  application: ~
  client_station_id: ~
  client_username: ~
  env: ~
  external_key: lighthouse-vets-api
  external_uid: lighthouse-vets-api
  mock_response_location: ~
  mock_responses: ~
  ssl_verify_mode: peer
  url: https://something.fake.va.gov
bid:
  awards:
    base_url: ~
    credentials: ~
    mock: true
binaries:
  clamdscan: "/usr/bin/clamdscan"
  pdfinfo: pdfinfo
  pdftk: pdftk
bing:
  key: ~
bip:
  claims:
    mock: false
    url: https://claims-uat.dev8.bip.va.gov
bpds:
  jwt_secret: abcd1234abcd1234abcd1234abcd1234abcd1234
brd:
  api_key: fake_key
  base_name: https://something.fake.va.gov
breakers_disabled: ~
caseflow:
  app_token: PUBLICDEMO123
  host: https://dsva-appeals-certification-dev-1895622301.us-gov-west-1.elb.amazonaws.com
  mock: true
  timeout: 119
central_mail:
  upload:
    enabled: true
    host: test2.domaonline.com/EmmsAPI
    token: "<CENTRAL_MAIL_TOKEN>"
check_in:
  authentication:
    max_auth_retry_limit: 3
    retry_attempt_expiry: 604800
  chip_api:
    base_path: ~
    tmp_api_id: ~
    tmp_api_user: ~
    tmp_api_username: ~
  chip_api_v2:
    base_path: dev
    host: ~
    mock: false
    redis_session_prefix: check_in_chip_v2
    service_name: CHIP-API
    timeout: 30
    tmp_api_id: 2dcdrrn5zc
    tmp_api_user: TzY6DFrnjPE8dwxUMbFf9HjbFqRim2MgXpMpMciXJFVohyURUJAc7W99rpFzhfh2B3sVnn4
    tmp_api_username: vetsapiTempUser
    url: https://vpce-06399548ef94bdb41-lk4qp2nd.execute-api.us-gov-west-1.vpce.amazonaws.com
  lorota_v2:
    api_id: 22t00c6f97
    api_key: fake_key
    base_path: dev
    host: ~
    key_path: fake_api_path
    mock: false
    redis_session_prefix: check_in_lorota_v2
    redis_token_expiry: 43200
    service_name: LoROTA-API
    url: https://vpce-06399548ef94bdb41-lk4qp2nd.execute-api.us-gov-west-1.vpce.amazonaws.com
  map_api:
    service_name: MAP-API
    url: https://veteran.apps-staging.va.gov
  travel_reimbursement_api:
    auth_url: https://login.microsoftonline.us
    auth_url_v2: ~
    claims_base_path: EC/ClaimIngestSvc
    claims_url: https://dev.integration.d365.va.gov
    claims_url_v2: ~
    client_id: ~
    client_number: ~
    client_secret: ~
    redis_token_expiry: 3540
    scope: ~
    service_name: BTSSS-API
    subscription_key: ~
    tenant_id: abcdefgh-1234-5678-12345-11e8b8ce491e
  travel_reimbursement_api_v2:
    auth_url: https://login.microsoftonline.us
    auth_url_v2: ~
    claims_base_path: ~
    claims_url: https://dev.integration.d365.va.gov
    claims_url_v2: ~
    client_id: ~
    client_number: ~
    client_number_oh: ~
    client_secret: ~
    e_subscription_key: ~
    redis_token_expiry: 3540
    s_subscription_key: ~
    scope: ~
    service_name: BTSSS-API
    subscription_key: ~
    tenant_id: abcdefgh-1234-5678-12345-11e8b8ce491e
  vaos:
    mock: false
chip:
  api_gtwy_id: 2dcdrrn5zc
  base_path: dev
  mobile_app:
    password: '12345'
    tenant_id: 6f1c8b41-9c77-469d-852d-269c51a7d380
    username: testuser
  mock: true
  url: https://vpce-06399548ef94bdb41-lk4qp2nd.execute-api.us-gov-west-1.vpce.amazonaws.com
claims_api:
  audit_enabled: false
  benefits_documents:
    auth:
      ccg:
        aud_claim_url: ~
        client_id: ~
        rsa_key: ~
        secret_key: "/srv/vets-api/secret/claims_api_bd_secret.key"
    host: https://sandbox-api.va.gov
    use_mocks: false
  bgs:
    mock_responses: false
  claims_error_reporting:
    environment_name: ~
  disability_claims_mock_override: false
  evss_container:
    auth_base_name: ~
    client_id: ~
    client_key: ~
    client_secret: ~
  pdf_generator_526:
    content_type: application/vnd.api+json
    path: "/form-526ez-pdf-generator/v1/forms/"
    url: ~
  poa_v2:
    disable_jobs: false
  report_enabled: false
  s3:
    aws_access_key_id: ~
    aws_secret_access_key: ~
    bucket: ~
    region: ~
  schema_dir: config/schemas
  slack:
    webhook_url: https://example.com
  token_validation:
    api_key: ~
    url: ~
  user_info:
    url: ~
  v2_docs:
    enabled: false
  vanotify:
    accepted_representative_template_id: ~
    accepted_service_organization_template_id: ~
    client_url: ~
    declined_representative_template_id: ~
    declined_service_organization_template_id: ~
    services:
      lighthouse:
        api_key: ~
clamav:
  host: 0.0.0.0
  mock: true
  port: '33100'
coe:
  prefill: true
connected_apps_api:
  connected_apps:
    api_key: ~
    auth_access_key: ~
    revoke_url: https://sandbox-api.va.gov/internal/auth/v3/user/consent
    url: https://sandbox-api.va.gov/internal/auth/v3/user/connected-apps
contention-classification-api:
  url: ~
contention_classification_api:
  expanded_contention_classification_path: expanded-contention-classification
  open_timeout: 5
  read_timeout: 10
  url: http://contention-classification-api-dev.vfs.va.gov/
coverband:
  github_api_key: ~
  github_oauth_key: ~
  github_oauth_secret: ~
  github_organization: ~
  github_team: ~
covid_vaccine:
  enrollment_service:
    job_enabled: ~
database_url: postgis:///vets-api
decision_review:
  api_key: abcd1234abcd1234abcd1234abcd1234abcd1234
  benchmark_performance: true
  mock: false
  pdf_validation:
    enabled: true
    url: https://sandbox-api.va.gov/services/vba_documents/v1
  prefill: true
  s3:
    aws_access_key_id: ~
    aws_secret_access_key: ~
    bucket: bucket
    region: region
  url: https://sandbox-api.va.gov/services/appeals/v1/decision_reviews
  v1:
    url: https://sandbox-api.va.gov/services/appeals/v2/decision_reviews
dependents:
  prefill: true
dgi:
  jwt:
    private_key_path: modules/meb_api/spec/fixtures/dgi_private_test.pem
    public_key_path: modules/meb_api/spec/fixtures/dgi_public_test.pem
  post911_sob:
    claimants:
      mock: false
      url: ~
    jwt:
      private_key_path: spec/fixtures/post911_sob/dgib/private_test.pem
      public_key_path: spec/fixtures/post911_sob/dgib/public_test.pem
  vets:
    mock: false
    url: https://jenkins.ld.afsp.io:32512/vets-service/v1/
  vye:
    jwt:
      private_key_path: modules/vye/spec/fixtures/dgi_private_test.pem
      public_ica11_rca2_key_path: modules/vye/spec/fixtures/ICA11-RCA2-combined-cert.pem
      public_key_path: modules/vye/spec/fixtures/dgi_public_test.pem
    vets:
      mock: false
      url: ''
dhp:
  fitbit:
    client_id: ''
    client_secret: ''
    code_challenge: ''
    code_verifier: ''
    redirect_uri: http://localhost:3000/dhp_connected_devices/fitbit-callback
    scope: heartrate activity nutrition sleep
  mock: false
  s3:
    aws_access_key_id: ''
    aws_secret_access_key: ''
    bucket: ''
    region: us-gov-west-1
directory:
  apikey: fake_apikey
  health_server_id: ~
  key: ~
  notification_service_flag: ~
  url: http://example.com/services/apps/v0/
disability_max_ratings_api:
  open_timeout: 5
  ratings_path: "/disability-max-ratings"
  read_timeout: 10
  url: http://disability-max-ratings-api-dev.vfs.va.gov
dispute_debt:
  prefill: true
dmc:
  client_id: 0be3d60e3983438199f192b6e723a6f0
  client_secret: secret
  debts_endpoint: debt-letter/get
  fsr_payment_window: 30
  mock_debts: false
  mock_fsr: false
  url: https://fwdproxy-dev.vfs.va.gov:4465/api/v1/digital-services/
dogstatsd:
  enabled: false
edu:
  prefill: true
  production_excel_contents:
    emails:
      - patricia.terry1@va.gov
  sftp:
    host: ~
    key_path: ~
    pass: ~
    port: ~
    relative_307_path: ~
    relative_351_path: ~
    relative_path: ~
    user: ~
  show_form: ~
  slack:
    webhook_url: https://example.com
  spool_error:
    emails:
      - Joseph.Preisser@va.gov
      - Shay.Norton-Leonard@va.gov
      - PIERRE.BROWN@va.gov
      - VAVBAHIN/TIMS@vba.va.gov
      - EDUAPPMGMT.VBACO@VA.GOV
      - vfep_support_team@va.gov
      - eugenia.gina.ronat@accenturefederal.com
      - morgan.whaley@accenturefederal.com
      - m.c.shah@accenturefederal.com
      - patrick.arthur@accenturefederal.com
      - adam.freemer@accenturefederal.com
      - dan.brooking@accenturefederal.com
      - sebastian.cooper@accenturefederal.com
      - david.rowley@accenturefederal.com
      - nick.barthelemy@accenturefederal.com
    staging_emails: ~
  staging_excel_contents:
    emails:
      - alex.chan1@va.gov
      - gregg.puhala@va.gov
      - noah.stern@va.gov
      - marelby.hernandez@va.gov
      - nawar.hussein@va.gov
      - engin.akman@va.gov
  staging_spool_contents:
    emails:
      - noah.stern@va.gov
      - gregg.puhala@va.gov
      - kara.ciprich@va.gov
      - napoleon.kernessant@govcio.com
      - vishnhav.ashok@va.gov
      - donna.saunders@va.gov
      - ariana.adili@govcio.com
      - marelby.hernandez@va.gov
      - nawar.hussein@va.gov
      - engin.akman@va.gov
evss:
  alternate_service_name: wss-form526-services-web-v2
  aws:
    cert_path: ~
    key_path: ~
    root_ca: ~
    url: http://fake.evss-reference-data-service.dev/v1
  cert_path: ~
  disability_compensation_form:
    submit_timeout: 355
    timeout: 55
  dvp:
    url: http://fake.dvp-docker-container
  international_postal_codes: config/evss/international_postal_codes.json
  key_path: ~
  letters:
    timeout: 55
    url: https://csraciapp6.evss.srarad.com
  mock_claims: false
  mock_common_service: true
  mock_disabilities_form: true
  mock_gi_bill_status: false
  mock_itf: true
  mock_letters: false
  mock_pciu: true
  mock_pciu_address: false
  mock_ppiu: true
  mock_reference: true
  mock_vso_search: false
  pciu:
    timeout: 30
  pciu_address:
    timeout: 30
  ppiu:
    timeout: 30
  prefill: true
  root_cert_path: ~
  s3:
    aws_access_key_id: EVSS_S3_AWS_ACCESS_KEY_ID_XYZ
    aws_secret_access_key: EVSS_S3_AWS_SECRET_ACCESS_KEY_XYZ
    bucket: evss_s3_bucket
    region: evss_s3_region
    uploads_enabled: false
  service_name: wss-form526-services-web
  url: https://csraciapp6.evss.srarad.com
  versions:
    claims: 3.6
    common: 11.6
    documents: 3.7
expiry_scanner:
  directories: ~
  slack:
    channel_id: ~
flipper:
  github_api_key: ~
  github_oauth_key: ~
  github_oauth_secret: ~
  github_organization: ~
  github_team: ~
  mute_logs: false
form1095_b:
  s3:
    aws_access_key_id: ~
    aws_secret_access_key: ~
    bucket: bucket
    region: region
form526_backup:
  api_key: ~
  aws:
    access_key_id: ~
    bucket: ~
    region: ~
    secret_access_key: ~
  enabled: true
  submission_method: single
  url: https://sandbox-api.va.gov/services/vba_documents/v1/
form526_export:
  aws:
    access_key_id: ~
    bucket: ~
    region: ~
    secret_access_key: ~
form_10_10cg:
  carma:
    mulesoft:
      async_timeout: 600
      auth:
        auth_token_path: ~
        client_id: ~
        client_secret: ~
        mock: false
        timeout: ~
        token_url: ~
      client_id: ~
      client_secret: ~
      host: ~
      timeout: 30
  poa:
    s3:
      aws_access_key_id: my-aws-key-id
      aws_secret_access_key: my-aws-access-key
      bucket: my-bucket
      enabled: true
      region: us-gov-west-1
form_mock_ae_design_patterns:
  prefill: true
form_upload:
  prefill: true
forms:
  mock: false
  url: https://sandbox-api.va.gov/services/va_forms/v0/
forms_api_benefits_intake:
  api_key: ~
  url: https://sandbox-api.va.gov/services/vba_documents/v1/
fsr:
  prefill: true
genisis:
  base_url: ~
  form_submission_path: "/formdata"
  pass: ~
  service_path: ~
  user: ~
gids:
  open_timeout: 1
  read_timeout: 1
  search:
    open_timeout: 10
    read_timeout: 10
  url: https://dev.va.gov/gids
github_cvu:
  installation_id: ~
  integration_id: ~
  private_pem: ~
github_stats:
  token: fake_token
  username: github-stats-rake
google_analytics:
  tracking_id: ~
  url: https://fwdproxy-staging.vfs.va.gov:4473
google_analytics_cvu:
  auth_provider_x509_cert_url: https://www.googleapis.com/oauth2/v1/certs
  auth_uri: https://accounts.google.com/o/oauth2/auth
  client_email: va-gov-top-user-viewports@vsp-analytics-and-insights.iam.gserviceaccount.com
  client_id: ~
  client_x509_cert_url: https://www.googleapis.com/robot/v1/metadata/x509/va-gov-top-user-viewports%40vsp-analytics-and-insights.iam.gserviceaccount.com
  private_key: ~
  private_key_id: ~
  project_id: vsp-analytics-and-insights
  token_uri: https://oauth2.googleapis.com/token
  type: service_account
govdelivery:
  server: stage-tms.govdelivery.com
  staging_service: true
  token: ~
hca:
  ca: []
  ee:
    endpoint: http://example.com
    pass: password
    user: HCASvcUsr
  endpoint: https://test-foo.vets.gov
  enrollment_system:
    ee_summary:
      api_key: ~
      host: ~
  future_discharge_testing: ~
  prefill: true
  s3:
    aws_access_key_id: ~
    aws_secret_access_key: ~
    bucket: ~
    region: ~
  timeout: 30
hostname: 127.0.0.1:3000
hqva_mobile:
  development_key_path: modules/health_quest/config/rsa/sandbox_rsa
  facilities:
    ids_path: "/facilities_api/v1/va"
    url: https://staging-api.va.gov
  lighthouse:
    claim_common_id: 0oabja2lpllERXWxo2p7
    client_assertion_type: urn:ietf:params:oauth:client-assertion-type:jwt-bearer
    condition_aud_claim_url: https://deptva-eval.okta.com/oauth2/aus8nm1q0f7VQ0a482p7/v1/token
    grant_type: client_credentials
    health_api: health_api
    health_api_path: "/services/fhir/v0/r4"
    health_api_scopes:
      - launch launch/patient
      - patient/Appointment.read
      - patient/Location.read
      - patient/Organization.read
      - patient/Patient.read
      - patient/Condition.read
      - patient/Observation.read
      - patient/Practitioner.read
      - patient/Medication.read
      - system/Endpoint.read
    health_aud_claim_url: https://deptva-eval.okta.com/oauth2/aus8nm1q0f7VQ0a482p7
    health_token_path: "/oauth2/health/system/v1/token"
    host: sandbox-api.va.gov
    key_path: "/app/secret/health-quest.lighthouse.key"
    mock: false
    pgd_api: pgd_api
    pgd_api_scopes:
      - launch launch/patient
      - patient/Observation.read
      - patient/Observation.write
      - patient/Questionnaire.read
      - patient/Questionnaire.write
      - patient/QuestionnaireResponse.read
      - patient/QuestionnaireResponse.write
    pgd_aud_claim_url: https://deptva-eval.okta.com/oauth2/aus8x27nv4g4BS01v2p7
    pgd_path: "/services/pgd/v0/r4"
    pgd_token_path: "/oauth2/pgd/v1/token"
    redis_session_prefix: healthquest_lighthouse
    url: https://sandbox-api.va.gov
  mock: false
  url: https://veteran.apps.va.gov
iam_ssoe:
  client_cert_path: spec/fixtures/iam_ssoe/oauth.crt
  client_id: Mobile_App_API_Server_LOWERS
  client_key_path: spec/fixtures/iam_ssoe/oauth.key
  oauth_url: https://int.fed.eauth.va.gov:444
  timeout: 20
idme:
  client_cert_path: spec/fixtures/sign_in/oauth.crt
  client_id: ef7f1237ed3c396e4b4a2b04b608a7b1
  client_key_path: spec/fixtures/sign_in/oauth.key
  client_secret: ae657fd2b253d17be7b48ecdb39d7b34
  oauth_url: https://api.idmelabs.com
  redirect_uri: http://localhost:3000/v0/sign_in/callback
ihub:
  appointments:
    mock: true
    timeout: 30
  in_production: false
  url: https://qacrmdac.np.crm.vrm.vba.va.gov
intent_to_file:
  prefill: true
ivc_champva:
  pega_api:
    api_key: fake_api_key
  prefill: true
  ves_api:
    api_key: fake_api_key
ivc_forms:
  form_status_job:
    enabled: ~
    slack_webhook_url: ~
  s3:
    aws_access_key_id: ~
    aws_secret_access_key: ~
    bucket: bucket
    region: region
  sidekiq:
    missing_form_status_job:
      enabled: true
kms_key_id: ~
lgy:
  api_key: ~
  app_id: ~
  base_url: http://www.example.com
  mock_coe: true
lgy_sahsha:
  api_key: ~
  app_id: ~
  base_url: http://www.example.com
  mock_coe: ~
lighthouse:
  api_key: fake_key
  auth:
    ccg:
      client_id: ~
      rsa_key: ~
  benefits_claims:
    access_token:
      aud_claim_url: https://deptva-eval.okta.com/oauth2/ausdg7guis2TYDlFe2p7/v1/token
      client_id: ~
      rsa_key: ~
    aud_claim_url: ~
    form526:
      access_token:
        aud_claim_url: https://deptva-eval.okta.com/oauth2/ausdg7guis2TYDlFe2p7/v1/token
        client_id: ~
        rsa_key: ~
      host: https://staging-api.va.gov
      use_mocks: false
    host: https://sandbox-api.va.gov
    use_mocks: false
  benefits_documents:
    access_token:
      aud_claim_url: https://deptva-eval.okta.com/oauth2/ausi3ui83fLa68IJv2p7/v1/token
    host: https://sandbox-api.va.gov
    timeout: 65
    use_mocks: false
  benefits_education:
    access_token:
      aud_claim_url: https://deptva-eval.okta.com/oauth2/ausln2mo4jCAYRrlR2p7/v1/token
      client_id: ~
      rsa_key: ~
    host: https://sandbox-api.va.gov
    use_mocks: false
  benefits_intake:
    api_key: ~
    host: https://sandbox-api.va.gov
    path: "/services/vba_documents"
    report:
      batch_size: 1000
      stale_sla: 10
    use_mocks: false
    version: v1
  benefits_reference_data:
    path: services/benefits-reference-data
    staging_url: https://staging-api.va.gov
    url: https://sandbox-api.va.gov
    version: v1
  direct_deposit:
    access_token:
      aud_claim_url: https://deptva-eval.okta.com/oauth2/ausi0e21hbv5iElEh2p7/v1/token
      client_id: ~
      rsa_key: ~
    host: https://sandbox-api.va.gov
    use_mocks: false
  facilities:
    api_key: fake_key
    url: https://sandbox-api.va.gov
    veterans_health:
      url: ~
  letters_generator:
    access_token:
      aud_claim_url: https://deptva-eval.okta.com/oauth2/ausftw7zk6eHr7gMN2p7/v1/token
      client_id: ~
      path: oauth2/va-letter-generator/system/v1/token
      rsa_key: ~
    path: "/services/va-letter-generator/v1/"
    url: https://sandbox-api.va.gov
    use_mocks: false
  s3:
    aws_access_key_id: ~
    aws_secret_access_key: ~
    bucket: lighthouse_s3_bucket
    region: lighthouse_s3_region
    uploads_enabled: false
  staging_api_key: fake_key
  veteran_verification:
    aud_claim_url: https://deptva-eval.okta.com/oauth2/ausi3u00gw66b9Ojk2p7/v1/token
    form526:
      access_token:
        client_id: ~
        rsa_key: ~
      aud_claim_url: ~
      host: https://staging-api.va.gov
      use_mocks: true
    host: https://staging-api.va.gov
    status:
      access_token:
        client_id: ~
        rsa_key: ~
      host: https://staging-api.va.gov
      use_mocks: false
    use_mocks: false
  veterans_health:
    fast_tracker:
      api_key: "/app/secret/lighthouse_fast_track_api.key"
      api_scope:
        - launch
        - patient/AllergyIntolerance.read
        - patient/DiagnosticReport.read
        - patient/Patient.read
        - system/Patient.read
        - patient/Observation.read
        - patient/Practitioner.read
        - patient/MedicationRequest.read
        - patient/Condition.read
      aud_claim_url: https://deptva-eval.okta.com/oauth2/aus8nm1q0f7VQ0a482p7/v1/token
      client_assertion_type: urn:ietf:params:oauth:client-assertion-type:jwt-bearer
      client_id: 0oaaxkp0aeXEJkMFw2p7
      grant_type: client_credentials
    url: https://sandbox-api.va.gov
    use_mocks: false
lighthouse_health_immunization:
  access_token_url: https://sandbox-api.va.gov/oauth2/health/system/v1/token
  api_url: https://sandbox-api.va.gov/services/fhir/v0/r4
  audience_claim_url: https://deptva-eval.okta.com/oauth2/aus8nm1q0f7VQ0a482p7/v1/token
  client_id: 0oad0xggirKLf2ger2p7
  key_path: ~
  scopes:
    - launch launch/patient
    - patient/Immunization.read
    - patient/Location.read
locators:
  mock_gis: true
  vha: ~
  vha_access_satisfaction: ~
  vha_access_waittime: ~
lockbox:
  master_key: 0d78eaf0e90d4e7b8910c9112e16e66d8b00ec4054a89aa426e32712a13371e9
logingov:
  client_cert_path: spec/fixtures/sign_in/oauth.crt
  client_id: https://sqa.eauth.va.gov/isam/sps/saml20sp/saml20
  client_key_path: spec/fixtures/sign_in/oauth.key
  logout_redirect_uri: http://localhost:3000/v0/sign_in/logingov_logout_proxy
  oauth_public_key: spec/fixtures/logingov/logingov_oauth_pub.pem
  oauth_url: https://idp.int.identitysandbox.gov
  redirect_uri: http://localhost:3000/v0/sign_in/callback
mail_automation:
  client_id: va_gov_test
  client_secret: fake_key
  endpoint: "/mas/api/test/masInsertAndInitiateApcasClaimProcessing"
  token_endpoint: "/pca/api/test/token"
  url: https://viccs-api-test.ibm-intelligent-automation.com
maintenance:
  aws:
    access_key_id: ~
    bucket: ~
    region: ~
    secret_access_key: ~
  pagerduty_api_token: FAKE
  pagerduty_api_url: https://api.pagerduty.com
  service_query_prefix: 'External: '
  services:
    1010ez: ~
    1010ezr: ~
    appeals: P9S4RFU
    arcgis: P45YBFA
    avs: ~
    bgs: P5Q2OCZ
    carma: P6XLE0T
    caseflow: ~
    cie: ~
    coe: PSY4HU1
    dmc: ~
    dslogon: P9DJJAV
    es: PH7OPR4
    evss: PZKWB6Y
    form1010d: P69N8ZY
    form107959c: PEP32F2
    form107959f1: P63EKXC
    form107959f2: PZWR9XI
    global: PLPSIB0
    hcq: PWGA814
    idme: PVWB4R8
    lighthouse_benefits_claims: ~
    lighthouse_benefits_intake: ~
    lighthouse_direct_deposit: ~
    lighthouse_vshe: ~
    logingov: P2SHMM9
    mdot: PEOIHN1
    mhv: PP2ZZ2V
    mhv_meds: ~
    mhv_mr: ~
    mhv_platform: ~
    mhv_sm: ~
    mvi: PCIPVGJ
    pcie: ~
    pega: P3ZJCBK
    sahsha: ~
    search: PRG8HJI
    ssoe: ~
    ssoe_oauth: ~
    staging_mdot: PGT74RC
    tc: ~
    tims: PUL8OQ4
    vaos: ~
    vaosWarning: ~
    vaoswarning: ~
    vapro_contact_info: ~
    vapro_health_care_contacts: ~
    vapro_military_info: ~
    vapro_notification_settings: ~
    vapro_personal_info: ~
    vbms: ~
    vet360: PHVOGQ1
    vetext_vaccine: P9PG8HG
    vic: P7LW3MS
    vre: ~
map_services:
  appointments_client_id: 74b3145e1354555e
  chatbot_client_id: 2bb9803acfc3
  check_in_client_id: bc75b71c7e67
  client_cert_path: spec/fixtures/map/oauth.crt
  client_key_path: spec/fixtures/map/oauth.key
  oauth_url: https://veteran.apps-staging.va.gov
  secure_token_service:
    mock: true
  sign_up_service:
    mock: true
  sign_up_service_client_id: c7d6e0fc9a39
  sign_up_service_provisioning_api_key: abcd1234
  sign_up_service_url: https://cerner.apps-staging.va.gov
mcp:
  notifications:
    batch_size: 10
    job_interval: 10
  vbs:
    api_key: abcd1234abcd1234abcd1234abcd1234abcd1234
    base_path: "/base/path"
    host: fake_url.com:9000
    mock: false
    mock_vista: false
    service_name: VBS
    url: https://fake_url.com:9000
  vbs_client_key: abcd1234abcd1234abcd1234abcd1234abcd1234
  vbs_v2:
    api_key: abcd1234abcd1234abcd1234abcd1234abcd1234
    base_path: "/base/path"
    host: fake_url.com:9000
    mock: false
    mock_vista: false
    service_name: VBS
    url: https://fake_url.com:9000
mdot:
  api_key: abcd1234abcd1234abcd1234abcd1234abcd1234
  mock: false
  prefill: true
  url: https://fwdproxy-staging.vfs.va.gov:4466
mhv:
  account:
    mock: false
  account_creation:
    access_key: some-access-key
    create_after_login: ~
    host: https://apigw-intb.aws.myhealth.va.gov
    mock: true
    sts:
      issuer: http://localhost:3000
      service_account_id: c34b86f2130ff3cd4b1d309bc09d8740
  bb:
    collection_caching_enabled: true
    mock: true
  facility_range:
    - - 358
      - 718
    - - 720
      - 740
    - - 742
      - 758
  facility_specific:
    - 741MM
  inherited_proofing:
    app_token: ~
    host: ~
  medical_records:
    app_id: 103
    app_token: fake-app-token
    host: fake-host
    mhv_x_api_key: ~
    x_auth_key: fake-x-auth-key
  rx:
    app_token: fake-app-token
    app_token_va_gov: ~
    collection_caching_enabled: false
    host: https://mhv-api.example.com
    mock: true
  sm:
    app_token: fake-app-token
    host: https://mhv-api.example.com
    mhv_sm_x_api_key: ~
    mock: true
mhv_mobile:
  sm:
    app_token: fake-app-token
mobile_lighthouse:
  client_id: 0oajpx78t3M8kurld2p7
  rsa_key: ~
modules_appeals_api:
  documentation:
    notice_of_disagreements_v1: true
    path_enabled_flag: false
    wip_docs: ~
  evidence_submissions:
    location:
      prefix: http://some.fakesite.com/path
      replacement: http://another.fakesite.com/rewrittenpath
  legacy_appeals_enabled: true
  notice_of_disagreement_pii_expunge_enabled: ~
  notice_of_disagreement_updater_enabled: ~
  reports:
    daily_decision_review:
      enabled: false
      recipients: ~
    daily_error:
      enabled: ~
      recipients: ~
    weekly_decision_review:
      enabled: false
      recipients: ~
    weekly_error:
      enabled: false
      recipients: ~
  s3:
    aws_access_key_id: aws_access_key_id
    aws_secret_access_key: aws_secret_access_key
    bucket: bucket
    region: region
    uploads_enabled: false
  schema_dir: config/schemas
  slack:
    api_key: ''
    appeals_channel_id: ''
  status_simulation_enabled: false
  token_validation:
    appeals_status:
      api_key: ''
    contestable_issues:
      api_key: ''
    higher_level_reviews:
      api_key: ''
    legacy_appeals:
      api_key: ''
    notice_of_disagreements:
      api_key: ''
    supplemental_claims:
      api_key: ''
mvi:
  client_cert_path: config/certs/vetsgov-localhost.crt
  client_key_path: config/certs/vetsgov-localhost.key
  mock: true
  open_timeout: 15
  pii_logging: false
  processing_code: T
  timeout: 30
  url: http://ps-dev.commserv.healthevet.va.gov:8110/psim_webservice/IdMWebService
mvi_hca:
  url: http://example.com
nod_vanotify_status_callback:
  bearer_token: bearer_token_secret
notifications:
  public_key: ~
ogc:
  form21a_service_url:
    api_key: fake_key
    url: http://localhost:5000/api/v1/accreditation/applications/form21a
oidc:
  isolated_audience:
    claims: ~
    default: ~
old_secret_key_base: 8af0fe1e378586520e4324694897eb269bd0fffa1c5be6cc3b4ffb9dbde095d0bef5c7fdab73cd05685d8fe1dd589287d78b38e4de7116fbe14461e414072677
onsite_notifications:
  public_key: ~
  template_ids:
    - f9947b27-df3b-4b09-875c-7f76594d766d # staging    - debt notification
    - 7efc2b8b-e59a-4571-a2ff-0fd70253e973 # production - debt notification
pension_burial:
  prefill: true
  sftp:
    relative_path: "../VETSGOV_PENSION"
pension_ipf_vanotify_status_callback:
  bearer_token: ~
ppms:
  api_keys:
    Ocp-Apim-Subscription-Key-E: ~
    Ocp-Apim-Subscription-Key-S: ~
    fakekey: fakevalue
    ocp-apim-subscription-key: ~
  apim_url: ~
  open_timeout: 15
  read_timeout: 55
  url: https://some.fakesite.com
preneeds:
  host: http://some.fakesite.com
  s3:
    aws_access_key_id: ~
    aws_secret_access_key: ~
    bucket: ~
    region: ~
  wsdl: config/preneeds/wsdl/preneeds.wsdl
rack_timeout:
  service_timeout: ~
  wait_overtime: ~
  wait_timeout: ~
redis:
  app_data:
    url: redis://localhost:6379
  host: localhost
  port: 6379
  rails_cache:
    url: redis://localhost:6379
  sidekiq:
    url: redis://localhost:6379
relative_url_root: "/"
reports:
  aws:
    access_key_id: ~
    bucket: ~
    region: ~
    secret_access_key: ~
  send_email: true
  spool10203_submission:
    emails:
      - Brian.Grubb@va.gov
      - dana.kuykendall@va.gov
      - Jennifer.Waltz2@va.gov
      - Joseph.Preisser@va.gov
      - Joshua.Lashbrook@va.gov
      - kathleen.dalfonso@va.gov
      - kyle.pietrosanto@va.gov
      - lihan@adhocteam.us
      - Lucas.Tickner@va.gov
      - Ricardo.DaSilva@va.gov
      - robert.shinners@va.gov
      - shay.norton@va.gov
      - tammy.hurley1@va.gov
    staging_emails:
      - Brian.Grubb@va.gov
      - Joseph.Preisser@va.gov
      - kyle.pietrosanto@va.gov
      - lihan@adhocteam.us
      - Lucas.Tickner@va.gov
      - Ricardo.DaSilva@va.gov
      - tammy.hurley1@va.gov
      - vfep_support_team@va.gov
      - eugenia.gina.ronat@accenturefederal.com
      - morgan.whaley@accenturefederal.com
      - m.c.shah@accenturefederal.com
      - d.a.barnes@accenturefederal.com
      - jacob.finnern@accenturefederal.com
      - hocine.halli@accenturefederal.com
      - adam.freemer@accenturefederal.com
  spool_submission:
    emails:
      - Brian.Grubb@va.gov
      - dana.kuykendall@va.gov
      - Jennifer.Waltz2@va.gov
      - Joseph.Preisser@va.gov
      - Joshua.Lashbrook@va.gov
      - kathleen.dalfonso@va.gov
      - kyle.pietrosanto@va.gov
      - lihan@adhocteam.us
      - Lucas.Tickner@va.gov
      - Ricardo.DaSilva@va.gov
      - shay.norton@va.gov
      - tammy.hurley1@va.gov
    staging_emails:
      - Brian.Grubb@va.gov
      - Joseph.Preisser@va.gov
      - kyle.pietrosanto@va.gov
      - lihan@adhocteam.us
      - Lucas.Tickner@va.gov
      - Ricardo.DaSilva@va.gov
      - tammy.hurley1@va.gov
      - vfep_support_team@va.gov
      - eugenia.gina.ronat@accenturefederal.com
      - morgan.whaley@accenturefederal.com
      - m.c.shah@accenturefederal.com
      - d.a.barnes@accenturefederal.com
      - jacob.finnern@accenturefederal.com
      - hocine.halli@accenturefederal.com
      - adam.freemer@accenturefederal.com
  year_to_date_report:
    emails:
      - 222A.VBAVACO@va.gov
      - 224B.VBAVACO@va.gov
      - 224C.VBAVACO@va.gov
      - Brandon.Scott2@va.gov
      - Brian.Grubb@va.gov
      - Christina.DiTucci@va.gov
      - EDU.VBAMUS@va.gov
      - John.McNeal@va.gov
      - Joseph.Preisser@va.gov
      - Joshua.Lashbrook@va.gov
      - kathleen.dalfonso@va.gov
      - kyle.pietrosanto@va.gov
      - Lucas.Tickner@va.gov
      - michele.mendola@va.gov
      - Ricardo.DaSilva@va.gov
      - shay.norton@va.gov
      - tammy.hurley1@va.gov
    staging_emails:
      - Brian.Grubb@va.gov
      - Joseph.Preisser@va.gov
      - kyle.pietrosanto@va.gov
      - lee.munson@va.gov
      - lihan@adhocteam.us
      - Lucas.Tickner@va.gov
      - matthew.ziolkowski@va.gov
      - Michael.Johnson19@va.gov
      - patrick.burk@va.gov
      - preston.sanders@va.gov
      - robyn.noles@va.gov
      - Ricardo.DaSilva@va.gov
      - tammy.hurley1@va.gov
      - vfep_support_team@va.gov
      - eugenia.gina.ronat@accenturefederal.com
      - morgan.whaley@accenturefederal.com
      - m.c.shah@accenturefederal.com
      - d.a.barnes@accenturefederal.com
      - jacob.finnern@accenturefederal.com
      - hocine.halli@accenturefederal.com
      - adam.freemer@accenturefederal.com
res:
  api_key: ~
  base_url: ~
review_instance_slug: ~
rrd:
  alerts:
    recipients:
      - fake_email
  mas_all_claims_tracking:
    recipients:
      - fake_email
  mas_tracking:
    recipients:
      - fake_email
  pact_tracking:
    recipients:
      - fake_email
salesforce:
  consumer_key: ~
  env: dev
salesforce-carma:
  url: https://fake-carma.salesforce.com
salesforce-gibft:
  consumer_key: ~
  env: ~
  signing_key_path: ~
  url: https://va--rdtcddev.cs33.my.salesforce.com/
saml:
  cert_path: ~
  key_path: ~
saml_ssoe:
  callback_url: http://localhost:3000/v1/sessions/callback
  cert_new_path: ~
  cert_path: ~
  certificate: ~
  certificate_new: ~
  identity_slack_webhook: ~
  idp_metadata_file: config/ssoe_idp_int_metadata_isam.xml
  idp_sso_service_binding: urn:oasis:names:tc:SAML:2.0:bindings:HTTP-POST
  issuer: https://ssoe-sp-localhost.va.gov
  key: ~
  key_path: ~
  logout_app_key: https://ssoe-sp-dev.va.gov
  logout_url: https://int.eauth.va.gov/slo/globallogout
  relay: ~
  request_signing: false
  response_encryption: false
  response_signing: false
  tou_decline_logout_app_key: https://dev-api.va.gov/agreements_declined
schema_contract:
  appointments_index: modules/vaos/app/schemas/appointments_index.json
  test_index: spec/fixtures/schema_contract/test_schema.json
search:
  access_key: SEARCH_GOV_ACCESS_KEY
  affiliate: va
  mock_search: false
  url: https://search.usa.gov/api/v2/search/i14y
search_click_tracking:
  access_key: SEARCH_GOV_ACCESS_KEY
  affiliate: va
  mock: ~
  module_code: ~
  url: https://api.gsa.gov/technology/searchgov/v2
search_gsa:
  access_key: SEARCH_GOV_ACCESS_KEY
  affiliate: va
  mock_search: false
  url: https://api.gsa.gov/technology/searchgov/v2/results/i14y
search_typeahead:
  api_key: API_GOV_ACCESS_KEY
  name: va
  url: https://api.gsa.gov/technology/searchgov/v1
secret_key_base: c1a13acb916e6ebf1d2a93a3924586520508b609e80e048364902cd36ab602c9ec6ddcb47ac66e7903dbc77ae876df5564658a4f786b50497440b0c7dc029361
sentry:
  dsn: ~
session_cookie:
  secure: false
shrine:
  claims:
    access_key_id: ~
    bucket: ~
    path: claims
    region: ~
    secret_access_key: ~
    type: local
    upload_options:
      acl: private
      server_side_encryption: AES256
  local:
    path: ~
    type: ~
  remotes3:
    access_key_id: ~
    bucket: ~
    path: ~
    region: ~
    secret_access_key: ~
    type: ~
sidekiq:
  github_api_key: ~
  github_oauth_key: ~
  github_oauth_secret: ~
  github_organization: ~
  github_team: ~
sidekiq_admin_panel: false
sign_in:
  arp_client_id: arp
  auto_uplevel: true
  client_redirect_uris:
    mobile_test: ~
  cookies_secure: false
  info_cookie_domain: localhost
  jwt_encode_key: spec/fixtures/sign_in/privatekey.pem
  jwt_old_encode_key: spec/fixtures/sign_in/privatekey_old.pem
  mock_auth_url: http://localhost:3000/mocked_authentication/profiles
  mock_redirect_uri: http://localhost:3000/v0/sign_in/callback
  mockdata_sync_api_key: ~
  sts_client:
    base_url: http://localhost:3000
    key_path: spec/fixtures/sign_in/sts_client.pem
  user_info_clients:
    - okta_test
  vamobile_client_id: vamobile
  vaweb_client_id: vaweb
  web_origins:
    - http://localhost:4000
ssoe_eauth_cookie:
  domain: localhost
  name: vagov_saml_request_localhost
  secure: false
statsd:
  host: ~
  port: ~
terms_of_use:
  current_version: v1
  enabled_clients: vaweb, mhv, myvahealth
test_database_url: postgis:///vets-api-test
test_user_dashboard:
  env: dev
  github_oauth:
    client_id: ~
    client_secret: ~
token_validation:
  url: https://dev-api.va.gov/internal/auth
travel_pay:
  base_url: ~
  client_number: ~
  mock: true
  service_name: BTSSS-API
  sts:
    scope: ~
    service_account_id: ~
  subscription_key: ~
  subscription_key_e: ~
  subscription_key_s: ~
  veis:
    auth_url: https://login.microsoftonline.us
    client_id: ~
    client_secret: ~
    resource: ~
    tenant_id: ~
va_forms:
  drupal_password: ~
  drupal_url: ~
  drupal_username: ~
  form_reloader:
    enabled: ~
  slack:
    api_key: ~
    channel_id: ~
    enabled: ~
va_mobile:
  key_path: "/fake/client/key/path"
  mock: false
  ppms_base_url: https://staff.apps.va.gov
  timeout: 25
  url: https://veteran.apps.va.gov
va_notify:
  status_callback:
    bearer_token: ~
va_profile:
  address_validation:
    api_key: "<AV_KEY>"
    hostname: sandbox-api.va.gov
  contact_information:
    cache_enabled: false
    enabled: true
    mock: false
    timeout: 30
  demographics:
    cache_enabled: false
    enabled: true
    mock: true
    timeout: 30
  military_personnel:
    cache_enabled: ~
    enabled: true
    mock: true
    timeout: 30
  prefill: true
  url: https://int.vet360.va.gov
  v3:
    address_validation:
      api_key: "<AV_KEY>"
  veteran_status:
    cache_enabled: true
    enabled: true
    mock: false
    timeout: 30
vanotify:
  client_url: http://fakeapi.com
  links:
    connected_applications: https://www.va.gov/profile/connected-applications
    password_reset: https://www.va.gov/resources/signing-in-to-vagov/#what-if-i-cant-sign-in-to-vago
  mock: false
  service_callback_tokens:
    1010_health_apps: 1010_health_apps_token
    benefits_disability: benefits_disability_token
    ivc_forms: ivc_forms_token
    va_gov: va_gov_token
  services:
    21p_527ez: &vanotify_services_pension
      api_key: fake_secret
      email:
        confirmation:
          flipper_id: false
          template_id: form527ez_confirmation_email_template_id
        error:
          flipper_id: pension_error_email_notification
          template_id: form527ez_error_email_template_id
        received:
          flipper_id: pension_received_email_notification
          template_id: form527ez_received_email_template_id
        submitted:
          flipper_id: pension_submitted_email_notification
          template_id: form527ez_submitted_email_template_id
    21p_530ez: &vanotify_services_burial
      api_key: fake_secret
      email:
        confirmation:
          flipper_id: false
          template_id: burial_claim_confirmation_email_template_id
        error:
          flipper_id: burial_error_email_notification
          template_id: burial_claim_error_email_template_id
        received:
          flipper_id: burial_received_email_notification
          template_id: burial_received_email_template_id
        submitted:
          flipper_id: burial_submitted_email_notification
          template_id: burial_submitted_email_template_id
    21p_530: *vanotify_services_burial
    21p_530v2: *vanotify_services_burial
    benefits_decision_review:
      api_key: fake_secret
      template_id:
        higher_level_review_form_error_email: fake_hlr_template_id
        notice_of_disagreement_evidence_error_email: fake_nod_evidence_template_id
        notice_of_disagreement_form_error_email: fake_nod_template_id
        supplemental_claim_evidence_error_email: fake_sc_evidence_template_id
        supplemental_claim_form_error_email: fake_sc_template_id
        supplemental_claim_secondary_form_error_email: fake_sc_secondary_form_template_id
    benefits_disability:
      api_key: fake_secret
      template_id:
        form0781_upload_failure_notification_template_id: form0781_upload_failure_notification_template_id
        form4142_upload_failure_notification_template_id: form4142_upload_failure_notification_template_id
        form526_document_upload_failure_notification_template_id: form526_document_upload_failure_notification_template_id
        form526_submission_failure_notification_template_id: form526_submission_failure_notification_template_id
    benefits_management_tools:
      api_key: fake_secret
      template_id:
        evidence_submission_failure_email: fake_template_id
    burials: *vanotify_services_burial
    check_in:
      api_key: fake_secret
      sms_sender_id: fake_secret
      template_id:
        claim_submission_duplicate_text: fake_template_id
        claim_submission_error_text: fake_template_id
        claim_submission_failure_text: ~
        claim_submission_success_text: fake_template_id
        claim_submission_timeout_text: ~
    dmc:
      api_key: fake_secret
      template_id:
        fsr_confirmation_email: fake_template_id
        fsr_failed_email: fake_template_id
        fsr_streamlined_confirmation_email: fake_template_id
        vha_fsr_confirmation_email: ~
        vha_new_copay_statement_email: fake_template_id
    health_apps_1010:
      api_key: fake_secret
      template_id:
        form1010_cg_failure_email: fake_template_id
        form1010_ez_failure_email: fake_template_id
        form1010_ezr_failure_email: fake_template_id
    ivc_champva:
      api_key: fake_secret
      failure_email_threshold_days: 7
      pega_inbox_address: fake_email_address
      template_id:
        form_10_10d_email: form_10_10d_email
        form_10_10d_failure_email: form_10_10d_failure_email
        form_10_7959a_email: form_10_7959a_email
        form_10_7959a_failure_email: form_10_7959a_failure_email
        form_10_7959c_email: form_10_7959c_email
        form_10_7959c_failure_email: form_10_7959c_failure_email
        form_10_7959f_1_email: form_10_7959f_1_email
        form_10_7959f_1_failure_email: form_10_7959f_1_failure_email
        form_10_7959f_2_email: form_10_7959f_2_email
        form_10_7959f_2_failure_email: form_10_7959f_2_failure_email
        pega_team_missing_status_email: pega_team_missing_status_email
        pega_team_zsf_email: pega_team_zsf_email
    lighthouse:
      api_key: fake_secret
      template_id:
        connection_template: ~
        disconnection_template: ~
        higher_level_review_received: ~
        higher_level_review_received_claimant: ~
        notice_of_disagreement_received: ~
        notice_of_disagreement_received_claimant: ~
        supplemental_claim_received: ~
        supplemental_claim_received_claimant: ~
    oracle_health:
      sms_sender_id: fake_secret
      template_id:
        claim_submission_duplicate_text: fake_template_id
        claim_submission_error_text: fake_template_id
        claim_submission_failure_text: ~
        claim_submission_success_text: fake_template_id
        claim_submission_timeout_text: ~
    pensions: *vanotify_services_pension
    va_gov:
      api_key: fake_secret
      template_id:
        appoint_a_representative_confirmation_email: appoint_a_representative_confirmation_email_template_id
        appoint_a_representative_digital_submit_confirmation_email: appoint_a_rep_v2_digital_submit_confirm_email_template_id
        career_counseling_confirmation_email: career_counseling_confirmation_email_template_id
        ch31_central_mail_form_confirmation_email: ch31_central_mail_fake_template_id
        ch31_vbms_form_confirmation_email: ch31_vbms_fake_template_id
        contact_info_change: fake_template_id
        covid_vaccine_registration: ~
        direct_deposit: direct_deposit_template_id
        direct_deposit_comp_pen: comp_pen_template_id
        direct_deposit_edu: edu_template_id
        form0994_confirmation_email: form0994_confirmation_email_template_id
        form0994_extra_action_confirmation_email: form0994_extra_action_confirmation_email_template_id
        form1010ez_reminder_email: fake_template_id
        form1880_reminder_email: form1880_reminder_email_template_id
        form1900_action_needed_email: form1900_action_needed_email_template_id
        form1990_confirmation_email: form1990_confirmation_email_template_id
        form1990e_confirmation_email: form1990e_confirmation_email_template_id
        form1990emeb_approved_confirmation_email: form1990emeb_approved_confirmation_email_template_id
        form1990emeb_denied_confirmation_email: form1990emeb_denied_confirmation_email_template_id
        form1990emeb_offramp_confirmation_email: form1990emeb_offramp_confirmation_email_template_id
        form1990meb_approved_confirmation_email: form1990meb_approved_confirmation_email_template_id
        form1990meb_denied_confirmation_email: form1990meb_denied_confirmation_email_template_id
        form1990meb_offramp_confirmation_email: form1990meb_offramp_confirmation_email_template_id
        form1995_confirmation_email: form1995_confirmation_email_template_id
        form20_10206_confirmation_email: form20_10206_confirmation_email_template_id
        form20_10206_error_email: form20_10206_error_email_template_id
        form20_10206_received_email: form20_10206_received_email_template_id
        form20_10207_confirmation_email: form20_10207_confirmation_email_template_id
        form20_10207_error_email: form20_10207_error_email_template_id
        form20_10207_received_email: form20_10207_received_email_template_id
        form21_0845_confirmation_email: form21_0845_confirmation_email_template_id
        form21_0845_error_email: form21_0845_error_email_template_id
        form21_0845_received_email: form21_0845_received_email_template_id
        form21_0966_confirmation_email: form21_0966_confirmation_email_template_id
        form21_0966_error_email: form21_0966_error_email_template_id
        form21_0966_itf_api_received_email: form21_0966_itf_api_received_email_template_id
        form21_0966_received_email: form21_0966_received_email_template_id
        form21_0972_confirmation_email: form21_0972_confirmation_email_template_id
        form21_0972_error_email: form21_0972_error_email_template_id
        form21_0972_received_email: form21_0972_received_email_template_id
        form21_10203_confirmation_email: form21_10203_confirmation_email_template_id
        form21_10210_confirmation_email: form21_10210_confirmation_email_template_id
        form21_10210_error_email: form21_10210_error_email_template_id
        form21_10210_received_email: form21_10210_received_email_template_id
        form21_4142_confirmation_email: form21_4142_confirmation_email_template_id
        form21_4142_error_email: form21_4142_error_email_template_id
        form21_4142_received_email: form21_4142_received_email_template_id
        form21_674_action_needed_email: form21_674_action_needed_email_template_id
        form21_686c_674_action_needed_email: form21_686c_674_action_needed_email_template_id
        form21_686c_action_needed_email: form21_686c_action_needed_email_template_id
        form21p_0847_confirmation_email: form21p_0847_confirmation_email_template_id
        form21p_0847_error_email: form21p_0847_error_email_template_id
        form21p_0847_received_email: form21p_0847_received_email_template_id
        form26_4555_confirmation_email: form26_4555_confirmation_email_template_id
        form26_4555_duplicate_email: form26_4555_duplicate_email_template_id
        form26_4555_rejected_email: form26_4555_rejected_email_template_id
        form27_8832_action_needed_email: form27_8832_action_needed_email_template_id
        form40_0247_confirmation_email: form40_0247_confirmation_email_template_id
        form40_0247_error_email: form40_0247_error_email_template_id
        form40_10007_error_email: form40_10007_error_email_template_id
        form526_confirmation_email: fake_template_id
        form526_submission_failed_email: fake_template_id
        form526_submitted_email: fake_template_id
        form526ez_reminder_email: ~
        form5490_confirmation_email: form5490_confirmation_email_template_id
        form5495_confirmation_email: form5495_confirmation_email_template_id
        form686c_confirmation_email: fake_template_id
        form686c_reminder_email: fake_template_id
        form_upload_confirmation_email: form_upload_confirmation_template_id
        form_upload_error_email: form_upload_error_template_id
        form_upload_received_email: form_upload_received_template_id
        in_progress_reminder_email_generic: fake_template_id
        login_reactivation_email: reactivation_email_test_b
        preneeds_burial_form_email: preneeds_burial_form_email_template_id
        reactivation_email_test_b: ~
  status_callback:
    bearer_token: fake_bearer_token
vaos:
  ccra:
    api_url: https://api.ccra.placeholder.va.local
    base_path: csp/healthshare/ccraint/rest
    mock: false
  eps:
    access_token_url: https://login.wellhive.com/oauth2/default/v1/token
    api_url: https://api.wellhive.com
    audience_claim_url: https://login.wellhive.com/oauth2/default/v1/token
    base_path: care-navigation/v1
    client_assertion_type: urn:ietf:params:oauth:client-assertion-type:jwt-bearer
    client_id: fake_client_id
    grant_type: client_credentials
    key_path: "/fake/client/key/path"
    kid: fake_kid
    mock: false
    scopes: care-nav
vba_documents:
  custom_metadata_allow_list: ~
  documentation:
    path_enabled_flag: false
  enable_download_endpoint: ~
  enable_status_override: ~
  enable_validate_document_endpoint: true
  location:
    prefix: http://some.fakesite.com/path
    replacement: http://another.fakesite.com/rewrittenpath
  monthly_report: false
  report_enabled: false
  s3:
    aws_access_key_id: aws_access_key_id
    aws_secret_access_key: aws_secret_access_key
    bucket: bucket
    enabled: false
    region: region
  slack:
    api_key: ''
    channel_id: ''
    daily_notification_hour: 7
    default_alert_email: ''
    enabled: false
    in_flight_notification_hung_time_in_days: 14
    renotification_in_minutes: 240
    update_stalled_notification_in_minutes: 180
  sns:
    region: us-gov-west-1
    topic_arns:
      - vetsgov-arn
      - vagov-arn
  updater_enabled: ~
  v2_enabled: false
  v2_upload_endpoint_enabled: false
  webhooks:
    registration_max_retries: 3
    registration_next_run_in_minutes: 15
    registration_next_run_minutes: 15
    registration_rescue_in_minutes: 60
vbms:
  ca_cert: VBMS-Client-Signing-CA.crt
  cert: vetsapi.client.vbms.aide.oit.va.gov.crt
  client_keyfile: vetsapi.client.vbms.aide.oit.va.gov.p12
  env: test
  environment_directory: "/app/secret"
  keypass: ~
  saml: vetsapi.client.vbms.aide.oit.va.gov.saml-token.xml
  server_cert: vbms.aide.oit.va.gov.crt
  url: https://fwdproxy-dev.vfs.va.gov:4449
vbs:
  url: https://vbs.example.com/api/v1
vet360:
  address_validation:
    api_key: "<AV_KEY>"
    hostname: sandbox-api.va.gov
    url: https://sandbox-api.va.gov
  contact_information:
    cache_enabled: false
    enabled: true
    mock: false
    timeout: 30
  demographics:
    cache_enabled: false
    enabled: true
    mock: true
    timeout: 30
  military_personnel:
    cache_enabled: false
    enabled: true
    mock: false
    timeout: 30
  profile_information:
    enabled: true
    timeout: 30
    use_mocks: false
  url: https://int.vet360.va.gov
  v3:
    address_validation:
      api_key: "<AV_KEY>"
  veteran_status:
    cache_enabled: true
    enabled: true
    mock: false
    timeout: 30
veteran_onboarding:
  onboarding_threshold_days: ~
veteran_readiness_and_employment:
  auth_endpoint: ~
  base_url: ~
  credentials: ~
  daily_report:
    emails:
      - VRC.VBABOS@va.gov
      - VRE.VBAPRO@va.gov
      - VRE.VBANYN@va.gov
      - VRC.VBABUF@va.gov
      - VRE.VBAHAR@va.gov
      - vre.vbanew@va.gov
      - VREBDD.VBAPHI@va.gov
      - VRE.VBAPIT@va.gov
      - VRE.VBABAL@va.gov
      - VRE.VBAROA@va.gov
      - VRE.VBAHUN@va.gov
      - VRETMP.VBAATG@va.gov
      - VRE281900.VBASPT@va.gov
      - VRC.VBAWIN@va.gov
      - VRC.VBACMS@va.gov
      - VREAPPS.VBANAS@va.gov
      - VRC.VBANOL@va.gov
      - VRE.VBAMGY@va.gov
      - VRE.VBAJAC@va.gov
      - VRE.VBACLE@va.gov
      - VRE.VBAIND@va.gov
      - VRE.VBALOU@va.gov
      - VAVBACHI.VRE@va.gov
      - VRE.VBADET@va.gov
      - VREApplications.VBAMIW@va.gov
      - VRC.VBASTL@va.gov
      - VRE.VBADES@va.gov
      - VRE.VBALIN@va.gov
      - VRC.VBASPL@va.gov
      - VRE.VBADEN@va.gov
      - VRC.VBAALB@va.gov
      - VRE.VBASLC@va.gov
      - VRC.VBAOAK@va.gov
      - ROVRC.VBALAN@va.gov
      - VRE.VBAPHO@va.gov
      - VRE.VBASEA@va.gov
      - VRE.VBABOI@va.gov
      - VRE.VBAPOR@va.gov
      - VREAPPS.VBAWAC@va.gov
      - VRE.VBALIT@va.gov
      - VREBDD.VBAMUS@va.gov
      - VRE.VBAREN@va.gov
      - MBVRE.VBASAJ@va.gov
      - VRE.VBAMPI@va.gov
      - VRE.VBAHOU@va.gov
      - VRE.VBAWAS@va.gov
      - VRE.VBAMAN@va.gov
      - EBENAPPS.VBASDC@va.gov
      - VRE.VBATOG@va.gov
      - VRE.VBAMAN@va.gov
      - VRC.VBAFHM@va.gov
      - VRC.VBAFAR@va.gov
      - VRC.VBAFAR@va.gov
      - VRE.VBADEN@va.gov
      - VRE.VBAWIC@va.gov
      - VRC.VBAHON@va.gov
      - VAVBA/WIM/RO/VR&E@vba.va.gov
      - VRE.VBAANC@va.gov
      - VRE.VBAPIT@va.gov
      - VRE-CMS.VBAVACO@va.gov
vetext:
  mock: ~
vetext_push:
  base_url: https://vetext1.r01.med.va.gov
  pass: secret
  user: vets-api-username
  va_mobile_app_debug_sid: mobile-app-debug-sid
  va_mobile_app_sid: mobile-app-sid
vff_simple_forms:
  aws:
    bucket: ~
    region: ~
vha:
  sharepoint:
    authentication_url: https://accounts.accesscontrol.windows.net
    base_path: "/sites/vhafinance/MDW"
    client_id: fake_sharepoint_client_id
    client_secret: fake_sharepoint_client_secret
    mock: true
    resource: 00000003-0000-0ff1-ce00-000000000000
    service_name: VHA-SHAREPOINT
    sharepoint_url: dvagov.sharepoint.com
    tenant_id: fake_sharepoint_tenant_id
vic:
  s3:
    aws_access_key_id: ~
    aws_secret_access_key: ~
    region: ~
  signing_key_path: "/fake/signing/key/path"
  url: https://some.fakesite.com
virtual_agent:
  cxdw_app_uri: fake_app_uri
  cxdw_client_id: fake_id
  cxdw_client_secret: fake_secret
  cxdw_dataverse_uri: fake_dataverse_uri
  cxdw_table_prefix: fake_table_prefix
  lighthouse_api_key: fake_api_key
  lighthouse_api_uri: https://sandbox-api.va.gov/services/appeals/v0/appeals
  speech_token_request_uri: https://eastus.api.cognitive.microsoft.com/sts/v1.0/issuetoken
  speech_token_subscription_key: fake_speech_token_subscription_key
  webchat_pva2_secret: fake_secret
  webchat_root_bot_secret: fake_secret
  webchat_secret: fake_secret
  webchat_secret_msft: fake_secret
  webchat_secret_nlu: fake_secret
virtual_hosts:
  - 127.0.0.1
  - localhost
virtual_regional_office:
  api_key: 9d3868d1-ec15-4889-8002-2bff1b50ba62
  evidence_pdf_path: evidence-pdf
  max_cfi_path: employee-experience/max-ratings
  url: http://localhost:8120
vre_counseling:
  prefill: true
vre_readiness:
  prefill: true
vsp_environment: localhost
vye:
  ivr_key: ~
  s3:
    access_key_id: ~
    bucket: ~
    region: ~
    secret_access_key: ~
  scrypt:
    N: 16384
    length: 16
    p: 1
    r: 8
    salt: development-vye-scrypt-salt
web_origin: http://localhost:3000,http://localhost:3001,http://127.0.0.1:3000,http://127.0.0.1:3001,null
web_origin_regex: "\\Ahttps?:\\/\\/.*\\z"
webhooks:
  require_https: true
websockets:
  require_https: ~
  websocket_settings: false
xlsx_file_fetcher:
  github_access_token: ~<|MERGE_RESOLUTION|>--- conflicted
+++ resolved
@@ -1,18 +1,3 @@
-<<<<<<< HEAD
-mhv:
-  uhd:
-    mock: true
-    host: https://example.myhealth.va.gov
-    security_host: https://security.example.myhealth.va.gov
-    app_id: 1000
-    app_token: faketoken
-    user_type: usertype
-    subject: "Proxy Client"
-
-mvi:
-  url: http://ps-dev.commserv.healthevet.va.gov:8110/psim_webservice/IdMWebService
-=======
----
 acc_rep_management:
   prefill: true
 account:
@@ -48,7 +33,6 @@
     url: https://sandbox-api.va.gov/internal/auth/v2/server
 avs:
   api_jwt: abcd1234abcd1234abcd1234abcd1234abcd1234
->>>>>>> f0743835
   mock: true
   timeout: 55
   url: https://something.fake.va.gov
@@ -962,6 +946,14 @@
     host: https://mhv-api.example.com
     mhv_sm_x_api_key: ~
     mock: true
+  uhd:
+    mock: true
+    host: https://example.myhealth.va.gov
+    security_host: https://security.example.myhealth.va.gov
+    app_id: 1000
+    app_token: faketoken
+    user_type: usertype
+    subject: "Proxy Client"
 mhv_mobile:
   sm:
     app_token: fake-app-token
