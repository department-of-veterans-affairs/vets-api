# frozen_string_literal: true

require 'rails_helper'

RSpec.describe ClaimsApi::PoaUpdater, type: :job, vcr: 'bgs/person_web_service/find_by_ssn' do
  subject { described_class }

  before do
    Sidekiq::Job.clear_all
    allow(Flipper).to receive(:enabled?).with(:claims_api_use_vet_record_service).and_return false
    allow(Flipper).to receive(:enabled?).with(:claims_api_use_person_web_service).and_return false
    allow(Flipper).to receive(:enabled?).with(:lighthouse_claims_api_v2_poa_va_notify).and_return false
  end

  let(:user) { create(:user, :loa3) }
  let(:auth_headers) do
    headers = EVSS::DisabilityCompensationAuthHeaders.new(user).add_headers(EVSS::AuthHeaders.new(user).to_h)
    headers['va_eauth_pnid'] = '796104437'
    headers
  end

  context "when call to BGS 'update_birls_record' is successful" do
    context 'and the poaCode is retrieved successfully from the V2 2122a form data' do
<<<<<<< HEAD
      let(:poa) { create_poa }

      before do
=======
      it "does not update the form's status and creates 'ClaimsApi::PoaVBMSUpdater' job" do
>>>>>>> 26bb472d
        allow(Flipper).to receive(:enabled?).with(:claims_api_use_person_web_service).and_return false
        create_mock_lighthouse_service
        poa.form_data = {
          representative: {
            poaCode: '072',
            firstName: 'my',
            lastName: 'name',
            type: 'ATTORNEY',
            address: {
              numberAndStreet: '123',
              city: 'city',
              country: 'US',
              zipFirstFive: '12345'
            }
          },
          recordConsent: true,
          consentLimits: []
        }
        poa.status = 'pending'
        poa.save!
      end

      it "updates the form's status and creates 'ClaimsApi::PoaVBMSUpdater' job" do
        expect(ClaimsApi::PoaVBMSUpdater).to receive(:perform_async)
        subject.new.perform(poa.id)
        poa.reload
        expect(poa.status).to eq('pending')
      end

      it 'updates the process status to SUCCESS' do
        subject.new.perform(poa.id)
        process = ClaimsApi::Process.find_by(processable: poa, step_type: 'POA_UPDATE')
        expect(process.step_status).to eq('SUCCESS')
      end
    end

    context 'and record consent is granted' do
      it "creates 'ClaimsApi::PoaVBMSUpdater' job" do
        create_mock_lighthouse_service
        expect(ClaimsApi::PoaVBMSUpdater).to receive(:perform_async)

        poa = create_poa
        poa.form_data.merge!({ recordConsent: true, consentLimits: [] })
        poa.save!

        subject.new.perform(poa.id)
      end
    end
  end

  context "when call to BGS 'update_birls_record' fails" do
    let(:poa) { create_poa }

    before do
      create_mock_lighthouse_service
      allow_any_instance_of(BGS::VetRecordWebService).to receive(:update_birls_record).and_return(
        return_code: 'some error code'
      )
    end

    it "updates the form's status and does not create a 'ClaimsApi::PoaVBMSUpdater' job" do
      expect(ClaimsApi::PoaVBMSUpdater).not_to receive(:perform_async)
      subject.new.perform(poa.id)
      poa.reload
      expect(poa.status).to eq('errored')
    end

    it 'updates the process status to FAILED' do
      subject.new.perform(poa.id)
      process = ClaimsApi::Process.find_by(processable: poa, step_type: 'POA_UPDATE')
      expect(process.step_status).to eq('FAILED')
    end
  end

  context 'deciding to send a VA Notify email' do
    before do
      create_mock_lighthouse_service
      allow(Flipper).to receive(:enabled?).with(:lighthouse_claims_api_v2_poa_va_notify).and_return true
    end

    let(:poa) { create_poa }
    let(:header_key) { ClaimsApi::V2::Veterans::PowerOfAttorney::BaseController::VA_NOTIFY_KEY }

    context 'when the header key and rep are present' do
      it 'sends the vanotify job' do
        poa.auth_headers.merge!({
                                  header_key => 'this_value'
                                })
        poa.save!

        allow_any_instance_of(ClaimsApi::ServiceBase).to receive(:vanotify?).and_return true
        expect(ClaimsApi::VANotifyAcceptedJob).to receive(:perform_async)

        subject.new.perform(poa.id, 'Rep Data')
      end
    end

    context 'when the flipper is off' do
      it 'does not send the vanotify job' do
        allow(Flipper).to receive(:enabled?).with(:lighthouse_claims_api_v2_poa_va_notify).and_return false
        Flipper.disable(:lighthouse_claims_api_v2_poa_va_notify)

        poa.auth_headers.merge!({
                                  header_key => 'this_value'
                                })
        poa.save!

        expect(ClaimsApi::VANotifyAcceptedJob).not_to receive(:perform_async)

        subject.new.perform(poa.id, 'Rep Data')
      end
    end

    context 'does not send the va notify job' do
      it 'when the rep is not present' do
        poa.auth_headers.merge!({
                                  header_key => 'this_value'
                                })
        poa.save!

        expect(ClaimsApi::VANotifyAcceptedJob).not_to receive(:perform_async)

        subject.new.perform(poa.id, nil)
      end

      it 'when the header key is not present' do
        expect(ClaimsApi::VANotifyAcceptedJob).not_to receive(:perform_async)

        subject.new.perform(poa.id, 'Rep data')
      end
    end
  end

  context 'when an errored job has exhausted its retries' do
    it 'logs to the ClaimsApi Logger' do
      poa = create_poa
      error_msg = 'An error occurred in the POA Updater Job'
      msg = { 'args' => [poa.id],
              'class' => subject,
              'error_message' => error_msg }

      described_class.within_sidekiq_retries_exhausted_block(msg) do
        expect(ClaimsApi::Logger).to receive(:log).with(
          'claims_api_retries_exhausted',
          record_id: poa.id,
          detail: "Job retries exhausted for #{subject}",
          error: error_msg
        )
      end
    end
  end

  describe 'when the claims_api_use_person_web_service flipper is on' do
    let(:person_web_service) { instance_double(ClaimsApi::PersonWebService) }

    before do
      allow(Flipper).to receive(:enabled?).with(:claims_api_use_person_web_service).and_return true
      allow(ClaimsApi::PersonWebService).to receive(:new).with(external_uid: anything,
                                                               external_key: anything)
                                                         .and_return(person_web_service)
      allow(person_web_service).to receive(:find_by_ssn).and_return({ file_nbr: '796111863' })
    end

    it 'calls local bgs person web service instead of bgs-ext' do
      poa = create_poa
      subject.new.perform(poa.id)

      expect(person_web_service).to have_received(:find_by_ssn)
    end
  end

  describe 'when the claims_api_use_vet_record_service flipper is on' do
    let(:vet_record_web_service) { instance_double(ClaimsApi::VetRecordWebService) }

    before do
      allow(Flipper).to receive(:enabled?).with(:claims_api_use_vet_record_service).and_return true
      allow(ClaimsApi::VetRecordWebService).to receive(:new).with(external_uid: anything,
                                                                  external_key: anything)
                                                            .and_return(vet_record_web_service)
      allow(vet_record_web_service).to receive(:update_birls_record).and_return({ return_code: 'BMOD0001' })
    end

    it 'calls local bgs vet record service instead of bgs-ext' do
      poa = create_poa
      subject.new.perform(poa.id)

      expect(vet_record_web_service).to have_received(:update_birls_record)
    end
  end

  private

  def create_poa
    poa = create(:power_of_attorney)
    poa.auth_headers = auth_headers
    poa.save
    poa
  end

  def create_mock_lighthouse_service
    allow_any_instance_of(BGS::PersonWebService).to receive(:find_by_ssn).and_return({ file_nbr: '123456789' })
    allow_any_instance_of(BGS::VetRecordWebService).to receive(:update_birls_record)
      .and_return({ return_code: 'BMOD0001' })
  end
end<|MERGE_RESOLUTION|>--- conflicted
+++ resolved
@@ -21,13 +21,9 @@
 
   context "when call to BGS 'update_birls_record' is successful" do
     context 'and the poaCode is retrieved successfully from the V2 2122a form data' do
-<<<<<<< HEAD
       let(:poa) { create_poa }
 
       before do
-=======
-      it "does not update the form's status and creates 'ClaimsApi::PoaVBMSUpdater' job" do
->>>>>>> 26bb472d
         allow(Flipper).to receive(:enabled?).with(:claims_api_use_person_web_service).and_return false
         create_mock_lighthouse_service
         poa.form_data = {
@@ -50,7 +46,7 @@
         poa.save!
       end
 
-      it "updates the form's status and creates 'ClaimsApi::PoaVBMSUpdater' job" do
+      it "does not update the form's status and creates 'ClaimsApi::PoaVBMSUpdater' job" do
         expect(ClaimsApi::PoaVBMSUpdater).to receive(:perform_async)
         subject.new.perform(poa.id)
         poa.reload
