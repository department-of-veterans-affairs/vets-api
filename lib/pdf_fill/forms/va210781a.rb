--- conflicted
+++ resolved
@@ -282,13 +282,8 @@
         incident['unitAssigned'] = split_incident_unit_assignment
       end
 
-<<<<<<< HEAD
-      def get_unit_date_extras(unit_assigned_dates)
-        unit_assigned_dates_overflow = combine_extra_date_ranges(unit_assigned_dates)
-=======
       def get_unit_date_overflow(unit_assigned_dates)
         unit_assigned_dates_overflow = combine_date_ranges(unit_assigned_dates)
->>>>>>> 586f785c
         unit_assigned_dates_overflow.nil? ? '' : unit_assigned_dates_overflow
       end
 
@@ -309,11 +304,7 @@
         incident['source'] = combined_sources
       end
 
-<<<<<<< HEAD
-      def combine_other_sources_extras(incident)
-=======
       def combine_other_sources_overflow(incident)
->>>>>>> 586f785c
         return if incident.blank? || incident['source'].blank?
 
         sources = incident['source']
@@ -327,32 +318,19 @@
         overflow_sources.join(" \n\n ")
       end
 
-<<<<<<< HEAD
-      def format_sources_extras(incident)
-        other_sources_overflow = combine_other_sources_extras(incident)
-        other_sources_overflow.nil? ? '' : other_sources_overflow
-      end
-
-      def expand_incident_extras(incident, index)
-=======
       def format_sources_overflow(incident)
         other_sources_overflow = combine_other_sources_overflow(incident)
         other_sources_overflow.nil? ? '' : other_sources_overflow
       end
 
       def expand_incident_overflow(incident, index)
->>>>>>> 586f785c
         return if incident.blank?
         incident_overflow = ["Incident Number: #{index}"]
 
         incident_date = incident['incidentDate'].nil? ? '' : incident['incidentDate']
         incident_overflow.push('Incident Date: ' + incident_date)
 
-<<<<<<< HEAD
-        incident_overflow.push('Dates of Unit Assignment: ' + get_unit_date_extras([incident['unitAssignedDates']]))
-=======
         incident_overflow.push('Dates of Unit Assignment: ' + get_unit_date_overflow([incident['unitAssignedDates']]))
->>>>>>> 586f785c
 
         incident_location = incident['incidentLocation'].nil? ? '' : incident['incidentLocation']
         incident_overflow.push("Incident Location: \n\n" + incident_location)
@@ -363,11 +341,7 @@
         incident_description = incident['incidentDescription'].nil? ? '' : incident['incidentDescription']
         incident_overflow.push("Description of Incident: \n\n" + incident_description)
 
-<<<<<<< HEAD
-        incident_overflow.push("Other Sources of Information: \n\n" + format_sources_extras(incident))
-=======
         incident_overflow.push("Other Sources of Information: \n\n" + format_sources_overflow(incident))
->>>>>>> 586f785c
 
         incident['incidentOverflow'] = PdfFill::FormValue.new('', incident_overflow.compact.join("\n\n"))
       end
@@ -376,11 +350,7 @@
         return if incidents.blank?
 
         incidents.each_with_index do |incident, index|
-<<<<<<< HEAD
-          expand_incident_extras(incident, index + 1)
-=======
           expand_incident_overflow(incident, index + 1)
->>>>>>> 586f785c
           expand_incident_date(incident)
           expand_unit_assigned_dates(incident)
           expand_incident_location(incident)
