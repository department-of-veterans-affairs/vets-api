--- conflicted
+++ resolved
@@ -2,11 +2,7 @@
 http_interactions:
 - request:
     method: get
-<<<<<<< HEAD
     uri: <VAPROFILE_URL>/contact-information-hub/contact-information/v2/2.16.840.1.113883.4.349/6767671%5EPN%5E200VIDM%5EUSDVA
-=======
-    uri:  <VAPROFILE_URL>/contact-information-hub/contact-information/v2/2.16.840.1.113883.4.349/6767671%5EPI%5E200VETS%5EUSDVA
->>>>>>> e5237c37
     body:
       encoding: US-ASCII
       string: ''
@@ -30,17 +26,10 @@
       - 'true'
       - 'true'
       Server-Timing:
-<<<<<<< HEAD
       - dtRpid;desc="-1453683967", dtSInfo;desc="0"
       - dtRpid;desc="1964190738", dtSInfo;desc="0"
       Vaprofiletxauditid:
       - 88a67419-97d0-4056-9105-d99a93151c9f
-=======
-      - dtRpid;desc="-1644700415", dtSInfo;desc="0"
-      - dtRpid;desc="52564847", dtSInfo;desc="0"
-      Vaprofiletxauditid:
-      - 0cc53fef-c27a-4d0c-a297-0ecd5f061511
->>>>>>> e5237c37
       X-Content-Type-Options:
       - nosniff
       X-Xss-Protection:
@@ -57,11 +46,7 @@
       - 'default-src ''self'' ''unsafe-eval'' ''unsafe-inline'' data: filesystem:
         about: blob: ws: wss:'
       Date:
-<<<<<<< HEAD
       - Thu, 12 Sep 2024 22:05:20 GMT
-=======
-      - Thu, 29 Aug 2024 18:47:05 GMT
->>>>>>> e5237c37
       Referrer-Policy:
       - no-referrer
       Content-Type:
@@ -72,14 +57,7 @@
       - max-age=16000000; includeSubDomains; preload;
     body:
       encoding: UTF-8
-<<<<<<< HEAD
       string: '{"messages":[{"code":"MVI201","key":"MviNotFound","text":"The person
         with the identifier requested was not found in MVI.","severity":"ERROR","potentiallySelfCorrectingOnRetry":false}],"txAuditId":"88a67419-97d0-4056-9105-d99a93151c9f","status":"COMPLETED_FAILURE"}'
   recorded_at: Thu, 12 Sep 2024 22:05:21 GMT
-=======
-      string: '{"messages":[{"code":"CORE103","key":"_CUF_NOT_FOUND","text":"The PersonBio
-        for id/criteria 6767671^PI^200VETS^USDVA could not be found. Please correct
-        your request and try again!","severity":"ERROR"}],"txAuditId":"0cc53fef-c27a-4d0c-a297-0ecd5f061511","status":"COMPLETED_FAILURE"}'
-  recorded_at: Thu, 29 Aug 2024 18:47:05 GMT
->>>>>>> e5237c37
 recorded_with: VCR 6.3.1