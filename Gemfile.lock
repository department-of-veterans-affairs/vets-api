GIT
  remote: https://github.com/adhocteam/connect_vbms
  revision: 2284b8e9a68d2b44dda52a098ffc83f8fa283211
  tag: v2.1.1
  specs:
    connect_vbms (2.1.1)
      httpclient (~> 2.8.0)
      httpi (~> 4.0)
      mail
      nokogiri (>= 1.8.4)
      nori
      xmldsig (~> 0.3.1)
      xmlenc

GIT
  remote: https://github.com/department-of-veterans-affairs/apivore
  revision: 1c7d19c4a52f71a3ef07940697ad9520f1872dd6
  tag: v2.1.0.vsp
  specs:
    apivore (2.1.0.vsp)
      actionpack (>= 4)
      hashie (~> 5.0)
      json-schema (~> 5.0)
      rspec (~> 3)
      rspec-expectations (~> 3.1)
      rspec-mocks (~> 3.1)

GIT
  remote: https://github.com/department-of-veterans-affairs/betamocks
  revision: 88bda10e03c92a97067d2d4fecb89783c6de227f
  branch: master
  specs:
    betamocks (0.11.0)
      activesupport (>= 4.2)
      adler32
      faraday (>= 1.2.0, < 3.0)

GIT
  remote: https://github.com/department-of-veterans-affairs/bgs-ext.git
  revision: a68ea30a8f2a33e2aad890be640fc6c29fb20a14
  ref: a68ea30
  specs:
    bgs_ext (0.23.3)
      httpclient
      nokogiri (>= 1.13.6)
      savon (~> 2.15.1)

GIT
  remote: https://github.com/department-of-veterans-affairs/fhir_client.git
  revision: 81d0c0c98f317e7ad25c8211011d81f52d6e31a2
  tag: v6.1.0
  specs:
    fhir_client (6.1.0)
      activesupport (>= 3)
      addressable (>= 2.3)
      fhir_dstu2_models (>= 1.1.1)
      fhir_models (>= 4.2.1)
      fhir_stu3_models (>= 3.1.1)
      http (~> 5.1)
      nokogiri (>= 1.10.4)
      oauth2 (>= 1.1)
      rack (>= 1.5)
      tilt (>= 1.1)

GIT
  remote: https://github.com/department-of-veterans-affairs/govdelivery-tms-ruby.git
  revision: 933fc6187e0dab7a51629eca25a4ed22feab946f
  tag: v4.2.0
  specs:
    govdelivery-tms (4.1.0)
      activesupport (>= 5.2.4.3, < 9.0.0)
      faraday
      mime-types

GIT
  remote: https://github.com/department-of-veterans-affairs/vets-json-schema
<<<<<<< HEAD
  revision: 7e2c6209a14ba77402609055866b3923acf9c70f
=======
  revision: cd89087b891145844528a0e735be488ab6cba3a5
>>>>>>> cd26aa54
  branch: master
  specs:
    vets_json_schema (25.2.32)
      multi_json (~> 1.0)
      script_utils (= 0.0.4)

PATH
  remote: modules
  specs:
    accredited_representative_portal (0.1.0)
      blind_index
    appeals_api (0.0.1)
      jsonapi-serializer (>= 2.2.0)
      sidekiq
    apps_api (0.0.1)
      faraday
      sidekiq
    ask_va_api (0.1.0)
    avs (0.1.0)
    banners (0.1.0)
    bpds (0.1.0)
    burials (0.1.0)
    check_in (0.1.0)
    claims_api (0.0.1)
      dry-schema
    claims_evidence_api (0.1.0)
    debts_api (0.1.0)
    decision_reviews (0.1.0)
      rails (>= 7.1.4.1)
    dependents_benefits (0.1.0)
    dependents_verification (0.1.0)
    dhp_connected_devices (0.1.0)
    employment_questionnaires (0.1.0)
    facilities_api (0.1.0)
    income_and_assets (0.1.0)
    income_limits (0.1.0)
    increase_compensation (0.1.0)
    ivc_champva (0.1.0)
    meb_api (0.1.0)
    medical_expense_reports (0.1.0)
    mobile (0.1.0)
      dry-validation
    mocked_authentication (0.1.0)
      rails
    my_health (0.1.0)
      rails
    pensions (0.1.0)
    representation_management (0.1.0)
    simple_forms_api (0.1.0)
    sob (0.1.0)
    survivors_benefits (0.1.0)
    test_user_dashboard (0.1.0)
      rails
    travel_pay (0.1.0)
    va_notify (0.1.0)
    vaos (0.1.0)
      sidekiq
    vass (0.0.1)
    vba_documents (1.0.0)
      aws-sdk-s3 (~> 1)
      sidekiq
    veteran (0.0.1)
    vre (0.1.0)
    vye (0.1.0)

GEM
  remote: https://rubygems.org/
  specs:
    Ascii85 (2.0.1)
    aasm (5.5.2)
      concurrent-ruby (~> 1.0)
    actioncable (7.2.3)
      actionpack (= 7.2.3)
      activesupport (= 7.2.3)
      nio4r (~> 2.0)
      websocket-driver (>= 0.6.1)
      zeitwerk (~> 2.6)
    actionmailbox (7.2.3)
      actionpack (= 7.2.3)
      activejob (= 7.2.3)
      activerecord (= 7.2.3)
      activestorage (= 7.2.3)
      activesupport (= 7.2.3)
      mail (>= 2.8.0)
    actionmailer (7.2.3)
      actionpack (= 7.2.3)
      actionview (= 7.2.3)
      activejob (= 7.2.3)
      activesupport (= 7.2.3)
      mail (>= 2.8.0)
      rails-dom-testing (~> 2.2)
    actionpack (7.2.3)
      actionview (= 7.2.3)
      activesupport (= 7.2.3)
      cgi
      nokogiri (>= 1.8.5)
      racc
      rack (>= 2.2.4, < 3.3)
      rack-session (>= 1.0.1)
      rack-test (>= 0.6.3)
      rails-dom-testing (~> 2.2)
      rails-html-sanitizer (~> 1.6)
      useragent (~> 0.16)
    actiontext (7.2.3)
      actionpack (= 7.2.3)
      activerecord (= 7.2.3)
      activestorage (= 7.2.3)
      activesupport (= 7.2.3)
      globalid (>= 0.6.0)
      nokogiri (>= 1.8.5)
    actionview (7.2.3)
      activesupport (= 7.2.3)
      builder (~> 3.1)
      cgi
      erubi (~> 1.11)
      rails-dom-testing (~> 2.2)
      rails-html-sanitizer (~> 1.6)
    activejob (7.2.3)
      activesupport (= 7.2.3)
      globalid (>= 0.3.6)
    activemodel (7.2.3)
      activesupport (= 7.2.3)
    activerecord (7.2.3)
      activemodel (= 7.2.3)
      activesupport (= 7.2.3)
      timeout (>= 0.4.0)
    activerecord-import (2.2.0)
      activerecord (>= 4.2)
    activerecord-postgis-adapter (10.0.1)
      activerecord (~> 7.2.0)
      rgeo-activerecord (~> 8.0.0)
    activestorage (7.2.3)
      actionpack (= 7.2.3)
      activejob (= 7.2.3)
      activerecord (= 7.2.3)
      activesupport (= 7.2.3)
      marcel (~> 1.0)
    activesupport (7.2.3)
      base64
      benchmark (>= 0.3)
      bigdecimal
      concurrent-ruby (~> 1.0, >= 1.3.1)
      connection_pool (>= 2.2.5)
      drb
      i18n (>= 1.6, < 2)
      logger (>= 1.4.2)
      minitest (>= 5.1)
      securerandom (>= 0.3)
      tzinfo (~> 2.0, >= 2.0.5)
    addressable (2.8.7)
      public_suffix (>= 2.0.2, < 7.0)
    adler32 (0.0.2)
    afm (1.0.0)
    akami (1.3.3)
      base64
      gyoku (>= 0.4.0)
      nokogiri
    argon2-kdf (0.3.1)
      fiddle
    ast (2.4.3)
    attr_extras (7.1.0)
    avro (1.12.1)
      multi_json (~> 1.0)
    awesome_print (1.9.2)
    aws-eventstream (1.4.0)
    aws-msk-iam-sasl-signer (0.1.1)
      aws-sdk-kafka
      thor
    aws-partitions (1.1181.0)
    aws-sdk-core (3.237.0)
      aws-eventstream (~> 1, >= 1.3.0)
      aws-partitions (~> 1, >= 1.992.0)
      aws-sigv4 (~> 1.9)
      base64
      bigdecimal
      jmespath (~> 1, >= 1.6.1)
      logger
    aws-sdk-kafka (1.89.0)
      aws-sdk-core (~> 3, >= 3.216.0)
      aws-sigv4 (~> 1.5)
    aws-sdk-kms (1.117.0)
      aws-sdk-core (~> 3, >= 3.234.0)
      aws-sigv4 (~> 1.5)
    aws-sdk-s3 (1.203.1)
      aws-sdk-core (~> 3, >= 3.234.0)
      aws-sdk-kms (~> 1)
      aws-sigv4 (~> 1.5)
    aws-sdk-sns (1.108.0)
      aws-sdk-core (~> 3, >= 3.234.0)
      aws-sigv4 (~> 1.5)
    aws-sigv4 (1.12.1)
      aws-eventstream (~> 1, >= 1.0.2)
    axiom-types (0.1.1)
      descendants_tracker (~> 0.0.4)
      ice_nine (~> 0.11.0)
      thread_safe (~> 0.3, >= 0.3.1)
    base64 (0.3.0)
    bcp47 (0.3.3)
      i18n
    benchmark (0.5.0)
    bigdecimal (3.3.1)
    bigdecimal (3.3.1-java)
    bindex (0.8.1)
    blind_index (2.7.0)
      activesupport (>= 7.1)
      argon2-kdf (>= 0.2)
    blueprinter (1.2.1)
    bootsnap (1.19.0)
      msgpack (~> 1.2)
    brakeman (7.1.1)
      racc
    breakers (1.0)
      base64 (~> 0.2)
      faraday (>= 1.2.0, < 3.0)
      multi_json (~> 1.0)
    builder (3.3.0)
    bundler-audit (0.9.2)
      bundler (>= 1.2.0, < 3)
      thor (~> 1.0)
    byebug (12.0.0)
    carrierwave (3.1.2)
      activemodel (>= 6.0.0)
      activesupport (>= 6.0.0)
      addressable (~> 2.6)
      image_processing (~> 1.1)
      marcel (~> 1.0.0)
      ssrf_filter (~> 1.0)
    carrierwave-aws (1.6.0)
      aws-sdk-s3 (~> 1.0)
      carrierwave (>= 2.0, < 4)
    cgi (0.5.0)
    cgi (0.5.0-java)
    claide (1.1.0)
    claide-plugins (0.9.2)
      cork
      nap
      open4 (~> 1.3)
    clamav-client (3.2.0)
    cliver (0.3.2)
    cmdparse (3.0.7)
    coderay (1.1.3)
    coercible (1.0.0)
      descendants_tracker (~> 0.0.1)
    colored2 (3.1.2)
    combine_pdf (1.0.31)
      matrix
      ruby-rc4 (>= 0.1.5)
    committee (5.6.1)
      json_schema (~> 0.14, >= 0.14.3)
      openapi_parser (~> 2.0)
      rack (>= 1.5)
    committee-rails (0.9.0)
      actionpack (>= 6.0)
      activesupport (>= 6.0)
      committee (>= 5.1.0)
      railties (>= 6.0)
    concurrent-ruby (1.3.5)
    config (5.6.1)
      deep_merge (~> 1.2, >= 1.2.1)
      ostruct
    connection_pool (2.5.4)
    content_disposition (1.0.0)
    cork (0.3.0)
      colored2 (~> 3.1)
    coverband (6.1.6)
      base64
      redis (>= 3.0)
    crack (1.0.1)
      bigdecimal
      rexml
    crass (1.0.6)
    csv (3.3.5)
    danger (9.5.3)
      base64 (~> 0.2)
      claide (~> 1.0)
      claide-plugins (>= 0.9.2)
      colored2 (>= 3.1, < 5)
      cork (~> 0.1)
      faraday (>= 0.9.0, < 3.0)
      faraday-http-cache (~> 2.0)
      git (>= 1.13, < 3.0)
      kramdown (>= 2.5.1, < 3.0)
      kramdown-parser-gfm (~> 1.0)
      octokit (>= 4.0)
      pstore (~> 0.1)
      terminal-table (>= 1, < 5)
    database_cleaner (2.1.0)
      database_cleaner-active_record (>= 2, < 3)
    database_cleaner-active_record (2.2.0)
      activerecord (>= 5.a)
      database_cleaner-core (~> 2.0.0)
    database_cleaner-core (2.0.1)
    datadog (2.22.0)
      datadog-ruby_core_source (~> 3.4, >= 3.4.1)
      libdatadog (~> 22.0.1.1.0)
      libddwaf (~> 1.25.1.1.0)
      logger
      msgpack
    datadog-ruby_core_source (3.4.1)
    date (3.5.0)
    date (3.5.0-java)
    date_time_precision (0.8.1)
    date_validator (0.12.0)
      activemodel (>= 3)
      activesupport (>= 3)
    debug (1.11.0)
      irb (~> 1.10)
      reline (>= 0.3.8)
    declarative (0.0.20)
    deep_merge (1.2.2)
    descendants_tracker (0.0.4)
      thread_safe (~> 0.3, >= 0.3.1)
    diff-lcs (1.6.2)
    docile (1.4.0)
    dogstatsd-ruby (5.7.1)
    domain_name (0.6.20240107)
    down (5.4.2)
      addressable (~> 2.8)
    drb (2.2.3)
    dry-configurable (1.3.0)
      dry-core (~> 1.1)
      zeitwerk (~> 2.6)
    dry-core (1.1.0)
      concurrent-ruby (~> 1.0)
      logger
      zeitwerk (~> 2.6)
    dry-inflector (1.2.0)
    dry-initializer (3.2.0)
    dry-logic (1.6.0)
      bigdecimal
      concurrent-ruby (~> 1.0)
      dry-core (~> 1.1)
      zeitwerk (~> 2.6)
    dry-schema (1.14.1)
      concurrent-ruby (~> 1.0)
      dry-configurable (~> 1.0, >= 1.0.1)
      dry-core (~> 1.1)
      dry-initializer (~> 3.2)
      dry-logic (~> 1.5)
      dry-types (~> 1.8)
      zeitwerk (~> 2.6)
    dry-struct (1.8.0)
      dry-core (~> 1.1)
      dry-types (~> 1.8, >= 1.8.2)
      ice_nine (~> 0.11)
      zeitwerk (~> 2.6)
    dry-types (1.8.3)
      bigdecimal (~> 3.0)
      concurrent-ruby (~> 1.0)
      dry-core (~> 1.0)
      dry-inflector (~> 1.0)
      dry-logic (~> 1.4)
      zeitwerk (~> 2.6)
    dry-validation (1.11.1)
      concurrent-ruby (~> 1.0)
      dry-core (~> 1.1)
      dry-initializer (~> 3.2)
      dry-schema (~> 1.14)
      zeitwerk (~> 2.6)
    erb (6.0.0)
    erb (6.0.0-java)
    erubi (1.13.1)
    et-orbi (1.2.11)
      tzinfo
    ethon (0.18.0)
      ffi (>= 1.15.0)
      logger
    factory_bot (6.5.5)
      activesupport (>= 6.1.0)
    factory_bot_rails (6.5.1)
      factory_bot (~> 6.5)
      railties (>= 6.1.0)
    faker (3.5.2)
      i18n (>= 1.8.11, < 2)
    faraday (2.14.0)
      faraday-net_http (>= 2.0, < 3.5)
      json
      logger
    faraday-follow_redirects (0.3.0)
      faraday (>= 1, < 3)
    faraday-http-cache (2.5.1)
      faraday (>= 0.8)
    faraday-httpclient (2.0.2)
      httpclient (>= 2.2)
    faraday-multipart (1.1.1)
      multipart-post (~> 2.0)
    faraday-net_http (3.4.1)
      net-http (>= 0.5.0)
    faraday-retry (2.3.2)
      faraday (~> 2.0)
    faraday-typhoeus (1.1.0)
      faraday (~> 2.0)
      typhoeus (~> 1.4)
    faraday_curl (0.0.2)
      faraday (>= 0.9.0)
    fastimage (2.4.0)
    ffi (1.17.2)
    ffi (1.17.2-java)
    ffi-compiler (1.3.2)
      ffi (>= 1.15.5)
      rake
    fhir_dstu2_models (1.1.1)
      bcp47 (>= 0.3)
      date_time_precision (>= 0.8)
      mime-types (>= 3.0)
      nokogiri (>= 1.11.4)
    fhir_models (4.2.2)
      bcp47 (>= 0.3)
      date_time_precision (>= 0.8)
      mime-types (>= 3.0)
      nokogiri (>= 1.11.4)
    fhir_stu3_models (3.1.1)
      bcp47 (>= 0.3)
      date_time_precision (>= 0.8)
      mime-types (>= 3.0)
      nokogiri (>= 1.11.4)
    fiddle (1.1.8)
    fitbit_api (1.0.0)
      oauth2 (~> 2.0)
    flipper (1.3.6)
      concurrent-ruby (< 2)
    flipper-active_record (1.3.5)
      activerecord (>= 4.2, < 9)
      flipper (~> 1.3.5)
    flipper-active_support_cache_store (1.3.6)
      activesupport (>= 4.2, < 9)
      flipper (~> 1.3.6)
    flipper-ui (1.3.6)
      erubi (>= 1.0.0, < 2.0.0)
      flipper (~> 1.3.6)
      rack (>= 1.4, < 4)
      rack-protection (>= 1.5.3, < 5.0.0)
      rack-session (>= 1.0.2, < 3.0.0)
      sanitize (< 8)
    foreman (0.90.0)
      thor (~> 1.4)
    formatador (1.1.0)
    fugit (1.11.1)
      et-orbi (~> 1, >= 1.2.11)
      raabro (~> 1.4)
    fuubar (2.5.1)
      rspec-core (~> 3.0)
      ruby-progressbar (~> 1.4)
    gems (1.3.0)
    geom2d (0.4.1)
    git (2.3.3)
      activesupport (>= 5.0)
      addressable (~> 2.8)
      process_executer (~> 1.1)
      rchardet (~> 1.8)
    globalid (1.3.0)
      activesupport (>= 6.1)
    google-api-client (0.53.0)
      google-apis-core (~> 0.1)
      google-apis-generator (~> 0.1)
    google-apis-core (0.18.0)
      addressable (~> 2.5, >= 2.5.1)
      googleauth (~> 1.9)
      httpclient (>= 2.8.3, < 3.a)
      mini_mime (~> 1.0)
      mutex_m
      representable (~> 3.0)
      retriable (>= 2.0, < 4.a)
    google-apis-discovery_v1 (0.20.0)
      google-apis-core (>= 0.15.0, < 2.a)
    google-apis-generator (0.18.0)
      activesupport (>= 5.0)
      gems (~> 1.2)
      google-apis-core (>= 0.15.0, < 2.a)
      google-apis-discovery_v1 (~> 0.18)
      thor (>= 0.20, < 2.a)
    google-cloud-env (2.3.1)
      base64 (~> 0.2)
      faraday (>= 1.0, < 3.a)
    google-logging-utils (0.2.0)
    google-protobuf (4.33.1)
      bigdecimal
      rake (>= 13)
    google-protobuf (4.33.1-aarch64-linux-gnu)
      bigdecimal
      rake (>= 13)
    google-protobuf (4.33.1-java)
      bigdecimal
      ffi (~> 1)
      ffi-compiler (~> 1)
      rake (>= 13)
    google-protobuf (4.33.1-x86-mingw32)
      bigdecimal
      rake (>= 13)
    google-protobuf (4.33.1-x86_64-linux-gnu)
      bigdecimal
      rake (>= 13)
    googleauth (1.15.0)
      faraday (>= 1.0, < 3.a)
      google-cloud-env (~> 2.2)
      google-logging-utils (~> 0.1)
      jwt (>= 1.4, < 4.0)
      multi_json (~> 1.11)
      os (>= 0.9, < 2.0)
      signet (>= 0.16, < 2.a)
    guard (2.18.1)
      formatador (>= 0.2.4)
      listen (>= 2.7, < 4.0)
      lumberjack (>= 1.0.12, < 2.0)
      nenv (~> 0.1)
      notiffany (~> 0.0)
      pry (>= 0.13.0)
      shellany (~> 0.0)
      thor (>= 0.18.1)
    guard-compat (1.2.1)
    guard-rspec (4.7.3)
      guard (~> 2.1)
      guard-compat (~> 1.1)
      rspec (>= 2.99.0, < 4.0)
    guard-rubocop (1.5.0)
      guard (~> 2.0)
      rubocop (< 2.0)
    gyoku (1.4.0)
      builder (>= 2.1.2)
      rexml (~> 3.0)
    hana (1.3.7)
    hashdiff (1.2.1)
    hashery (2.1.2)
    hashie (5.0.0)
    hexapdf (1.4.1)
      cmdparse (~> 3.0, >= 3.0.3)
      geom2d (~> 0.4, >= 0.4.1)
      openssl (>= 2.2.1)
      strscan (>= 3.1.2)
    holidays (8.8.0)
    http (5.2.0)
      addressable (~> 2.8)
      base64 (~> 0.1)
      http-cookie (~> 1.0)
      http-form_data (~> 2.2)
      llhttp-ffi (~> 0.5.0)
    http-cookie (1.0.5)
      domain_name (~> 0.5)
    http-form_data (2.3.0)
    httpclient (2.8.3)
    httpi (4.0.4)
      base64
      mutex_m
      nkf
      rack (>= 2.0, < 4)
    i18n (1.14.7)
      concurrent-ruby (~> 1.0)
    ice_nine (0.11.2)
    image_processing (1.14.0)
      mini_magick (>= 4.9.5, < 6)
      ruby-vips (>= 2.0.17, < 3)
    io-console (0.8.1)
    io-console (0.8.1-java)
    irb (1.15.3)
      pp (>= 0.6.0)
      rdoc (>= 4.0.0)
      reline (>= 0.4.2)
    iso_country_codes (0.7.8)
    jar-dependencies (0.5.5)
    jmespath (1.6.2)
    jruby-openssl (0.15.5-java)
    json (2.16.0)
    json (2.16.0-java)
    json-schema (5.2.2)
      addressable (~> 2.8)
      bigdecimal (~> 3.1)
    json_schema (0.21.0)
    json_schemer (2.4.0)
      bigdecimal
      hana (~> 1.3)
      regexp_parser (~> 2.0)
      simpleidn (~> 0.2)
    jsonapi-parser (0.1.1)
    jsonapi-serializer (2.2.0)
      activesupport (>= 4.2)
    jwe (1.1.1)
      base64
    jwt (2.10.2)
      base64
    karafka-core (2.5.7)
      karafka-rdkafka (>= 0.20.0)
      logger (>= 1.6.0)
    karafka-rdkafka (0.23.1)
      ffi (~> 1.17.1)
      json (> 2.0)
      logger
      mini_portile2 (~> 2.6)
      rake (> 12)
    karafka-rdkafka (0.23.1-aarch64-linux-gnu)
      ffi (~> 1.17.1)
      json (> 2.0)
      logger
      mini_portile2 (~> 2.6)
      rake (> 12)
    karafka-rdkafka (0.23.1-x86_64-linux-gnu)
      ffi (~> 1.17.1)
      json (> 2.0)
      logger
      mini_portile2 (~> 2.6)
      rake (> 12)
    kms_encrypted (1.8.0)
      activesupport (>= 7.2)
      base64
    kramdown (2.5.1)
      rexml (>= 3.3.9)
    kramdown-parser-gfm (1.1.0)
      kramdown (~> 2.0)
    language_server-protocol (3.17.0.5)
    libdatadog (22.0.1.1.0)
    libdatadog (22.0.1.1.0-aarch64-linux)
    libdatadog (22.0.1.1.0-x86_64-linux)
    libddwaf (1.25.1.1.0)
      ffi (~> 1.0)
    libddwaf (1.25.1.1.0-aarch64-linux)
      ffi (~> 1.0)
    libddwaf (1.25.1.1.0-x86_64-linux)
      ffi (~> 1.0)
    lint_roller (1.1.0)
    liquid (5.11.0)
      bigdecimal
      strscan (>= 3.1.1)
    listen (3.8.0)
      rb-fsevent (~> 0.10, >= 0.10.3)
      rb-inotify (~> 0.9, >= 0.9.10)
    llhttp-ffi (0.5.0)
      ffi-compiler (~> 1.0)
      rake (~> 13.0)
    lockbox (2.1.0)
    logger (1.7.0)
    loofah (2.24.1)
      crass (~> 1.0.2)
      nokogiri (>= 1.12.0)
    lumberjack (1.2.10)
    mail (2.9.0)
      logger
      mini_mime (>= 0.1.1)
      net-imap
      net-pop
      net-smtp
    marcel (1.0.4)
    matrix (0.4.2)
    memoist (0.16.2)
    method_source (1.1.0)
    mime-types (3.6.0)
      logger
      mime-types-data (~> 3.2015)
    mime-types-data (3.2025.0107)
    mimemagic (0.4.3)
      nokogiri (~> 1)
      rake
    mini_magick (5.3.1)
      logger
    mini_mime (1.1.5)
    mini_portile2 (2.8.9)
    minitest (5.26.2)
    mock_redis (0.51.0)
      redis (~> 5)
    msgpack (1.8.0)
    msgpack (1.8.0-java)
    multi_json (1.18.0)
    multi_xml (0.6.0)
    multipart-post (2.4.1)
    mutex_m (0.3.0)
    nap (1.1.0)
    nenv (0.3.0)
    net-http (0.6.0)
      uri
    net-imap (0.5.12)
      date
      net-protocol
    net-pop (0.1.2)
      net-protocol
    net-protocol (0.2.2)
      timeout
    net-sftp (4.0.0)
      net-ssh (>= 5.0.0, < 8.0.0)
    net-smtp (0.5.1)
      net-protocol
    net-ssh (7.2.0)
    nio4r (2.7.5)
    nio4r (2.7.5-java)
    nkf (0.2.0)
    nkf (0.2.0-java)
    nokogiri (1.18.10)
      mini_portile2 (~> 2.8.2)
      racc (~> 1.4)
    nokogiri (1.18.10-aarch64-linux-gnu)
      racc (~> 1.4)
    nokogiri (1.18.10-java)
      racc (~> 1.4)
    nokogiri (1.18.10-x86_64-linux-gnu)
      racc (~> 1.4)
    nori (2.7.1)
      bigdecimal
    notiffany (0.1.3)
      nenv (~> 0.1)
      shellany (~> 0.0)
    notifications-ruby-client (6.3.0)
      jwt (>= 1.5, < 4)
    oauth2 (2.0.9)
      faraday (>= 0.17.3, < 3.0)
      jwt (>= 1.0, < 3.0)
      multi_xml (~> 0.5)
      rack (>= 1.2, < 4)
      snaky_hash (~> 2.0)
      version_gem (~> 1.1)
    octokit (10.0.0)
      faraday (>= 1, < 3)
      sawyer (~> 0.9)
    oj (3.16.12)
      bigdecimal (>= 3.0)
      ostruct (>= 0.2)
    okcomputer (1.19.0)
    olive_branch (4.0.1)
      multi_json
      rails (>= 4.0)
    open4 (1.3.4)
    openapi_parser (2.3.1)
    openssl (3.3.1)
    openssl (3.3.1-java)
      jruby-openssl (~> 0.14)
    operating_hours (0.1.0)
    optimist (3.2.1)
    os (1.1.4)
    ostruct (0.6.3)
    ox (2.14.23)
      bigdecimal (>= 3.0)
    parallel (1.27.0)
    parallel_tests (5.5.0)
      parallel
    parser (3.3.10.0)
      ast (~> 2.4.1)
      racc
    patience_diff (1.2.0)
      optimist (~> 3.0)
    pdf-core (0.9.0)
    pdf-forms (1.5.2)
      cliver (~> 0.3.2)
      rexml (~> 3.2, >= 3.2.6)
      safe_shell (>= 1.0.3, < 2.0)
    pdf-inspector (1.3.0)
      pdf-reader (>= 1.0, < 3.0.a)
    pdf-reader (2.15.0)
      Ascii85 (>= 1.0, < 3.0, != 2.0.0)
      afm (>= 0.2.1, < 2)
      hashery (~> 2.0)
      ruby-rc4
      ttfunk
    pg (1.6.2)
    pg_query (6.1.0)
      google-protobuf (>= 3.25.3)
    pg_search (2.3.7)
      activerecord (>= 6.1)
      activesupport (>= 6.1)
    pkce_challenge (1.0.0)
    pp (0.6.3)
      prettyprint
    prawn (2.4.0)
      pdf-core (~> 0.9.0)
      ttfunk (~> 1.7)
    prawn-markup (1.1.0)
      nokogiri
      prawn
      prawn-table
    prawn-table (0.2.2)
      prawn (>= 1.3.0, < 3.0.0)
    prettyprint (0.2.0)
    prism (1.6.0)
    process_executer (1.3.0)
    pry (0.15.2)
      coderay (~> 1.1)
      method_source (~> 1.0)
    pry (0.15.2-java)
      coderay (~> 1.1)
      method_source (~> 1.0)
      spoon (~> 0.0)
    pry-byebug (3.11.0)
      byebug (~> 12.0)
      pry (>= 0.13, < 0.16)
    pstore (0.2.0)
    psych (5.2.6)
      date
      stringio
    psych (5.2.6-java)
      date
      jar-dependencies (>= 0.1.7)
    public_suffix (6.0.2)
    puma (7.1.0)
      nio4r (~> 2.0)
    puma (7.1.0-java)
      nio4r (~> 2.0)
    pundit (2.5.2)
      activesupport (>= 3.0.0)
    raabro (1.4.0)
    racc (1.8.1)
    racc (1.8.1-java)
    rack (2.2.21)
    rack-attack (6.8.0)
      rack (>= 1.0, < 4)
    rack-cors (2.0.2)
      rack (>= 2.0.0)
    rack-protection (3.2.0)
      base64 (>= 0.1.0)
      rack (~> 2.2, >= 2.2.4)
    rack-session (1.0.2)
      rack (< 3)
    rack-test (2.2.0)
      rack (>= 1.3)
    rack-timeout (0.7.0)
    rack-vcr (0.1.6)
      vcr (>= 2.9)
    rackup (1.0.1)
      rack (< 3)
      webrick
    rails (7.2.3)
      actioncable (= 7.2.3)
      actionmailbox (= 7.2.3)
      actionmailer (= 7.2.3)
      actionpack (= 7.2.3)
      actiontext (= 7.2.3)
      actionview (= 7.2.3)
      activejob (= 7.2.3)
      activemodel (= 7.2.3)
      activerecord (= 7.2.3)
      activestorage (= 7.2.3)
      activesupport (= 7.2.3)
      bundler (>= 1.15.0)
      railties (= 7.2.3)
    rails-dom-testing (2.3.0)
      activesupport (>= 5.0.0)
      minitest
      nokogiri (>= 1.6)
    rails-html-sanitizer (1.6.2)
      loofah (~> 2.21)
      nokogiri (>= 1.15.7, != 1.16.7, != 1.16.6, != 1.16.5, != 1.16.4, != 1.16.3, != 1.16.2, != 1.16.1, != 1.16.0.rc1, != 1.16.0)
    rails-session_cookie (0.3.0)
      rails (>= 4.0)
    rails_semantic_logger (4.18.0)
      rack
      railties (>= 5.1)
      semantic_logger (~> 4.16)
    railties (7.2.3)
      actionpack (= 7.2.3)
      activesupport (= 7.2.3)
      cgi
      irb (~> 1.13)
      rackup (>= 1.0.0)
      rake (>= 12.2)
      thor (~> 1.0, >= 1.2.2)
      tsort (>= 0.2)
      zeitwerk (~> 2.6)
    rainbow (3.1.1)
    rake (13.3.1)
    ransack (4.4.1)
      activerecord (>= 7.2)
      activesupport (>= 7.2)
      i18n
    rb-fsevent (0.11.2)
    rb-inotify (0.10.1)
      ffi (~> 1.0)
    rchardet (1.9.0)
    rdoc (6.15.1)
      erb
      psych (>= 4.0.0)
      tsort
    redis (5.4.1)
      redis-client (>= 0.22.0)
    redis-client (0.26.1)
      connection_pool
    redis-namespace (1.11.0)
      redis (>= 4)
    regexp_parser (2.11.3)
    reline (0.6.3)
      io-console (~> 0.5)
    representable (3.2.0)
      declarative (< 0.1.0)
      trailblazer-option (>= 0.1.1, < 0.2.0)
      uber (< 0.2.0)
    request_store (1.7.0)
      rack (>= 1.4)
    require_all (3.0.0)
    restforce (8.0.0)
      faraday (>= 1.1.0, < 3.0.0)
      faraday-follow_redirects (<= 0.3.0, < 1.0.0)
      faraday-multipart (>= 1.0.0, < 2.0.0)
      faraday-net_http (< 4.0.0)
      hashie (>= 1.2.0, < 6.0)
      jwt (>= 1.5.6)
    retriable (3.1.2)
    rexml (3.4.4)
    rgeo (3.0.1)
    rgeo-activerecord (8.0.0)
      activerecord (>= 7.0)
      rgeo (>= 3.0)
    rgeo-geojson (2.2.0)
      multi_json (~> 1.15)
      rgeo (>= 1.0.0)
    roo (3.0.0)
      base64 (~> 0.2)
      csv (~> 3)
      logger (~> 1)
      nokogiri (~> 1)
      rubyzip (>= 3.0.0, < 4.0.0)
    rspec (3.13.0)
      rspec-core (~> 3.13.0)
      rspec-expectations (~> 3.13.0)
      rspec-mocks (~> 3.13.0)
    rspec-core (3.13.6)
      rspec-support (~> 3.13.0)
    rspec-expectations (3.13.5)
      diff-lcs (>= 1.2.0, < 2.0)
      rspec-support (~> 3.13.0)
    rspec-instrumentation-matcher (0.0.9)
      activesupport
      rspec-expectations
    rspec-its (2.0.0)
      rspec-core (>= 3.13.0)
      rspec-expectations (>= 3.13.0)
    rspec-mocks (3.13.5)
      diff-lcs (>= 1.2.0, < 2.0)
      rspec-support (~> 3.13.0)
    rspec-rails (8.0.2)
      actionpack (>= 7.2)
      activesupport (>= 7.2)
      railties (>= 7.2)
      rspec-core (~> 3.13)
      rspec-expectations (~> 3.13)
      rspec-mocks (~> 3.13)
      rspec-support (~> 3.13)
    rspec-retry (0.6.2)
      rspec-core (> 3.3)
    rspec-sidekiq (5.2.0)
      rspec-core (~> 3.0)
      rspec-expectations (~> 3.0)
      rspec-mocks (~> 3.0)
      sidekiq (>= 5, < 9)
    rspec-support (3.13.6)
    rspec_junit_formatter (0.6.0)
      rspec-core (>= 2, < 4, != 2.12.0)
    rswag-specs (2.17.0)
      activesupport (>= 5.2, < 8.2)
      json-schema (>= 2.2, < 7.0)
      railties (>= 5.2, < 8.2)
      rspec-core (>= 2.14)
    rswag-ui (2.17.0)
      actionpack (>= 5.2, < 8.2)
      railties (>= 5.2, < 8.2)
    rtesseract (3.1.4)
    rubocop (1.81.7)
      json (~> 2.3)
      language_server-protocol (~> 3.17.0.2)
      lint_roller (~> 1.1.0)
      parallel (~> 1.10)
      parser (>= 3.3.0.2)
      rainbow (>= 2.2.2, < 4.0)
      regexp_parser (>= 2.9.3, < 3.0)
      rubocop-ast (>= 1.47.1, < 2.0)
      ruby-progressbar (~> 1.7)
      unicode-display_width (>= 2.4.0, < 4.0)
    rubocop-ast (1.48.0)
      parser (>= 3.3.7.2)
      prism (~> 1.4)
    rubocop-capybara (2.22.1)
      lint_roller (~> 1.1)
      rubocop (~> 1.72, >= 1.72.1)
    rubocop-factory_bot (2.28.0)
      lint_roller (~> 1.1)
      rubocop (~> 1.72, >= 1.72.1)
    rubocop-junit-formatter (0.1.4)
    rubocop-rails (2.33.4)
      activesupport (>= 4.2.0)
      lint_roller (~> 1.1)
      rack (>= 1.1)
      rubocop (>= 1.75.0, < 2.0)
      rubocop-ast (>= 1.44.0, < 2.0)
    rubocop-rspec (3.8.0)
      lint_roller (~> 1.1)
      rubocop (~> 1.81)
    rubocop-rspec_rails (2.32.0)
      lint_roller (~> 1.1)
      rubocop (~> 1.72, >= 1.72.1)
      rubocop-rspec (~> 3.5)
    rubocop-thread_safety (0.7.3)
      lint_roller (~> 1.1)
      rubocop (~> 1.72, >= 1.72.1)
      rubocop-ast (>= 1.44.0, < 2.0)
    ruby-progressbar (1.13.0)
    ruby-rc4 (0.1.5)
    ruby-saml (1.18.1)
      nokogiri (>= 1.13.10)
      rexml
    ruby-vips (2.2.3)
      ffi (~> 1.12)
      logger
    rubyzip (3.2.2)
    rufus-scheduler (3.9.2)
      fugit (~> 1.1, >= 1.11.1)
    safe_shell (1.1.0)
    sanitize (7.0.0)
      crass (~> 1.0.2)
      nokogiri (>= 1.16.8)
    savon (2.15.1)
      akami (~> 1.2)
      builder (>= 2.1.2)
      gyoku (~> 1.2)
      httpi (>= 4, < 5)
      mail (~> 2.5)
      nokogiri (>= 1.8.1)
      nori (~> 2.4)
      wasabi (>= 3.7, < 6)
    sawyer (0.9.2)
      addressable (>= 2.3.5)
      faraday (>= 0.17.3, < 3)
    script_utils (0.0.4)
    securerandom (0.4.1)
    seedbank (0.5.0)
      rake (>= 10.0)
    semantic_logger (4.17.0)
      concurrent-ruby (~> 1.0)
    sentry-ruby (5.28.1)
      bigdecimal
      concurrent-ruby (~> 1.0, >= 1.0.2)
    shellany (0.0.1)
    shoulda-matchers (7.0.1)
      activesupport (>= 7.1)
    shrine (3.6.0)
      content_disposition (~> 1.0)
      down (~> 5.1)
    sidekiq (7.3.7)
      connection_pool (>= 2.3.0)
      logger
      rack (>= 2.2.4)
      redis-client (>= 0.22.2)
    sign_in_service (0.4.0)
      faraday (~> 2.7)
      jwt (~> 2.8)
    signet (0.21.0)
      addressable (~> 2.8)
      faraday (>= 0.17.5, < 3.a)
      jwt (>= 1.5, < 4.0)
      multi_json (~> 1.10)
    simplecov (0.22.0)
      docile (~> 1.1)
      simplecov-html (~> 0.11)
      simplecov_json_formatter (~> 0.1)
    simplecov-html (0.12.3)
    simplecov_json_formatter (0.1.4)
    simpleidn (0.2.3)
    slack-notify (0.6.0)
      faraday (>= 0.9)
      json (>= 1.8)
    snaky_hash (2.0.1)
      hashie
      version_gem (~> 1.1, >= 1.1.1)
    socksify (1.8.1)
    spoon (0.0.6)
      ffi
    ssrf_filter (1.2.0)
    staccato (0.5.3)
    statsd-instrument (3.9.10)
    stringio (3.1.8)
    strong_migrations (2.5.0)
      activerecord (>= 7.1)
    strscan (3.1.5)
    strscan (3.1.5-java)
    super_diff (0.17.0)
      attr_extras (>= 6.2.4)
      diff-lcs
      patience_diff
    swagger-blocks (3.0.0)
    terminal-table (4.0.0)
      unicode-display_width (>= 1.1.1, < 4)
    thor (1.4.0)
    thread_safe (0.3.6)
    thread_safe (0.3.6-java)
    tilt (2.3.0)
    timecop (0.9.10)
    timeout (0.4.4)
    trailblazer-option (0.1.2)
    tsort (0.2.0)
    ttfunk (1.7.0)
    typhoeus (1.4.1)
      ethon (>= 0.9.0)
    tzinfo (2.0.6)
      concurrent-ruby (~> 1.0)
    tzinfo-data (1.2024.1)
      tzinfo (>= 1.0.0)
    uber (0.1.0)
    unicode-display_width (3.2.0)
      unicode-emoji (~> 4.1)
    unicode-emoji (4.1.0)
    uri (1.0.4)
    useragent (0.16.11)
    utf8-cleaner (1.0.0)
      activesupport
    vcr (6.3.1)
      base64
    version_gem (1.1.3)
    virtus (2.0.0)
      axiom-types (~> 0.1)
      coercible (~> 1.0)
      descendants_tracker (~> 0.0, >= 0.0.3)
    warden (1.2.9)
      rack (>= 2.0.9)
    warden-github (1.3.2)
      activesupport (> 3.0)
      octokit (> 2.1.0)
      warden (> 1.0)
    wasabi (5.0.3)
      addressable
      faraday (>= 1.9, < 3)
      nokogiri (>= 1.13.9)
    waterdrop (2.8.14)
      karafka-core (>= 2.4.9, < 3.0.0)
      karafka-rdkafka (>= 0.23.1)
      zeitwerk (~> 2.3)
    web-console (4.2.1)
      actionview (>= 6.0.0)
      activemodel (>= 6.0.0)
      bindex (>= 0.4.0)
      railties (>= 6.0.0)
    webmock (3.26.1)
      addressable (>= 2.8.0)
      crack (>= 0.3.2)
      hashdiff (>= 0.4.0, < 2.0.0)
    webrick (1.9.1)
    websocket-driver (0.8.0)
      base64
      websocket-extensions (>= 0.1.0)
    websocket-driver (0.8.0-java)
      base64
      websocket-extensions (>= 0.1.0)
    websocket-extensions (0.1.5)
    will_paginate (4.0.1)
    with_advisory_lock (7.0.2)
      activerecord (>= 7.2)
      zeitwerk (>= 2.7)
    xmldsig (0.3.2)
      nokogiri
    xmlenc (0.8.0)
      activemodel (>= 3.0.0)
      activesupport (>= 3.0.0)
      nokogiri (>= 1.6.0, < 2.0.0)
      xmlmapper (>= 0.7.3)
    xmlmapper (0.8.1)
      nokogiri (~> 1.11)
    yard (0.9.37)
    zeitwerk (2.7.3)

PLATFORMS
  aarch64-linux
  java
  ruby
  x64-mingw32
  x86-mingw32
  x86-mswin32
  x86_64-linux

DEPENDENCIES
  aasm
  accredited_representative_portal!
  activerecord-import
  activerecord-postgis-adapter
  addressable
  apivore!
  appeals_api!
  apps_api!
  ask_va_api!
  avro
  avs!
  awesome_print
  aws-msk-iam-sasl-signer (~> 0.1.1)
  aws-sdk-kms
  aws-sdk-s3 (~> 1)
  aws-sdk-sns (~> 1)
  banners!
  betamocks!
  bgs_ext!
  blind_index
  blueprinter
  bootsnap
  bpds!
  brakeman
  breakers
  bundler-audit
  burials!
  byebug
  carrierwave
  carrierwave-aws
  check_in!
  claims_api!
  claims_evidence_api!
  clamav-client
  combine_pdf
  committee-rails
  config
  connect_vbms!
  coverband
  csv
  danger
  database_cleaner
  datadog
  date_validator
  debts_api!
  debug
  decision_reviews!
  dependents_benefits!
  dependents_verification!
  dhp_connected_devices!
  dogstatsd-ruby
  dry-struct
  dry-types
  employment_questionnaires!
  ethon (>= 0.13.0)
  facilities_api!
  factory_bot_rails
  faker
  faraday (~> 2.14)
  faraday-follow_redirects
  faraday-httpclient
  faraday-multipart
  faraday-retry
  faraday-typhoeus
  faraday_curl
  fastimage
  fhir_client!
  fitbit_api
  flipper
  flipper-active_record
  flipper-active_support_cache_store
  flipper-ui
  foreman
  fuubar
  google-api-client
  google-apis-core
  google-apis-generator
  google-protobuf
  googleauth
  govdelivery-tms!
  guard-rspec
  guard-rubocop
  gyoku
  hashdiff
  hexapdf
  holidays
  httpclient
  ice_nine
  income_and_assets!
  income_limits!
  increase_compensation!
  iso_country_codes
  ivc_champva!
  json
  json-schema
  json_schemer
  jsonapi-parser
  jsonapi-serializer
  jwe
  jwt
  kms_encrypted
  liquid
  lockbox
  mail
  meb_api!
  medical_expense_reports!
  memoist
  mimemagic
  mini_magick
  mobile!
  mock_redis
  mocked_authentication!
  my_health!
  net-sftp
  nkf
  nokogiri
  notifications-ruby-client
  octokit
  oj
  okcomputer
  olive_branch
  operating_hours
  ox
  parallel
  parallel_tests
  pdf-forms
  pdf-inspector
  pdf-reader
  pensions!
  pg
  pg_query
  pg_search
  pkce_challenge
  prawn (~> 2.4.0)
  prawn-markup
  prawn-table
  pry-byebug
  puma
  pundit
  rack (~> 2.2.21)
  rack-attack
  rack-cors
  rack-test (= 2.2.0)
  rack-timeout
  rack-vcr
  rails (~> 7.2.3)
  rails-session_cookie
  rails_semantic_logger
  rainbow
  ransack
  redis
  redis-namespace
  representation_management!
  request_store
  require_all
  restforce
  rgeo-geojson
  roo
  rspec-instrumentation-matcher
  rspec-its
  rspec-rails
  rspec-retry
  rspec-sidekiq
  rspec_junit_formatter
  rswag-specs
  rswag-ui
  rtesseract
  rubocop
  rubocop-capybara
  rubocop-factory_bot
  rubocop-junit-formatter
  rubocop-rails
  rubocop-rspec
  rubocop-rspec_rails
  rubocop-thread_safety
  ruby-saml
  rubyzip
  rufus-scheduler
  savon
  seedbank
  sentry-ruby (= 5.28.1)
  shoulda-matchers
  shrine
  sidekiq
  sign_in_service
  simple_forms_api!
  simplecov
  slack-notify
  sob!
  socksify
  staccato
  statsd-instrument
  strong_migrations
  super_diff
  survivors_benefits!
  swagger-blocks
  test_user_dashboard!
  timecop
  travel_pay!
  ttfunk (~> 1.7.0)
  tzinfo-data
  utf8-cleaner
  va_notify!
  vaos!
  vass!
  vba_documents!
  vcr
  veteran!
  vets_json_schema!
  virtus
  vre!
  vye!
  warden-github
  waterdrop
  web-console
  webmock
  webrick
  will_paginate
  with_advisory_lock
  yard

RUBY VERSION
   ruby 3.3.6p108

BUNDLED WITH
   2.5.23<|MERGE_RESOLUTION|>--- conflicted
+++ resolved
@@ -74,11 +74,7 @@
 
 GIT
   remote: https://github.com/department-of-veterans-affairs/vets-json-schema
-<<<<<<< HEAD
   revision: 7e2c6209a14ba77402609055866b3923acf9c70f
-=======
-  revision: cd89087b891145844528a0e735be488ab6cba3a5
->>>>>>> cd26aa54
   branch: master
   specs:
     vets_json_schema (25.2.32)
