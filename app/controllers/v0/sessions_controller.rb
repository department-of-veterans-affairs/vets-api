# frozen_string_literal: true
module V0
  class SessionsController < ApplicationController
    skip_before_action :authenticate, only: [:new, :saml_callback]

    def new
      saml_auth_request = OneLogin::RubySaml::Authrequest.new
      render json: { authenticate_via_get: saml_auth_request.create(saml_settings) }
    end

    def show
      render json: @session
    end

    def destroy
      @session.destroy
      head :no_content
    end

    def saml_callback
      @saml_response = OneLogin::RubySaml::Response.new(
        params[:SAMLResponse], settings: saml_settings
      )

      if @saml_response.is_valid?
        persist_session_and_user!
        render json: @session, status: :created
      else
        # TODO: also need to make sure error json conforms to api spec
        render json: { errors: @saml_response.errors }, status: :forbidden
      end
    end

    private

    def persist_session_and_user!
      @session = Session.new(user_attributes.slice(:uuid))
      @current_user = User.find(@session.uuid) || create_new_user
      @session.save && @current_user.save
      async_create_evss_account(@current_user)
    end

    def user_attributes
      attributes = @saml_response.attributes.all.to_h
      {
<<<<<<< HEAD
        first_name:     attributes['fname']&.first,
        middle_name:    attributes['mname']&.first,
        last_name:      attributes['lname']&.first,
        zip:            attributes['zip']&.first,
        email:          attributes['email']&.first,
        ssn:            attributes['social']&.first&.delete('-'),
        birth_date:     parse_date(attributes['birth_date']&.first),
        uuid:           attributes['uuid']&.first,
        last_signed_in: Time.current.utc,

        level_of_assurance: level_of_assurance
=======
        first_name:   attributes['fname']&.first,
        middle_name:  attributes['mname']&.first,
        last_name:    attributes['lname']&.first,
        zip:          attributes['zip']&.first,
        email:        attributes['email']&.first,
        ssn:          attributes['social']&.first&.delete('-'),
        birth_date:   parse_date(attributes['birth_date']&.first),
        uuid:         attributes['uuid']&.first,
        loa:          { current: parse_current_loa, highest: attributes['level_of_assurance']&.first }
>>>>>>> 764200eb
      }
    end

    def parse_date(date_string)
      Time.parse(date_string).utc unless date_string.nil?
    rescue TypeError => e
      Rails.logger.error "error: #{e.message} when parsing date from saml date string: #{date_string.inspect}"
      nil
    end

    # Ruby-Saml does not parse the <samlp:Response> xml so we do it ourselves to find
    # which LOA was performed on the ID.me side.
    # TODO - remove this method once LOA is returned as a SAML Attribute
    def parse_current_loa
      raw_loa = Hash.from_xml(@saml_response.response)
                    .dig('Response', 'Assertion', 'AuthnStatement', 'AuthnContext', 'AuthnContextClassRef')
      LOA::MAPPING[raw_loa.to_sym]
    end

    def create_new_user
      user = User.new(user_attributes)
      user = Decorators::MviUserDecorator.new(user).create unless user.loa1?
      user
    end

    def async_create_evss_account(user)
      auth_headers = EVSS::AuthHeaders.new(user).to_h
      EVSS::CreateUserAccountJob.perform_later(auth_headers)
    end
  end
end<|MERGE_RESOLUTION|>--- conflicted
+++ resolved
@@ -43,7 +43,6 @@
     def user_attributes
       attributes = @saml_response.attributes.all.to_h
       {
-<<<<<<< HEAD
         first_name:     attributes['fname']&.first,
         middle_name:    attributes['mname']&.first,
         last_name:      attributes['lname']&.first,
@@ -53,19 +52,7 @@
         birth_date:     parse_date(attributes['birth_date']&.first),
         uuid:           attributes['uuid']&.first,
         last_signed_in: Time.current.utc,
-
-        level_of_assurance: level_of_assurance
-=======
-        first_name:   attributes['fname']&.first,
-        middle_name:  attributes['mname']&.first,
-        last_name:    attributes['lname']&.first,
-        zip:          attributes['zip']&.first,
-        email:        attributes['email']&.first,
-        ssn:          attributes['social']&.first&.delete('-'),
-        birth_date:   parse_date(attributes['birth_date']&.first),
-        uuid:         attributes['uuid']&.first,
-        loa:          { current: parse_current_loa, highest: attributes['level_of_assurance']&.first }
->>>>>>> 764200eb
+        loa:            { current: parse_current_loa, highest: attributes['level_of_assurance']&.first }
       }
     end
 
