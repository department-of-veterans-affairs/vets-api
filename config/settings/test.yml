--- conflicted
+++ resolved
@@ -1,3 +1,4 @@
+
 hostname: www.example.com # possible fallback for unsafe request.host
 virtual_hosts: ["www.example.com", "localhost", "127.0.0.1", "example.org"] # Safe host names
 vsp_environment: test
@@ -444,46 +445,4 @@
     bearer_token: 'va_notify_bearer_token'
 
 accredited_representative_portal:
-  pilot_user_email_poa_codes:
-
-vaos:
-  eps:
-    key_path: modules/health_quest/config/rsa/sandbox_rsa
-<<<<<<< HEAD
-=======
-
-# Settings for VAProfile
-vet360:
-  url: "https://int.vet360.va.gov"
-  contact_information:
-    cache_enabled: false
-    enabled: true
-    timeout: 30
-    mock: false
-  demographics:
-    cache_enabled: false
-    enabled: true
-    timeout: 30
-    mock: true
-  military_personnel:
-    cache_enabled: false
-    enabled: true
-    timeout: 30
-    mock: false
-  veteran_status:
-    cache_enabled: true
-    enabled: true
-    timeout: 30
-    mock: false
-  address_validation:
-    url: "https://int.vet360.va.gov "
-    hostname: "sandbox-api.va.gov"
-    api_key: "<AV_KEY>"
-  v3:
-    address_validation:
-      api_key: "<AV_KEY>"
-  profile_information:
-    enabled: true
-    timeout: 30
-    use_mocks: false
->>>>>>> cc901292
+  pilot_user_email_poa_codes: