--- conflicted
+++ resolved
@@ -2,23 +2,17 @@
 
 require_relative 'facility_name_resolver'
 require_relative 'fhir_helpers'
-<<<<<<< HEAD
 require_relative 'oracle_health_categorizer'
 require_relative 'oracle_health_refill_helper'
-=======
 require_relative 'renewability_helper'
->>>>>>> 44f8e6fb
 
 module UnifiedHealthData
   module Adapters
     class OracleHealthPrescriptionAdapter
       include FhirHelpers
-<<<<<<< HEAD
       include OracleHealthCategorizer
       include OracleHealthRefillHelper
-=======
       include RenewabilityHelper
->>>>>>> 44f8e6fb
       # Parses an Oracle Health FHIR MedicationRequest into a UnifiedHealthData::Prescription
       #
       # @param resource [Hash] FHIR MedicationRequest resource from Oracle Health
