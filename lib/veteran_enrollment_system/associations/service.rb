# frozen_string_literal: true

# In the Associations API, the following business logic is applied (as of 04/22/2025):
# ## when inserting a primary record, system will delete the other primary record on-file
# ## when inserting a secondary record
#  - if there are no primary record in the request or on-file,
#    then the record get promoted to primary, and any matching record on-file will be deleted
#  - if there is a primary record in the request or on-file,
#    than the secondary record on-file will be deleted
# ## when deleting a primary record, and if there is no primary record (in the request) to insert,
#    then the next secondary record in the request or on-file will be promoted to primary

require 'veteran_enrollment_system/associations/configuration'

module VeteranEnrollmentSystem
  module Associations
    class Service < Common::Client::Base
      include Common::Client::Concerns::Monitoring
      include HCA::EnrollmentSystem

      configuration VeteranEnrollmentSystem::Associations::Configuration

      STATSD_KEY_PREFIX = 'api.veteran_enrollment_system.associations'

      # Associations API field names that are not nested
      FLAT_FIELDS = %w[
        alternatePhone
        deleteIndicator
        lastUpdateDate
        primaryPhone
        relationType
        role
      ].freeze

      NAME_MAPPINGS = [
        %i[first givenName],
        %i[middle middleName],
        %i[last familyName],
        %i[suffix suffix]
      ].freeze

      ADDRESS_MAPPINGS = [
        %i[street line1],
        %i[street2 line2],
        %i[street3 line3],
        %i[city city],
        %i[country country]
      ].freeze

      ROLE_MAPPINGS = [
        %i[Primary Next of Kin PRIMARY_NEXT_OF_KIN],
        %i[Other Next of Kin OTHER_NEXT_OF_KIN],
        %i[Emergency Contact EMERGENCY_CONTACT],
        %i[Other emergency contact OTHER_EMERGENCY_CONTACT]
      ].freeze

      UPDATED_STATUSES = %w[
        DELETED
        INSERTED
        UPDATED
      ].freeze

      NON_UPDATED_STATUSES = %w[
        NO_CHANGES
        NOT_DELETED_NO_MATCHING_ASSOCIATION
      ].freeze

      # We need to sort the associations in order to comply with the business logic
      # of the Associations API mentioned at the top of this file
      VES_ROLE_ORDER = {
        'Other Next of Kin' => 0,
        'Other emergency contact' => 1,
        'Primary Next of Kin' => 2,
        'Emergency Contact' => 3
      }.freeze

      ERROR_MAP = {
        400 => Common::Exceptions::BadRequest,
        404 => Common::Exceptions::ResourceNotFound,
        500 => Common::Exceptions::ExternalServerInternalServerError,
        504 => Common::Exceptions::GatewayTimeout
      }.freeze

      def initialize(current_user, parsed_form = nil)
        super()
        @current_user = current_user
        @parsed_form = parsed_form
      end

<<<<<<< HEAD
      def get_associations(form_id)
        with_monitoring do
          response = perform(:get, "#{config.base_path}#{@current_user.icn}", nil)

          if response.status == 200
            response.body
          else
            raise_custom_error(response)
          end
        end
      rescue => e
        StatsD.increment("#{STATSD_KEY_PREFIX}.get_associations.failed")
        Rails.logger.info("#{form_id} retrieve associations failed: #{e.errors}")

        raise e
      end

      # @param [String] form_id: the ID of the form that the associations are being updated for (e.g. '10-10EZR')
      def update_associations(form_id)
        reconciled_associations = reconcile_associations(@parsed_form['nonPrefill']['veteranContacts'])
        reordered_associations = reorder_associations(reconciled_associations)
        transformed_associations = { 'associations' => transform_associations(reordered_associations) }

=======
      def update_associations(form_id)
        reordered_associations = reorder_associations(@parsed_form['veteranContacts'])
        transformed_associations = { 'associations' => transform_associations(reordered_associations) }

>>>>>>> 0caa6568
        with_monitoring do
          response = perform(
            :put,
            "#{config.base_path}#{@current_user.icn}",
            transformed_associations
          )

          handle_ves_update_response(response, form_id)
        end
      rescue => e
<<<<<<< HEAD
=======
        Rails.logger.error("#{form_id} update associations failed: #{e.errors}")
>>>>>>> 0caa6568
        StatsD.increment("#{STATSD_KEY_PREFIX}.update_associations.failed")
        Rails.logger.info("#{form_id} update associations failed: #{e.errors}")

        raise e
      end

      private

      # We need to sort the associations in order to comply with the business logic
      # of the Associations API mentioned at the top of this file
      def reorder_associations(associations)
        associations.sort_by { |assoc| VES_ROLE_ORDER[assoc['contactType']] }
      end

      def transform_association(association)
        transformed_association = {}
        # Format the address to match the Associations schema
        transformed_association['address'] = format_address(association['address']).compact_blank
        # Format the name to match the Associations schema
        transformed_association['name'] = convert_full_name_alt(association['fullName']).compact_blank

        transform_flat_fields(association, transformed_association)
        # This is a required field in the Associations API for insert/update
        transformed_association['lastUpdateDate'] = Time.current.iso8601

        transformed_association
      end

      def transform_associations(associations)
        associations.map { |association| transform_association(association) }
      end

      # Transform the VES Associations API data to match the EZR veteranContacts schema
      def transform_ves_association(association)
        transformed_association = Common::HashHelpers.deep_compact(
          {
            fullName: {},
            relationship: association['relationType'],
            contactType: association['role'],
            primaryPhone: association['primaryPhone'].gsub(/[()\-]/, ''),
            address: get_address_from_association(association)
          }
        )
      end

      def transform_ves_associations(associations)
        associations.map { |association| transform_ves_association(association) }
      end

      # Transform non-nested fields to match the Associations API schema
      def transform_flat_fields(association, transformed_association)
        FLAT_FIELDS.each do |field|
          if field == 'role'
            transformed_association[field] = association['contactType'].to_s.upcase.gsub(/\s+/, '_')
          elsif field == 'relationType'
            transformed_association[field] =
              association['relationship'].to_s
                                         .gsub(/-/, '') # Remove hyphens
                                         .gsub(/\s+/, '_') # Replace spaces with underscores
                                         .gsub(%r{/}, '_') # Replace forward slashes with underscores
          elsif association[field].present?
            transformed_association[field] = association[field]
          end
        end
      end

      def updated_associations(response)
        response.body['data']['associations'].select { |assoc| UPDATED_STATUSES.include?(assoc['status']) }
      end

      def non_updated_associations(response)
        response.body['data']['associations'].select { |assoc| NON_UPDATED_STATUSES.include?(assoc['status']) }
      end

      def set_response(
        status:,
        message:,
        **optional_fields
      )
        {
          status:,
          message:,
          timestamp: Time.current.iso8601
        }.merge(optional_fields)
      end

      def set_partial_success_response(response)
        set_response(
          status: 'partial_success',
          message: 'Some associations could not be updated',
          successful_records: updated_associations(response).map { |a| { role: a['role'], status: a['status'] } },
          failed_records: non_updated_associations(response).map { |a| { role: a['role'], status: a['status'] } }
        )
      end

      def set_ves_update_success_response(response, form_id)
        if response.body['messages'].find { |message| message['code'] == 'completed_partial' }
          StatsD.increment("#{STATSD_KEY_PREFIX}.update_associations.partial_success")
          Rails.logger.info(
            "The following #{form_id} associations could not be updated: " \
            "#{non_updated_associations(response).pluck('role').join(', ')}"
          )

          set_partial_success_response(response)
        else
          StatsD.increment("#{STATSD_KEY_PREFIX}.update_associations.success")
          Rails.logger.info("#{form_id} associations updated successfully")

          set_response
        end
      end

      def raise_error(response)
        message = response.body['messages']&.pluck('description')&.join(', ') || response.body
        # Just in case the status is not in the ERROR_MAP, raise a BackendServiceException
        raise (
          ERROR_MAP[response.status] || Common::Exceptions::BackendServiceException
        ).new(errors: message)
      end

      def handle_ves_update_response(response, form_id)
        if response.status == 200
          set_ves_update_success_response(response, form_id)
        else
<<<<<<< HEAD
          raise_custom_error(response)
=======
          raise_error(response)
>>>>>>> 0caa6568
        end
      end

      def get_address_from_association(association)
        address = {}
        fill_address_mappings_from_association(address, association)
        fill_address_region_from_association(address, association)
        address
      end

      def fill_address_mappings_from_association(address, association)
        ADDRESS_MAPPINGS.each do |address_map|
          address[address_map.first] = association[address_map.last]
        end
      end

      def fill_address_region_from_association(address, association)
        case address[:country]
        when 'MEX'
          fill_mexico_address_from_association(address, association)
        when 'USA'
          fill_usa_address_from_association(address, association)
        else
          fill_other_address_from_association(address, association)
        end
      end

      def fill_mexico_address_from_association(address, association)
        address['state'] = HCA::OverridesParser::STATE_OVERRIDES['MEX'].invert[address['state']]
        address['postalCode'] = association['address']['postalCode']
      end

      def fill_usa_address_from_association(address, association)
        address['state'] = association['address']['state']
        zip_code = association['address']['zipCode']
        zip_plus4 = association['address']['zipPlus4']
        address['postalCode'] = zip_plus4.present? ? "#{zip_code}-#{zip_plus4}" : zip_code
      end

      def fill_other_address_from_association(address, association)
        address['state'] = association['address']['provinceCode']
        address['postalCode'] = association['address']['postalCode']
      end

      def fill_contact_full_name_from_association(contact, association)
        NAME_MAPPINGS.each do |mapping|
          contact[:fullName][mapping.first] = association['fullName'][mapping.last]
        end
      end

      # We need to reconcile the associations data from VES with the submitted form data in order
      # to ensure we are sending the correct data to the Associations API in case any updates were made or records
      # were deleted.
      # @return [Array] the reconciled associations data that will be sent to the Associations API
      def reconcile_associations
        ves_associations = get_associations(@current_user.icn)

        form_associations = @parsed_form['veteranContacts']
        # Create a lookup set of contactTypes in the submitted array.
        # We'll use this to find missing objects (e.g. objects that were deleted on the frontend)
        submitted_contact_types = form_associations.pluck('contactType').compact.to_set
        # Find missing associations based on contactType
        missing_associations = ves_associations.reject do |obj|
          submitted_contact_types.include?(obj['contactType'])
        end
        # Add a deleteIndicator to the missing objects. The user deleted these objects on the frontend,
        # so we need to delete them from the Associations API
        associations_to_delete = missing_associations.map do |obj|
          obj.merge('deleteIndicator' => true)
        end
        # Combine submitted array with deleted objects
        form_associations + associations_to_delete
      end

      def raise_custom_error(response)
        message = response.body['messages']&.pluck('description')&.join(', ') || response.body
        # Just in case the status is not in the ERROR_MAP, raise a BackendServiceException
        raise (
          ERROR_MAP[response.status] || Common::Exceptions::BackendServiceException
        ).new(errors: message)
      end
    end
  end
end<|MERGE_RESOLUTION|>--- conflicted
+++ resolved
@@ -48,10 +48,10 @@
       ].freeze
 
       ROLE_MAPPINGS = [
-        %i[Primary Next of Kin PRIMARY_NEXT_OF_KIN],
+        %i[Emergency Contact EMERGENCY_CONTACT],
+        %i[Other emergency contact OTHER_EMERGENCY_CONTACT],
         %i[Other Next of Kin OTHER_NEXT_OF_KIN],
-        %i[Emergency Contact EMERGENCY_CONTACT],
-        %i[Other emergency contact OTHER_EMERGENCY_CONTACT]
+        %i[Primary Next of Kin PRIMARY_NEXT_OF_KIN]
       ].freeze
 
       UPDATED_STATUSES = %w[
@@ -87,7 +87,6 @@
         @parsed_form = parsed_form
       end
 
-<<<<<<< HEAD
       def get_associations(form_id)
         with_monitoring do
           response = perform(:get, "#{config.base_path}#{@current_user.icn}", nil)
@@ -95,7 +94,7 @@
           if response.status == 200
             response.body
           else
-            raise_custom_error(response)
+            raise_error(response)
           end
         end
       rescue => e
@@ -107,16 +106,10 @@
 
       # @param [String] form_id: the ID of the form that the associations are being updated for (e.g. '10-10EZR')
       def update_associations(form_id)
-        reconciled_associations = reconcile_associations(@parsed_form['nonPrefill']['veteranContacts'])
+        reconciled_associations = reconcile_associations(@parsed_form['veteranContacts'])
         reordered_associations = reorder_associations(reconciled_associations)
         transformed_associations = { 'associations' => transform_associations(reordered_associations) }
 
-=======
-      def update_associations(form_id)
-        reordered_associations = reorder_associations(@parsed_form['veteranContacts'])
-        transformed_associations = { 'associations' => transform_associations(reordered_associations) }
-
->>>>>>> 0caa6568
         with_monitoring do
           response = perform(
             :put,
@@ -127,12 +120,8 @@
           handle_ves_update_response(response, form_id)
         end
       rescue => e
-<<<<<<< HEAD
-=======
+        StatsD.increment("#{STATSD_KEY_PREFIX}.update_associations.failed")
         Rails.logger.error("#{form_id} update associations failed: #{e.errors}")
->>>>>>> 0caa6568
-        StatsD.increment("#{STATSD_KEY_PREFIX}.update_associations.failed")
-        Rails.logger.info("#{form_id} update associations failed: #{e.errors}")
 
         raise e
       end
@@ -255,91 +244,8 @@
         if response.status == 200
           set_ves_update_success_response(response, form_id)
         else
-<<<<<<< HEAD
-          raise_custom_error(response)
-=======
           raise_error(response)
->>>>>>> 0caa6568
-        end
-      end
-
-      def get_address_from_association(association)
-        address = {}
-        fill_address_mappings_from_association(address, association)
-        fill_address_region_from_association(address, association)
-        address
-      end
-
-      def fill_address_mappings_from_association(address, association)
-        ADDRESS_MAPPINGS.each do |address_map|
-          address[address_map.first] = association[address_map.last]
-        end
-      end
-
-      def fill_address_region_from_association(address, association)
-        case address[:country]
-        when 'MEX'
-          fill_mexico_address_from_association(address, association)
-        when 'USA'
-          fill_usa_address_from_association(address, association)
-        else
-          fill_other_address_from_association(address, association)
-        end
-      end
-
-      def fill_mexico_address_from_association(address, association)
-        address['state'] = HCA::OverridesParser::STATE_OVERRIDES['MEX'].invert[address['state']]
-        address['postalCode'] = association['address']['postalCode']
-      end
-
-      def fill_usa_address_from_association(address, association)
-        address['state'] = association['address']['state']
-        zip_code = association['address']['zipCode']
-        zip_plus4 = association['address']['zipPlus4']
-        address['postalCode'] = zip_plus4.present? ? "#{zip_code}-#{zip_plus4}" : zip_code
-      end
-
-      def fill_other_address_from_association(address, association)
-        address['state'] = association['address']['provinceCode']
-        address['postalCode'] = association['address']['postalCode']
-      end
-
-      def fill_contact_full_name_from_association(contact, association)
-        NAME_MAPPINGS.each do |mapping|
-          contact[:fullName][mapping.first] = association['fullName'][mapping.last]
-        end
-      end
-
-      # We need to reconcile the associations data from VES with the submitted form data in order
-      # to ensure we are sending the correct data to the Associations API in case any updates were made or records
-      # were deleted.
-      # @return [Array] the reconciled associations data that will be sent to the Associations API
-      def reconcile_associations
-        ves_associations = get_associations(@current_user.icn)
-
-        form_associations = @parsed_form['veteranContacts']
-        # Create a lookup set of contactTypes in the submitted array.
-        # We'll use this to find missing objects (e.g. objects that were deleted on the frontend)
-        submitted_contact_types = form_associations.pluck('contactType').compact.to_set
-        # Find missing associations based on contactType
-        missing_associations = ves_associations.reject do |obj|
-          submitted_contact_types.include?(obj['contactType'])
-        end
-        # Add a deleteIndicator to the missing objects. The user deleted these objects on the frontend,
-        # so we need to delete them from the Associations API
-        associations_to_delete = missing_associations.map do |obj|
-          obj.merge('deleteIndicator' => true)
-        end
-        # Combine submitted array with deleted objects
-        form_associations + associations_to_delete
-      end
-
-      def raise_custom_error(response)
-        message = response.body['messages']&.pluck('description')&.join(', ') || response.body
-        # Just in case the status is not in the ERROR_MAP, raise a BackendServiceException
-        raise (
-          ERROR_MAP[response.status] || Common::Exceptions::BackendServiceException
-        ).new(errors: message)
+        end
       end
     end
   end
