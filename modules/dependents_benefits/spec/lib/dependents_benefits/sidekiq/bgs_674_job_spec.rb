--- conflicted
+++ resolved
@@ -53,13 +53,6 @@
     end
 
     context 'with BGS service error' do
-<<<<<<< HEAD
-      it 'handles BGS errors gracefully' do
-        allow_any_instance_of(BGSV2::Form674).to receive(:submit).and_raise(BGS::ShareError.new('failed', 500))
-        expect do
-          job.perform(saved_claim.id, proc_id)
-        end.to raise_error(DependentsBenefits::Sidekiq::DependentSubmissionError, 'failed')
-=======
       it 'triggers backup job when permanent BGS failure occurs' do
         permanent_error = BGS::ShareError.new('INVALID_SSN: Social Security Number is invalid', 400)
 
@@ -73,7 +66,6 @@
         expect(job).to receive(:send_backup_job)
 
         expect { job.perform(saved_claim.id, proc_id) }.to raise_error(Sidekiq::JobRetry::Skip)
->>>>>>> 80a6ff03
       end
     end
   end
