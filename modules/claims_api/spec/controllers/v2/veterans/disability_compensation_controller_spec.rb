# frozen_string_literal: true

require 'rails_helper'

RSpec.describe ClaimsApi::V2::Veterans::DisabilityCompensationController, type: :controller do
  let(:controller) { described_class.new }
  let(:auto_claim) { create(:auto_established_claim) }

  describe 'baseline coverage for existing methods' do
    # Action methods

    describe '#synchronous' do
      let(:docker) { instance_double(ClaimsApi::DisabilityCompensation::DockerContainerService, upload: nil) }

      it 'handles synchronous flow' do
        allow(controller).to receive_messages(shared_submit_methods: auto_claim, claims_load_testing: false,
                                              mocking: true, veteran_middle_initial: 'M',
                                              docker_container_service: docker, queue_flash_updater: nil,
                                              start_bd_uploader_job: nil, render: nil,
                                              url_for: 'http://example.com')
        controller.send(:synchronous)
        expect(docker).to have_received(:upload)
      end

      it 'generates PDF when needed' do
        allow(controller).to receive_messages(shared_submit_methods: auto_claim, claims_load_testing: false,
                                              mocking: false, veteran_middle_initial: 'M',
                                              generate_pdf_from_service!: nil, docker_container_service: docker,
                                              queue_flash_updater: nil, start_bd_uploader_job: nil,
                                              render: nil, url_for: 'http://example.com')
        controller.send(:synchronous)
        expect(controller).to have_received(:generate_pdf_from_service!)
      end
    end

    # Helper methods
    describe 'private helpers' do
      it '#save_auto_claim!' do
        allow(auto_claim).to receive(:save!)
        controller.send(:save_auto_claim!, auto_claim)
        expect(auto_claim.validation_method).to eq(ClaimsApi::AutoEstablishedClaim::VALIDATION_METHOD)
      end

      it '#pdf_generation_service' do
        expect(controller.send(:pdf_generation_service))
          .to be_a(ClaimsApi::DisabilityCompensation::PdfGenerationService)
      end

      it '#docker_container_service' do
        expect(controller.send(:docker_container_service))
          .to be_a(ClaimsApi::DisabilityCompensation::DockerContainerService)
      end

      it '#queue_flash_updater' do
        expect(ClaimsApi::FlashUpdater).to receive(:perform_async).with(['flash'], '123')
        controller.send(:queue_flash_updater, ['flash'], '123')
      end

      it '#queue_flash_updater skips empty' do
        expect(controller.send(:queue_flash_updater, [], '123')).to be_nil
      end

      it '#start_bd_uploader_job' do
        expect(ClaimsApi::V2::DisabilityCompensationBenefitsDocumentsUploader)
          .to receive(:perform_async).with('456')
        controller.send(:start_bd_uploader_job, double(id: '456'))
      end

      it '#errored_state_value' do
        expect(controller.send(:errored_state_value)).to eq(ClaimsApi::AutoEstablishedClaim::ERRORED)
      end

      it '#bd_service' do
        expect(controller.send(:bd_service))
          .to eq(ClaimsApi::V2::DisabilityCompensationBenefitsDocumentsUploader)
      end

      it '#sandbox_request' do
        expect(controller.send(:sandbox_request, double(base_url: 'https://sandbox-api.va.gov'))).to be true
      end

      it '#claims_load_testing' do
        allow(Flipper).to receive(:enabled?).with(:claims_load_testing).and_return(true)
        expect(controller.send(:claims_load_testing)).to be true
      end

      it '#mocking' do
        with_settings(Settings.claims_api.benefits_documents, use_mocks: true) do
          expect(controller.send(:mocking)).to be true
        end
      end

      it '#generate_pdf_from_service! error handling' do
        service = instance_double(ClaimsApi::DisabilityCompensation::PdfGenerationService)
        allow(controller).to receive(:pdf_generation_service).and_return(service)
        allow(service).to receive(:generate).and_return(ClaimsApi::AutoEstablishedClaim::ERRORED)
        expect { controller.send(:generate_pdf_from_service!, '123', 'M') }
          .to raise_error(ClaimsApi::Common::Exceptions::Lighthouse::UnprocessableEntity)
      end

<<<<<<< HEAD
      it '#documents_service' do
        expect(controller.send(:documents_service, {}, auto_claim))
          .to be_a(ClaimsApi::V2::DisabilityCompensationDocuments)
      end

=======
>>>>>>> cf20ffaa
      it '#shared_submit_methods error handling' do
        allow(controller).to receive_messages(auth_headers: {},
                                              form_attributes: { 'disabilities' => [] },
                                              claim_transaction_id: '123',
                                              flashes: [],
                                              token: double(payload: {}),
                                              target_veteran: double(mpi: double(icn: '123')))
        allow(ClaimsApi::AutoEstablishedClaim).to receive(:create)
          .and_return(double(
                        errors: double(present?: true,
                                       messages: { base: ['error'] }), id: nil
                      ))
        expect { controller.send(:shared_submit_methods) }
          .to raise_error(ClaimsApi::Common::Exceptions::Lighthouse::UnprocessableEntity)
      end

      it '#find_claim' do
        existing = create(:auto_established_claim, md5: 'test-md5')
        claim = ClaimsApi::AutoEstablishedClaim.new(md5: 'test-md5', form_data: {})
        claim.errors.add(:md5, :taken)
        allow(claim).to receive(:new_record?).and_return(true)
        allow(ClaimsApi::AutoEstablishedClaim).to receive(:find_by).with(md5: 'test-md5').and_return(existing)
        allow(ClaimsApi::AutoEstablishedClaim).to receive(:find_by).with(header_hash: anything).and_return(nil)
        expect(controller.send(:find_claim, claim).id).to eq(existing.id)
      end
    end

    # NOTE: Intentionally NOT testing shared_validation with FES flipper logic
    # That will be covered in the actual PR with the FES changes
  end
end<|MERGE_RESOLUTION|>--- conflicted
+++ resolved
@@ -98,14 +98,6 @@
           .to raise_error(ClaimsApi::Common::Exceptions::Lighthouse::UnprocessableEntity)
       end
 
-<<<<<<< HEAD
-      it '#documents_service' do
-        expect(controller.send(:documents_service, {}, auto_claim))
-          .to be_a(ClaimsApi::V2::DisabilityCompensationDocuments)
-      end
-
-=======
->>>>>>> cf20ffaa
       it '#shared_submit_methods error handling' do
         allow(controller).to receive_messages(auth_headers: {},
                                               form_attributes: { 'disabilities' => [] },
