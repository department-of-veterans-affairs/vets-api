# frozen_string_literal: true

# As a work of the United States Government, this project is in the
# public domain within the United States.
#
# Additionally, we waive copyright and related rights in the work
# worldwide through the CC0 1.0 Universal public domain dedication.

require 'claims_api/claim_logger'
require 'claims_api/error/soap_error_handler'
require 'claims_api/evss_bgs_mapper'

require 'bgs_service/local_bgs_refactored'

module ClaimsApi
  class LocalBGS
<<<<<<< HEAD
    CACHED_SERVICES = %w[ClaimantServiceBean/ClaimantWebService VnpAtchmsWebServiceBean/VnpAtchmsService'].freeze
=======
    CACHED_SERVICES = %w[ClaimantServiceBean/ClaimantWebService
                         OrgWebServiceBean/OrgWebService
                         VDC/VeteranRepresentativeService
                         VdcBean/ManageRepresentativeService].freeze
>>>>>>> 961791ba

    # rubocop:disable Metrics/MethodLength
    def initialize(external_uid:, external_key:)
      @client_ip =
        if Rails.env.test?
          # For all intents and purposes, BGS behaves identically no matter what
          # IP we provide it. So in a test environment, let's just give it a
          # fake so that cassette matching isn't defeated on CI and everyone's
          # computer.
          '127.0.0.1'
        else
          Socket
            .ip_address_list
            .detect(&:ipv4_private?)
            .ip_address
        end

      @ssl_verify_mode =
        if Settings.bgs.ssl_verify_mode == 'none'
          OpenSSL::SSL::VERIFY_NONE
        else
          OpenSSL::SSL::VERIFY_PEER
        end

      @application = Settings.bgs.application
      @client_station_id = Settings.bgs.client_station_id
      @client_username = Settings.bgs.client_username
      @env = Settings.bgs.env
      @mock_response_location = Settings.bgs.mock_response_location
      @mock_responses = Settings.bgs.mock_responses
      @external_uid = external_uid || Settings.bgs.external_uid
      @external_key = external_key || Settings.bgs.external_key
      @forward_proxy_url = Settings.bgs.url
      @timeout = Settings.bgs.timeout || 120
    end
    # rubocop:enable Metrics/MethodLength

    def self.breakers_service
      url = Settings.bgs.url
      path = URI.parse(url).path
      host = URI.parse(url).host
      port = URI.parse(url).port
      matcher = proc do |request_env|
        request_env.url.host == host &&
          request_env.url.port == port &&
          request_env.url.path =~ /^#{path}/
      end

      Breakers::Service.new(
        name: 'BGS/Claims',
        request_matcher: matcher
      )
    end

    def bean_name
      raise 'Not Implemented'
    end

    def healthcheck(endpoint)
      connection = Faraday::Connection.new(ssl: { verify_mode: @ssl_verify_mode })
      wsdl = connection.get("#{Settings.bgs.url}/#{endpoint}?WSDL")
      wsdl.status
    end

    def find_poa_by_participant_id(id)
      body = Nokogiri::XML::DocumentFragment.parse <<~EOXML
        <ptcpntId />
      EOXML

      { ptcpntId: id }.each do |k, v|
        body.xpath("./*[local-name()='#{k}']")[0].content = v
      end

      make_request(endpoint: 'ClaimantServiceBean/ClaimantWebService', action: 'findPOAByPtcpntId', body:,
                   key: 'return')
    end

    def find_by_ssn(ssn)
      body = Nokogiri::XML::DocumentFragment.parse <<~EOXML
        <ssn />
      EOXML

      { ssn: }.each do |k, v|
        body.xpath("./*[local-name()='#{k}']")[0].content = v
      end

      make_request(endpoint: 'PersonWebServiceBean/PersonWebService', action: 'findPersonBySSN', body:,
                   key: 'PersonDTO')
    end

    def find_poa_history_by_ptcpnt_id(id)
      body = Nokogiri::XML::DocumentFragment.parse <<~EOXML
        <ptcpntId />
      EOXML

      { ptcpntId: id }.each do |k, v|
        body.xpath("./*[local-name()='#{k}']")[0].content = v
      end

      make_request(endpoint: 'OrgWebServiceBean/OrgWebService', action: 'findPoaHistoryByPtcpntId', body:,
                   key: 'PoaHistory')
    end

    def find_benefit_claims_status_by_ptcpnt_id(id)
      body = Nokogiri::XML::DocumentFragment.parse <<~EOXML
        <ptcpntId />
      EOXML

      { ptcpntId: id }.each do |k, v|
        body.xpath("./*[local-name()='#{k}']")[0].content = v
      end

      make_request(endpoint: 'EBenefitsBnftClaimStatusWebServiceBean/EBenefitsBnftClaimStatusWebService',
                   action: 'findBenefitClaimsStatusByPtcpntId', body:)
    end

    def claims_count(id)
      find_benefit_claims_status_by_ptcpnt_id(id).count
    rescue ::Common::Exceptions::ResourceNotFound
      0
    end

    def find_benefit_claim_details_by_benefit_claim_id(id)
      body = Nokogiri::XML::DocumentFragment.parse <<~EOXML
        <bnftClaimId />
      EOXML

      { bnftClaimId: id }.each do |k, v|
        body.xpath("./*[local-name()='#{k}']")[0].content = v
      end

      make_request(endpoint: 'EBenefitsBnftClaimStatusWebServiceBean/EBenefitsBnftClaimStatusWebService',
                   action: 'findBenefitClaimDetailsByBnftClaimId', body:)
    end

    def insert_intent_to_file(options)
      request_body = construct_itf_body(options)
      body = Nokogiri::XML::DocumentFragment.parse <<~EOXML
        <intentToFileDTO>
        </intentToFileDTO>
      EOXML

      request_body.each do |k, z|
        node = Nokogiri::XML::Node.new k.to_s, body
        node.content = z.to_s
        opt = body.at('intentToFileDTO')
        node.parent = opt
      end
      make_request(endpoint: 'IntentToFileWebServiceBean/IntentToFileWebService', action: 'insertIntentToFile',
                   body:, key: 'IntentToFileDTO')
    end

    def find_tracked_items(id)
      body = Nokogiri::XML::DocumentFragment.parse <<~EOXML
        <claimId />
      EOXML

      { claimId: id }.each do |k, v|
        body.xpath("./*[local-name()='#{k}']")[0].content = v
      end

      make_request(endpoint: 'TrackedItemService/TrackedItemService', action: 'findTrackedItems', body:,
                   key: 'BenefitClaim')
    end

    def find_intent_to_file_by_ptcpnt_id_itf_type_cd(id, type)
      body = Nokogiri::XML::DocumentFragment.parse <<~EOXML
        <ptcpntId></ptcpntId><itfTypeCd></itfTypeCd>
      EOXML

      ptcpnt_id = body.at 'ptcpntId'
      ptcpnt_id.content = id.to_s
      itf_type_cd = body.at 'itfTypeCd'
      itf_type_cd.content = type.to_s

      response =
        make_request(
          endpoint: 'IntentToFileWebServiceBean/IntentToFileWebService',
          action: 'findIntentToFileByPtcpntIdItfTypeCd',
          body:
        )

      Array.wrap(response[:intent_to_file_dto])
    end

    # BEGIN: switching v1 from evss to bgs. Delete after EVSS is no longer available. Fix controller first.
    def update_from_remote(id)
      bgs_claim = find_benefit_claim_details_by_benefit_claim_id(id)
      transform_bgs_claim_to_evss(bgs_claim)
    end

    def all(id)
      claims = find_benefit_claims_status_by_ptcpnt_id(id)
      return [] if claims.count < 1 || claims[:benefit_claims_dto].blank?

      transform_bgs_claims_to_evss(claims)
    end
    # END: switching v1 from evss to bgs. Delete after EVSS is no longer available. Fix controller first.

    def header # rubocop:disable Metrics/MethodLength
      # Stock XML structure {{{
      header = Nokogiri::XML::DocumentFragment.parse <<~EOXML
        <env:Header>
          <wsse:Security xmlns:wsse="http://docs.oasis-open.org/wss/2004/01/oasis-200401-wss-wssecurity-secext-1.0.xsd">
            <wsse:UsernameToken>
              <wsse:Username></wsse:Username>
            </wsse:UsernameToken>
            <vaws:VaServiceHeaders xmlns:vaws="http://vbawebservices.vba.va.gov/vawss">
              <vaws:CLIENT_MACHINE></vaws:CLIENT_MACHINE>
              <vaws:STN_ID></vaws:STN_ID>
              <vaws:applicationName></vaws:applicationName>
              <vaws:ExternalUid ></vaws:ExternalUid>
              <vaws:ExternalKey></vaws:ExternalKey>
            </vaws:VaServiceHeaders>
          </wsse:Security>
        </env:Header>
      EOXML

      { Username: @client_username, CLIENT_MACHINE: @client_ip,
        STN_ID: @client_station_id, applicationName: @application,
        ExternalUid: @external_uid, ExternalKey: @external_key }.each do |k, v|
        header.xpath(".//*[local-name()='#{k}']")[0].content = v
      end
      header.to_s
    end

    def full_body(action:, body:, namespace:, namespaces:)
      namespaces =
        namespaces.map do |aliaz, path|
          uri = URI(namespace)
          uri.path = path
          %(xmlns:#{aliaz}="#{uri}")
        end

      body = Nokogiri::XML::DocumentFragment.parse <<~EOXML
        <?xml version="1.0" encoding="UTF-8"?>
          <env:Envelope
            xmlns:xsd="http://www.w3.org/2001/XMLSchema"
            xmlns:xsi="http://www.w3.org/2001/XMLSchema-instance"
            xmlns:tns="#{namespace}"
            xmlns:env="http://schemas.xmlsoap.org/soap/envelope/"
            #{namespaces.join("\n")}
          >
          #{header}
          <env:Body>
            <tns:#{action}>#{body}</tns:#{action}>
          </env:Body>
          </env:Envelope>
      EOXML
      body.to_s
    end

    def parsed_response(response, action:, key:, transform:)
      body = Hash.from_xml(response.body)
      keys = ['Envelope', 'Body', "#{action}Response"]
      keys << key if key.present?

      body.dig(*keys).to_h.tap do |value|
        if transform
          value.deep_transform_keys! do |key|
            key.underscore.to_sym
          end
        end
      end
    end

    def make_request(endpoint:, action:, body:, key: nil, namespaces: {}, transform_response: true) # rubocop:disable Metrics/MethodLength, Metrics/ParameterLists
      connection = log_duration event: 'establish_ssl_connection' do
        Faraday::Connection.new(ssl: { verify_mode: @ssl_verify_mode }) do |f|
          f.use :breakers
          f.adapter Faraday.default_adapter
        end
      end
      connection.options.timeout = @timeout

      begin
        url = "#{Settings.bgs.url}/#{endpoint}"
        body = full_body(action:, body:, namespace: namespace(connection, endpoint), namespaces:)
        headers = {
          'Content-Type' => 'text/xml;charset=UTF-8',
          'Host' => "#{@env}.vba.va.gov",
          'Soapaction' => %("#{action}")
        }

        response = log_duration(event: 'connection_post', endpoint:, action:) do
          connection.post(url, body, headers)
        end
      rescue Faraday::TimeoutError, Faraday::ConnectionFailed => e
        ClaimsApi::Logger.log('local_bgs',
                              retry: true,
                              detail: "local BGS Faraday Timeout: #{e.message}")
        raise ::Common::Exceptions::BadGateway
      end
      soap_error_handler.handle_errors(response) if response

      log_duration(event: 'parsed_response', key:) do
        parsed_response(response, action:, key:, transform: transform_response)
      end
    end

    def namespace(connection, endpoint)
      if CACHED_SERVICES.include?(endpoint) && Flipper.enabled?(:lighthouse_claims_api_hardcode_wsdl)
        begin
          ClaimsApi::LocalBGSRefactored::FindDefinition
            .for_service(endpoint)
            .bean.namespaces.target
        rescue => e
          unless e.is_a? ClaimsApi::LocalBGSRefactored::FindDefinition::NotDefinedError
            ClaimsApi::Logger.log('local_bgs', level: :error,
                                               detail: "local BGS FindDefinition Error: #{e.message}")
          end

          fetch_namespace(connection, endpoint)
        end
      else
        fetch_namespace(connection, endpoint)
      end
    end

    def fetch_namespace(connection, endpoint)
      wsdl = log_duration(event: 'connection_wsdl_get', endpoint:) do
        connection.get("#{Settings.bgs.url}/#{endpoint}?WSDL")
      end
      Hash.from_xml(wsdl.body).dig('definitions', 'targetNamespace').to_s
    end

    def construct_itf_body(options)
      request_body = {
        itfTypeCd: options[:intent_to_file_type_code],
        ptcpntVetId: options[:participant_vet_id],
        rcvdDt: options[:received_date],
        signtrInd: options[:signature_indicated],
        submtrApplcnTypeCd: options[:submitter_application_icn_type_code]
      }
      request_body[:ptcpntClmantId] = options[:participant_claimant_id] if options.key?(:participant_claimant_id)
      request_body[:clmantSsn] = options[:claimant_ssn] if options.key?(:claimant_ssn)
      request_body
    end

    def log_duration(event: 'default', **extra_params)
      # Who are we to question sidekiq's use of CLOCK_MONOTONIC to avoid negative durations?
      # https://github.com/sidekiq/sidekiq/issues/3999
      start_time = ::Process.clock_gettime(::Process::CLOCK_MONOTONIC)
      result = yield
      duration = (::Process.clock_gettime(::Process::CLOCK_MONOTONIC) - start_time).round(4)

      # event should be first key in log, duration last
      event_for_log = { event: }.merge(extra_params).merge({ duration: })
      ClaimsApi::Logger.log 'local_bgs', **event_for_log
      StatsD.measure("api.claims_api.local_bgs.#{event}.duration", duration, tags: {})
      result
    end

    def soap_error_handler
      ClaimsApi::SoapErrorHandler.new
    end

    def transform_bgs_claim_to_evss(claim)
      bgs_claim = ClaimsApi::EvssBgsMapper.new(claim[:benefit_claim_details_dto])
      return if bgs_claim.nil?

      bgs_claim.map_and_build_object
    end

    def transform_bgs_claims_to_evss(claims)
      claims_array = [claims[:benefit_claims_dto][:benefit_claim]].flatten
      claims_array&.map do |claim|
        bgs_claim = ClaimsApi::EvssBgsMapper.new(claim)
        bgs_claim.map_and_build_object
      end
    end

    def to_camelcase(claim:)
      claim.deep_transform_keys { |k| k.to_s.camelize(:lower) }
    end

    def convert_nil_values(options)
      arg_strg = ''
      options.each do |option|
        arg = option[0].to_s.camelize(:lower)
        arg_strg += (option[1].nil? ? "<#{arg} xsi:nil='true'/>" : "<#{arg}>#{option[1]}</#{arg}>")
      end
      arg_strg
    end

    def validate_opts!(opts, required_keys)
      keys = opts.keys.map(&:to_s)
      required_keys = required_keys.map(&:to_s)
      missing_keys = required_keys - keys
      raise ArgumentError, "Missing required keys: #{missing_keys.join(', ')}" if missing_keys.present?
    end

    def jrn
      {
        jrn_dt: Time.current.iso8601,
        jrn_lctn_id: Settings.bgs.client_station_id,
        jrn_status_type_cd: 'U',
        jrn_user_id: Settings.bgs.client_username,
        jrn_obj_id: Settings.bgs.application
      }
    end
  end
end<|MERGE_RESOLUTION|>--- conflicted
+++ resolved
@@ -14,14 +14,11 @@
 
 module ClaimsApi
   class LocalBGS
-<<<<<<< HEAD
-    CACHED_SERVICES = %w[ClaimantServiceBean/ClaimantWebService VnpAtchmsWebServiceBean/VnpAtchmsService'].freeze
-=======
     CACHED_SERVICES = %w[ClaimantServiceBean/ClaimantWebService
                          OrgWebServiceBean/OrgWebService
                          VDC/VeteranRepresentativeService
+                         VnpAtchmsWebServiceBean/VnpAtchmsService
                          VdcBean/ManageRepresentativeService].freeze
->>>>>>> 961791ba
 
     # rubocop:disable Metrics/MethodLength
     def initialize(external_uid:, external_key:)
