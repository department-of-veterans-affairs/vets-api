GIT
  remote: https://github.com/adhocteam/connect_vbms
  revision: 2284b8e9a68d2b44dda52a098ffc83f8fa283211
  tag: v2.1.1
  specs:
    connect_vbms (2.1.1)
      httpclient (~> 2.8.0)
      httpi (~> 4.0)
      mail
      nokogiri (>= 1.8.4)
      nori
      xmldsig (~> 0.3.1)
      xmlenc

GIT
  remote: https://github.com/department-of-veterans-affairs/apivore
  revision: 1c7d19c4a52f71a3ef07940697ad9520f1872dd6
  tag: v2.1.0.vsp
  specs:
    apivore (2.1.0.vsp)
      actionpack (>= 4)
      hashie (~> 5.0)
      json-schema (~> 5.0)
      rspec (~> 3)
      rspec-expectations (~> 3.1)
      rspec-mocks (~> 3.1)

GIT
  remote: https://github.com/department-of-veterans-affairs/betamocks
  revision: b8a833194a3765babda5652fa31526b11f4afb80
  branch: master
  specs:
    betamocks (0.11.0)
      activesupport (>= 4.2)
      adler32
      faraday (>= 1.2.0, < 3.0)

GIT
  remote: https://github.com/department-of-veterans-affairs/bgs-ext.git
  revision: 350e45ae699407948d254d6fadd4f1b249e996f5
  ref: 350e45ae69
  specs:
    bgs_ext (0.23.2)
      httpclient
      nokogiri (>= 1.13.6)
      savon (~> 2.15.1)

GIT
  remote: https://github.com/department-of-veterans-affairs/fhir_client.git
  revision: 52e0197dcb1f940a1f0b28bfa983699f0c199696
  tag: v6.0.0
  specs:
    fhir_client (6.0.0)
      activesupport (>= 3)
      addressable (>= 2.3)
      fhir_dstu2_models (>= 1.1.1)
      fhir_models (>= 4.2.1)
      fhir_stu3_models (>= 3.1.1)
      http (~> 5.1)
      nokogiri (>= 1.10.4)
      oauth2 (>= 1.1)
      rack (>= 1.5)
      tilt (>= 1.1)

GIT
  remote: https://github.com/department-of-veterans-affairs/govdelivery-tms-ruby.git
  revision: f50c995b4a92fa8da4488ed608318eeca723b543
  tag: v4.1.0
  specs:
    govdelivery-tms (4.1.0)
      activesupport (>= 5.2.4.3, < 9.0.0)
      faraday
      mime-types

GIT
  remote: https://github.com/department-of-veterans-affairs/vets-json-schema
<<<<<<< HEAD
  revision: 1fb30c7180b05de632da278420b95e0322f6cb44
  branch: master
  specs:
    vets_json_schema (24.17.0)
=======
  revision: f96038b25951566414a85fb074c89099d8b18c12
  branch: master
  specs:
    vets_json_schema (24.16.3)
>>>>>>> f074fefc
      multi_json (~> 1.0)
      script_utils (= 0.0.4)

PATH
  remote: modules
  specs:
    accredited_representative_portal (0.1.0)
      blind_index
    appeals_api (0.0.1)
      jsonapi-serializer (>= 2.2.0)
      sidekiq
    apps_api (0.0.1)
      faraday
      sidekiq
    ask_va_api (0.1.0)
    avs (0.1.0)
    banners (0.1.0)
    burials (0.1.0)
    check_in (0.1.0)
    claims_api (0.0.1)
      dry-schema
    claims_evidence_api (0.1.0)
    debts_api (0.1.0)
    decision_reviews (0.1.0)
      rails (>= 7.1.4.1)
    dependents_verification (0.1.0)
    dhp_connected_devices (0.1.0)
    facilities_api (0.1.0)
    income_and_assets (0.1.0)
    income_limits (0.1.0)
    ivc_champva (0.1.0)
    meb_api (0.1.0)
    medical_expense_reports (0.1.0)
    mobile (0.1.0)
      dry-validation
    mocked_authentication (0.1.0)
      rails
    my_health (0.1.0)
      rails
    pensions (0.1.0)
    representation_management (0.1.0)
    simple_forms_api (0.1.0)
    test_user_dashboard (0.1.0)
      rails
    travel_pay (0.1.0)
    va_notify (0.1.0)
    vaos (0.1.0)
      sidekiq
    vba_documents (1.0.0)
      aws-sdk-s3 (~> 1)
      sidekiq
    veteran (0.0.1)
    vre (0.1.0)
    vye (0.1.0)

GEM
  remote: https://enterprise.contribsys.com/
  specs:
    sidekiq-ent (7.3.4)
      einhorn (~> 1.0)
      gserver
      sidekiq (>= 7.3.7, < 8)
      sidekiq-pro (>= 7.3.4, < 8)
    sidekiq-pro (7.3.6)
      sidekiq (>= 7.3.7, < 8)

GEM
  remote: https://rubygems.org/
  specs:
    Ascii85 (2.0.1)
    aasm (5.5.1)
      concurrent-ruby (~> 1.0)
    actioncable (7.2.2.1)
      actionpack (= 7.2.2.1)
      activesupport (= 7.2.2.1)
      nio4r (~> 2.0)
      websocket-driver (>= 0.6.1)
      zeitwerk (~> 2.6)
    actionmailbox (7.2.2.1)
      actionpack (= 7.2.2.1)
      activejob (= 7.2.2.1)
      activerecord (= 7.2.2.1)
      activestorage (= 7.2.2.1)
      activesupport (= 7.2.2.1)
      mail (>= 2.8.0)
    actionmailer (7.2.2.1)
      actionpack (= 7.2.2.1)
      actionview (= 7.2.2.1)
      activejob (= 7.2.2.1)
      activesupport (= 7.2.2.1)
      mail (>= 2.8.0)
      rails-dom-testing (~> 2.2)
    actionpack (7.2.2.1)
      actionview (= 7.2.2.1)
      activesupport (= 7.2.2.1)
      nokogiri (>= 1.8.5)
      racc
      rack (>= 2.2.4, < 3.2)
      rack-session (>= 1.0.1)
      rack-test (>= 0.6.3)
      rails-dom-testing (~> 2.2)
      rails-html-sanitizer (~> 1.6)
      useragent (~> 0.16)
    actiontext (7.2.2.1)
      actionpack (= 7.2.2.1)
      activerecord (= 7.2.2.1)
      activestorage (= 7.2.2.1)
      activesupport (= 7.2.2.1)
      globalid (>= 0.6.0)
      nokogiri (>= 1.8.5)
    actionview (7.2.2.1)
      activesupport (= 7.2.2.1)
      builder (~> 3.1)
      erubi (~> 1.11)
      rails-dom-testing (~> 2.2)
      rails-html-sanitizer (~> 1.6)
    activejob (7.2.2.1)
      activesupport (= 7.2.2.1)
      globalid (>= 0.3.6)
    activemodel (7.2.2.1)
      activesupport (= 7.2.2.1)
    activerecord (7.2.2.1)
      activemodel (= 7.2.2.1)
      activesupport (= 7.2.2.1)
      timeout (>= 0.4.0)
    activerecord-import (2.2.0)
      activerecord (>= 4.2)
    activerecord-postgis-adapter (10.0.1)
      activerecord (~> 7.2.0)
      rgeo-activerecord (~> 8.0.0)
    activestorage (7.2.2.1)
      actionpack (= 7.2.2.1)
      activejob (= 7.2.2.1)
      activerecord (= 7.2.2.1)
      activesupport (= 7.2.2.1)
      marcel (~> 1.0)
    activesupport (7.2.2.1)
      base64
      benchmark (>= 0.3)
      bigdecimal
      concurrent-ruby (~> 1.0, >= 1.3.1)
      connection_pool (>= 2.2.5)
      drb
      i18n (>= 1.6, < 2)
      logger (>= 1.4.2)
      minitest (>= 5.1)
      securerandom (>= 0.3)
      tzinfo (~> 2.0, >= 2.0.5)
    addressable (2.8.7)
      public_suffix (>= 2.0.2, < 7.0)
    adler32 (0.0.2)
    afm (0.2.2)
    akami (1.3.3)
      base64
      gyoku (>= 0.4.0)
      nokogiri
    argon2-kdf (0.3.1)
      fiddle
    ast (2.4.3)
    attr_extras (7.1.0)
    avro (1.12.0)
      multi_json (~> 1.0)
    awesome_print (1.9.2)
    aws-eventstream (1.4.0)
    aws-msk-iam-sasl-signer (0.1.1)
      aws-sdk-kafka
      thor
    aws-partitions (1.1119.0)
    aws-sdk-core (3.226.0)
      aws-eventstream (~> 1, >= 1.3.0)
      aws-partitions (~> 1, >= 1.992.0)
      aws-sigv4 (~> 1.9)
      base64
      jmespath (~> 1, >= 1.6.1)
      logger
    aws-sdk-kafka (1.89.0)
      aws-sdk-core (~> 3, >= 3.216.0)
      aws-sigv4 (~> 1.5)
    aws-sdk-kms (1.105.0)
      aws-sdk-core (~> 3, >= 3.225.0)
      aws-sigv4 (~> 1.5)
    aws-sdk-s3 (1.190.0)
      aws-sdk-core (~> 3, >= 3.225.0)
      aws-sdk-kms (~> 1)
      aws-sigv4 (~> 1.5)
    aws-sdk-sns (1.100.0)
      aws-sdk-core (~> 3, >= 3.225.0)
      aws-sigv4 (~> 1.5)
    aws-sigv4 (1.12.1)
      aws-eventstream (~> 1, >= 1.0.2)
    axiom-types (0.1.1)
      descendants_tracker (~> 0.0.4)
      ice_nine (~> 0.11.0)
      thread_safe (~> 0.3, >= 0.3.1)
    base64 (0.3.0)
    bcp47 (0.3.3)
      i18n
    benchmark (0.4.1)
    bigdecimal (3.2.2)
    bigdecimal (3.2.2-java)
    bindex (0.8.1)
    blind_index (2.7.0)
      activesupport (>= 7.1)
      argon2-kdf (>= 0.2)
    blueprinter (1.1.2)
    bootsnap (1.18.6)
      msgpack (~> 1.2)
    brakeman (7.0.2)
      racc
    breakers (1.0)
      base64 (~> 0.2)
      faraday (>= 1.2.0, < 3.0)
      multi_json (~> 1.0)
    builder (3.3.0)
    bundler-audit (0.9.2)
      bundler (>= 1.2.0, < 3)
      thor (~> 1.0)
    byebug (12.0.0)
    carrierwave (3.1.2)
      activemodel (>= 6.0.0)
      activesupport (>= 6.0.0)
      addressable (~> 2.6)
      image_processing (~> 1.1)
      marcel (~> 1.0.0)
      ssrf_filter (~> 1.0)
    carrierwave-aws (1.6.0)
      aws-sdk-s3 (~> 1.0)
      carrierwave (>= 2.0, < 4)
    claide (1.1.0)
    claide-plugins (0.9.2)
      cork
      nap
      open4 (~> 1.3)
    clamav-client (3.2.0)
    cliver (0.3.2)
    cmdparse (3.0.7)
    coderay (1.1.3)
    coercible (1.0.0)
      descendants_tracker (~> 0.0.1)
    colored2 (3.1.2)
    combine_pdf (1.0.31)
      matrix
      ruby-rc4 (>= 0.1.5)
    committee (5.4.0)
      json_schema (~> 0.14, >= 0.14.3)
      openapi_parser (~> 2.0)
      rack (>= 1.5, < 3.1)
    committee-rails (0.8.0)
      actionpack (>= 6.0)
      activesupport (>= 6.0)
      committee (>= 5.1.0)
      railties (>= 6.0)
    concurrent-ruby (1.3.5)
    config (5.5.2)
      deep_merge (~> 1.2, >= 1.2.1)
      ostruct
    connection_pool (2.5.3)
    content_disposition (1.0.0)
    cork (0.3.0)
      colored2 (~> 3.1)
    coverband (6.1.5)
      base64
      redis (>= 3.0)
    crack (1.0.0)
      bigdecimal
      rexml
    crass (1.0.6)
    csv (3.3.5)
    danger (9.5.1)
      base64 (~> 0.2)
      claide (~> 1.0)
      claide-plugins (>= 0.9.2)
      colored2 (~> 3.1)
      cork (~> 0.1)
      faraday (>= 0.9.0, < 3.0)
      faraday-http-cache (~> 2.0)
      git (~> 1.13)
      kramdown (~> 2.3)
      kramdown-parser-gfm (~> 1.0)
      octokit (>= 4.0)
      pstore (~> 0.1)
      terminal-table (>= 1, < 4)
    database_cleaner (2.1.0)
      database_cleaner-active_record (>= 2, < 3)
    database_cleaner-active_record (2.2.0)
      activerecord (>= 5.a)
      database_cleaner-core (~> 2.0.0)
    database_cleaner-core (2.0.1)
    datadog (2.15.0)
      datadog-ruby_core_source (~> 3.4)
      libdatadog (~> 16.0.1.1.0)
      libddwaf (~> 1.22.0.0.2)
      logger
      msgpack
    datadog-ruby_core_source (3.4.0)
    date (3.4.1)
    date (3.4.1-java)
    date_time_precision (0.8.1)
    date_validator (0.12.0)
      activemodel (>= 3)
      activesupport (>= 3)
    debug (1.10.0)
      irb (~> 1.10)
      reline (>= 0.3.8)
    declarative (0.0.20)
    deep_merge (1.2.2)
    descendants_tracker (0.0.4)
      thread_safe (~> 0.3, >= 0.3.1)
    diff-lcs (1.6.2)
    docile (1.4.0)
    dogstatsd-ruby (5.6.6)
    domain_name (0.6.20240107)
    down (5.4.2)
      addressable (~> 2.8)
    drb (2.2.3)
    dry-configurable (1.3.0)
      dry-core (~> 1.1)
      zeitwerk (~> 2.6)
    dry-core (1.1.0)
      concurrent-ruby (~> 1.0)
      logger
      zeitwerk (~> 2.6)
    dry-inflector (1.2.0)
    dry-initializer (3.2.0)
    dry-logic (1.6.0)
      bigdecimal
      concurrent-ruby (~> 1.0)
      dry-core (~> 1.1)
      zeitwerk (~> 2.6)
    dry-schema (1.14.1)
      concurrent-ruby (~> 1.0)
      dry-configurable (~> 1.0, >= 1.0.1)
      dry-core (~> 1.1)
      dry-initializer (~> 3.2)
      dry-logic (~> 1.5)
      dry-types (~> 1.8)
      zeitwerk (~> 2.6)
    dry-struct (1.8.0)
      dry-core (~> 1.1)
      dry-types (~> 1.8, >= 1.8.2)
      ice_nine (~> 0.11)
      zeitwerk (~> 2.6)
    dry-types (1.8.3)
      bigdecimal (~> 3.0)
      concurrent-ruby (~> 1.0)
      dry-core (~> 1.0)
      dry-inflector (~> 1.0)
      dry-logic (~> 1.4)
      zeitwerk (~> 2.6)
    dry-validation (1.11.1)
      concurrent-ruby (~> 1.0)
      dry-core (~> 1.1)
      dry-initializer (~> 3.2)
      dry-schema (~> 1.14)
      zeitwerk (~> 2.6)
    einhorn (1.0.0)
    erubi (1.13.1)
    et-orbi (1.2.11)
      tzinfo
    ethon (0.16.0)
      ffi (>= 1.15.0)
    factory_bot (6.5.0)
      activesupport (>= 5.0.0)
    factory_bot_rails (6.4.4)
      factory_bot (~> 6.5)
      railties (>= 5.0.0)
    faker (3.5.1)
      i18n (>= 1.8.11, < 2)
    faraday (2.13.1)
      faraday-net_http (>= 2.0, < 3.5)
      json
      logger
    faraday-follow_redirects (0.3.0)
      faraday (>= 1, < 3)
    faraday-http-cache (2.5.1)
      faraday (>= 0.8)
    faraday-httpclient (2.0.1)
      httpclient (>= 2.2)
    faraday-multipart (1.1.1)
      multipart-post (~> 2.0)
    faraday-net_http (3.4.1)
      net-http (>= 0.5.0)
    faraday-retry (2.3.1)
      faraday (~> 2.0)
    faraday-typhoeus (1.1.0)
      faraday (~> 2.0)
      typhoeus (~> 1.4)
    faraday_curl (0.0.2)
      faraday (>= 0.9.0)
    fastimage (2.4.0)
    ffi (1.17.2)
    ffi (1.17.2-java)
    ffi-compiler (1.3.2)
      ffi (>= 1.15.5)
      rake
    fhir_dstu2_models (1.1.1)
      bcp47 (>= 0.3)
      date_time_precision (>= 0.8)
      mime-types (>= 3.0)
      nokogiri (>= 1.11.4)
    fhir_models (4.2.2)
      bcp47 (>= 0.3)
      date_time_precision (>= 0.8)
      mime-types (>= 3.0)
      nokogiri (>= 1.11.4)
    fhir_stu3_models (3.1.1)
      bcp47 (>= 0.3)
      date_time_precision (>= 0.8)
      mime-types (>= 3.0)
      nokogiri (>= 1.11.4)
    fiddle (1.1.8)
    fitbit_api (1.0.0)
      oauth2 (~> 2.0)
    flipper (1.3.4)
      concurrent-ruby (< 2)
    flipper-active_record (1.3.4)
      activerecord (>= 4.2, < 9)
      flipper (~> 1.3.4)
    flipper-active_support_cache_store (1.3.4)
      activesupport (>= 4.2, < 9)
      flipper (~> 1.3.4)
    flipper-ui (1.3.4)
      erubi (>= 1.0.0, < 2.0.0)
      flipper (~> 1.3.4)
      rack (>= 1.4, < 4)
      rack-protection (>= 1.5.3, < 5.0.0)
      rack-session (>= 1.0.2, < 3.0.0)
      sanitize (< 8)
    foreman (0.88.1)
    formatador (1.1.0)
    fugit (1.11.1)
      et-orbi (~> 1, >= 1.2.11)
      raabro (~> 1.4)
    fuubar (2.5.1)
      rspec-core (~> 3.0)
      ruby-progressbar (~> 1.4)
    gems (1.3.0)
    geom2d (0.4.1)
    git (1.19.1)
      addressable (~> 2.8)
      rchardet (~> 1.8)
    globalid (1.2.1)
      activesupport (>= 6.1)
    google-api-client (0.53.0)
      google-apis-core (~> 0.1)
      google-apis-generator (~> 0.1)
    google-apis-core (0.18.0)
      addressable (~> 2.5, >= 2.5.1)
      googleauth (~> 1.9)
      httpclient (>= 2.8.3, < 3.a)
      mini_mime (~> 1.0)
      mutex_m
      representable (~> 3.0)
      retriable (>= 2.0, < 4.a)
    google-apis-discovery_v1 (0.20.0)
      google-apis-core (>= 0.15.0, < 2.a)
    google-apis-generator (0.18.0)
      activesupport (>= 5.0)
      gems (~> 1.2)
      google-apis-core (>= 0.15.0, < 2.a)
      google-apis-discovery_v1 (~> 0.18)
      thor (>= 0.20, < 2.a)
    google-cloud-env (2.3.0)
      base64 (~> 0.2)
      faraday (>= 1.0, < 3.a)
    google-logging-utils (0.2.0)
    google-protobuf (4.31.1)
      bigdecimal
      rake (>= 13)
    google-protobuf (4.31.1-aarch64-linux-gnu)
      bigdecimal
      rake (>= 13)
    google-protobuf (4.31.1-java)
      bigdecimal
      ffi (~> 1)
      ffi-compiler (~> 1)
      rake (>= 13)
    google-protobuf (4.31.1-x86-mingw32)
      bigdecimal
      rake (>= 13)
    google-protobuf (4.31.1-x86_64-linux-gnu)
      bigdecimal
      rake (>= 13)
    googleauth (1.14.0)
      faraday (>= 1.0, < 3.a)
      google-cloud-env (~> 2.2)
      google-logging-utils (~> 0.1)
      jwt (>= 1.4, < 3.0)
      multi_json (~> 1.11)
      os (>= 0.9, < 2.0)
      signet (>= 0.16, < 2.a)
    gserver (0.0.1)
    guard (2.18.1)
      formatador (>= 0.2.4)
      listen (>= 2.7, < 4.0)
      lumberjack (>= 1.0.12, < 2.0)
      nenv (~> 0.1)
      notiffany (~> 0.0)
      pry (>= 0.13.0)
      shellany (~> 0.0)
      thor (>= 0.18.1)
    guard-compat (1.2.1)
    guard-rspec (4.7.3)
      guard (~> 2.1)
      guard-compat (~> 1.1)
      rspec (>= 2.99.0, < 4.0)
    guard-rubocop (1.5.0)
      guard (~> 2.0)
      rubocop (< 2.0)
    gyoku (1.4.0)
      builder (>= 2.1.2)
      rexml (~> 3.0)
    hana (1.3.7)
    hashdiff (1.1.2)
    hashery (2.1.2)
    hashie (5.0.0)
    hexapdf (1.3.0)
      cmdparse (~> 3.0, >= 3.0.3)
      geom2d (~> 0.4, >= 0.4.1)
      openssl (>= 2.2.1)
      strscan (>= 3.1.2)
    holidays (8.8.0)
    http (5.2.0)
      addressable (~> 2.8)
      base64 (~> 0.1)
      http-cookie (~> 1.0)
      http-form_data (~> 2.2)
      llhttp-ffi (~> 0.5.0)
    http-cookie (1.0.5)
      domain_name (~> 0.5)
    http-form_data (2.3.0)
    httpclient (2.8.3)
    httpi (4.0.4)
      base64
      mutex_m
      nkf
      rack (>= 2.0, < 4)
    i18n (1.14.7)
      concurrent-ruby (~> 1.0)
    ice_nine (0.11.2)
    image_processing (1.14.0)
      mini_magick (>= 4.9.5, < 6)
      ruby-vips (>= 2.0.17, < 3)
    io-console (0.8.0)
    io-console (0.8.0-java)
    irb (1.15.1)
      pp (>= 0.6.0)
      rdoc (>= 4.0.0)
      reline (>= 0.4.2)
    iso_country_codes (0.7.8)
    jar-dependencies (0.5.5)
    jmespath (1.6.2)
    jruby-openssl (0.15.3-java)
    json (2.12.0)
    json (2.12.0-java)
    json-schema (5.1.1)
      addressable (~> 2.8)
      bigdecimal (~> 3.1)
    json_schema (0.21.0)
    json_schemer (2.4.0)
      bigdecimal
      hana (~> 1.3)
      regexp_parser (~> 2.0)
      simpleidn (~> 0.2)
    jsonapi-parser (0.1.1)
    jsonapi-serializer (2.2.0)
      activesupport (>= 4.2)
    jwe (1.0.0)
      base64
    jwt (2.10.1)
      base64
    karafka-core (2.5.2)
      karafka-rdkafka (>= 0.19.2, < 0.21.0)
      logger (>= 1.6.0)
    karafka-rdkafka (0.19.5)
      ffi (~> 1.15)
      mini_portile2 (~> 2.6)
      rake (> 12)
    kms_encrypted (1.7.0)
      activesupport (>= 7.1)
      base64
    kramdown (2.4.0)
      rexml
    kramdown-parser-gfm (1.1.0)
      kramdown (~> 2.0)
    language_server-protocol (3.17.0.5)
    libdatadog (16.0.1.1.0)
    libdatadog (16.0.1.1.0-aarch64-linux)
    libdatadog (16.0.1.1.0-x86_64-linux)
    libddwaf (1.22.0.0.2)
      ffi (~> 1.0)
    libddwaf (1.22.0.0.2-aarch64-linux)
      ffi (~> 1.0)
    libddwaf (1.22.0.0.2-java)
      ffi (~> 1.0)
    libddwaf (1.22.0.0.2-x86_64-linux)
      ffi (~> 1.0)
    lint_roller (1.1.0)
    liquid (5.8.7)
      bigdecimal
      strscan (>= 3.1.1)
    listen (3.8.0)
      rb-fsevent (~> 0.10, >= 0.10.3)
      rb-inotify (~> 0.9, >= 0.9.10)
    llhttp-ffi (0.5.0)
      ffi-compiler (~> 1.0)
      rake (~> 13.0)
    lockbox (2.0.1)
    logger (1.7.0)
    loofah (2.24.0)
      crass (~> 1.0.2)
      nokogiri (>= 1.12.0)
    lumberjack (1.2.10)
    mail (2.8.1)
      mini_mime (>= 0.1.1)
      net-imap
      net-pop
      net-smtp
    marcel (1.0.4)
    matrix (0.4.2)
    memoist (0.16.2)
    method_source (1.1.0)
    mime-types (3.6.0)
      logger
      mime-types-data (~> 3.2015)
    mime-types-data (3.2025.0107)
    mimemagic (0.4.3)
      nokogiri (~> 1)
      rake
    mini_magick (5.2.0)
      benchmark
      logger
    mini_mime (1.1.5)
    mini_portile2 (2.8.9)
    minitest (5.25.5)
    mock_redis (0.50.0)
      redis (~> 5)
    msgpack (1.8.0)
    msgpack (1.8.0-java)
    multi_json (1.15.0)
    multi_xml (0.6.0)
    multipart-post (2.4.1)
    mutex_m (0.3.0)
    nap (1.1.0)
    nenv (0.3.0)
    net-http (0.6.0)
      uri
    net-imap (0.5.7)
      date
      net-protocol
    net-pop (0.1.2)
      net-protocol
    net-protocol (0.2.2)
      timeout
    net-sftp (4.0.0)
      net-ssh (>= 5.0.0, < 8.0.0)
    net-smtp (0.5.0)
      net-protocol
    net-ssh (7.2.0)
    nio4r (2.7.4)
    nio4r (2.7.4-java)
    nkf (0.2.0)
    nkf (0.2.0-java)
    nokogiri (1.18.8)
      mini_portile2 (~> 2.8.2)
      racc (~> 1.4)
    nokogiri (1.18.8-aarch64-linux-gnu)
      racc (~> 1.4)
    nokogiri (1.18.8-java)
      racc (~> 1.4)
    nokogiri (1.18.8-x86_64-linux-gnu)
      racc (~> 1.4)
    nori (2.7.1)
      bigdecimal
    notiffany (0.1.3)
      nenv (~> 0.1)
      shellany (~> 0.0)
    notifications-ruby-client (6.2.0)
      jwt (>= 1.5, < 3)
    oauth2 (2.0.9)
      faraday (>= 0.17.3, < 3.0)
      jwt (>= 1.0, < 3.0)
      multi_xml (~> 0.5)
      rack (>= 1.2, < 4)
      snaky_hash (~> 2.0)
      version_gem (~> 1.1)
    octokit (10.0.0)
      faraday (>= 1, < 3)
      sawyer (~> 0.9)
    oj (3.16.11)
      bigdecimal (>= 3.0)
      ostruct (>= 0.2)
    okcomputer (1.19.0)
    olive_branch (4.0.1)
      multi_json
      rails (>= 4.0)
    open4 (1.3.4)
    openapi_parser (2.1.0)
    openssl (3.3.0)
    openssl (3.3.0-java)
      jruby-openssl (~> 0.14)
    operating_hours (0.1.0)
    optimist (3.2.1)
    os (1.1.4)
    ostruct (0.6.1)
    ox (2.14.23)
      bigdecimal (>= 3.0)
    parallel (1.27.0)
    parallel_tests (5.3.0)
      parallel
    parser (3.3.8.0)
      ast (~> 2.4.1)
      racc
    patience_diff (1.2.0)
      optimist (~> 3.0)
    pdf-core (0.10.0)
    pdf-forms (1.5.2)
      cliver (~> 0.3.2)
      rexml (~> 3.2, >= 3.2.6)
      safe_shell (>= 1.0.3, < 2.0)
    pdf-inspector (1.3.0)
      pdf-reader (>= 1.0, < 3.0.a)
    pdf-reader (2.14.1)
      Ascii85 (>= 1.0, < 3.0, != 2.0.0)
      afm (~> 0.2.1)
      hashery (~> 2.0)
      ruby-rc4
      ttfunk
    pg (1.5.9)
    pg_query (6.1.0)
      google-protobuf (>= 3.25.3)
    pg_search (2.3.7)
      activerecord (>= 6.1)
      activesupport (>= 6.1)
    pkce_challenge (1.0.0)
    pp (0.6.2)
      prettyprint
    prawn (2.5.0)
      matrix (~> 0.4)
      pdf-core (~> 0.10.0)
      ttfunk (~> 1.8)
    prawn-markup (1.1.0)
      nokogiri
      prawn
      prawn-table
    prawn-table (0.2.2)
      prawn (>= 1.3.0, < 3.0.0)
    prettyprint (0.2.0)
    prism (1.4.0)
    pry (0.15.2)
      coderay (~> 1.1)
      method_source (~> 1.0)
    pry (0.15.2-java)
      coderay (~> 1.1)
      method_source (~> 1.0)
      spoon (~> 0.0)
    pry-byebug (3.11.0)
      byebug (~> 12.0)
      pry (>= 0.13, < 0.16)
    pstore (0.1.3)
    psych (5.2.3)
      date
      stringio
    psych (5.2.3-java)
      date
      jar-dependencies (>= 0.1.7)
    public_suffix (6.0.2)
    puma (6.6.0)
      nio4r (~> 2.0)
    puma (6.6.0-java)
      nio4r (~> 2.0)
    pundit (2.5.0)
      activesupport (>= 3.0.0)
    raabro (1.4.0)
    racc (1.8.1)
    racc (1.8.1-java)
    rack (2.2.17)
    rack-attack (6.7.0)
      rack (>= 1.0, < 4)
    rack-cors (2.0.2)
      rack (>= 2.0.0)
    rack-protection (3.2.0)
      base64 (>= 0.1.0)
      rack (~> 2.2, >= 2.2.4)
    rack-session (1.0.2)
      rack (< 3)
    rack-test (2.2.0)
      rack (>= 1.3)
    rack-timeout (0.7.0)
    rack-vcr (0.1.6)
      vcr (>= 2.9)
    rackup (1.0.1)
      rack (< 3)
      webrick
    rails (7.2.2.1)
      actioncable (= 7.2.2.1)
      actionmailbox (= 7.2.2.1)
      actionmailer (= 7.2.2.1)
      actionpack (= 7.2.2.1)
      actiontext (= 7.2.2.1)
      actionview (= 7.2.2.1)
      activejob (= 7.2.2.1)
      activemodel (= 7.2.2.1)
      activerecord (= 7.2.2.1)
      activestorage (= 7.2.2.1)
      activesupport (= 7.2.2.1)
      bundler (>= 1.15.0)
      railties (= 7.2.2.1)
    rails-dom-testing (2.2.0)
      activesupport (>= 5.0.0)
      minitest
      nokogiri (>= 1.6)
    rails-html-sanitizer (1.6.2)
      loofah (~> 2.21)
      nokogiri (>= 1.15.7, != 1.16.7, != 1.16.6, != 1.16.5, != 1.16.4, != 1.16.3, != 1.16.2, != 1.16.1, != 1.16.0.rc1, != 1.16.0)
    rails-session_cookie (0.3.0)
      rails (>= 4.0)
    rails_semantic_logger (4.17.0)
      rack
      railties (>= 5.1)
      semantic_logger (~> 4.16)
    railties (7.2.2.1)
      actionpack (= 7.2.2.1)
      activesupport (= 7.2.2.1)
      irb (~> 1.13)
      rackup (>= 1.0.0)
      rake (>= 12.2)
      thor (~> 1.0, >= 1.2.2)
      zeitwerk (~> 2.6)
    rainbow (3.1.1)
    rake (13.3.0)
    ransack (4.3.0)
      activerecord (>= 6.1.5)
      activesupport (>= 6.1.5)
      i18n
    rb-fsevent (0.11.2)
    rb-inotify (0.10.1)
      ffi (~> 1.0)
    rchardet (1.8.0)
    rdoc (6.12.0)
      psych (>= 4.0.0)
    redis (5.4.0)
      redis-client (>= 0.22.0)
    redis-client (0.24.0)
      connection_pool
    redis-namespace (1.11.0)
      redis (>= 4)
    regexp_parser (2.10.0)
    reline (0.6.0)
      io-console (~> 0.5)
    representable (3.2.0)
      declarative (< 0.1.0)
      trailblazer-option (>= 0.1.1, < 0.2.0)
      uber (< 0.2.0)
    request_store (1.7.0)
      rack (>= 1.4)
    require_all (3.0.0)
    restforce (8.0.0)
      faraday (>= 1.1.0, < 3.0.0)
      faraday-follow_redirects (<= 0.3.0, < 1.0.0)
      faraday-multipart (>= 1.0.0, < 2.0.0)
      faraday-net_http (< 4.0.0)
      hashie (>= 1.2.0, < 6.0)
      jwt (>= 1.5.6)
    retriable (3.1.2)
    rexml (3.4.1)
    rgeo (3.0.1)
    rgeo-activerecord (8.0.0)
      activerecord (>= 7.0)
      rgeo (>= 3.0)
    rgeo-geojson (2.2.0)
      multi_json (~> 1.15)
      rgeo (>= 1.0.0)
    roo (2.10.1)
      nokogiri (~> 1)
      rubyzip (>= 1.3.0, < 3.0.0)
    rspec (3.13.0)
      rspec-core (~> 3.13.0)
      rspec-expectations (~> 3.13.0)
      rspec-mocks (~> 3.13.0)
    rspec-core (3.13.3)
      rspec-support (~> 3.13.0)
    rspec-expectations (3.13.3)
      diff-lcs (>= 1.2.0, < 2.0)
      rspec-support (~> 3.13.0)
    rspec-instrumentation-matcher (0.0.9)
      activesupport
      rspec-expectations
    rspec-its (2.0.0)
      rspec-core (>= 3.13.0)
      rspec-expectations (>= 3.13.0)
    rspec-mocks (3.13.2)
      diff-lcs (>= 1.2.0, < 2.0)
      rspec-support (~> 3.13.0)
    rspec-rails (7.1.1)
      actionpack (>= 7.0)
      activesupport (>= 7.0)
      railties (>= 7.0)
      rspec-core (~> 3.13)
      rspec-expectations (~> 3.13)
      rspec-mocks (~> 3.13)
      rspec-support (~> 3.13)
    rspec-retry (0.6.2)
      rspec-core (> 3.3)
    rspec-sidekiq (5.1.0)
      rspec-core (~> 3.0)
      rspec-expectations (~> 3.0)
      rspec-mocks (~> 3.0)
      sidekiq (>= 5, < 9)
    rspec-support (3.13.2)
    rspec_junit_formatter (0.6.0)
      rspec-core (>= 2, < 4, != 2.12.0)
    rswag-specs (2.16.0)
      activesupport (>= 5.2, < 8.1)
      json-schema (>= 2.2, < 6.0)
      railties (>= 5.2, < 8.1)
      rspec-core (>= 2.14)
    rswag-ui (2.16.0)
      actionpack (>= 5.2, < 8.1)
      railties (>= 5.2, < 8.1)
    rtesseract (3.1.4)
    rubocop (1.76.1)
      json (~> 2.3)
      language_server-protocol (~> 3.17.0.2)
      lint_roller (~> 1.1.0)
      parallel (~> 1.10)
      parser (>= 3.3.0.2)
      rainbow (>= 2.2.2, < 4.0)
      regexp_parser (>= 2.9.3, < 3.0)
      rubocop-ast (>= 1.45.0, < 2.0)
      ruby-progressbar (~> 1.7)
      unicode-display_width (>= 2.4.0, < 4.0)
    rubocop-ast (1.45.1)
      parser (>= 3.3.7.2)
      prism (~> 1.4)
    rubocop-capybara (2.22.1)
      lint_roller (~> 1.1)
      rubocop (~> 1.72, >= 1.72.1)
    rubocop-factory_bot (2.27.1)
      lint_roller (~> 1.1)
      rubocop (~> 1.72, >= 1.72.1)
    rubocop-junit-formatter (0.1.4)
    rubocop-rails (2.32.0)
      activesupport (>= 4.2.0)
      lint_roller (~> 1.1)
      rack (>= 1.1)
      rubocop (>= 1.75.0, < 2.0)
      rubocop-ast (>= 1.44.0, < 2.0)
    rubocop-rspec (3.6.0)
      lint_roller (~> 1.1)
      rubocop (~> 1.72, >= 1.72.1)
    rubocop-rspec_rails (2.31.0)
      lint_roller (~> 1.1)
      rubocop (~> 1.72, >= 1.72.1)
      rubocop-rspec (~> 3.5)
    rubocop-thread_safety (0.7.2)
      lint_roller (~> 1.1)
      rubocop (~> 1.72, >= 1.72.1)
    ruby-progressbar (1.13.0)
    ruby-rc4 (0.1.5)
    ruby-saml (1.18.0)
      nokogiri (>= 1.13.10)
      rexml
    ruby-vips (2.2.3)
      ffi (~> 1.12)
      logger
    rubyzip (2.4.1)
    rufus-scheduler (3.9.2)
      fugit (~> 1.1, >= 1.11.1)
    safe_shell (1.1.0)
    sanitize (7.0.0)
      crass (~> 1.0.2)
      nokogiri (>= 1.16.8)
    savon (2.15.1)
      akami (~> 1.2)
      builder (>= 2.1.2)
      gyoku (~> 1.2)
      httpi (>= 4, < 5)
      mail (~> 2.5)
      nokogiri (>= 1.8.1)
      nori (~> 2.4)
      wasabi (>= 3.7, < 6)
    sawyer (0.9.2)
      addressable (>= 2.3.5)
      faraday (>= 0.17.3, < 3)
    script_utils (0.0.4)
    securerandom (0.4.1)
    seedbank (0.5.0)
      rake (>= 10.0)
    semantic_logger (4.16.0)
      concurrent-ruby (~> 1.0)
    sentry-ruby (5.25.0)
      bigdecimal
      concurrent-ruby (~> 1.0, >= 1.0.2)
    shellany (0.0.1)
    shoulda-matchers (6.5.0)
      activesupport (>= 5.2.0)
    shrine (3.6.0)
      content_disposition (~> 1.0)
      down (~> 5.1)
    sidekiq (7.3.7)
      connection_pool (>= 2.3.0)
      logger
      rack (>= 2.2.4)
      redis-client (>= 0.22.2)
    sign_in_service (0.4.0)
      faraday (~> 2.7)
      jwt (~> 2.8)
    signet (0.20.0)
      addressable (~> 2.8)
      faraday (>= 0.17.5, < 3.a)
      jwt (>= 1.5, < 3.0)
      multi_json (~> 1.10)
    simplecov (0.22.0)
      docile (~> 1.1)
      simplecov-html (~> 0.11)
      simplecov_json_formatter (~> 0.1)
    simplecov-html (0.12.3)
    simplecov_json_formatter (0.1.4)
    simpleidn (0.2.3)
    slack-notify (0.6.0)
      faraday (>= 0.9)
      json (>= 1.8)
    snaky_hash (2.0.1)
      hashie
      version_gem (~> 1.1, >= 1.1.1)
    socksify (1.7.1)
    spoon (0.0.6)
      ffi
    ssrf_filter (1.2.0)
    staccato (0.5.3)
    statsd-instrument (3.9.9)
    stringio (3.1.2)
    strong_migrations (2.3.0)
      activerecord (>= 7)
    strscan (3.1.5)
    strscan (3.1.5-java)
    super_diff (0.16.0)
      attr_extras (>= 6.2.4)
      diff-lcs
      patience_diff
    swagger-blocks (3.0.0)
    terminal-table (3.0.2)
      unicode-display_width (>= 1.1.1, < 3)
    thor (1.3.2)
    thread_safe (0.3.6)
    thread_safe (0.3.6-java)
    tilt (2.3.0)
    timecop (0.9.10)
    timeout (0.4.3)
    trailblazer-option (0.1.2)
    ttfunk (1.8.0)
      bigdecimal (~> 3.1)
    typhoeus (1.4.1)
      ethon (>= 0.9.0)
    tzinfo (2.0.6)
      concurrent-ruby (~> 1.0)
    tzinfo-data (1.2024.1)
      tzinfo (>= 1.0.0)
    uber (0.1.0)
    unicode-display_width (2.6.0)
    uri (1.0.3)
    useragent (0.16.11)
    utf8-cleaner (1.0.0)
      activesupport
    vcr (6.3.1)
      base64
    version_gem (1.1.3)
    virtus (2.0.0)
      axiom-types (~> 0.1)
      coercible (~> 1.0)
      descendants_tracker (~> 0.0, >= 0.0.3)
    warden (1.2.9)
      rack (>= 2.0.9)
    warden-github (1.3.2)
      activesupport (> 3.0)
      octokit (> 2.1.0)
      warden (> 1.0)
    wasabi (5.0.3)
      addressable
      faraday (>= 1.9, < 3)
      nokogiri (>= 1.13.9)
    waterdrop (2.8.4)
      karafka-core (>= 2.4.9, < 3.0.0)
      karafka-rdkafka (>= 0.19.2)
      zeitwerk (~> 2.3)
    web-console (4.2.1)
      actionview (>= 6.0.0)
      activemodel (>= 6.0.0)
      bindex (>= 0.4.0)
      railties (>= 6.0.0)
    webmock (3.25.1)
      addressable (>= 2.8.0)
      crack (>= 0.3.2)
      hashdiff (>= 0.4.0, < 2.0.0)
    webrick (1.9.1)
    websocket-driver (0.7.6)
      websocket-extensions (>= 0.1.0)
    websocket-driver (0.7.6-java)
      websocket-extensions (>= 0.1.0)
    websocket-extensions (0.1.5)
    will_paginate (4.0.1)
    with_advisory_lock (5.3.0)
      activerecord (>= 6.1)
      zeitwerk (>= 2.6)
    xmldsig (0.3.2)
      nokogiri
    xmlenc (0.8.0)
      activemodel (>= 3.0.0)
      activesupport (>= 3.0.0)
      nokogiri (>= 1.6.0, < 2.0.0)
      xmlmapper (>= 0.7.3)
    xmlmapper (0.8.1)
      nokogiri (~> 1.11)
    yard (0.9.37)
    zeitwerk (2.7.3)

PLATFORMS
  aarch64-linux
  java
  ruby
  x64-mingw32
  x86-mingw32
  x86-mswin32
  x86_64-linux

DEPENDENCIES
  aasm
  accredited_representative_portal!
  activerecord-import
  activerecord-postgis-adapter
  addressable
  apivore!
  appeals_api!
  apps_api!
  ask_va_api!
  avro
  avs!
  awesome_print
  aws-msk-iam-sasl-signer (~> 0.1.1)
  aws-sdk-kms
  aws-sdk-s3 (~> 1)
  aws-sdk-sns (~> 1)
  banners!
  betamocks!
  bgs_ext!
  blind_index
  blueprinter
  bootsnap
  brakeman
  breakers
  bundler-audit
  burials!
  byebug
  carrierwave
  carrierwave-aws
  check_in!
  claims_api!
  claims_evidence_api!
  clamav-client
  combine_pdf
  committee-rails
  config
  connect_vbms!
  coverband
  csv
  danger
  database_cleaner
  datadog
  date_validator
  debts_api!
  debug
  decision_reviews!
  dependents_verification!
  dhp_connected_devices!
  dogstatsd-ruby
  dry-struct
  dry-types
  ethon (>= 0.13.0)
  facilities_api!
  factory_bot_rails
  faker
  faraday (~> 2.13)
  faraday-follow_redirects
  faraday-httpclient
  faraday-multipart
  faraday-retry
  faraday-typhoeus
  faraday_curl
  fastimage
  fhir_client!
  fitbit_api
  flipper
  flipper-active_record
  flipper-active_support_cache_store
  flipper-ui
  foreman
  fuubar
  google-api-client
  google-apis-core
  google-apis-generator
  google-protobuf
  googleauth
  govdelivery-tms!
  guard-rspec
  guard-rubocop
  gyoku
  hexapdf
  holidays
  httpclient
  ice_nine
  income_and_assets!
  income_limits!
  iso_country_codes
  ivc_champva!
  json
  json-schema
  json_schemer
  jsonapi-parser
  jsonapi-serializer
  jwe
  jwt
  kms_encrypted
  liquid
  lockbox
  mail
  meb_api!
  medical_expense_reports!
  memoist
  mimemagic
  mini_magick
  mobile!
  mock_redis
  mocked_authentication!
  my_health!
  net-sftp
  nkf
  nokogiri
  notifications-ruby-client
  octokit
  oj
  okcomputer
  olive_branch
  operating_hours
  ox
  parallel
  parallel_tests
  pdf-forms
  pdf-inspector
  pdf-reader
  pensions!
  pg
  pg_query
  pg_search
  pkce_challenge
  prawn
  prawn-markup
  prawn-table
  pry-byebug
  puma
  pundit
  rack (~> 2.2.17)
  rack-attack
  rack-cors
  rack-test (= 2.2.0)
  rack-timeout
  rack-vcr
  rails (~> 7.2.2)
  rails-session_cookie
  rails_semantic_logger
  rainbow
  ransack
  redis
  redis-namespace
  representation_management!
  request_store
  require_all
  restforce
  rgeo-geojson
  roo
  rspec-instrumentation-matcher
  rspec-its
  rspec-rails
  rspec-retry
  rspec-sidekiq
  rspec_junit_formatter
  rswag-specs
  rswag-ui
  rtesseract
  rubocop
  rubocop-capybara
  rubocop-factory_bot
  rubocop-junit-formatter
  rubocop-rails
  rubocop-rspec
  rubocop-rspec_rails
  rubocop-thread_safety
  ruby-saml
  rubyzip
  rufus-scheduler
  savon
  seedbank
  sentry-ruby
  shoulda-matchers
  shrine
  sidekiq
  sidekiq-ent!
  sidekiq-pro!
  sign_in_service
  simple_forms_api!
  simplecov
  slack-notify
  socksify
  staccato
  statsd-instrument
  strong_migrations
  super_diff
  swagger-blocks
  test_user_dashboard!
  timecop
  travel_pay!
  tzinfo-data
  utf8-cleaner
  va_notify!
  vaos!
  vba_documents!
  vcr
  veteran!
  vets_json_schema!
  virtus
  vre!
  vye!
  warden-github
  waterdrop
  web-console
  webmock
  webrick
  will_paginate
  with_advisory_lock
  yard

RUBY VERSION
   ruby 3.3.6p108

BUNDLED WITH
   2.5.23<|MERGE_RESOLUTION|>--- conflicted
+++ resolved
@@ -74,17 +74,10 @@
 
 GIT
   remote: https://github.com/department-of-veterans-affairs/vets-json-schema
-<<<<<<< HEAD
   revision: 1fb30c7180b05de632da278420b95e0322f6cb44
   branch: master
   specs:
     vets_json_schema (24.17.0)
-=======
-  revision: f96038b25951566414a85fb074c89099d8b18c12
-  branch: master
-  specs:
-    vets_json_schema (24.16.3)
->>>>>>> f074fefc
       multi_json (~> 1.0)
       script_utils (= 0.0.4)
 
