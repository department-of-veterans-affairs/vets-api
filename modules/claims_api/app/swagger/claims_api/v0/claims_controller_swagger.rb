--- conflicted
+++ resolved
@@ -150,11 +150,6 @@
           security do
             key :apikey, []
           end
-<<<<<<< HEAD
-          key :summary, 'All Claims'
-          key :description, 'Returns all claims from the system that the user has access to'
-=======
-
           key :summary, 'Find all claims for a Veteran.'
           key(
             :description,
@@ -162,7 +157,6 @@
               Uses the Veteran’s metadata in headers to retrieve all claims for that Veteran. An authenticated Veteran making a request with this endpoint will return their own claims, if any.
             X
           )
->>>>>>> d0be88e2
           key :operationId, 'findClaims'
           key :produces, [
             'application/json'
