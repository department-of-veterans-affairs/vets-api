{
  "vaFileNumber": "123456789",
  "veteranFullName": {
    "first": "John",
    "middle": "E",
    "last": "Doe"
  },
  "veteranSocialSecurityNumber": "333224444",
  "claimantFullName": {
    "first": "Jane",
    "middle": "E",
    "last": "Doe"
  },
  "claimantSocialSecurityNumber": "333224445",
  "claimantPhone": "5552345555",
  "claimantType": 1,
  "incomeNetWorthDateRange": {
    "from": "01/01/2020",
    "to": "12/31/2020",
    "useDateReceivedByVA": false
  },
  "statementOfTruthCertified": true,
  "statementOfTruthSignature": "John Edmund Doe",
  "unassociatedIncomes": [
    {
      "recipientRelationship": 3,
      "recipientRelationshipOverflow": "CHILD",
      "otherRecipientRelationshipType": null,
      "recipientName": "Jane Doe",
      "incomeType": 2,
      "incomeTypeOverflow": "WAGES",
      "otherIncomeType": null,
      "grossMonthlyIncome": {
        "cents": "99",
        "dollars": "999",
        "thousands": "99"
      },
      "grossMonthlyIncomeOverflow": 99999.99,
      "payer": "Generic Company, LLC"
    },
    {
      "recipientRelationship": 5,
      "recipientRelationshipOverflow": "OTHER",
      "otherRecipientRelationshipType": "Cousin",
      "recipientName": "Sam Jenkins",
      "incomeType": 5,
      "incomeTypeOverflow": "OTHER",
      "otherIncomeType": "Stocks",
      "grossMonthlyIncome": {
        "cents": "00",
        "dollars": "099",
        "thousands": "00"
      },
      "grossMonthlyIncomeOverflow": 99,
      "payer": "Investment Company"
    },
    {
      "recipientRelationship": 0,
      "recipientRelationshipOverflow": "VETERAN",
      "otherRecipientRelationshipType": null,
      "recipientName": null,
      "incomeType": 0,
      "incomeTypeOverflow": "SOCIAL_SECURITY",
      "otherIncomeType": null,
      "grossMonthlyIncome": {
        "cents": "33",
        "dollars": "102",
        "thousands": "00"
      },
      "grossMonthlyIncomeOverflow": 102.33,
      "payer": "Social Security Administration"
    },
    {
      "recipientRelationship": 1,
      "recipientRelationshipOverflow": "SPOUSE",
      "otherRecipientRelationshipType": null,
      "recipientName": null,
      "incomeType": 1,
      "incomeTypeOverflow": "RETIREMENT_PENSION",
      "otherIncomeType": null,
      "grossMonthlyIncome": {
        "cents": "99",
        "dollars": "099",
        "thousands": "01"
      },
      "grossMonthlyIncomeOverflow": 1099.99,
      "payer": "Pension Benefit Management"
    },
    {
      "recipientRelationship": 4,
      "recipientRelationshipOverflow": "PARENT",
      "otherRecipientRelationshipType": null,
      "recipientName": "Edmund Doe",
      "incomeType": 4,
      "incomeTypeOverflow": "CIVIL_SERVICE",
      "otherIncomeType": null,
      "grossMonthlyIncome": {
        "cents": "67",
        "dollars": "345",
        "thousands": "12"
      },
      "grossMonthlyIncomeOverflow": 12345.67,
      "payer": "Personnel Management"
    }
  ],
  "associatedIncomes": [
    {
      "recipientRelationship": 2,
      "recipientRelationshipOverflow": "CUSTODIAN",
      "otherRecipientRelationshipType": null,
      "recipientName": "Jim Brown",
      "payer": "Jack Smith",
      "incomeType": 0,
      "incomeTypeOverflow": "INTEREST",
      "otherIncomeType": null,
      "grossMonthlyIncome": {
        "cents": "00",
        "dollars": "345",
        "thousands": "12"
      },
      "grossMonthlyIncomeOverflow": 12345,
      "accountValue": {
        "cents": "00",
        "dollars": "987",
        "thousands": "012",
        "millions": "00"
      },
      "accountValueOverflow": 12987
    },
    {
      "recipientRelationship": 5,
      "recipientRelationshipOverflow": "OTHER",
      "otherRecipientRelationshipType": "Friend",
      "recipientName": "Brandon Jones",
      "payer": "Harold Washington",
      "incomeType": 1,
      "incomeTypeOverflow": "DIVIDENDS",
      "otherIncomeType": null,
      "grossMonthlyIncome": {
        "cents": "00",
        "dollars": "987",
        "thousands": "23"
      },
      "grossMonthlyIncomeOverflow": 23987,
      "accountValue": {
        "cents": "00",
        "dollars": "900",
        "thousands": "009",
        "millions": "00"
      },
      "accountValueOverflow": 9900
    }
  ],
  "ownedAssets": [
    {
      "recipientRelationship": 2,
      "recipientRelationshipOverflow": "CUSTODIAN",
      "otherRecipientRelationshipType": null,
      "recipientName": "Jim Brown",
      "assetType": 0,
      "assetTypeOverflow": "FARM",
      "grossMonthlyIncome": {
        "cents": "55",
        "dollars": "555",
        "thousands": "05"
      },
      "grossMonthlyIncomeOverflow": 5555.55,
      "ownedPortionValue": {
        "cents": "55",
        "dollars": "555",
        "thousands": "555",
        "millions": "05"
      },
      "ownedPortionValueOverflow": 5555555.55
    },
    {
      "recipientRelationship": 5,
      "recipientRelationshipOverflow": "OTHER",
      "otherRecipientRelationshipType": "Friend",
      "recipientName": "Brandon Jones",
      "assetType": 1,
      "assetTypeOverflow": "BUSINESS",
      "grossMonthlyIncome": {
        "cents": "99",
        "dollars": "999",
        "thousands": "00"
      },
      "grossMonthlyIncomeOverflow": 999.99,
      "ownedPortionValue": {
        "cents": "00",
        "dollars": "000",
        "thousands": "010",
        "millions": "00"
      },
      "ownedPortionValueOverflow": 10000
    },
    {
      "recipientRelationship": 4,
      "recipientRelationshipOverflow": "PARENT",
      "otherRecipientRelationshipType": null,
      "recipientName": "Edmund Doe",
      "assetType": 2,
      "assetTypeOverflow": "RENTAL_PROPERTY",
      "grossMonthlyIncome": {
        "cents": "45",
        "dollars": "123",
        "thousands": "00"
      },
      "grossMonthlyIncomeOverflow": 123.45,
      "ownedPortionValue": {
        "cents": "67",
        "dollars": "345",
        "thousands": "012",
        "millions": "00"
      },
      "ownedPortionValueOverflow": 12345.67
    }
  ],
  "assetTransfers": [
    {
      "originalOwnerRelationship": 5,
      "originalOwnerRelationshipOverflow": "OTHER",
      "otherOriginalOwnerRelationshipType": "Cousin",
      "transferMethod": 4,
      "transferMethodOverflow": "OTHER",
      "otherTransferMethod": "Earned",
      "assetType": "Clothes",
      "assetTypeOverflow": "Clothes",
      "newOwnerName": "John Doe Jr.",
      "newOwnerNameOverflow": "John Doe Jr.",
      "newOwnerRelationship": "Sibling",
      "newOwnerRelationshipOverflow": "Sibling",
      "saleReportedToIrs": 0,
      "transferDate": {
        "month": "01",
        "day": "01",
        "year": "1992"
      },
      "assetTransferredUnderFairMarketValue": 1,
      "fairMarketValue": {
        "cents": "00",
        "dollars": "000",
        "thousands": "000",
        "millions": "01"
      },
      "fairMarketValueOverflow": 1000000,
      "saleValue": {
        "cents": "89",
        "dollars": "567",
        "thousands": "234",
        "millions": "08"
      },
      "saleValueOverflow": 8234567.89,
      "capitalGainValue": {
        "cents": "89",
        "dollars": "567",
        "thousands": "234",
        "millions": "07"
      },
      "capitalGainValueOverflow": 7234567.89
    },
    {
      "originalOwnerRelationship": 3,
      "originalOwnerRelationshipOverflow": "CHILD",
      "otherOriginalOwnerRelationshipType": null,
      "transferMethod": 1,
      "transferMethodOverflow": "GIFTED",
      "otherTransferMethod": null,
      "assetType": "Artwork",
      "assetTypeOverflow": "Artwork",
      "newOwnerName": "Jacob Doe Sr.",
      "newOwnerNameOverflow": "Jacob Doe Sr.",
      "newOwnerRelationship": "Aunt",
      "newOwnerRelationshipOverflow": "Aunt",
      "saleReportedToIrs": 1,
      "transferDate": {
        "month": "02",
        "day": "02",
        "year": "1993"
      },
      "assetTransferredUnderFairMarketValue": 0,
      "fairMarketValue": {
        "cents": "12",
        "dollars": "123",
        "thousands": "000",
        "millions": "00"
      },
      "fairMarketValueOverflow": 123.12,
      "saleValue": {
        "cents": "00",
        "dollars": "100",
        "thousands": "000",
        "millions": "00"
      },
      "saleValueOverflow": 100,
      "capitalGainValue": {
        "cents": "00",
        "dollars": "000",
        "thousands": "000",
        "millions": "00"
      },
      "capitalGainValueOverflow": 0
    },
    {
      "originalOwnerRelationship": 4,
      "originalOwnerRelationshipOverflow": "PARENT",
      "otherOriginalOwnerRelationshipType": null,
      "transferMethod": 3,
      "transferMethodOverflow": "TRADED",
      "otherTransferMethod": null,
      "assetType": "Bike",
      "assetTypeOverflow": "Bike",
      "newOwnerName": "John Doe Jr.",
      "newOwnerNameOverflow": "John Doe Jr.",
      "newOwnerRelationship": "Brother",
      "newOwnerRelationshipOverflow": "Brother",
      "saleReportedToIrs": 0,
      "transferDate": {
        "month": "05",
        "day": "12",
        "year": "1995"
      },
      "assetTransferredUnderFairMarketValue": 1,
      "fairMarketValue": {
        "cents": "99",
        "dollars": "800",
        "thousands": "001",
        "millions": "00"
      },
      "fairMarketValueOverflow": 1800.99,
      "saleValue": {
        "cents": "00",
        "dollars": "000",
        "thousands": "002",
        "millions": "00"
      },
      "saleValueOverflow": 2000,
      "capitalGainValue": {
        "cents": "99",
        "dollars": "200",
        "thousands": "000",
        "millions": "00"
      },
      "capitalGainValueOverflow": 200.99
    }
  ],
  "trusts": [
    {
      "establishedDate": {
        "month": "02",
        "day": "02",
        "year": "1982"
      },
      "marketValueAtEstablishment": {
        "cents": "00",
        "dollars": "000",
        "thousands": "000",
        "millions": "9"
      },
      "trustType": 0,
      "addedFundsAfterEstablishment": 0,
      "addedFundsDate": {
        "month": "02",
        "day": "01",
        "year": "1985"
      },
      "addedFundsAmount": {
        "cents": "99",
        "dollars": "199",
        "thousands": "00"
      },
      "receivingIncomeFromTrust": 0,
      "annualReceivedIncome": {
        "cents": "00",
        "dollars": "200",
        "thousands": "00"
      },
      "trustUsedForMedicalExpenses": 0,
      "monthlyMedicalReimbursementAmount": {
        "cents": "67",
        "dollars": "345",
        "thousands": "12"
      },
      "trustEstablishedForVeteransChild": 0,
      "haveAuthorityOrControlOfTrust": 0,
      "establishedDateOverflow": "1982-02-02",
      "marketValueAtEstablishmentOverflow": 9000000,
      "trustTypeOverflow": "REVOCABLE",
      "addedFundsAfterEstablishmentOverflow": true,
      "addedFundsDateOverflow": "1985-02-01",
      "addedFundsAmountOverflow": 199.99,
      "receivingIncomeFromTrustOverflow": true,
      "annualReceivedIncomeOverflow": 200,
      "trustUsedForMedicalExpensesOverflow": true,
      "monthlyMedicalReimbursementAmountOverflow": 12345.67,
      "trustEstablishedForVeteransChildOverflow": true,
      "haveAuthorityOrControlOfTrustOverflow": true
    }
  ],
<<<<<<< HEAD
  "unreportedAssets": [
    {
      "assetOwnerRelationship": {
        "veteran": 0
      },
      "assetType": "Cash",
      "ownedPortionValue": {
        "cents": "44",
        "dollars": "333",
        "thousands": "222",
        "millions": "011"
      },
      "assetLocation": "Financial institution"
=======
  "annuities": [
    {
      "addedFundsDate": {
        "month": "02",
        "day": "02",
        "year": "2022"
      },
      "addedFundsAmount": {
        "cents": "22",
        "dollars": "222",
        "thousands": "222",
        "millions": "2"
      },
      "addedFundsAfterEstablishment": 0,
      "canBeLiquidated": 0,
      "surrenderValue": {
        "cents": "88",
        "dollars": "777",
        "thousands": "666",
        "millions": "5"
      },
      "receivingIncomeFromAnnuity": 0,
      "annualReceivedIncome": {
        "cents": "44",
        "dollars": "333",
        "thousands": "222",
        "millions": "1"
      },
      "revocable": 0,
      "establishedDate": {
        "month": "01",
        "day": "01",
        "year": "2020"
      },
      "marketValueAtEstablishment": {
        "cents": "89",
        "dollars": "568",
        "thousands": "234",
        "millions": "1"
      },
      "addedFundsDateOverflow": "2022-02-02",
      "addedFundsAmountOverflow": 2222222.22,
      "addedFundsAfterEstablishmentOverflow": true,
      "canBeLiquidatedOverflow": true,
      "surrenderValueOverflow": 5666777.88,
      "receivingIncomeFromAnnuityOverflow": true,
      "annualReceivedIncomeOverflow": 1222333.44,
      "revocableOverflow": true,
      "establishedDateOverflow": "2020-01-01",
      "marketValueAtEstablishmentOverflow": 1234568.89
    }
  ],
  "discontinuedIncomes": [
    {
      "grossAnnualAmount": {
        "cents": "78",
        "dollars": "456",
        "thousands": "123"
      },
      "incomeLastReceivedDate": {
        "month": "01",
        "day": "01",
        "year": "2022"
      },
      "incomeFrequency": 2,
      "incomeType": "Dividends",
      "payer": "Banking America",
      "recipientName": "John Smith",
      "recipientRelationship": 5,
      "otherRecipientRelationshipType": "Sibling",
      "recipientRelationshipOverflow": "OTHER",
      "incomeFrequencyOverflow": "ONE_TIME",
      "grossAnnualAmountOverflow": 123456.78,
      "incomeLastReceivedDateOverflow": "01/01/2022"
    },
    {
      "grossAnnualAmount": {
        "cents": "00",
        "dollars": "000",
        "thousands": "200"
      },
      "incomeLastReceivedDate": {
        "month": "05",
        "day": "01",
        "year": "2000"
      },
      "incomeFrequency": 1,
      "incomeType": "Interest",
      "payer": "George Smith",
      "recipientName": "Brandon Johnson",
      "recipientRelationship": 2,
      "recipientRelationshipOverflow": "CUSTODIAN",
      "incomeFrequencyOverflow": "IRREGULAR",
      "grossAnnualAmountOverflow": 200000,
      "incomeLastReceivedDateOverflow": "05/01/2000"
    }
  ],
  "incomeReceiptWaivers": [
    {
      "expectedIncome": {
        "cents": "90",
        "dollars": "567",
        "thousands": "123"
      },
      "paymentResumeDate": {
        "month": "04",
        "day": "01",
        "year": "2026"
      },
      "waivedGrossMonthlyIncome": {
        "cents": "78",
        "dollars": "456",
        "thousands": "123"
      },
      "payer": "Bank of America",
      "recipientName": "George Bankman",
      "recipientRelationship": 2,
      "recipientRelationshipOverflow": "CUSTODIAN",
      "expectedIncomeOverflow": 123567.9,
      "waivedGrossMonthlyIncomeOverflow": 123456.78,
      "paymentResumeDateOverflow": "04/01/2026",
      "paymentWillNotResume": 0,
      "paymentWillNotResumeOverflow": "NO"
    },
    {
      "waivedGrossMonthlyIncome": {
        "cents": "00",
        "dollars": "100",
        "thousands": "00"
      },
      "payer": "Bank of America",
      "recipientName": "John Smith",
      "recipientRelationship": 4,
      "recipientRelationshipOverflow": "PARENT",
      "expectedIncomeOverflow": null,
      "waivedGrossMonthlyIncomeOverflow": 100,
      "expectedIncome": {},
      "paymentResumeDate": null,
      "paymentResumeDateOverflow": null,
      "paymentWillNotResume": 1,
      "paymentWillNotResumeOverflow": "YES"
>>>>>>> 3d5b15ec
    }
  ],
  "unassociatedIncome": "YES",
  "associatedIncome": 0,
  "ownedAsset": 0,
  "assetTransfer": 0,
  "trust": 0,
<<<<<<< HEAD
  "unreportedAsset": "YES"
=======
  "annuity": 0,
  "discontinuedIncome": 0,
  "incomeReceiptWaiver": 0
>>>>>>> 3d5b15ec
}<|MERGE_RESOLUTION|>--- conflicted
+++ resolved
@@ -397,21 +397,6 @@
       "haveAuthorityOrControlOfTrustOverflow": true
     }
   ],
-<<<<<<< HEAD
-  "unreportedAssets": [
-    {
-      "assetOwnerRelationship": {
-        "veteran": 0
-      },
-      "assetType": "Cash",
-      "ownedPortionValue": {
-        "cents": "44",
-        "dollars": "333",
-        "thousands": "222",
-        "millions": "011"
-      },
-      "assetLocation": "Financial institution"
-=======
   "annuities": [
     {
       "addedFundsDate": {
@@ -462,6 +447,21 @@
       "revocableOverflow": true,
       "establishedDateOverflow": "2020-01-01",
       "marketValueAtEstablishmentOverflow": 1234568.89
+    }
+  ],
+  "unreportedAssets": [
+    {
+      "assetOwnerRelationship": {
+        "veteran": 0
+      },
+      "assetType": "Cash",
+      "ownedPortionValue": {
+        "cents": "44",
+        "dollars": "333",
+        "thousands": "222",
+        "millions": "011"
+      },
+      "assetLocation": "Financial institution"
     }
   ],
   "discontinuedIncomes": [
@@ -553,7 +553,6 @@
       "paymentResumeDateOverflow": null,
       "paymentWillNotResume": 1,
       "paymentWillNotResumeOverflow": "YES"
->>>>>>> 3d5b15ec
     }
   ],
   "unassociatedIncome": "YES",
@@ -561,11 +560,8 @@
   "ownedAsset": 0,
   "assetTransfer": 0,
   "trust": 0,
-<<<<<<< HEAD
-  "unreportedAsset": "YES"
-=======
   "annuity": 0,
+  "unreportedAsset": "YES",
   "discontinuedIncome": 0,
   "incomeReceiptWaiver": 0
->>>>>>> 3d5b15ec
 }