--- conflicted
+++ resolved
@@ -3,6 +3,167 @@
 require 'rails_helper'
 
 shared_examples 'travel claims worker #perform' do |facility_type|
+  before do
+    if 'oracle_health'.casecmp?(facility_type)
+      @sms_sender_id = Settings.vanotify.services.oracle_health.sms_sender_id
+      @success_template_id = Settings.vanotify.services.oracle_health.template_id.claim_submission_success_text
+      @duplicate_template_id = Settings.vanotify.services.oracle_health.template_id.claim_submission_duplicate_text
+      @error_template_id = Settings.vanotify.services.oracle_health.template_id.claim_submission_error_text
+
+      @statsd_success = CheckIn::TravelClaimSubmissionWorker::OH_STATSD_BTSSS_SUCCESS
+      @statsd_duplicate = CheckIn::TravelClaimSubmissionWorker::OH_STATSD_BTSSS_DUPLICATE
+      @statsd_error = CheckIn::TravelClaimSubmissionWorker::OH_STATSD_BTSSS_ERROR
+
+      allow(redis_client).to receive(:facility_type).and_return('oh')
+    else
+      @sms_sender_id = Settings.vanotify.services.check_in.sms_sender_id
+      @success_template_id = Settings.vanotify.services.check_in.template_id.claim_submission_success_text
+      @duplicate_template_id = Settings.vanotify.services.check_in.template_id.claim_submission_duplicate_text
+      @error_template_id = Settings.vanotify.services.check_in.template_id.claim_submission_error_text
+
+      @statsd_success = CheckIn::TravelClaimSubmissionWorker::CIE_STATSD_BTSSS_SUCCESS
+      @statsd_duplicate = CheckIn::TravelClaimSubmissionWorker::CIE_STATSD_BTSSS_DUPLICATE
+      @statsd_error = CheckIn::TravelClaimSubmissionWorker::CIE_STATSD_BTSSS_ERROR
+
+      allow(redis_client).to receive(:facility_type).and_return(nil)
+    end
+  end
+
+  context "when #{facility_type} facility and travel claim returns success" do
+    it 'sends notification with success template' do
+      worker = described_class.new
+      notify_client = double
+
+      expect(VaNotify::Service).to receive(:new).with(Settings.vanotify.services.check_in.api_key)
+                                                .and_return(notify_client)
+      expect(notify_client).to receive(:send_sms).with(
+        phone_number: patient_cell_phone,
+        template_id: @success_template_id,
+        sms_sender_id: @sms_sender_id,
+        personalisation: { claim_number: claim_last4, appt_date: notify_appt_date }
+      )
+      expect(worker).not_to receive(:log_exception_to_sentry)
+
+      Sidekiq::Testing.inline! do
+        VCR.use_cassette('check_in/btsss/submit_claim/submit_claim_200', match_requests_on: [:host]) do
+          worker.perform(uuid, appt_date)
+        end
+      end
+
+      expect(StatsD).to have_received(:increment).with(@statsd_success).exactly(1).time
+      expect(StatsD).to have_received(:increment)
+        .with(CheckIn::TravelClaimSubmissionWorker::STATSD_NOTIFY_SUCCESS).exactly(1).time
+    end
+  end
+
+  context "when #{facility_type} facility and travel claim returns duplicate error" do
+    it 'sends notification with duplicate message' do
+      worker = described_class.new
+      notify_client = double
+      expect(VaNotify::Service).to receive(:new).with(Settings.vanotify.services.check_in.api_key)
+                                                .and_return(notify_client)
+      expect(notify_client).to receive(:send_sms).with(
+        phone_number: patient_cell_phone,
+        template_id: @duplicate_template_id,
+        sms_sender_id: @sms_sender_id,
+        personalisation: { claim_number: nil, appt_date: notify_appt_date }
+      )
+      expect(worker).not_to receive(:log_exception_to_sentry)
+
+      Sidekiq::Testing.inline! do
+        VCR.use_cassette('check_in/btsss/submit_claim/submit_claim_400_exists', match_requests_on: [:host]) do
+          worker.perform(uuid, appt_date)
+        end
+      end
+
+      expect(StatsD).to have_received(:increment).with(@statsd_duplicate).exactly(1).time
+      expect(StatsD).to have_received(:increment)
+        .with(CheckIn::TravelClaimSubmissionWorker::STATSD_NOTIFY_SUCCESS).exactly(1).time
+    end
+  end
+
+  context "when #{facility_type} facility and travel claim returns general error" do
+    it 'sends notification with error message' do
+      worker = described_class.new
+      notify_client = double
+      expect(VaNotify::Service).to receive(:new).with(Settings.vanotify.services.check_in.api_key)
+                                                .and_return(notify_client)
+      expect(notify_client).to receive(:send_sms).with(
+        phone_number: patient_cell_phone,
+        template_id: @error_template_id,
+        sms_sender_id: @sms_sender_id,
+        personalisation: { claim_number: nil, appt_date: notify_appt_date }
+      )
+      expect(worker).not_to receive(:log_exception_to_sentry)
+
+      Sidekiq::Testing.inline! do
+        VCR.use_cassette('check_in/btsss/submit_claim/submit_claim_500', match_requests_on: [:host]) do
+          worker.perform(uuid, appt_date)
+        end
+      end
+
+      expect(StatsD).to have_received(:increment).with(@statsd_error).exactly(1).time
+      expect(StatsD).to have_received(:increment)
+        .with(CheckIn::TravelClaimSubmissionWorker::STATSD_NOTIFY_SUCCESS).exactly(1).time
+    end
+  end
+
+  context "when #{facility_type} facility and travel claim token call returns error" do
+    before do
+      allow(redis_client).to receive(:token).and_return(nil)
+    end
+
+    it 'sends notification with error message' do
+      worker = described_class.new
+      notify_client = double
+      expect(VaNotify::Service).to receive(:new).with(Settings.vanotify.services.check_in.api_key)
+                                                .and_return(notify_client)
+      expect(notify_client).to receive(:send_sms).with(
+        phone_number: patient_cell_phone,
+        template_id: @error_template_id,
+        sms_sender_id: @sms_sender_id,
+        personalisation: { claim_number: nil, appt_date: notify_appt_date }
+      )
+      expect(worker).not_to receive(:log_exception_to_sentry)
+
+      Sidekiq::Testing.inline! do
+        VCR.use_cassette('check_in/btsss/token/token_500', match_requests_on: [:host]) do
+          worker.perform(uuid, appt_date)
+        end
+      end
+
+      expect(StatsD).to have_received(:increment).with(@statsd_error).exactly(1).time
+      expect(StatsD).to have_received(:increment)
+        .with(CheckIn::TravelClaimSubmissionWorker::STATSD_NOTIFY_SUCCESS).exactly(1).time
+    end
+  end
+
+  context "when #{facility_type} facility and send_sms returns an error" do
+    it 'handles the error' do
+      worker = described_class.new
+      expect(worker).to receive(:log_exception_to_sentry).with(
+        instance_of(Common::Exceptions::BackendServiceException),
+        { phone_number: patient_cell_phone_last_four, template_id: @success_template_id, claim_number: claim_last4 },
+        { error: :check_in_va_notify_job, team: 'check-in' }
+      )
+
+      expect(StatsD).not_to receive(:increment)
+        .with(CheckIn::TravelClaimSubmissionWorker::STATSD_NOTIFY_SUCCESS)
+      expect(StatsD).to receive(:increment)
+        .with(CheckIn::TravelClaimSubmissionWorker::STATSD_NOTIFY_ERROR).exactly(1).time
+
+      Sidekiq::Testing.inline! do
+        VCR.use_cassette('check_in/vanotify/send_sms_403_forbidden', match_requests_on: [:host]) do
+          VCR.use_cassette('check_in/btsss/submit_claim/submit_claim_200', match_requests_on: [:host]) do
+            expect { worker.perform(uuid, appt_date) }.to raise_error(Common::Exceptions::BackendServiceException)
+          end
+        end
+      end
+    end
+  end
+end
+
+describe CheckIn::TravelClaimSubmissionWorker, type: :worker do
   let(:uuid) { '3bcd636c-d4d3-4349-9058-03b2f6b38ced' }
   let(:appt_date) { '2022-09-01' }
   let(:patient_cell_phone) { '123-345-7777' }
@@ -24,219 +185,11 @@
     allow(redis_client).to receive(:token).and_return(redis_token)
     allow(redis_client).to receive(:icn).and_return(icn)
     allow(redis_client).to receive(:station_number).and_return(station_number)
+    allow(redis_client).to receive(:facility_type).and_return(nil)
 
     allow(StatsD).to receive(:increment)
-
-    if 'oracle_health'.casecmp?(facility_type)
-      @sms_sender_id = Settings.vanotify.services.oracle_health.sms_sender_id
-      @success_template_id = Settings.vanotify.services.oracle_health.template_id.claim_submission_success_text
-      @duplicate_template_id = Settings.vanotify.services.oracle_health.template_id.claim_submission_duplicate_text
-      @error_template_id = Settings.vanotify.services.oracle_health.template_id.claim_submission_error_text
-
-      @statsd_success = CheckIn::TravelClaimSubmissionWorker::OH_STATSD_BTSSS_SUCCESS
-      @statsd_duplicate = CheckIn::TravelClaimSubmissionWorker::OH_STATSD_BTSSS_DUPLICATE
-      @statsd_error = CheckIn::TravelClaimSubmissionWorker::OH_STATSD_BTSSS_ERROR
-
-      allow(redis_client).to receive(:facility_type).and_return('oh')
-    else
-      @sms_sender_id = Settings.vanotify.services.check_in.sms_sender_id
-      @success_template_id = Settings.vanotify.services.check_in.template_id.claim_submission_success_text
-      @duplicate_template_id = Settings.vanotify.services.check_in.template_id.claim_submission_duplicate_text
-      @error_template_id = Settings.vanotify.services.check_in.template_id.claim_submission_error_text
-
-      @statsd_success = CheckIn::TravelClaimSubmissionWorker::CIE_STATSD_BTSSS_SUCCESS
-      @statsd_duplicate = CheckIn::TravelClaimSubmissionWorker::CIE_STATSD_BTSSS_DUPLICATE
-      @statsd_error = CheckIn::TravelClaimSubmissionWorker::CIE_STATSD_BTSSS_ERROR
-
-      allow(redis_client).to receive(:facility_type).and_return(nil)
-    end
-  end
-
-  context "when #{facility_type} facility and travel claim returns success" do
-    it 'sends notification with success template' do
-      worker = described_class.new
-      notify_client = double
-
-      expect(VaNotify::Service).to receive(:new).with(Settings.vanotify.services.check_in.api_key)
-                                                .and_return(notify_client)
-      expect(notify_client).to receive(:send_sms).with(
-        phone_number: patient_cell_phone,
-        template_id: @success_template_id,
-        sms_sender_id: @sms_sender_id,
-        personalisation: { claim_number: claim_last4, appt_date: notify_appt_date }
-      )
-      expect(worker).not_to receive(:log_exception_to_sentry)
-
-      Sidekiq::Testing.inline! do
-        VCR.use_cassette('check_in/btsss/submit_claim/submit_claim_200', match_requests_on: [:host]) do
-          worker.perform(uuid, appt_date)
-        end
-      end
-
-      expect(StatsD).to have_received(:increment).with(@statsd_success).exactly(1).time
-      expect(StatsD).to have_received(:increment)
-        .with(CheckIn::TravelClaimSubmissionWorker::STATSD_NOTIFY_SUCCESS).exactly(1).time
-    end
-  end
-
-  context "when #{facility_type} facility and travel claim returns duplicate error" do
-    it 'sends notification with duplicate message' do
-      worker = described_class.new
-      notify_client = double
-      expect(VaNotify::Service).to receive(:new).with(Settings.vanotify.services.check_in.api_key)
-                                                .and_return(notify_client)
-      expect(notify_client).to receive(:send_sms).with(
-        phone_number: patient_cell_phone,
-        template_id: @duplicate_template_id,
-        sms_sender_id: @sms_sender_id,
-        personalisation: { claim_number: nil, appt_date: notify_appt_date }
-      )
-      expect(worker).not_to receive(:log_exception_to_sentry)
-
-      Sidekiq::Testing.inline! do
-        VCR.use_cassette('check_in/btsss/submit_claim/submit_claim_400_exists', match_requests_on: [:host]) do
-          worker.perform(uuid, appt_date)
-        end
-      end
-
-      expect(StatsD).to have_received(:increment).with(@statsd_duplicate).exactly(1).time
-      expect(StatsD).to have_received(:increment)
-        .with(CheckIn::TravelClaimSubmissionWorker::STATSD_NOTIFY_SUCCESS).exactly(1).time
-    end
-  end
-
-  context "when #{facility_type} facility and travel claim returns general error" do
-    it 'sends notification with error message' do
-      worker = described_class.new
-      notify_client = double
-      expect(VaNotify::Service).to receive(:new).with(Settings.vanotify.services.check_in.api_key)
-                                                .and_return(notify_client)
-      expect(notify_client).to receive(:send_sms).with(
-        phone_number: patient_cell_phone,
-        template_id: @error_template_id,
-        sms_sender_id: @sms_sender_id,
-        personalisation: { claim_number: nil, appt_date: notify_appt_date }
-      )
-      expect(worker).not_to receive(:log_exception_to_sentry)
-
-      Sidekiq::Testing.inline! do
-        VCR.use_cassette('check_in/btsss/submit_claim/submit_claim_500', match_requests_on: [:host]) do
-          worker.perform(uuid, appt_date)
-        end
-      end
-
-      expect(StatsD).to have_received(:increment).with(@statsd_error).exactly(1).time
-      expect(StatsD).to have_received(:increment)
-        .with(CheckIn::TravelClaimSubmissionWorker::STATSD_NOTIFY_SUCCESS).exactly(1).time
-    end
-  end
-
-  context "when #{facility_type} facility and travel claim token call returns error" do
-    before do
-      allow(redis_client).to receive(:token).and_return(nil)
-    end
-
-<<<<<<< HEAD
-    it 'sends notification with error message' do
-      worker = described_class.new
-      notify_client = double
-      expect(VaNotify::Service).to receive(:new).with(Settings.vanotify.services.check_in.api_key)
-                                                .and_return(notify_client)
-      expect(notify_client).to receive(:send_sms).with(
-        phone_number: patient_cell_phone,
-        template_id: @error_template_id,
-        sms_sender_id: @sms_sender_id,
-        personalisation: { claim_number: nil, appt_date: notify_appt_date }
-      )
-      expect(worker).not_to receive(:log_exception_to_sentry)
-
-      Sidekiq::Testing.inline! do
-        VCR.use_cassette('check_in/btsss/token/token_500', match_requests_on: [:host]) do
-          worker.perform(uuid, appt_date)
-=======
-    context 'travel claim taking longer time to respond' do
-      it 'throws timeout exception and sends notification with error message' do
-        allow_any_instance_of(Faraday::Connection).to receive(:post).and_raise(Faraday::TimeoutError)
-        worker = described_class.new
-        notify_client = double
-
-        expect(VaNotify::Service).to receive(:new).with(Settings.vanotify.services.check_in.api_key)
-                                                  .and_return(notify_client)
-
-        expect(notify_client).to receive(:send_sms).with(
-          phone_number: patient_cell_phone,
-          template_id: 'fake_error_template_id',
-          sms_sender_id: 'fake_sms_sender_id',
-          personalisation: { claim_number: nil, appt_date: notify_appt_date }
-        )
-
-        Sidekiq::Testing.inline! do
-          worker.perform(uuid, appt_date)
-        end
-
-        expect(StatsD).to have_received(:increment).with(CheckIn::TravelClaimSubmissionWorker::STATSD_BTSSS_ERROR)
-                                                   .exactly(1).time
-        expect(StatsD).to have_received(:increment).with(CheckIn::TravelClaimSubmissionWorker::STATSD_NOTIFY_SUCCESS)
-                                                   .exactly(1).time
-      end
-    end
-
-    context 'send_sms returns an error' do
-      it 'handles the error' do
-        worker = described_class.new
-        expect(worker).to receive(:log_exception_to_sentry).with(
-          instance_of(Common::Exceptions::BackendServiceException),
-          { phone_number: patient_cell_phone_last_four, template_id: 'fake_success_template_id',
-            claim_number: claim_last4 },
-          { error: :check_in_va_notify_job, team: 'check-in' }
-        )
-        expect(StatsD).not_to receive(:increment)
-          .with(CheckIn::TravelClaimSubmissionWorker::STATSD_NOTIFY_SUCCESS)
-        expect(StatsD).to receive(:increment)
-          .with(CheckIn::TravelClaimSubmissionWorker::STATSD_NOTIFY_ERROR).exactly(1).time
-
-        Sidekiq::Testing.inline! do
-          VCR.use_cassette('check_in/vanotify/send_sms_403_forbidden', match_requests_on: [:host]) do
-            VCR.use_cassette('check_in/btsss/submit_claim/submit_claim_200', match_requests_on: [:host]) do
-              expect { worker.perform(uuid, appt_date) }.to raise_error(Common::Exceptions::BackendServiceException)
-            end
-          end
->>>>>>> dbd903c3
-        end
-      end
-
-      expect(StatsD).to have_received(:increment).with(@statsd_error).exactly(1).time
-      expect(StatsD).to have_received(:increment)
-        .with(CheckIn::TravelClaimSubmissionWorker::STATSD_NOTIFY_SUCCESS).exactly(1).time
-    end
-  end
-
-  context "when #{facility_type} facility and send_sms returns an error" do
-    it 'handles the error' do
-      worker = described_class.new
-      expect(worker).to receive(:log_exception_to_sentry).with(
-        instance_of(Common::Exceptions::BackendServiceException),
-        { phone_number: patient_cell_phone_last_four, template_id: @success_template_id, claim_number: claim_last4 },
-        { error: :check_in_va_notify_job, team: 'check-in' }
-      )
-
-      expect(StatsD).not_to receive(:increment)
-        .with(CheckIn::TravelClaimSubmissionWorker::STATSD_NOTIFY_SUCCESS)
-      expect(StatsD).to receive(:increment)
-        .with(CheckIn::TravelClaimSubmissionWorker::STATSD_NOTIFY_ERROR).exactly(1).time
-
-      Sidekiq::Testing.inline! do
-        VCR.use_cassette('check_in/vanotify/send_sms_403_forbidden', match_requests_on: [:host]) do
-          VCR.use_cassette('check_in/btsss/submit_claim/submit_claim_200', match_requests_on: [:host]) do
-            expect { worker.perform(uuid, appt_date) }.to raise_error(Common::Exceptions::BackendServiceException)
-          end
-        end
-      end
-    end
-  end
-end
-
-describe CheckIn::TravelClaimSubmissionWorker, type: :worker do
+  end
+
   describe '#perform for vista sites' do
     include_examples 'travel claims worker #perform', ''
   end
@@ -244,4 +197,34 @@
   describe '#perform for oracle health sites' do
     include_examples 'travel claims worker #perform', 'oracle_health'
   end
+
+  context 'travel claim throws timeout error' do
+    before do
+      allow_any_instance_of(Faraday::Connection).to receive(:post).and_raise(Faraday::TimeoutError)
+    end
+
+    it 'throws timeout exception and sends notification with error message' do
+      worker = described_class.new
+      notify_client = double
+
+      expect(VaNotify::Service).to receive(:new).with(Settings.vanotify.services.check_in.api_key)
+                                                .and_return(notify_client)
+
+      expect(notify_client).to receive(:send_sms).with(
+        phone_number: patient_cell_phone,
+        template_id: 'cie_fake_error_template_id',
+        sms_sender_id: 'cie_fake_sms_sender_id',
+        personalisation: { claim_number: nil, appt_date: notify_appt_date }
+      )
+
+      Sidekiq::Testing.inline! do
+        worker.perform(uuid, appt_date)
+      end
+
+      expect(StatsD).to have_received(:increment).with(CheckIn::TravelClaimSubmissionWorker::CIE_STATSD_BTSSS_ERROR)
+                                                 .exactly(1).time
+      expect(StatsD).to have_received(:increment).with(CheckIn::TravelClaimSubmissionWorker::STATSD_NOTIFY_SUCCESS)
+                                                 .exactly(1).time
+    end
+  end
 end