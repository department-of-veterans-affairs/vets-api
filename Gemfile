--- conflicted
+++ resolved
@@ -17,13 +17,8 @@
 gem 'veteran_verification', path: 'modules/veteran_verification'
 
 # Anchored versions, do not change
-<<<<<<< HEAD
-gem 'puma', '~> 4.3.1'
+gem 'puma', '~> 4.3.2'
 gem 'puma-plugin-statsd', '~> 0.2.0'
-=======
-gem 'puma', '~> 4.3.2'
-gem 'puma-plugin-statsd', '~> 0.1.0'
->>>>>>> fffe08f4
 gem 'rails', '~> 5.2.4'
 
 # Gems with special version/repo needs
