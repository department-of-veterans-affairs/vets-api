# frozen_string_literal: true

require_relative '../../../../support/helpers/rails_helper'

RSpec.describe 'Mobile::V0::User::Address', type: :request do
  include JsonSchemaMatchers

  let!(:user) { sis_user }

  before do
    allow(Flipper).to receive(:enabled?).with(:mobile_v2_contact_info, instance_of(User)).and_return(true)
<<<<<<< HEAD
    allow(Flipper).to receive(:enabled?).with(:va_v3_contact_information_service, instance_of(User)).and_return(false)
    allow(Flipper).to receive(:enabled?).with(:remove_pciu, instance_of(User)).and_return(false)

    Flipper.enable(:va_v3_contact_information_service)
  end

  after do
    Flipper.disable(:va_v3_contact_information_service)
  end

  describe 'update endpoints' do
    let(:address) do
      address = build(:va_profile_v3_address, :v2_override)
=======
    allow(Flipper).to receive(:enabled?).with(:mobile_v2_contact_info).and_return(true)
    allow(Flipper).to receive(:enabled?).with(:va_v3_contact_information_service, instance_of(User)).and_return(true)
    allow(Flipper).to receive(:enabled?).with(:remove_pciu, instance_of(User)).and_return(false)
    Timecop.freeze(Time.zone.parse('2024-08-27T18:51:06.012Z'))
  end

  after do
    Timecop.return
  end

  describe 'update endpoints' do
    let(:address) do
      address = build(:va_profile_v3_address)
>>>>>>> e82a0d44
      # Some domestic addresses are coming in with province of string 'null'.
      # The controller now manually forces all domestic provinces be nil
      address.province = 'null'
      address
    end

    describe 'POST /mobile/v0/user/addresses' do
      context 'with a valid address that takes two tries to complete' do
        before do
<<<<<<< HEAD
          VCR.use_cassette('mobile/profile/v2/get_address_status_complete') do
            VCR.use_cassette('mobile/profile/v2/get_address_status_incomplete') do
              VCR.use_cassette('mobile/profile/v2/get_address_status_incomplete_2') do
                VCR.use_cassette('mobile/profile/v2/get_address_status_incomplete_3') do
                  VCR.use_cassette('mobile/profile/v2/post_address_initial') do
=======
          VCR.use_cassette('mobile/profile/v2/get_address_status_complete', VCR::MATCH_EVERYTHING) do
            VCR.use_cassette('mobile/profile/v2/get_address_status_incomplete', VCR::MATCH_EVERYTHING) do
              VCR.use_cassette('mobile/profile/v2/get_address_status_incomplete_2', VCR::MATCH_EVERYTHING) do
                VCR.use_cassette('mobile/profile/v2/get_address_status_incomplete_3', VCR::MATCH_EVERYTHING) do
                  VCR.use_cassette('mobile/profile/v2/post_address_initial', VCR::MATCH_EVERYTHING) do
>>>>>>> e82a0d44
                    post '/mobile/v0/user/addresses', params: address.to_json, headers: sis_headers(json: true)
                  end
                end
              end
            end
          end
        end

        it 'returns a 200' do
          expect(response).to have_http_status(:ok)
        end

        it 'matches the expected schema' do
          expect(response.body).to match_json_schema('profile_update_response')
        end

        it 'includes a transaction id' do
          id = JSON.parse(response.body).dig('data', 'attributes', 'transactionId')
          expect(id).to eq('1f450c8e-4bb2-4f5d-a5f3-0d907941625a')
        end
      end

      context 'when it has not completed within the timeout window (< 60s)' do
        before do
          allow_any_instance_of(Mobile::V0::Profile::SyncUpdateService)
            .to receive(:seconds_elapsed_since).and_return(61)
          allow_any_instance_of(Mobile::V0::Profile::SyncUpdateService).to receive(:check_transaction_status!)
            .and_raise(Mobile::V0::Profile::IncompleteTransaction)

<<<<<<< HEAD
          VCR.use_cassette('mobile/profile/v2/get_address_status_complete') do
            VCR.use_cassette('mobile/profile/v2/get_address_status_incomplete') do
              VCR.use_cassette('mobile/profile/v2/post_address_initial') do
=======
          VCR.use_cassette('mobile/profile/v2/get_address_status_complete', VCR::MATCH_EVERYTHING) do
            VCR.use_cassette('mobile/profile/v2/get_address_status_incomplete', VCR::MATCH_EVERYTHING) do
              VCR.use_cassette('mobile/profile/v2/post_address_initial', VCR::MATCH_EVERYTHING) do
>>>>>>> e82a0d44
                post '/mobile/v0/user/addresses', params: address.to_json, headers: sis_headers(json: true)
              end
            end
          end
        end

        it 'returns a gateway timeout error' do
          expect(response).to have_http_status(:gateway_timeout)
        end
      end

      context 'with missing address params' do
        before do
          address.address_line1 = ''

          post('/mobile/v0/user/addresses', params: address.to_json, headers: sis_headers(json: true))
        end

        it 'returns a 422' do
          expect(response).to have_http_status(:unprocessable_entity)
        end

        it 'matches the error schema' do
          expect(response.body).to match_json_schema('errors')
        end

        it 'has a helpful error message' do
          message = response.parsed_body['errors'].first
          expect(message).to eq(
            {
              'title' => "Address line1 can't be blank",
              'detail' => "address-line1 - can't be blank",
              'code' => '100',
              'source' => {
                'pointer' => 'data/attributes/address-line1'
              },
              'status' => '422'
            }
          )
        end
      end
    end

    describe 'PUT /mobile/v0/user/addresses' do
      context 'with a valid address that takes two tries to complete' do
        before do
<<<<<<< HEAD
          VCR.use_cassette('mobile/profile/v2/get_address_status_complete') do
            VCR.use_cassette('mobile/profile/v2/get_address_status_incomplete') do
              VCR.use_cassette('mobile/profile/v2/put_address_initial') do
=======
          VCR.use_cassette('mobile/profile/v2/get_address_status_complete', VCR::MATCH_EVERYTHING) do
            VCR.use_cassette('mobile/profile/v2/get_address_status_incomplete', VCR::MATCH_EVERYTHING) do
              VCR.use_cassette('mobile/profile/v2/put_address_initial', VCR::MATCH_EVERYTHING) do
>>>>>>> e82a0d44
                put '/mobile/v0/user/addresses', params: address.to_json, headers: sis_headers(json: true)
              end
            end
          end
        end

        it 'returns a 200' do
          expect(response).to have_http_status(:ok)
        end

        it 'matches the expected schema' do
          expect(response.body).to match_json_schema('profile_update_response')
        end

        it 'includes a transaction id' do
          id = JSON.parse(response.body).dig('data', 'attributes', 'transactionId')
          expect(id).to eq('1bfcadca-fbfa-427c-8da2-96da9111f16b')
        end
      end

      context 'when it has not completed within the timeout window (< 60s)' do
        before do
          allow_any_instance_of(Mobile::V0::Profile::SyncUpdateService)
            .to receive(:seconds_elapsed_since).and_return(61)
          allow_any_instance_of(Mobile::V0::Profile::SyncUpdateService).to receive(:check_transaction_status!)
            .and_raise(Mobile::V0::Profile::IncompleteTransaction)

<<<<<<< HEAD
          VCR.use_cassette('mobile/profile/v2/get_address_status_complete') do
            VCR.use_cassette('mobile/profile/v2/get_address_status_incomplete') do
              VCR.use_cassette('mobile/profile/v2/put_address_initial') do
=======
          VCR.use_cassette('mobile/profile/v2/get_address_status_complete', VCR::MATCH_EVERYTHING) do
            VCR.use_cassette('mobile/profile/v2/get_address_status_incomplete', VCR::MATCH_EVERYTHING) do
              VCR.use_cassette('mobile/profile/v2/put_address_initial', VCR::MATCH_EVERYTHING) do
>>>>>>> e82a0d44
                put '/mobile/v0/user/addresses', params: address.to_json, headers: sis_headers(json: true)
              end
            end
          end
        end

        it 'returns a gateway timeout error' do
          expect(response).to have_http_status(:gateway_timeout)
        end
      end

      context 'with missing address params' do
        before do
          address.address_line1 = ''

          put('/mobile/v0/user/addresses', params: address.to_json, headers: sis_headers(json: true))
        end

        it 'returns a 422' do
          expect(response).to have_http_status(:unprocessable_entity)
        end

        it 'matches the error schema' do
          expect(response.body).to match_json_schema('errors')
        end

        it 'has a helpful error message' do
          message = response.parsed_body['errors'].first
          expect(message).to eq(
            {
              'title' => "Address line1 can't be blank",
              'detail' => "address-line1 - can't be blank",
              'code' => '100',
              'source' => {
                'pointer' => 'data/attributes/address-line1'
              },
              'status' => '422'
            }
          )
        end
      end
    end

    describe 'DELETE /mobile/v0/user/addresses' do
      context 'with a valid address that takes two tries to complete' do
        before do
<<<<<<< HEAD
          VCR.use_cassette('mobile/profile/v2/get_address_status_complete') do
            VCR.use_cassette('mobile/profile/v2/get_address_status_incomplete') do
              VCR.use_cassette('mobile/profile/v2/put_address_initial') do
=======
          VCR.use_cassette('mobile/profile/v2/get_address_status_complete', VCR::MATCH_EVERYTHING) do
            VCR.use_cassette('mobile/profile/v2/get_address_status_incomplete', VCR::MATCH_EVERYTHING) do
              VCR.use_cassette('mobile/profile/v2/delete_address_initial', VCR::MATCH_EVERYTHING) do
>>>>>>> e82a0d44
                delete '/mobile/v0/user/addresses', params: address.to_json, headers: sis_headers(json: true)
              end
            end
          end
        end

        it 'returns a 200' do
          puts response.body
          expect(response).to have_http_status(:ok)
        end

        it 'matches the expected schema' do
          expect(response.body).to match_json_schema('profile_update_response')
        end

        it 'includes a transaction id' do
          id = JSON.parse(response.body).dig('data', 'attributes', 'transactionId')
          expect(id).to eq('1bfcadca-fbfa-427c-8da2-96da9111f16b')
        end
      end

      context 'when it has not completed within the timeout window (< 60s)' do
        before do
          allow_any_instance_of(Mobile::V0::Profile::SyncUpdateService)
            .to receive(:seconds_elapsed_since).and_return(61)
          allow_any_instance_of(Mobile::V0::Profile::SyncUpdateService).to receive(:check_transaction_status!)
            .and_raise(Mobile::V0::Profile::IncompleteTransaction)

<<<<<<< HEAD
          VCR.use_cassette('mobile/profile/v2/get_address_status_complete') do
            VCR.use_cassette('mobile/profile/v2/get_address_status_incomplete') do
              VCR.use_cassette('mobile/profile/v2/put_address_initial') do
=======
          VCR.use_cassette('mobile/profile/v2/get_address_status_complete', VCR::MATCH_EVERYTHING) do
            VCR.use_cassette('mobile/profile/v2/get_address_status_incomplete', VCR::MATCH_EVERYTHING) do
              VCR.use_cassette('mobile/profile/v2/delete_address_initial', VCR::MATCH_EVERYTHING) do
>>>>>>> e82a0d44
                delete '/mobile/v0/user/addresses', params: address.to_json, headers: sis_headers(json: true)
              end
            end
          end
        end

        it 'returns a gateway timeout error' do
          expect(response).to have_http_status(:gateway_timeout)
        end
      end

      context 'with missing address params' do
        before do
          address.address_line1 = ''

          put('/mobile/v0/user/addresses', params: address.to_json, headers: sis_headers(json: true))
        end

        it 'returns a 422' do
          expect(response).to have_http_status(:unprocessable_entity)
        end

        it 'matches the error schema' do
          expect(response.body).to match_json_schema('errors')
        end

        it 'has a helpful error message' do
          message = response.parsed_body['errors'].first
          expect(message).to eq(
            {
              'title' => "Address line1 can't be blank",
              'detail' => "address-line1 - can't be blank",
              'code' => '100',
              'source' => {
                'pointer' => 'data/attributes/address-line1'
              },
              'status' => '422'
            }
          )
        end
      end
    end
  end

  describe 'POST /mobile/v0/user/addresses/validate' do
    let(:address) do
<<<<<<< HEAD
      address = build(:va_profile_address, :v2_override)
=======
      address = build(:va_profile_v3_address)
>>>>>>> e82a0d44
      # Some domestic addresses are coming in with province of string 'null'.
      # The controller now manually forces all domestic provinces be nil
      address.province = 'null'
      address
    end

    context 'with an invalid address' do
      let(:invalid_address) { build(:va_profile_v3_validation_address) }

      before do
        post '/mobile/v0/user/addresses/validate',
             params: invalid_address.to_json, headers: sis_headers(json: true)
      end

      it 'returns a 422' do
        expect(response).to have_http_status(:unprocessable_entity)
      end

      it 'matches the expected schema' do
        expect(response.body).to match_json_schema('errors')
      end

      it 'returns the error details' do
        expect(response.parsed_body).to eq(
          'errors' => [
            {
              'title' => "Address line1 can't be blank",
              'detail' => "address-line1 - can't be blank",
              'code' => '100', 'source' =>
              { 'pointer' => 'data/attributes/address-line1' },
              'status' => '422'
            },
            {
              'title' => "City can't be blank",
              'detail' => "city - can't be blank",
              'code' => '100',
              'source' => {
                'pointer' => 'data/attributes/city'
              },
              'status' => '422'
            },
            {
              'title' => "State code can't be blank",
              'detail' => "state-code - can't be blank",
              'code' => '100',
              'source' => {
                'pointer' => 'data/attributes/state-code'
              },
              'status' => '422'
            },
            {
              'title' =>
                "Zip code can't be blank",
              'detail' => "zip-code - can't be blank",
              'code' => '100',
              'source' => {
                'pointer' => 'data/attributes/zip-code'
              },
              'status' => '422'
            }
          ]
        )
      end
    end

    context 'with a found address' do
      let(:multiple_match_address) { build(:va_profile_v3_address, :multiple_matches) }

      before do
        VCR.use_cassette(
          'va_profile/v3/address_validation/candidate_multiple_matches_2',
          VCR::MATCH_EVERYTHING
        ) do
          post '/mobile/v0/user/addresses/validate',
               params: multiple_match_address.to_json, headers: sis_headers(json: true)
        end
      end

      it 'returns a 200' do
        expect(response).to have_http_status(:ok)
      end

      it 'matches the expected schema' do
        expect(response.body).to match_json_schema('suggested_addresses')
      end

      it 'includes suggested correct addresses for a given address' do
        expect(response.parsed_body['data'][0]['attributes']).to eq(
          {
            'addressLine1' => '37 N 1st St',
            'addressLine2' => nil,
            'addressLine3' => nil,
            'addressPou' => 'RESIDENCE',
            'addressType' => 'DOMESTIC',
            'city' => 'Brooklyn',
            'countryCodeIso3' => 'USA',
            'internationalPostalCode' => nil,
            'province' => nil,
            'stateCode' => 'NY',
            'zipCode' => '11249',
            'zipCodeSuffix' => '3939'
          }
        )
      end

      it 'includes meta data for the address' do
        expect(response.parsed_body['data'][0]['meta']).to eq(
          {
            'address' => {
              'confidenceScore' => 100.0,
              'addressType' => 'Domestic',
              'deliveryPointValidation' => 'UNDELIVERABLE'
            },
            'validationKey' => '-646932106'
          }
        )
      end
    end
  end
end<|MERGE_RESOLUTION|>--- conflicted
+++ resolved
@@ -9,21 +9,6 @@
 
   before do
     allow(Flipper).to receive(:enabled?).with(:mobile_v2_contact_info, instance_of(User)).and_return(true)
-<<<<<<< HEAD
-    allow(Flipper).to receive(:enabled?).with(:va_v3_contact_information_service, instance_of(User)).and_return(false)
-    allow(Flipper).to receive(:enabled?).with(:remove_pciu, instance_of(User)).and_return(false)
-
-    Flipper.enable(:va_v3_contact_information_service)
-  end
-
-  after do
-    Flipper.disable(:va_v3_contact_information_service)
-  end
-
-  describe 'update endpoints' do
-    let(:address) do
-      address = build(:va_profile_v3_address, :v2_override)
-=======
     allow(Flipper).to receive(:enabled?).with(:mobile_v2_contact_info).and_return(true)
     allow(Flipper).to receive(:enabled?).with(:va_v3_contact_information_service, instance_of(User)).and_return(true)
     allow(Flipper).to receive(:enabled?).with(:remove_pciu, instance_of(User)).and_return(false)
@@ -37,7 +22,6 @@
   describe 'update endpoints' do
     let(:address) do
       address = build(:va_profile_v3_address)
->>>>>>> e82a0d44
       # Some domestic addresses are coming in with province of string 'null'.
       # The controller now manually forces all domestic provinces be nil
       address.province = 'null'
@@ -47,19 +31,11 @@
     describe 'POST /mobile/v0/user/addresses' do
       context 'with a valid address that takes two tries to complete' do
         before do
-<<<<<<< HEAD
-          VCR.use_cassette('mobile/profile/v2/get_address_status_complete') do
-            VCR.use_cassette('mobile/profile/v2/get_address_status_incomplete') do
-              VCR.use_cassette('mobile/profile/v2/get_address_status_incomplete_2') do
-                VCR.use_cassette('mobile/profile/v2/get_address_status_incomplete_3') do
-                  VCR.use_cassette('mobile/profile/v2/post_address_initial') do
-=======
           VCR.use_cassette('mobile/profile/v2/get_address_status_complete', VCR::MATCH_EVERYTHING) do
             VCR.use_cassette('mobile/profile/v2/get_address_status_incomplete', VCR::MATCH_EVERYTHING) do
               VCR.use_cassette('mobile/profile/v2/get_address_status_incomplete_2', VCR::MATCH_EVERYTHING) do
                 VCR.use_cassette('mobile/profile/v2/get_address_status_incomplete_3', VCR::MATCH_EVERYTHING) do
                   VCR.use_cassette('mobile/profile/v2/post_address_initial', VCR::MATCH_EVERYTHING) do
->>>>>>> e82a0d44
                     post '/mobile/v0/user/addresses', params: address.to_json, headers: sis_headers(json: true)
                   end
                 end
@@ -79,6 +55,83 @@
         it 'includes a transaction id' do
           id = JSON.parse(response.body).dig('data', 'attributes', 'transactionId')
           expect(id).to eq('1f450c8e-4bb2-4f5d-a5f3-0d907941625a')
+        end
+      end
+
+      context 'when it has not completed within the timeout window (< 60s)' do
+        before do
+          allow_any_instance_of(Mobile::V0::Profile::SyncUpdateService)
+            .to receive(:seconds_elapsed_since).and_return(61)
+
+          VCR.use_cassette('mobile/profile/v2/get_address_status_complete', VCR::MATCH_EVERYTHING) do
+            VCR.use_cassette('mobile/profile/v2/get_address_status_incomplete', VCR::MATCH_EVERYTHING) do
+              VCR.use_cassette('mobile/profile/v2/post_address_initial', VCR::MATCH_EVERYTHING) do
+                post '/mobile/v0/user/addresses', params: address.to_json, headers: sis_headers(json: true)
+              end
+            end
+          end
+        end
+
+        it 'returns a gateway timeout error' do
+          expect(response).to have_http_status(:gateway_timeout)
+        end
+      end
+
+      context 'with missing address params' do
+        before do
+          address.address_line1 = ''
+
+          post('/mobile/v0/user/addresses', params: address.to_json, headers: sis_headers(json: true))
+        end
+
+        it 'returns a 422' do
+          expect(response).to have_http_status(:unprocessable_entity)
+        end
+
+        it 'matches the error schema' do
+          expect(response.body).to match_json_schema('errors')
+        end
+
+        it 'has a helpful error message' do
+          message = response.parsed_body['errors'].first
+          expect(message).to eq(
+            {
+              'title' => "Address line1 can't be blank",
+              'detail' => "address-line1 - can't be blank",
+              'code' => '100',
+              'source' => {
+                'pointer' => 'data/attributes/address-line1'
+              },
+              'status' => '422'
+            }
+          )
+        end
+      end
+    end
+
+    describe 'PUT /mobile/v0/user/addresses' do
+      context 'with a valid address that takes two tries to complete' do
+        before do
+          VCR.use_cassette('mobile/profile/v2/get_address_status_complete', VCR::MATCH_EVERYTHING) do
+            VCR.use_cassette('mobile/profile/v2/get_address_status_incomplete', VCR::MATCH_EVERYTHING) do
+              VCR.use_cassette('mobile/profile/v2/put_address_initial', VCR::MATCH_EVERYTHING) do
+                put '/mobile/v0/user/addresses', params: address.to_json, headers: sis_headers(json: true)
+              end
+            end
+          end
+        end
+
+        it 'returns a 200' do
+          expect(response).to have_http_status(:ok)
+        end
+
+        it 'matches the expected schema' do
+          expect(response.body).to match_json_schema('profile_update_response')
+        end
+
+        it 'includes a transaction id' do
+          id = JSON.parse(response.body).dig('data', 'attributes', 'transactionId')
+          expect(id).to eq('1bfcadca-fbfa-427c-8da2-96da9111f16b')
         end
       end
 
@@ -89,16 +142,10 @@
           allow_any_instance_of(Mobile::V0::Profile::SyncUpdateService).to receive(:check_transaction_status!)
             .and_raise(Mobile::V0::Profile::IncompleteTransaction)
 
-<<<<<<< HEAD
-          VCR.use_cassette('mobile/profile/v2/get_address_status_complete') do
-            VCR.use_cassette('mobile/profile/v2/get_address_status_incomplete') do
-              VCR.use_cassette('mobile/profile/v2/post_address_initial') do
-=======
-          VCR.use_cassette('mobile/profile/v2/get_address_status_complete', VCR::MATCH_EVERYTHING) do
-            VCR.use_cassette('mobile/profile/v2/get_address_status_incomplete', VCR::MATCH_EVERYTHING) do
-              VCR.use_cassette('mobile/profile/v2/post_address_initial', VCR::MATCH_EVERYTHING) do
->>>>>>> e82a0d44
-                post '/mobile/v0/user/addresses', params: address.to_json, headers: sis_headers(json: true)
+          VCR.use_cassette('mobile/profile/v2/get_address_status_complete', VCR::MATCH_EVERYTHING) do
+            VCR.use_cassette('mobile/profile/v2/get_address_status_incomplete', VCR::MATCH_EVERYTHING) do
+              VCR.use_cassette('mobile/profile/v2/put_address_initial', VCR::MATCH_EVERYTHING) do
+                put '/mobile/v0/user/addresses', params: address.to_json, headers: sis_headers(json: true)
               end
             end
           end
@@ -113,7 +160,7 @@
         before do
           address.address_line1 = ''
 
-          post('/mobile/v0/user/addresses', params: address.to_json, headers: sis_headers(json: true))
+          put('/mobile/v0/user/addresses', params: address.to_json, headers: sis_headers(json: true))
         end
 
         it 'returns a 422' do
@@ -141,25 +188,20 @@
       end
     end
 
-    describe 'PUT /mobile/v0/user/addresses' do
+    describe 'DELETE /mobile/v0/user/addresses' do
       context 'with a valid address that takes two tries to complete' do
         before do
-<<<<<<< HEAD
-          VCR.use_cassette('mobile/profile/v2/get_address_status_complete') do
-            VCR.use_cassette('mobile/profile/v2/get_address_status_incomplete') do
-              VCR.use_cassette('mobile/profile/v2/put_address_initial') do
-=======
-          VCR.use_cassette('mobile/profile/v2/get_address_status_complete', VCR::MATCH_EVERYTHING) do
-            VCR.use_cassette('mobile/profile/v2/get_address_status_incomplete', VCR::MATCH_EVERYTHING) do
-              VCR.use_cassette('mobile/profile/v2/put_address_initial', VCR::MATCH_EVERYTHING) do
->>>>>>> e82a0d44
-                put '/mobile/v0/user/addresses', params: address.to_json, headers: sis_headers(json: true)
+          VCR.use_cassette('mobile/profile/v2/get_address_status_complete', VCR::MATCH_EVERYTHING) do
+            VCR.use_cassette('mobile/profile/v2/get_address_status_incomplete', VCR::MATCH_EVERYTHING) do
+              VCR.use_cassette('mobile/profile/v2/delete_address_initial', VCR::MATCH_EVERYTHING) do
+                delete '/mobile/v0/user/addresses', params: address.to_json, headers: sis_headers(json: true)
               end
             end
           end
         end
 
         it 'returns a 200' do
+          puts response.body
           expect(response).to have_http_status(:ok)
         end
 
@@ -180,16 +222,10 @@
           allow_any_instance_of(Mobile::V0::Profile::SyncUpdateService).to receive(:check_transaction_status!)
             .and_raise(Mobile::V0::Profile::IncompleteTransaction)
 
-<<<<<<< HEAD
-          VCR.use_cassette('mobile/profile/v2/get_address_status_complete') do
-            VCR.use_cassette('mobile/profile/v2/get_address_status_incomplete') do
-              VCR.use_cassette('mobile/profile/v2/put_address_initial') do
-=======
-          VCR.use_cassette('mobile/profile/v2/get_address_status_complete', VCR::MATCH_EVERYTHING) do
-            VCR.use_cassette('mobile/profile/v2/get_address_status_incomplete', VCR::MATCH_EVERYTHING) do
-              VCR.use_cassette('mobile/profile/v2/put_address_initial', VCR::MATCH_EVERYTHING) do
->>>>>>> e82a0d44
-                put '/mobile/v0/user/addresses', params: address.to_json, headers: sis_headers(json: true)
+          VCR.use_cassette('mobile/profile/v2/get_address_status_complete', VCR::MATCH_EVERYTHING) do
+            VCR.use_cassette('mobile/profile/v2/get_address_status_incomplete', VCR::MATCH_EVERYTHING) do
+              VCR.use_cassette('mobile/profile/v2/delete_address_initial', VCR::MATCH_EVERYTHING) do
+                delete '/mobile/v0/user/addresses', params: address.to_json, headers: sis_headers(json: true)
               end
             end
           end
@@ -231,107 +267,11 @@
         end
       end
     end
-
-    describe 'DELETE /mobile/v0/user/addresses' do
-      context 'with a valid address that takes two tries to complete' do
-        before do
-<<<<<<< HEAD
-          VCR.use_cassette('mobile/profile/v2/get_address_status_complete') do
-            VCR.use_cassette('mobile/profile/v2/get_address_status_incomplete') do
-              VCR.use_cassette('mobile/profile/v2/put_address_initial') do
-=======
-          VCR.use_cassette('mobile/profile/v2/get_address_status_complete', VCR::MATCH_EVERYTHING) do
-            VCR.use_cassette('mobile/profile/v2/get_address_status_incomplete', VCR::MATCH_EVERYTHING) do
-              VCR.use_cassette('mobile/profile/v2/delete_address_initial', VCR::MATCH_EVERYTHING) do
->>>>>>> e82a0d44
-                delete '/mobile/v0/user/addresses', params: address.to_json, headers: sis_headers(json: true)
-              end
-            end
-          end
-        end
-
-        it 'returns a 200' do
-          puts response.body
-          expect(response).to have_http_status(:ok)
-        end
-
-        it 'matches the expected schema' do
-          expect(response.body).to match_json_schema('profile_update_response')
-        end
-
-        it 'includes a transaction id' do
-          id = JSON.parse(response.body).dig('data', 'attributes', 'transactionId')
-          expect(id).to eq('1bfcadca-fbfa-427c-8da2-96da9111f16b')
-        end
-      end
-
-      context 'when it has not completed within the timeout window (< 60s)' do
-        before do
-          allow_any_instance_of(Mobile::V0::Profile::SyncUpdateService)
-            .to receive(:seconds_elapsed_since).and_return(61)
-          allow_any_instance_of(Mobile::V0::Profile::SyncUpdateService).to receive(:check_transaction_status!)
-            .and_raise(Mobile::V0::Profile::IncompleteTransaction)
-
-<<<<<<< HEAD
-          VCR.use_cassette('mobile/profile/v2/get_address_status_complete') do
-            VCR.use_cassette('mobile/profile/v2/get_address_status_incomplete') do
-              VCR.use_cassette('mobile/profile/v2/put_address_initial') do
-=======
-          VCR.use_cassette('mobile/profile/v2/get_address_status_complete', VCR::MATCH_EVERYTHING) do
-            VCR.use_cassette('mobile/profile/v2/get_address_status_incomplete', VCR::MATCH_EVERYTHING) do
-              VCR.use_cassette('mobile/profile/v2/delete_address_initial', VCR::MATCH_EVERYTHING) do
->>>>>>> e82a0d44
-                delete '/mobile/v0/user/addresses', params: address.to_json, headers: sis_headers(json: true)
-              end
-            end
-          end
-        end
-
-        it 'returns a gateway timeout error' do
-          expect(response).to have_http_status(:gateway_timeout)
-        end
-      end
-
-      context 'with missing address params' do
-        before do
-          address.address_line1 = ''
-
-          put('/mobile/v0/user/addresses', params: address.to_json, headers: sis_headers(json: true))
-        end
-
-        it 'returns a 422' do
-          expect(response).to have_http_status(:unprocessable_entity)
-        end
-
-        it 'matches the error schema' do
-          expect(response.body).to match_json_schema('errors')
-        end
-
-        it 'has a helpful error message' do
-          message = response.parsed_body['errors'].first
-          expect(message).to eq(
-            {
-              'title' => "Address line1 can't be blank",
-              'detail' => "address-line1 - can't be blank",
-              'code' => '100',
-              'source' => {
-                'pointer' => 'data/attributes/address-line1'
-              },
-              'status' => '422'
-            }
-          )
-        end
-      end
-    end
   end
 
   describe 'POST /mobile/v0/user/addresses/validate' do
     let(:address) do
-<<<<<<< HEAD
-      address = build(:va_profile_address, :v2_override)
-=======
       address = build(:va_profile_v3_address)
->>>>>>> e82a0d44
       # Some domestic addresses are coming in with province of string 'null'.
       # The controller now manually forces all domestic provinces be nil
       address.province = 'null'
