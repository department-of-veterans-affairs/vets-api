--- conflicted
+++ resolved
@@ -38,10 +38,6 @@
 up: db
 	@$(COMPOSE_DEV) up
 
-<<<<<<< HEAD
-
-=======
->>>>>>> b6903c17
 .PHONY: clean
 clean:
 	rm -rf data
