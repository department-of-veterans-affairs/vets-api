# frozen_string_literal: true

require 'rails_helper'
require 'support/controller_spec_helper'
require 'disability_compensation/factories/api_provider_factory'

# Because of the shared_example this is behaving like a controller and request spec
RSpec.describe V0::DisabilityCompensationInProgressFormsController do
  it_behaves_like 'a controller that does not log 404 to Sentry'

  context 'with a user' do
    let(:loa3_user) { build(:disabilities_compensation_user, uuid: SecureRandom.uuid) }
    let(:loa1_user) { build(:user, :loa1) }

    describe '#show' do
      before do
        allow(Flipper).to receive(:enabled?).with(:in_progress_form_custom_expiration)
        allow(Flipper).to receive(:enabled?).with(:disability_compensation_sync_modern_0781_flow, instance_of(User))
<<<<<<< HEAD
        allow(Flipper).to receive(:enabled?).with(:va_v3_contact_information_service,
                                                  instance_of(User)).and_return(true)
        allow(Flipper).to receive(:enabled?).with(:disability_compensation_remove_pciu,
                                                  instance_of(User)).and_return(true)
        allow(Flipper).to receive(:enabled?).with(:disability_526_max_cfi_service_switch, instance_of(User))
=======
        allow(Flipper).to receive(:enabled?).with(:remove_pciu, instance_of(User))
>>>>>>> 91b6a136
        allow(Flipper).to receive(:enabled?).with(:intent_to_file_lighthouse_enabled, instance_of(User))
      end

      context 'using the Lighthouse Rated Disabilities Provider' do
        let(:rated_disabilities_from_lighthouse) do
          [{ 'name' => 'Diabetes mellitus0',
             'ratedDisabilityId' => '1',
             'ratingDecisionId' => '0',
             'diagnosticCode' => 5238,
             'decisionCode' => 'SVCCONNCTED',
             'decisionText' => 'Service Connected',
             'ratingPercentage' => 50,
             'maximumRatingPercentage' => nil }]
        end

        let(:lighthouse_user) { build(:evss_user, uuid: SecureRandom.uuid) }

        let!(:in_progress_form_lighthouse) do
          form_json = JSON.parse(
            File.read(
              'spec/support/disability_compensation_form/' \
              '526_in_progress_form_minimal_lighthouse_rated_disabilities.json'
            )
          )
          create(:in_progress_form,
                 user_uuid: lighthouse_user.uuid,
                 form_id: '21-526EZ',
                 form_data: form_json['formData'],
                 metadata: form_json['metadata'])
        end

        before do
          allow_any_instance_of(Auth::ClientCredentials::Service).to receive(:get_token).and_return('blahblech')

          sign_in_as(lighthouse_user)
        end

        context 'when a form is found and rated_disabilities have updates' do
          it 'returns the form as JSON' do
            # change form data
            fd = JSON.parse(in_progress_form_lighthouse.form_data)
            fd['ratedDisabilities'].first['diagnosticCode'] = '111'
            in_progress_form_lighthouse.update(form_data: fd)

            VCR.use_cassette('lighthouse/veteran_verification/disability_rating/200_response') do
              VCR.use_cassette('disability_max_ratings/max_ratings') do
                get v0_disability_compensation_in_progress_form_url(in_progress_form_lighthouse.form_id), params: nil
              end
            end

            expect(response).to have_http_status(:ok)
            json_response = JSON.parse(response.body)
            expect(json_response['formData']['ratedDisabilities'])
              .to eq(
                JSON.parse(in_progress_form_lighthouse.form_data)['ratedDisabilities']
              )
            expect(json_response['formData']['updatedRatedDisabilities']).to eq(rated_disabilities_from_lighthouse)
            expect(json_response['metadata']['returnUrl']).to eq('/disabilities/rated-disabilities')
          end

          it 'returns an unaltered form if Lighthouse returns an error' do
            rated_disabilities_before = JSON.parse(in_progress_form_lighthouse.form_data)['ratedDisabilities']
            VCR.use_cassette('lighthouse/veteran_verification/disability_rating/503_response') do
              get v0_disability_compensation_in_progress_form_url(in_progress_form_lighthouse.form_id), params: nil
            end

            expect(response).to have_http_status(:ok)
            json_response = JSON.parse(response.body)
            expect(json_response['formData']['ratedDisabilities']).to eq(rated_disabilities_before)
            expect(json_response['formData']['updatedRatedDisabilities']).to be_nil
            expect(json_response['metadata']['returnUrl']).to eq('/va-employee')
          end
        end

        context 'when a form is found and rated_disabilities are unchanged' do
          it 'returns the form as JSON' do
            VCR.use_cassette('lighthouse/veteran_verification/disability_rating/200_response') do
              get v0_disability_compensation_in_progress_form_url(in_progress_form_lighthouse.form_id), params: nil
            end

            expect(response).to have_http_status(:ok)
            json_response = JSON.parse(response.body)
            expect(json_response['formData']['ratedDisabilities'])
              .to eq(
                JSON.parse(in_progress_form_lighthouse.form_data)['ratedDisabilities']
              )

            expect(json_response['formData']['updatedRatedDisabilities']).to be_nil
            expect(json_response['metadata']['returnUrl']).to eq('/va-employee')
          end
        end

        context 'when toxic exposure' do
          it 'returns startedFormVersion as 2019 for existing InProgressForms' do
            VCR.use_cassette('lighthouse/veteran_verification/disability_rating/200_response') do
              get v0_disability_compensation_in_progress_form_url(in_progress_form_lighthouse.form_id), params: nil
            end

            expect(response).to have_http_status(:ok)
            json_response = JSON.parse(response.body)
            expect(json_response['formData']['startedFormVersion']).to eq('2019')
          end
        end

        context 'prefills formData when user does not have an InProgressForm pending submission' do
          let(:user) { loa1_user }
          let!(:form_id) { '21-526EZ' }

          before do
            sign_in_as(user)
          end

          it 'adds default startedFormVersion for new InProgressForm' do
            get v0_disability_compensation_in_progress_form_url(form_id), params: nil
            json_response = JSON.parse(response.body)
            expect(json_response['formData']['startedFormVersion']).to eq('2022')
          end

          it 'returns 2022 when existing IPF with 2022 as startedFormVersion' do
            parsed_form_data = JSON.parse(in_progress_form_lighthouse.form_data)
            parsed_form_data['startedFormVersion'] = '2022'
            in_progress_form_lighthouse.form_data = parsed_form_data.to_json
            in_progress_form_lighthouse.save!
            VCR.use_cassette('lighthouse/veteran_verification/disability_rating/200_response') do
              get v0_disability_compensation_in_progress_form_url(in_progress_form_lighthouse.form_id), params: nil
              expect(response).to have_http_status(:ok)
              json_response = JSON.parse(response.body)
              expect(json_response['formData']['startedFormVersion']).to eq('2022')
            end
          end
        end
      end

      describe '#update' do
        let(:update_user) { loa3_user }
        let(:new_form) { build(:in_progress_form) }

        it 'inserts the form', run_at: '2017-01-01' do
          sign_in_as(update_user)
          expect do
            put v0_disability_compensation_in_progress_form_url(new_form.form_id), params: {
              formData: new_form.form_data,
              metadata: new_form.metadata
            }.to_json, headers: { 'CONTENT_TYPE' => 'application/json' }
          end.to change(InProgressForm, :count).by(1)
          expect(response).to have_http_status(:ok)
        end
      end

      context 'without a user' do
        describe '#show' do
          let(:in_progress_form) { create(:in_progress_form) }

          it 'returns a 401' do
            get v0_disability_compensation_in_progress_form_url(in_progress_form.form_id), params: nil

            expect(response).to have_http_status(:unauthorized)
          end
        end
      end
    end
  end
end<|MERGE_RESOLUTION|>--- conflicted
+++ resolved
@@ -16,15 +16,7 @@
       before do
         allow(Flipper).to receive(:enabled?).with(:in_progress_form_custom_expiration)
         allow(Flipper).to receive(:enabled?).with(:disability_compensation_sync_modern_0781_flow, instance_of(User))
-<<<<<<< HEAD
-        allow(Flipper).to receive(:enabled?).with(:va_v3_contact_information_service,
-                                                  instance_of(User)).and_return(true)
-        allow(Flipper).to receive(:enabled?).with(:disability_compensation_remove_pciu,
-                                                  instance_of(User)).and_return(true)
-        allow(Flipper).to receive(:enabled?).with(:disability_526_max_cfi_service_switch, instance_of(User))
-=======
         allow(Flipper).to receive(:enabled?).with(:remove_pciu, instance_of(User))
->>>>>>> 91b6a136
         allow(Flipper).to receive(:enabled?).with(:intent_to_file_lighthouse_enabled, instance_of(User))
       end
 
