# frozen_string_literal: true

VAOS::Engine.routes.draw do
  namespace :v0, defaults: { format: :json } do
    resources :appointments, only: %i[index create] do
      put 'cancel', on: :collection
    end
    resources :appointment_requests, only: %i[index create update] do
      resources :messages, only: %i[index create]
    end
    get 'community_care/eligibility/:service_type', to: 'cc_eligibility#show'
    get 'community_care/supported_sites', to: 'cc_supported_sites#index'
    resources :systems, only: :index do
      resources :direct_scheduling_facilities, only: :index
      resources :pact, only: :index
      resources :clinic_institutions, only: :index
    end
    resources :facilities, only: :index do
      resources :clinics, only: :index
      resources :cancel_reasons, only: :index
      resources :available_appointments, only: :index
      resources :limits, only: :index
      get 'visits/:schedule_type', to: 'visits#index'
    end
    resource :preferences, only: %i[show update]
    get 'apidocs', to: 'apidocs#index'
  end

  namespace :v1, defaults: { format: :json } do
    get '/Appointment/', to: 'appointments#index'
    get '/HealthcareService', to: 'healthcare_services#index'
    get '/Location/:id', to: 'locations#show'
    get '/Organization', to: 'organizations#index'
    get '/Organization/:id', to: 'organizations#show'
<<<<<<< HEAD
    get '/Location/:id', to: 'locations#show'
    get '/HealthcareService', to: 'healthcare_services#index'
    get '/Patient', to: 'patients#index'
=======
>>>>>>> 4ee42738
  end
end<|MERGE_RESOLUTION|>--- conflicted
+++ resolved
@@ -32,11 +32,6 @@
     get '/Location/:id', to: 'locations#show'
     get '/Organization', to: 'organizations#index'
     get '/Organization/:id', to: 'organizations#show'
-<<<<<<< HEAD
-    get '/Location/:id', to: 'locations#show'
-    get '/HealthcareService', to: 'healthcare_services#index'
     get '/Patient', to: 'patients#index'
-=======
->>>>>>> 4ee42738
   end
 end