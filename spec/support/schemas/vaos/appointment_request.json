{
  "$schema": "http://json-schema.org/draft-04/schema#",
  "type": "object",
  "properties": {
    "id": { "type": "string" },
    "type": { "type": "string" },
    "attributes": {
      "type": "object",
      "properties": {
        "last_updated_at": { "type": "null" },
        "appointment_date": { "type": ["string", null] },
        "appointment_time": { "type": ["string", null] },
        "option_date1": { "type": "string" },
        "option_time1": { "type": "string" },
        "option_date2": { "type": "string" },
        "option_time2": { "type": "string" },
        "option_date3": { "type": "string" },
        "option_time3": { "type": "string" },
        "status": { "type": "string" },
        "appointment_type": { "type": "string" },
        "visit_type": { "type": "string" },
        "facility": {
          "type": "object",
          "properties": {
            "name": { "type": "string" },
            "facility_code": { "type": "string" },
            "type": { "type": ["string", null] },
            "address": { "type": ["string", null] },
            "state": { "type": "string" },
            "city": { "type": "string" },
            "parent_site_code": { "type": "string" }
          },
          "required": [
            "name",
            "facility_code",
            "state",
            "city",
            "parent_site_code"
          ]
        },
        "email": { "type": ["string", null] },
        "text_messaging_allowed": { "type": "boolean" },
        "phone_number": { "type": "string" },
        "purpose_of_visit": { "type": "string" },
        "provider_id": { "type": "string" },
        "second_request": { "type": "boolean" },
        "second_request_submitted": { "type": "boolean" },
        "patient": {
          "type": "object",
          "properties": {
            "inpatient": { "type": "boolean" },
            "text_messaging_allowed": { "type": "boolean", "required": false }
          },
          "required": [
            "inpatient",
            "text_messaging_allowed"
          ]
        },
        "best_timeto_call": {
          "type": "array",
          "items": [
            { "type": "string" }
          ]
        },
        "appointment_request_detail_code": {
          "type": "array",
          "items": [
            {
              "type": "object",
              "properties": {
                "appointment_request_detail_code_id": { "type": "string" },
                "created_date": { "type": "string" },
                "detail_code": {
                  "type": "object",
                  "properties": {
                    "code": { "type": "string" },
                    "provider_message": { "type": "string" },
                    "veteran_message": { "type": "string" }
                  },
                  "required": [
                    "code",
                    "provider_message",
                    "veteran_message"
                  ]
                }
              },
              "required": [
                "appointment_request_detail_code_id",
                "created_date",
                "detail_code"
              ]
            }
          ]
        },
        "has_veteran_new_message": { "type": "boolean" },
        "has_provider_new_message": { "type": "boolean" },
        "provider_seen_appointment_request": { "type": "boolean" },
        "requested_phone_call": { "type": "boolean" },
        "booked_appt_date_time": { "type": ["string", null] },
        "type_of_care_id": { "type": "string" },
        "friendly_location_name": { "type": ["string", null] },
<<<<<<< HEAD
        "cc_appointment_request": {
          "oneOf": [
            {"type": "null"},
            {"$ref": "cc_appointment_request.json"}
          ]
        },
        "patient_id": { "type": "string" },
        "appointment_request_id": { "type": "string" },
=======
>>>>>>> 30db89ce
        "date": { "type": "string" },
        "assigning_authority": { "type": "string" },
        "created_date": { "type": "string" }
      },
      "required": [
        "last_updated_at",
        "appointment_date",
        "appointment_time",
        "option_date1",
        "option_time1",
        "option_date2",
        "option_time2",
        "option_date3",
        "option_time3",
        "status",
        "appointment_type",
        "visit_type",
        "facility",
        "email",
        "text_messaging_allowed",
        "phone_number",
        "purpose_of_visit",
        "provider_id",
        "second_request",
        "second_request_submitted",
        "patient",
        "best_timeto_call",
        "appointment_request_detail_code",
        "has_veteran_new_message",
        "has_provider_new_message",
        "provider_seen_appointment_request",
        "requested_phone_call",
        "booked_appt_date_time",
        "type_of_care_id",
        "friendly_location_name",
        "date",
        "assigning_authority",
        "created_date"
      ]
    }
  },
  "required": [
    "id",
    "type",
    "attributes"
  ]
}<|MERGE_RESOLUTION|>--- conflicted
+++ resolved
@@ -99,17 +99,12 @@
         "booked_appt_date_time": { "type": ["string", null] },
         "type_of_care_id": { "type": "string" },
         "friendly_location_name": { "type": ["string", null] },
-<<<<<<< HEAD
         "cc_appointment_request": {
           "oneOf": [
             {"type": "null"},
             {"$ref": "cc_appointment_request.json"}
           ]
         },
-        "patient_id": { "type": "string" },
-        "appointment_request_id": { "type": "string" },
-=======
->>>>>>> 30db89ce
         "date": { "type": "string" },
         "assigning_authority": { "type": "string" },
         "created_date": { "type": "string" }
