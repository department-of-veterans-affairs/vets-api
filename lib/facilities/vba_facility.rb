# frozen_string_literal: true

module Facilities
  class VBAFacility < BaseFacility
    class << self
      attr_writer :validate_on_load

      def pull_source_data
        metadata = Facilities::MetadataClient.new.get_metadata(arcgis_type)
        max_record_count = metadata['maxRecordCount']
        Facilities::Client.new.get_all_facilities(arcgis_type, sort_field, max_record_count).map(&method(:new))
      end

      def service_list
        %w[ApplyingForBenefits BurialClaimAssistance DisabilityClaimAssistance
           eBenefitsRegistrationAssistance EducationAndCareerCounseling EducationClaimAssistance
           FamilyMemberClaimAssistance HomelessAssistance VAHomeLoanAssistance Pensions
           InsuranceClaimAssistanceAndFinancialCounseling PreDischargeClaimAssistance
           IntegratedDisabilityEvaluationSystemAssistance TransitionAssistance
           VocationalRehabilitationAndEmploymentAssistance UpdatingDirectDepositInformation]
      end

      def arcgis_type
        'VBA_Facilities'
      end

      def sort_field
        'Facility_Number'
      end

<<<<<<< HEAD
        def attribute_map
          {
            'unique_id' => 'Facility_Number',
            'name' => 'Facility_Name',
            'classification' => 'Facility_Type',
            'website' => 'Website_URL',
            'phone' => { 'main' => 'Phone', 'fax' => 'Fax' },
            'physical' => { 'address_1' => 'Address_1', 'address_2' => 'Address_2',
                            'address_3' => '', 'city' => 'City', 'state' => 'State',
                            'zip' => 'Zip' },
            'hours' => BaseFacility::HOURS_STANDARD_MAP,
            'benefits' => benefits_services,
            'mapped_fields' => mapped_fields_list
          }
        end

        def benefits_services
          {
            'ApplyingForBenefits' => 'Applying_for_Benefits',
            'BurialClaimAssistance' => 'Burial_Claim_assistance',
            'DisabilityClaimAssistance' => 'Disability_Claim_assistance',
            'eBenefitsRegistrationAssistance' => 'eBenefits_Registration',
            'EducationAndCareerCounseling' => 'Education_and_Career_Counseling',
            'EducationClaimAssistance' => 'Education_Claim_Assistance',
            'FamilyMemberClaimAssistance' => 'Family_Member_Claim_Assistance',
            'HomelessAssistance' => 'Homeless_Assistance',
            'VAHomeLoanAssistance' => 'VA_Home_Loan_Assistance',
            'InsuranceClaimAssistanceAndFinancialCounseling' => 'Insurance_Claim_Assistance',
            'IntegratedDisabilityEvaluationSystemAssistance' => 'IDES',
            'PreDischargeClaimAssistance' => 'Pre_Discharge_Claim_Assistance',
            'TransitionAssistance' => 'Transition_Assistance',
            'UpdatingDirectDepositInformation' => 'Updating_Direct_Deposit_Informa',
            'VocationalRehabilitationAndEmploymentAssistance' => 'Vocational_Rehabilitation_Emplo'
          }
        end
=======
      def attribute_map
        {
          'unique_id' => 'Facility_Number',
          'name' => 'Facility_Name',
          'classification' => 'Facility_Type',
          'website' => 'Website_URL',
          'phone' => { 'main' => 'Phone', 'fax' => 'Fax' },
          'physical' => { 'address_1' => 'Address_1', 'address_2' => 'Address_2',
                          'address_3' => '', 'city' => 'City', 'state' => 'State',
                          'zip' => 'Zip' },
          'hours' => BaseFacility::HOURS_STANDARD_MAP,
          'benefits' => benefits_mapping,
          'mapped_fields' => mapped_fields_list
        }
      end

      def benefits_mapping
        {
          'ApplyingForBenefits' => 'Applying_for_Benefits',
          'BurialClaimAssistance' => 'Burial_Claim_assistance',
          'DisabilityClaimAssistance' => 'Disability_Claim_assistance',
          'eBenefitsRegistrationAssistance' => 'eBenefits_Registration',
          'EducationAndCareerCounseling' => 'Education_and_Career_Counseling',
          'EducationClaimAssistance' => 'Education_Claim_Assistance',
          'FamilyMemberClaimAssistance' => 'Family_Member_Claim_Assistance',
          'HomelessAssistance' => 'Homeless_Assistance',
          'VAHomeLoanAssistance' => 'VA_Home_Loan_Assistance',
          'InsuranceClaimAssistanceAndFinancialCounseling' => 'Insurance_Claim_Assistance',
          'IntegratedDisabilityEvaluationSystemAssistance' => 'IDES',
          'PreDischargeClaimAssistance' => 'Pre_Discharge_Claim_Assistance',
          'TransitionAssistance' => 'Transition_Assistance',
          'UpdatingDirectDepositInformation' => 'Updating_Direct_Deposit_Informa',
          'VocationalRehabilitationAndEmploymentAssistance' => 'Vocational_Rehabilitation_Emplo'
        }
      end
>>>>>>> 800a33a1

      def mapped_fields_list
        %w[Facility_Number Facility_Name Facility_Type Website_URL Lat Long Other_Services
           Address_1 Address_2 City State Zip Phone Fax Monday Tuesday Wednesday Thursday
           Friday Saturday Sunday Applying_for_Benefits Burial_Claim_assistance
           Disability_Claim_assistance eBenefits_Registration Education_and_Career_Counseling
           Education_Claim_Assistance Family_Member_Claim_Assistance Homeless_Assistance
           VA_Home_Loan_Assistance Insurance_Claim_Assistance IDES Pre_Discharge_Claim_Assistance
           Transition_Assistance Updating_Direct_Deposit_Informa Vocational_Rehabilitation_Emplo]
      end
    end
  end
end<|MERGE_RESOLUTION|>--- conflicted
+++ resolved
@@ -28,7 +28,6 @@
         'Facility_Number'
       end
 
-<<<<<<< HEAD
         def attribute_map
           {
             'unique_id' => 'Facility_Number',
@@ -64,43 +63,6 @@
             'VocationalRehabilitationAndEmploymentAssistance' => 'Vocational_Rehabilitation_Emplo'
           }
         end
-=======
-      def attribute_map
-        {
-          'unique_id' => 'Facility_Number',
-          'name' => 'Facility_Name',
-          'classification' => 'Facility_Type',
-          'website' => 'Website_URL',
-          'phone' => { 'main' => 'Phone', 'fax' => 'Fax' },
-          'physical' => { 'address_1' => 'Address_1', 'address_2' => 'Address_2',
-                          'address_3' => '', 'city' => 'City', 'state' => 'State',
-                          'zip' => 'Zip' },
-          'hours' => BaseFacility::HOURS_STANDARD_MAP,
-          'benefits' => benefits_mapping,
-          'mapped_fields' => mapped_fields_list
-        }
-      end
-
-      def benefits_mapping
-        {
-          'ApplyingForBenefits' => 'Applying_for_Benefits',
-          'BurialClaimAssistance' => 'Burial_Claim_assistance',
-          'DisabilityClaimAssistance' => 'Disability_Claim_assistance',
-          'eBenefitsRegistrationAssistance' => 'eBenefits_Registration',
-          'EducationAndCareerCounseling' => 'Education_and_Career_Counseling',
-          'EducationClaimAssistance' => 'Education_Claim_Assistance',
-          'FamilyMemberClaimAssistance' => 'Family_Member_Claim_Assistance',
-          'HomelessAssistance' => 'Homeless_Assistance',
-          'VAHomeLoanAssistance' => 'VA_Home_Loan_Assistance',
-          'InsuranceClaimAssistanceAndFinancialCounseling' => 'Insurance_Claim_Assistance',
-          'IntegratedDisabilityEvaluationSystemAssistance' => 'IDES',
-          'PreDischargeClaimAssistance' => 'Pre_Discharge_Claim_Assistance',
-          'TransitionAssistance' => 'Transition_Assistance',
-          'UpdatingDirectDepositInformation' => 'Updating_Direct_Deposit_Informa',
-          'VocationalRehabilitationAndEmploymentAssistance' => 'Vocational_Rehabilitation_Emplo'
-        }
-      end
->>>>>>> 800a33a1
 
       def mapped_fields_list
         %w[Facility_Number Facility_Name Facility_Type Website_URL Lat Long Other_Services
