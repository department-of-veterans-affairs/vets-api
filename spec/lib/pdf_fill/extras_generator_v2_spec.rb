# frozen_string_literal: true

require 'rails_helper'
require 'pdf_fill/extras_generator_v2'

describe PdfFill::ExtrasGeneratorV2 do
  subject { described_class.new(sections:) }

  let(:sections) { nil }

  describe PdfFill::ExtrasGeneratorV2::Question do
    subject do
      question = described_class.new('First name', add_text_calls.first[1])
      add_text_calls.each { |call| question.add_text(*call) }
      question
    end

    describe '#format_value' do
      it 'applies formatting based on format options' do
        question = described_class.new('Test', { question_num: 1 })

        # Test normal value
        expect(question.format_value('Hello', {})).to eq('Hello')

        # Test newlines converted to <br/>
        expect(question.format_value("Hello\nWorld", {})).to eq('Hello<br/>World')

        # Test 'no response' italicized
        expect(question.format_value('no response', {})).to eq('<i>no response</i>')

        # Test bold value
        expect(question.format_value('Hello', { bold_value: true })).to eq('<b>Hello</b>')

        # Test combination of newlines and bold
        expect(question.format_value("Hello\nWorld", { bold_value: true })).to eq('<b>Hello<br/>World</b>')
      end
    end

    describe '#format_label' do
      it 'applies bold formatting when specified' do
        question = described_class.new('Test', { question_num: 1 })

        # Test normal label
        expect(question.format_label('Name', {})).to eq('Name')

        # Test bold label
        expect(question.format_label('Name', { bold_label: true })).to eq('<b>Name</b>')
      end
    end

    describe '#sorted_subquestions' do
      let(:add_text_calls) do
        [
          ['foo', { question_suffix: 'A', question_text: 'Name' }],
          ['bar', { question_suffix: 'B' }],
          ['baz', { question_text: 'Email' }]
        ]
      end

      context 'when not all subquestions have all metadata' do
        it 'sorts correctly by defaulting suffix and text to empty' do
          expect(subject.sorted_subquestions.pluck(:value)).to eq(%w[baz foo bar])
        end
      end
    end

    describe '#sorted_subquestions_markup' do
      context 'when there is only one subquestion' do
        let(:add_text_calls) do
          [
            ["foo\nbar", { question_suffix: 'A', question_text: 'Name' }]
          ]
        end

        it 'renders correctly' do
          expected_style = "width:#{PdfFill::ExtrasGeneratorV2::FREE_TEXT_QUESTION_WIDTH}"
          expect(subject.sorted_subquestions_markup).to eq(
            "<tr><td style='#{expected_style}'>foo<br/>bar</td><td></td></tr>"
          )
        end
<<<<<<< HEAD
=======

        context 'with format options' do
          let(:add_text_calls) do
            [
              ["foo\nbar",
               { question_suffix: 'A', question_text: 'Name',
                 format_options: { bold_value: true, question_width: 300 } }]
            ]
          end

          it 'applies format options correctly' do
            expect(subject.sorted_subquestions_markup).to eq(
              "<tr><td style='width:300'><b>foo<br/>bar</b></td><td></td></tr>"
            )
          end
        end
>>>>>>> 8d2dce69
      end

      context 'when there is more than one subquestion' do
        let(:add_text_calls) do
          [
            ["foo\nbar", { question_suffix: 'A', question_text: 'Name' }],
            ['bar', { question_suffix: 'B', question_text: 'Email' }]
          ]
        end

        it 'renders correctly' do
          expect(subject.sorted_subquestions_markup).to eq(
            [
              "<tr><td style='width:91'>Name:</td><td>foo<br/>bar</td></tr>",
              "<tr><td style='width:91'>Email:</td><td>bar</td></tr>"
            ]
          )
        end
<<<<<<< HEAD
=======

        context 'with format options' do
          let(:add_text_calls) do
            [
              ["foo\nbar",
               { question_suffix: 'A', question_text: 'Name', format_options: { bold_label: true, label_width: 120 } }],
              ['bar', { question_suffix: 'B', question_text: 'Email', format_options: { bold_value: true } }]
            ]
          end

          it 'applies format options correctly to each subquestion' do
            expect(subject.sorted_subquestions_markup).to eq(
              [
                "<tr><td style='width:120'><b>Name</b>:</td><td>foo<br/>bar</td></tr>",
                "<tr><td style='width:91'>Email:</td><td><b>bar</b></td></tr>"
              ]
            )
          end
        end
>>>>>>> 8d2dce69
      end
    end
  end

  describe PdfFill::ExtrasGeneratorV2::FreeTextQuestion do
    subject do
      question = described_class.new('Additional Remarks', add_text_calls.first[1])
      add_text_calls.each { |call| question.add_text(*call) }
      question
    end

    describe '#sorted_subquestions_markup' do
      let(:add_text_calls) do
        [
          ["foo\nbar", { question_suffix: 'A', question_text: 'Name', question_type: 'free_text' }],
          ['bar', { question_suffix: 'B', question_text: 'Email', question_type: 'free_text' }]
        ]
      end

      it 'renders correctly' do
        expected_style = "width:#{PdfFill::ExtrasGeneratorV2::FREE_TEXT_QUESTION_WIDTH}"
        expect(subject.sorted_subquestions_markup).to eq(
          [
            "<tr><td style='#{expected_style}'><p>foo</p><p>bar</p></td><td></td></tr>",
            "<tr><td style='#{expected_style}'><p>bar</p></td><td></td></tr>"
          ]
        )
      end
    end
  end

  describe '#populate_section_indices!' do
    let(:sections) do
      [
        {
          label: 'Section I',
          question_nums: (1..7).to_a
        },
        {
          label: 'Section II',
          question_nums: [8, 9]
        }
      ]
    end

    it 'populates section indices correctly' do
      questions = [1, 9, 42, 7].index_with do |question_num|
        described_class::Question.new(nil, { question_num: })
      end
      subject.instance_variable_set(:@questions, questions)
      subject.populate_section_indices!
      indices = subject.instance_variable_get(:@questions).values.map(&:section_index)
      expect(indices).to eq([0, 1, nil, 0])
    end
  end

  describe '#sort_generate_blocks' do
    context 'when section metadata is provided' do
      let(:metadatas) do
        [
          { section_index: 0, question_num: 2, question_suffix: 'A', question_text: 'First Name' },
          { section_index: 0, question_num: 2, question_suffix: 'B', question_text: 'Last Name' },
          { section_index: 0, question_num: 3, question_text: 'Email Address' },
          { section_index: 1, question_num: 1, question_text: 'Remarks' },
          { section_index: 1, question_num: 4, question_text: 'Additional Remarks' }
        ]
      end

      it 'sorts the blocks correctly, even if question numbers are jumbled' do
        subject.instance_variable_set(:@generate_blocks, metadatas.reverse.map { |metadata| { metadata: } })

        subject.sort_generate_blocks.each_with_index do |generate_block, i|
          expect(generate_block[:metadata]).to eq(metadatas[i])
        end
      end
    end
  end

  describe '#add_page_numbers' do
    subject { described_class.new(start_page: 8) }

    let(:pdf) { instance_double(Prawn::Document, bounds: double('Bounds', right: 400, bottom: 0)) }

    it 'adds page numbers starting at @start_page' do
      expect(pdf).to receive(:number_pages).with(
        'Page <page>',
        start_count_at: 8,
        at: [400 - 50, 0],
        align: :right,
        size: 9
      )

      subject.add_page_numbers(pdf)
    end
  end

  describe '#set_header' do
    subject { described_class.new(form_name:, submit_date:) }

    let(:form_name) { 'TEST' }
    let(:submit_date) { nil }
    let(:pdf) do
      double(Prawn::Document, bounds: double('Bounds', width: 500, top: 700, left: 0, right: 500), markup: nil)
    end
    let(:header_font_size) { described_class::HEADER_FONT_SIZE }
    let(:subheader_font_size) { described_class::SUBHEADER_FONT_SIZE }

    before do
      allow(pdf).to receive(:repeat).and_yield
      allow(pdf).to receive(:bounding_box).and_yield
      allow(pdf).to receive(:markup)
      allow(pdf).to receive(:pad_top).and_yield
      allow(pdf).to receive(:stroke_horizontal_rule)
    end

    context 'when submit_date is not present' do
      it 'adds the header text correctly' do
        subject.set_header(pdf)
        expect(pdf).to have_received(:markup).with("<b>ATTACHMENT</b> to VA Form #{form_name}",
                                                   text: { align: :left, valign: :bottom, size: header_font_size })
        expect(pdf).to have_received(:markup).with('VA.gov Submission',
                                                   text: { align: :right, valign: :bottom, size: subheader_font_size })
        expect(pdf).to have_received(:stroke_horizontal_rule)
      end
    end

    context 'when submit_date is present' do
      let(:submit_date) { DateTime.new(2020, 12, 25, 14, 30, 0, '+0000') }

      it 'adds the header text correctly' do
        subject.set_header(pdf)
        expect(pdf).to have_received(:markup).with("<b>ATTACHMENT</b> to VA Form #{form_name}",
                                                   text: { align: :left, valign: :bottom, size: header_font_size })
        expect(pdf).to have_received(:markup).with('VA.gov Submission',
                                                   text: { align: :right, valign: :bottom, size: subheader_font_size })
        expect(pdf).to have_received(:stroke_horizontal_rule)
      end
    end
  end

  describe '#format_timestamp' do
    it 'returns nil for blank datetime' do
      expect(subject.send(:format_timestamp, nil)).to be_nil
      expect(subject.send(:format_timestamp, '')).to be_nil
    end

    it 'formats datetime correctly in UTC' do
      datetime = DateTime.new(2020, 12, 25, 14, 30, 0, '+0000')
      expect(subject.send(:format_timestamp, datetime)).to eq('14:30 UTC 2020-12-25')
    end

    it 'converts non-UTC times to UTC' do
      datetime = DateTime.new(2020, 12, 25, 9, 30, 0, '-0500') # EST time
      expect(subject.send(:format_timestamp, datetime)).to eq('14:30 UTC 2020-12-25')
    end
  end

  describe '#add_footer' do
    subject { described_class.new(submit_date:) }

    let(:pdf) { double('Prawn::Document', bounds: double('Bounds', bottom: 50, left: 0, width: 500)) }
    let(:footer_font_size) { described_class::FOOTER_FONT_SIZE }
    let(:submit_date) { DateTime.new(2020, 12, 25, 14, 30, 0, '+0000') }

    before do
      allow(pdf).to receive(:repeat).with(:all).and_yield
      allow(pdf).to receive(:bounding_box).and_yield
      allow(pdf).to receive(:markup)
    end

    context 'when submit_date is present' do
      it 'adds the footer text with timestamp and identity verification message' do
        subject.add_footer(pdf)
        expected_text = 'Signed electronically and submitted via VA.gov at 14:30 UTC 2020-12-25. ' \
                        'Signee signed with an identity-verified account.'
        expect(pdf).to have_received(:markup).with(
          expected_text, text: { align: :left, size: footer_font_size }
        )
      end
    end

    context 'when submit_date is not present' do
      let(:submit_date) { nil }

      it 'does not add footer' do
        subject.add_footer(pdf)
        expect(pdf).not_to have_received(:markup)
      end
    end
  end

  describe '#measure_content_heights' do
    let(:sections) do
      [
        {
          label: 'Section I',
          question_nums: [1]
        },
        {
          label: 'Section II',
          question_nums: [2]
        }
      ]
    end
    let(:question_block1) { instance_double(PdfFill::ExtrasGeneratorV2::Question, section_index: 0) }
    let(:question_block2) { instance_double(PdfFill::ExtrasGeneratorV2::Question, section_index: 1) }
    let(:list_block) { instance_double(PdfFill::ExtrasGeneratorV2::ListQuestion, section_index: 0) }
    let(:generate_blocks) { [question_block1, question_block2, list_block] }

    before do
      allow(question_block1).to receive(:is_a?).with(PdfFill::ExtrasGeneratorV2::ListQuestion).and_return(false)
      allow(question_block1).to receive(:measure_actual_height).and_return(100)
      allow(question_block2).to receive(:is_a?).with(PdfFill::ExtrasGeneratorV2::ListQuestion).and_return(false)
      allow(question_block2).to receive(:measure_actual_height).and_return(150)
      allow(list_block).to receive(:is_a?).with(PdfFill::ExtrasGeneratorV2::ListQuestion).and_return(true)
      allow(list_block).to receive(:measure_actual_height).and_return({ title: 30, items: [50, 60] })
    end

    it 'creates a hash with heights for each block' do
      heights = subject.measure_content_heights(generate_blocks)
      expect(heights).to be_a(Hash)
      expect(heights.compare_by_identity?).to be(true)
      expect(heights[:sections][0]).not_to be_nil
      expect(heights[:sections][1]).not_to be_nil
      expect(heights[question_block1]).to eq(100)
      expect(heights[question_block2]).to eq(150)
      expect(heights[list_block]).to eq({ title: 30, items: [50, 60] })
    end
  end

  describe '#handle_regular_question_page_break' do
    let(:pdf) { instance_double(Prawn::Document) }
    let(:question_block) { instance_double(PdfFill::ExtrasGeneratorV2::Question) }
    let(:block_heights) do
      heights = {}.compare_by_identity
      heights[question_block] = 200
      heights[:sections] = { 0 => 20 }
      heights
    end

    before do
      allow(pdf).to receive(:cursor).and_return(250)
      allow(pdf).to receive(:start_new_page)
    end

    context 'when content fits on the page' do
      it 'returns false without starting a new page' do
        result = subject.handle_regular_question_page_break(pdf, question_block, 0, block_heights)
        expect(result).to be(false)
        expect(pdf).not_to have_received(:start_new_page)
      end
    end

    context 'when content does not fit on the page' do
      before do
        allow(pdf).to receive(:cursor).and_return(200)
      end

      it 'starts a new page and returns true' do
        result = subject.handle_regular_question_page_break(pdf, question_block, 0, block_heights)
        expect(result).to be(true)
        expect(pdf).to have_received(:start_new_page)
      end
    end
  end

  describe '#handle_list_title_page_break' do
    let(:pdf) { instance_double(Prawn::Document) }
    let(:list_block) { instance_double(PdfFill::ExtrasGeneratorV2::ListQuestion) }
    let(:block_heights) do
      heights = {}.compare_by_identity
      heights[list_block] = { title: 30, items: [50, 60] }
      heights[:sections] = { 0 => 20 }
      heights
    end

    before do
      allow(pdf).to receive(:cursor).and_return(150)
      allow(pdf).to receive(:start_new_page)
    end

    context 'when title and first item fit on the page' do
      it 'returns false without starting a new page' do
        result = subject.handle_list_title_page_break(pdf, list_block, 0, block_heights)
        expect(result).to be(false)
        expect(pdf).not_to have_received(:start_new_page)
      end
    end

    context 'when title and first item do not fit on the page' do
      before do
        allow(pdf).to receive(:cursor).and_return(80)
      end

      it 'starts a new page and returns true' do
        result = subject.handle_list_title_page_break(pdf, list_block, 0, block_heights)
        expect(result).to be(true)
        expect(pdf).to have_received(:start_new_page)
      end
    end
  end

  describe '#render_list_items' do
    let(:pdf) { double('Prawn::Document', bounds: double('Bounds', bottom: 50)) }
    let(:list_block) { instance_double(PdfFill::ExtrasGeneratorV2::ListQuestion) }
    let(:item1) { instance_double(PdfFill::ExtrasGeneratorV2::Question) }
    let(:item2) { instance_double(PdfFill::ExtrasGeneratorV2::Question) }
    let(:block_heights) do
      heights = {}.compare_by_identity
      heights[list_block] = { items: [50, 100] }
      heights
    end

    before do
      allow(list_block).to receive(:items).and_return([item1, item2])
      allow(list_block).to receive(:render_item)
      allow(item1).to receive(:should_render?).and_return(true)
      allow(item2).to receive(:should_render?).and_return(true)
      allow(pdf).to receive(:cursor).and_return(75)
      allow(pdf).to receive(:start_new_page)
    end

    it 'renders each item and handles page breaks correctly' do
      subject.render_list_items(pdf, list_block, block_heights)

      expect(list_block).to have_received(:render_item).with(pdf, item1, 1)
      expect(list_block).to have_received(:render_item).with(pdf, item2, 2)
      expect(pdf).to have_received(:start_new_page).once
    end
  end

  describe 'CheckedDescriptionQuestion' do
    subject { described_class::CheckedDescriptionQuestion.new(question_text, metadata) }

    let(:question_text) { 'Test Question' }
    let(:pdf_double) { double('PDF', markup: nil) }
    let(:metadata) { { question_num: 1 } }

    describe '#initialize' do
      it 'initializes with default values' do
        expect(subject.description).to be_nil
        expect(subject.additional_info).to be_nil
        expect(subject.send(:should_render?)).to be false
      end
    end

    describe '#add_text' do
      context 'when adding Description' do
        it 'sets the description' do
          subject.add_text('Test Description', { question_text: 'Description' })
<<<<<<< HEAD
          expect(subject.description).to eq('Test Description')
=======
          expect(subject.description[:value]).to eq('Test Description')
          expect(subject.description[:format_options]).to eq({})
>>>>>>> 8d2dce69
        end
      end

      context 'when adding Additional Information' do
        it 'sets the additional_info' do
          subject.add_text('More Info', { question_text: 'Additional Information' })
<<<<<<< HEAD
          expect(subject.additional_info).to eq('More Info')
=======
          expect(subject.additional_info[:value]).to eq('More Info')
          expect(subject.additional_info[:format_options]).to eq({})
>>>>>>> 8d2dce69
        end
      end

      context 'when setting Checked status' do
        it 'sets checked to true when value is "true"' do
          subject.add_text('true', { question_text: 'Checked' })
          expect(subject.send(:should_render?)).to be true
        end

        it 'sets checked to false when value is not "true"' do
          subject.add_text('false', { question_text: 'Checked' })
          expect(subject.send(:should_render?)).to be false
        end
      end

      context 'when using question_label instead of question_text' do
        it 'sets the description using question_label' do
          subject.add_text('Test Description', { question_label: 'Description' })
<<<<<<< HEAD
          expect(subject.description).to eq('Test Description')
=======
          expect(subject.description[:value]).to eq('Test Description')
          expect(subject.description[:format_options]).to eq({})
>>>>>>> 8d2dce69
        end
      end

      it 'sets overflow from metadata' do
        subject.add_text('Test', { overflow: false })
        expect(subject.instance_variable_get(:@overflow)).to be false
      end

      it 'defaults overflow to true when not specified' do
        subject.add_text('Test', {})
        expect(subject.instance_variable_get(:@overflow)).to be true
      end
    end

    describe '#render' do
      before do
        allow(pdf_double).to receive(:markup)
      end

      context 'when not checked' do
        it 'returns 0 without rendering' do
          expect(subject.render(pdf_double)).to eq(0)
          expect(pdf_double).not_to have_received(:markup)
        end
      end

      context 'when checked' do
        before do
          subject.add_text('true', { question_text: 'Checked' })
          subject.add_text('Test Description', { question_text: 'Description' })
        end

        it 'renders the header when not in list format' do
          subject.render(pdf_double)
          expect(pdf_double).to have_received(:markup).with('<h3>1. Test Question</h3>')
        end

        it 'does not render the header in list format' do
          subject.render(pdf_double, list_format: true)
          expect(pdf_double).not_to have_received(:markup).with('<h3>1. Test Question</h3>')
        end

        context 'with additional info' do
          before do
            subject.add_text('More Details', { question_text: 'Additional Information' })
          end

          it 'renders the table with description and additional info' do
            expected_markup = [
              '<table>',
<<<<<<< HEAD
              "<tr><td style='width:91'><b>Description:</b></td><td><b>Test Description</b></td></tr>",
=======
              "<tr><td style='width:91'>Description:</td><td>Test Description</td></tr>",
>>>>>>> 8d2dce69
              "<tr><td style='width:91'>Additional Information:</td><td>More Details</td></tr>",
              '</table>'
            ].join

            subject.render(pdf_double)
            expect(pdf_double).to have_received(:markup).with(expected_markup, text: { margin_bottom: 10 })
          end
<<<<<<< HEAD
=======

          it 'renders with format options when specified' do
            subject.add_text('Test Description', {
                               question_text: 'Description',
                               format_options: { bold_label: true, bold_value: true, label_width: 120 }
                             })
            subject.add_text('More Details', {
                               question_text: 'Additional Information',
                               format_options: { bold_label: true, label_width: 120 }
                             })

            expected_markup = [
              '<table>',
              "<tr><td style='width:120'><b>Description:</b></td><td><b>Test Description</b></td></tr>",
              "<tr><td style='width:120'><b>Additional Information:</b></td><td>More Details</td></tr>",
              '</table>'
            ].join

            subject.render(pdf_double)
            expect(pdf_double).to have_received(:markup).with(expected_markup, text: { margin_bottom: 10 })
          end
>>>>>>> 8d2dce69
        end

        context 'without additional info' do
          it 'renders the table with no response for additional info' do
            expected_markup = [
              '<table>',
<<<<<<< HEAD
              "<tr><td style='width:91'><b>Description:</b></td><td><b>Test Description</b></td></tr>",
=======
              "<tr><td style='width:91'>Description:</td><td>Test Description</td></tr>",
>>>>>>> 8d2dce69
              "<tr><td style='width:91'>Additional Information:</td><td><i>no response</i></td></tr>",
              '</table>'
            ].join

            subject.render(pdf_double)
            expect(pdf_double).to have_received(:markup).with(expected_markup, text: { margin_bottom: 10 })
          end
        end
      end
    end
<<<<<<< HEAD
=======

    describe '#format_row' do
      it 'formats row with default styling' do
        row = subject.format_row('Name', 'John Doe', {})
        expect(row).to eq("<tr><td style='width:91'>Name:</td><td>John Doe</td></tr>")
      end

      it 'formats row with custom label width' do
        row = subject.format_row('Name', 'John Doe', { label_width: 150 })
        expect(row).to eq("<tr><td style='width:150'>Name:</td><td>John Doe</td></tr>")
      end

      it 'formats row with bold label' do
        row = subject.format_row('Name', 'John Doe', { bold_label: true })
        expect(row).to eq("<tr><td style='width:91'><b>Name:</b></td><td>John Doe</td></tr>")
      end

      it 'formats row with bold value' do
        row = subject.format_row('Name', 'John Doe', { bold_value: true })
        expect(row).to eq("<tr><td style='width:91'>Name:</td><td><b>John Doe</b></td></tr>")
      end

      it 'formats empty value as "no response" in italics' do
        row = subject.format_row('Name', '', {})
        expect(row).to eq("<tr><td style='width:91'>Name:</td><td><i>no response</i></td></tr>")

        row = subject.format_row('Name', nil, {})
        expect(row).to eq("<tr><td style='width:91'>Name:</td><td><i>no response</i></td></tr>")
      end

      it 'combines multiple format options' do
        row = subject.format_row('Name', 'John Doe', { bold_label: true, bold_value: true, label_width: 120 })
        expect(row).to eq("<tr><td style='width:120'><b>Name:</b></td><td><b>John Doe</b></td></tr>")
      end
    end
  end

  describe PdfFill::ExtrasGeneratorV2::ListQuestion do
    subject do
      question = described_class.new('List Question', metadata)
      question
    end

    let(:metadata) do
      {
        question_num: 9,
        item_label: 'Item',
        format_options: { bold_item_label: true, label_width: 120 }
      }
    end

    let(:pdf) { double('PDF') }

    before do
      allow(pdf).to receive(:markup)
    end

    describe '#render_item_label' do
      it 'renders item label with bold formatting when specified' do
        subject.render_item_label(pdf, 1)

        expect(pdf).to have_received(:markup).with(
          '<table><tr><th><b><i>Item 1</i></b></th></tr></table>',
          {
            table: {
              cell: {
                borders: [:bottom],
                border_width: 1,
                padding: [5, 0, 3.5, 0]
              }
            },
            text: { margin_bottom: -2 }
          }
        )
      end

      it 'uses regular italic formatting when bold_item_label is false' do
        # Create a new question with bold_item_label: false
        question = described_class.new('List Question', {
                                         question_num: 9,
                                         item_label: 'Item',
                                         format_options: { bold_item_label: false }
                                       })

        question.render_item_label(pdf, 1)

        expect(pdf).to have_received(:markup).with(
          '<table><tr><th><i>Item 1</i></th></tr></table>',
          {
            table: {
              cell: {
                borders: [:bottom],
                border_width: 1,
                padding: [5, 0, 3.5, 0]
              }
            },
            text: { margin_bottom: -2 }
          }
        )
      end
    end

    describe '#initialize' do
      it 'captures format_options from metadata' do
        expect(subject.instance_variable_get(:@format_options)).to eq(
          { bold_item_label: true, label_width: 120 }
        )
      end

      it 'defaults format_options to empty hash if not provided' do
        question = described_class.new('List Question', { question_num: 9, item_label: 'Item' })
        expect(question.instance_variable_get(:@format_options)).to eq({})
      end
    end

    describe '#add_text' do
      let(:item_metadata) do
        {
          i: 0,
          question_text: 'Description',
          format_options: { bold_value: true }
        }
      end

      it 'passes format_options to created items' do
        subject.add_text('Test Value', item_metadata)

        # The item should receive the format_options from the metadata
        item = subject.items.first
        added_value = item.instance_variable_get(:@subquestions).first

        expect(added_value[:metadata][:format_options]).to eq({ bold_value: true })
      end
    end
>>>>>>> 8d2dce69
  end
end<|MERGE_RESOLUTION|>--- conflicted
+++ resolved
@@ -78,8 +78,6 @@
             "<tr><td style='#{expected_style}'>foo<br/>bar</td><td></td></tr>"
           )
         end
-<<<<<<< HEAD
-=======
 
         context 'with format options' do
           let(:add_text_calls) do
@@ -96,7 +94,6 @@
             )
           end
         end
->>>>>>> 8d2dce69
       end
 
       context 'when there is more than one subquestion' do
@@ -115,8 +112,6 @@
             ]
           )
         end
-<<<<<<< HEAD
-=======
 
         context 'with format options' do
           let(:add_text_calls) do
@@ -136,7 +131,6 @@
             )
           end
         end
->>>>>>> 8d2dce69
       end
     end
   end
@@ -487,24 +481,16 @@
       context 'when adding Description' do
         it 'sets the description' do
           subject.add_text('Test Description', { question_text: 'Description' })
-<<<<<<< HEAD
-          expect(subject.description).to eq('Test Description')
-=======
           expect(subject.description[:value]).to eq('Test Description')
           expect(subject.description[:format_options]).to eq({})
->>>>>>> 8d2dce69
         end
       end
 
       context 'when adding Additional Information' do
         it 'sets the additional_info' do
           subject.add_text('More Info', { question_text: 'Additional Information' })
-<<<<<<< HEAD
-          expect(subject.additional_info).to eq('More Info')
-=======
           expect(subject.additional_info[:value]).to eq('More Info')
           expect(subject.additional_info[:format_options]).to eq({})
->>>>>>> 8d2dce69
         end
       end
 
@@ -523,12 +509,8 @@
       context 'when using question_label instead of question_text' do
         it 'sets the description using question_label' do
           subject.add_text('Test Description', { question_label: 'Description' })
-<<<<<<< HEAD
-          expect(subject.description).to eq('Test Description')
-=======
           expect(subject.description[:value]).to eq('Test Description')
           expect(subject.description[:format_options]).to eq({})
->>>>>>> 8d2dce69
         end
       end
 
@@ -579,11 +561,7 @@
           it 'renders the table with description and additional info' do
             expected_markup = [
               '<table>',
-<<<<<<< HEAD
-              "<tr><td style='width:91'><b>Description:</b></td><td><b>Test Description</b></td></tr>",
-=======
               "<tr><td style='width:91'>Description:</td><td>Test Description</td></tr>",
->>>>>>> 8d2dce69
               "<tr><td style='width:91'>Additional Information:</td><td>More Details</td></tr>",
               '</table>'
             ].join
@@ -591,8 +569,6 @@
             subject.render(pdf_double)
             expect(pdf_double).to have_received(:markup).with(expected_markup, text: { margin_bottom: 10 })
           end
-<<<<<<< HEAD
-=======
 
           it 'renders with format options when specified' do
             subject.add_text('Test Description', {
@@ -614,18 +590,13 @@
             subject.render(pdf_double)
             expect(pdf_double).to have_received(:markup).with(expected_markup, text: { margin_bottom: 10 })
           end
->>>>>>> 8d2dce69
         end
 
         context 'without additional info' do
           it 'renders the table with no response for additional info' do
             expected_markup = [
               '<table>',
-<<<<<<< HEAD
-              "<tr><td style='width:91'><b>Description:</b></td><td><b>Test Description</b></td></tr>",
-=======
               "<tr><td style='width:91'>Description:</td><td>Test Description</td></tr>",
->>>>>>> 8d2dce69
               "<tr><td style='width:91'>Additional Information:</td><td><i>no response</i></td></tr>",
               '</table>'
             ].join
@@ -636,8 +607,6 @@
         end
       end
     end
-<<<<<<< HEAD
-=======
 
     describe '#format_row' do
       it 'formats row with default styling' do
@@ -772,6 +741,5 @@
         expect(added_value[:metadata][:format_options]).to eq({ bold_value: true })
       end
     end
->>>>>>> 8d2dce69
   end
 end