---
http_interactions:
- request:
    method: get
<<<<<<< HEAD
    uri: <VAPROFILE_URL>/contact-information-hub/contact-information/v2/2.16.840.1.113883.4.349/b2fab2b5-6af0-45e1-a9e2-394347af91ef%5EPN%5E200VIDM%5EUSDVA
=======
    uri: <VAPROFILE_URL>/contact-information-hub/contact-information/v2/2.16.840.1.113883.4.349/11111%5EPI%5E200VETS%5EUSDVA
>>>>>>> e5237c37
    body:
      encoding: US-ASCII
      string: ''
    headers:
      User-Agent:
      - Vets.gov Agent
      Content-Type:
      - application/json
      Cufsystemname:
      - VETSGOV
      Accept:
      - application/json
      Accept-Encoding:
      - gzip;q=1.0,deflate;q=0.6,identity;q=0.3
  response:
    status:
      code: 200
      message: ''
    headers:
      X-Oneagent-Js-Injection:
      - 'true'
      - 'true'
      Server-Timing:
<<<<<<< HEAD
      - dtRpid;desc="-1090288400", dtSInfo;desc="0"
      - dtRpid;desc="-1504289209", dtSInfo;desc="0"
      Vaprofiletxauditid:
      - fc634b3c-084a-485f-a28f-fc9f140e3229
=======
      - dtRpid;desc="-440884886", dtSInfo;desc="0"
      - dtRpid;desc="930550547", dtSInfo;desc="0"
      Vaprofiletxauditid:
      - 4da2001b-9798-4163-b534-dd02a7728455
>>>>>>> e5237c37
      X-Content-Type-Options:
      - nosniff
      X-Xss-Protection:
      - '0'
      Cache-Control:
      - no-cache, no-store, max-age=0, must-revalidate
      Pragma:
      - no-cache
      Expires:
      - '0'
      X-Frame-Options:
      - DENY
      Content-Security-Policy:
      - 'default-src ''self'' ''unsafe-eval'' ''unsafe-inline'' data: filesystem:
        about: blob: ws: wss:'
      Date:
<<<<<<< HEAD
      - Thu, 12 Sep 2024 17:10:35 GMT
=======
      - Thu, 29 Aug 2024 18:40:50 GMT
>>>>>>> e5237c37
      Referrer-Policy:
      - no-referrer
      Content-Type:
      - application/json
      Transfer-Encoding:
      - chunked
      Strict-Transport-Security:
      - max-age=16000000; includeSubDomains; preload;
    body:
      encoding: UTF-8
      string: ''
<<<<<<< HEAD
  recorded_at: Thu, 12 Sep 2024 17:06:35 GMT
=======
  recorded_at: Thu, 29 Aug 2024 18:40:51 GMT
>>>>>>> e5237c37
recorded_with: VCR 6.3.1<|MERGE_RESOLUTION|>--- conflicted
+++ resolved
@@ -2,11 +2,7 @@
 http_interactions:
 - request:
     method: get
-<<<<<<< HEAD
     uri: <VAPROFILE_URL>/contact-information-hub/contact-information/v2/2.16.840.1.113883.4.349/b2fab2b5-6af0-45e1-a9e2-394347af91ef%5EPN%5E200VIDM%5EUSDVA
-=======
-    uri: <VAPROFILE_URL>/contact-information-hub/contact-information/v2/2.16.840.1.113883.4.349/11111%5EPI%5E200VETS%5EUSDVA
->>>>>>> e5237c37
     body:
       encoding: US-ASCII
       string: ''
@@ -30,17 +26,10 @@
       - 'true'
       - 'true'
       Server-Timing:
-<<<<<<< HEAD
       - dtRpid;desc="-1090288400", dtSInfo;desc="0"
       - dtRpid;desc="-1504289209", dtSInfo;desc="0"
       Vaprofiletxauditid:
       - fc634b3c-084a-485f-a28f-fc9f140e3229
-=======
-      - dtRpid;desc="-440884886", dtSInfo;desc="0"
-      - dtRpid;desc="930550547", dtSInfo;desc="0"
-      Vaprofiletxauditid:
-      - 4da2001b-9798-4163-b534-dd02a7728455
->>>>>>> e5237c37
       X-Content-Type-Options:
       - nosniff
       X-Xss-Protection:
@@ -57,11 +46,7 @@
       - 'default-src ''self'' ''unsafe-eval'' ''unsafe-inline'' data: filesystem:
         about: blob: ws: wss:'
       Date:
-<<<<<<< HEAD
       - Thu, 12 Sep 2024 17:10:35 GMT
-=======
-      - Thu, 29 Aug 2024 18:40:50 GMT
->>>>>>> e5237c37
       Referrer-Policy:
       - no-referrer
       Content-Type:
@@ -73,9 +58,5 @@
     body:
       encoding: UTF-8
       string: ''
-<<<<<<< HEAD
   recorded_at: Thu, 12 Sep 2024 17:06:35 GMT
-=======
-  recorded_at: Thu, 29 Aug 2024 18:40:51 GMT
->>>>>>> e5237c37
 recorded_with: VCR 6.3.1