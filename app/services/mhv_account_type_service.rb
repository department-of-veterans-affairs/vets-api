# frozen_string_literal: true

require 'bb/client'
require 'sentry_logging'

class MhvAccountTypeService
  include SentryLogging
  ELIGIBLE_DATA_CLASS_COUNT_TO_ACCOUNT_LEVEL = {
    32 => 'Premium',
    18 => 'Advanced',
    16 => 'Basic'
  }.freeze
  DEFAULT_ACCOUNT_LEVEL = 'Unknown'
  MHV_DOWN_MESSAGE = 'MhvAccountTypeService: could not fetch eligible data classes'
  UNEXPECTED_DATA_CLASS_COUNT_MESSAGE = 'MhvAccountTypeService: eligible data class mapping inconsistency'

  def initialize(user)
    @user = user
    @eligible_data_classes = fetch_eligible_data_classes if mhv_account?
  end

  attr_reader :user, :eligible_data_classes

  def mhv_account_type
    return nil unless mhv_account?

    if account_type_known?
      user.identity.mhv_account_type
    elsif eligible_data_classes.nil?
      'Error'
    else
      ELIGIBLE_DATA_CLASS_COUNT_TO_ACCOUNT_LEVEL.fetch(eligible_data_classes.size)
    end
  rescue KeyError
    log_account_type_heuristic_once(UNEXPECTED_DATA_CLASS_COUNT_MESSAGE)
    DEFAULT_ACCOUNT_LEVEL
  end

  def mhv_account?
    user.mhv_correlation_id.present?
  end

  def account_type_known?
    user.identity.mhv_account_type.present?
  end

  private

  def fetch_eligible_data_classes
<<<<<<< HEAD
    bb_client = BB::Client.new(session: { user_id: user.mhv_correlation_id })
    bb_client.authenticate
    bb_client.get_eligible_data_classes.members.map(&:name)
=======
    if cached_eligible_data_class
      json = Oj.load(cached_eligible_data_class)
      Common::Collection.new(::EligibleDataClass, json.symbolize_keys).members.map(&:name)
    else
      bb_client = BB::Client.new(session: { user_id: @user.mhv_correlation_id })
      bb_client.authenticate
      bb_client.get_eligible_data_classes.members.map(&:name)
    end
>>>>>>> fc372671
  rescue StandardError
    log_account_type_heuristic_once(MHV_DOWN_MESSAGE)
    nil
  end

  def cached_eligible_data_class
    namespace = Redis::Namespace.new('common_collection', redis: Redis.current)
    cache_key = "#{user.mhv_correlation_id}:geteligibledataclass"
    namespace.get(cache_key)
  end

  def log_account_type_heuristic_once(message)
    return if @logged
    extra_context = {
      uuid: user.uuid,
      mhv_correlation_id: user.mhv_correlation_id,
      eligible_data_classes: eligible_data_classes,
      authn_context: user.authn_context,
      va_patient: user.va_patient?,
      known_account_type: user.identity.mhv_account_type
    }
    tags = { sign_in_method: user.authn_context || 'idme' }
    log_message_to_sentry(message, :info, extra_context, tags)
    @logged = true
  end
end<|MERGE_RESOLUTION|>--- conflicted
+++ resolved
@@ -47,11 +47,6 @@
   private
 
   def fetch_eligible_data_classes
-<<<<<<< HEAD
-    bb_client = BB::Client.new(session: { user_id: user.mhv_correlation_id })
-    bb_client.authenticate
-    bb_client.get_eligible_data_classes.members.map(&:name)
-=======
     if cached_eligible_data_class
       json = Oj.load(cached_eligible_data_class)
       Common::Collection.new(::EligibleDataClass, json.symbolize_keys).members.map(&:name)
@@ -60,7 +55,6 @@
       bb_client.authenticate
       bb_client.get_eligible_data_classes.members.map(&:name)
     end
->>>>>>> fc372671
   rescue StandardError
     log_account_type_heuristic_once(MHV_DOWN_MESSAGE)
     nil
