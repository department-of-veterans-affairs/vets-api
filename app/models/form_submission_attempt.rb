--- conflicted
+++ resolved
@@ -138,17 +138,10 @@
   end
 
   def simple_forms_enqueue_result_email(notification_type)
-<<<<<<< HEAD
-    SimpleFormsApi::Notification::SendNotificationEmailJob.perform_now(
-      notification_type:,
-      form_data: JSON.parse(form_submission.form_data),
-      form_submission_attempt: self
-=======
     SimpleFormsApi::Notification::SendNotificationEmailJob.new.perform(
       notification_type:,
       form_submission_attempt: self,
       user_account:
->>>>>>> d7f66044
     )
   end
 
