--- conflicted
+++ resolved
@@ -5,24 +5,21 @@
 class MhvAccount < ActiveRecord::Base
   include AASM
 
+  scope :accounts_created, -> { where.not(registered_at: nil) }
+  scope :failed_create, -> { where(registered_at: nil, account_state: :register_failed) }
+  scope :existing_accounts_upgraded, -> { where(registered_at: nil).where.not(upgraded_at: nil) }
+  scope :created_failed_upgrade, -> { accounts_created.where(account_state: :upgrade_failed) }
+  scope :created_and_upgraded, -> { accounts_created.where.not(upgraded_at: nil) }
+
   TERMS_AND_CONDITIONS_NAME = 'mhvac'
   INELIGIBLE_STATES = %i[
     needs_identity_verification needs_ssn_resolution needs_va_patient
     has_deactivated_mhv_ids has_multiple_active_mhv_ids
     state_ineligible country_ineligible needs_terms_acceptance
   ].freeze
-
-<<<<<<< HEAD
   PERSISTED_STATES = %i[registered upgraded register_failed upgrade_failed].freeze
   ELIGIBLE_STATES = %i[existing eligible no_account].freeze
   ALL_STATES = (%i[unknown] + INELIGIBLE_STATES + ELIGIBLE_STATES + PERSISTED_STATES).freeze
-=======
-  scope :accounts_created, -> { where.not(registered_at: nil) }
-  scope :failed_create, -> { where(registered_at: nil, account_state: :register_failed) }
-  scope :existing_accounts_upgraded, -> { where(registered_at: nil).where.not(upgraded_at: nil) }
-  scope :created_failed_upgrade, -> { accounts_created.where(account_state: :upgrade_failed) }
-  scope :created_and_upgraded, -> { accounts_created.where.not(upgraded_at: nil) }
->>>>>>> 276d1150
 
   after_initialize :setup
 
