---
# Add a new feature toggle here to ensure that it is initialized in all environments.
#
# Features are enabled by default in the test environment and disabled by default in other environments.
# To default a feature to enabled in development, set the `enable_in_development` key to true.
#
# The description should contain any relevant information for an admin who may toggle the feature.
#
# The actor_type should be either `user` for features you want to be "sticky" for a logged in user (default)
#  or `cookie_id` of you wish to use the Google Analytics id as the unique identifier.

# Sorted using http://yaml-sorter.herokuapp.com/

features:
  this_is_only_a_test:
    actor_type: user
    description: Used in feature_toggles_controller_spec.
  this_is_only_a_test_two:
    actor_type: user
    description: Used in feature toggle specs.
  accredited_representative_portal_custom_login:
    actor_type: cookie_id
    description: Controls whether the ARP application uses its custom login page or the platform login.
    enable_in_development: true
  accredited_representative_portal_frontend:
    actor_type: user
    description: Enables the frontend of the accredited representative portal
    enable_in_development: true
  accredited_representative_portal_api:
    actor_type: user
    description: Enables the endpoints of the accredited representative portal
    enable_in_development: true
  accredited_representative_portal_intent_to_file_api:
    actor_type: user
    description: Enables the endpoints of the accredited representative portal intent to file
    enable_in_development: true
  accredited_representative_portal_search:
    actor_type: user
    description: Enables the people search of the accredited representative portal
    enable_in_development: true
  accredited_representative_portal_self_service_auth:
    actor_type: user
    description: Enables the self-service authorization of the accredited representative portal
  accredited_representative_portal_form_21a:
    actor_type: user
    description: >
      When enabled, shows form 21a in the accredited representative portal.
      NOTE: content-build is using "vagovprod: false" to also hide the form 21a in production.
    enable_in_development: true
  accredited_representative_portal_form_526ez:
    actor_type: user
    description: >
      When enabled, shows form 526ez in the accredited representative portal.
    enable_in_development: true
  accredited_representative_portal_submissions:
    actor_type: user
    description: Enables the form submissions view in the accredited representative portal
    enable_in_development: true
  accredited_representative_portal_email_delivery_callback:
    actor_type: user
    description: Enables a custom email delivery callback to track and log all notification statuses beyond errors
  aedp_vadx:
    actor_type: user
    description: Enables the VADX experimental features in the AEDP application
    enable_in_development: true
  all_claims_add_disabilities_enhancement:
    actor_type: user
    description: Enables enhancement to the 21-526EZ "Add Disabilities" page being implemented by the Conditions Team.
    enable_in_development: true
  appointments_consolidation:
    actor_type: user
    description: For features being tested while merging logic for appointments between web and mobile
  arm_use_datadog_real_user_monitoring:
    actor_type: user
    description: Enables Datadog Real User Monitoring for ARM apps (Find a Rep, Appoint a Rep)
  ar_poa_request_failure_claimant_notification:
    actor_type: user
    description: Enables sending POA failure notifications to claimants
  ar_poa_request_failure_rep_notification:
    actor_type: user
    description: Enables sending POA failure notifications to representatives
  ask_va_announcement_banner:
    actor_type: cookie_id
    description: >
      The Ask VA announcement banner displays message(s) to visitors
      from the CRM-managed, expirable notifications - as retrieved
      from the /ask_va_api/v0/announcements endpoint.
    enable_in_development: true
  ask_va_alert_link_to_old_portal:
    actor_type: user
    description: >
      The Ask VA form alert banner with a link to the old portal. To use while form is down for maintenance.
    enable_in_development: true
  ask_va_canary_release:
    actor_type: cookie_id
    description: >
      Percent of visitors to keep in the updated Ask VA experience on VA.gov.
      All other users are redirected to the legacy experience.
      To route or retain all users, set to 0% for legacy or 100% for the
      updated experience on VA.gov.
      NOTE: When ready for all users to be in the updated experience on
      VA.gov, set this toggle to "Enabled", rather than specifying 100%
      in the percentage.
    enable_in_development: true
  ask_va_mock_api_for_testing:
    actor_type: cookie_id
    description: >
      Use mock API responses in the Ask VA application UI.
      This is used for testing purposes only and should not be enabled in production.
      We need to remove this feature from the codebase ASAP.
      Mocks shouldn't live in the app logic. If needed, add at the API/middleware level.
    enable_in_development: true
  ask_va_api_maintenance_mode:
    actor_type: user
    description: >
      A system-wide control flag that governs the overall availability of Ask VA API endpoints.
      When enabled, the API restricts external access and returns a service unavailable response across all routes.
      Primarily used for coordinated maintenance windows or temporary system suspensions,
      allowing the team to manage API exposure dynamically without requiring a redeploy.
    enable_in_development: true
  ask_va_api_patsr_separation:
    actor_type: user
    description: >
      Use new CRM environments for Ask VA API
    enable_in_development: true
  auth_exp_vba_downtime_message:
    actor_type: user
    description: Show downtime message on Profile and My VA for planned VBA maintenance
  avs_enabled:
    actor_type: user
    description: Enables the After Visit Summary API.
    enable_in_development: true
  benefits_documents_use_lighthouse:
    actor_type: user
    description: Use lighthouse instead of EVSS to upload benefits documents.
    enable_in_development: false
  benefits_require_gateway_origin:
    actor_type: user
    description: Requires that all requests made to endpoints in appeals_api and vba_documents be made through the gateway
  bgs_param_logging_enabled:
    actor_type: user
    description: Enables logging of BGS parameters (filtered in production)
  bpds_service_enabled:
    actor_type: user
    description: Enables the BPDS service
  caregiver_use_facilities_API:
    actor_type: cookie_id
    description: Allow list of caregiver facilites to be fetched by way of the Facilities API.
  caregiver_browser_monitoring_enabled:
    actor_type: user
    description: Enables Datadog Real Time User Monitoring
  cerner_non_eligible_sis_enabled:
    actor_type: user
    description: Enables Sign in Service for cerner authentication
  document_upload_validation_enabled:
    actor_type: user
    description: Enables stamped PDF validation on document upload
    enable_in_development: true
  dv_email_notification:
    actor_type: user
    description: Enables dependents verification emails
  event_bus_gateway_ep040_decision_letter_notifications:
    description: "Gateway: Enable decision letter email notifications for EP040 claims"
  hca_browser_monitoring_enabled:
    actor_type: user
    description: Enables browser monitoring for the health care application.
  hca_disable_bgs_service:
    actor_type: user
    description: Do not call the BGS Service when this is turned on. Instead return 0 for rating.
  hca_enrollment_status_override_enabled:
    actor_type: user
    description: Enables override of enrollment status for a user, to allow multiple submissions with same user.
  hca_insurance_v2_enabled:
    actor_type: user
    description: Enables the the upgraded insurance section of the Health Care Application
    enable_in_development: true
  hca_performance_alert_enabled:
    actor_type: user
    description: Enables alert notifying users of a potential issue with application performance.
  hca_reg_only_enabled:
    actor_type: user
    description: Enables the registration-only path for the Health Care Application
    enable_in_development: true
  hca_ez_kafka_submission_enabled:
    actor_type: cookie_id
    description: Enables the 10-10EZ Kafka Event Bus submission
  ezr_prod_enabled:
    actor_type: user
    description: Enables access to the 10-10EZR application in prod for the purposes of conducting user reasearch
    enable_in_development: true
  ezr_download_pdf_enabled:
    actor_type: user
    description: Enables the download of a pre-filled 10-10EZR PDF form.
    enable_in_development: true
  ezr_upload_enabled:
    actor_type: user
    description: Enables Toxic Exposure File Upload for 10-10EZR applicants.
    enable_in_development: true
  ezr_auth_only_enabled:
    actor_type: user
    description: Enables the auth-only experience, allowing only authenticated users to view any part of the form.
    enable_in_development: true
  ezr_emergency_contacts_enabled:
    actor_type: user
    description: Enables emergency contact experience for 10-10EZR applicants.
    enable_in_development: true
  ezr_use_va_notify_on_submission_failure:
    actor_type: user
    description: Send submission failure email to Veteran using VANotify.
    enable_in_development: true
  ezr_route_guard_enabled:
    actor_type: user
    description: Enables the route guard authentication for 10-10EZR application
    enable_in_development: true
  ezr_form_prefill_with_providers_and_dependents:
    actor_type: user
    description: Adds insurance providers and dependents to ezr prefill data
    enable_in_development: true
  ezr_spouse_confirmation_flow_enabled:
    actor_type: user
    description: Enables the spouse (V2) confirmation flow in the 10-10EZR form.
    enable_in_development: true
  cerner_override_653:
    actor_type: user
    description: This will show the Cerner facility 653 as `isCerner`.
  cerner_override_668:
    actor_type: user
    description: This will show the Cerner facility 668 as `isCerner`.
  cerner_override_687:
    actor_type: user
    description: This will show the Cerner facility 687 as `isCerner`.
  cerner_override_692:
    actor_type: user
    description: This will show the Cerner facility 692 as `isCerner`.
  cerner_override_757:
    actor_type: user
    description: This will show the Cerner facility 757 as `isCerner`.
  champva_vanotify_custom_callback:
    actor_type: user
    description: Enables the custom callback_klass when sending IVC CHAMPVA failure emails with VA Notify
  champva_vanotify_custom_confirmation_callback:
    actor_type: user
    description: Enables the custom callback_klass when sending IVC CHAMPVA confirmation emails with VA Notify
  champva_log_all_s3_uploads:
    actor_type: user
    description: Enables logging for all s3 uploads using UUID or keys for monitoring
  champva_send_to_ves:
    actor_type: user
    description: Enables sending form submission data to the VES API.
  champva_enable_pega_report_check:
    actor_type: user
    description: Enables querying PEGA reporting API from MissingFormStatusJob to determine CHAMPVA form status
  champva_retry_logic_refactor:
    actor_type: user
    description: Enables refactored retry logic for IVC CHAMPVA form submissions
  champva_fmp_single_file_upload:
    actor_type: user
    description: Enables the ability to upload a single merged PDF file for FMP claims
  champva_mpi_validation:
    actor_type: user
    description: Enables MPI veteran and benefificiary validation for IVC CHAMPVA form submissions
  champva_old_records_cleanup_job:
    actor_type: user
    description: Enables the job to cleanup old IVC CHAMPVA form records
  champva_enable_claim_resubmit_question:
    actor_type: user
    description: Enables the claim resubmission screener question page on form 10-7959a
  champva_enable_ocr_on_submit:
    actor_type: user
    description: Enables background OCR scanning and logging on form submissions
  champva_enable_llm_on_submit:
    actor_type: user
    description: Enables background LLM validation and logging on form submissions
  champva_insights_datadog_job:
    actor_type: user
    description: Enables the job to publish insights to Datadog
  champva_claims_llm_validation:
    actor_type: user
    description: Enables LLM validation of claims on form submissions
  champva_resubmission_attachment_ids:
    actor_type: user
    description: Corrects attachment IDs for resubmission of form 10-7959a
  champva_foreign_address_fix:
    actor_type: user
    description: Enables the fix for foreign address fields on form submissions
  champva_form_versioning:
    actor_type: user
    description: Enables the form versioning for IVC CHAMPVA form submissions
  champva_form_10_10d_2027:
    actor_type: user
    description: If enabled uses the 2027 version of form 10-10d with expiration 12/31/2027
  champva_ves_retry_failures_job:
    actor_type: user
    description: Enables the sidekiq job to retry VES submissions that failed
  check_in_experience_enabled:
    actor_type: user
    description: Enables the health care check-in experiences
    enable_in_development: true
  check_in_experience_pre_check_in_enabled:
    actor_type: user
    description: Enables the health care check-in experiences to show the pre-check-in experience.
    enable_in_development: true
  check_in_experience_upcoming_appointments_enabled:
    actor_type: user
    description: Enables the feature to show upcoming appointments to the veterans
    enable_in_development: true
  check_in_experience_translation_disclaimer_spanish_enabled:
    actor_type: user
    description: Enables disclaimer for possible untranslated content on spanish pages
    enable_in_development: true
  check_in_experience_translation_disclaimer_tagalog_enabled:
    actor_type: user
    description: Enables disclaimer for possible untranslated content on tagalog pages
    enable_in_development: true
  check_in_experience_mock_enabled:
    actor_type: user
    description: Enables downstream responses to be returned via betamocks
    enable_in_development: false
  check_in_experience_travel_reimbursement:
    actor_type: user
    description: Enables travel reimbursement workflow for day-of check-in application.
    enable_in_development: true
  check_in_experience_travel_pay_api:
    actor_type: user
    description: Enables the use of Travel Pay API for travel claim operations
    enable_in_development: true
  check_in_experience_lorota_travel_reimbursement:
    actor_type: user
    description: Enables the full LoROTA standalone mileage-only travel reimbursement feature
    enable_in_development: true
  check_in_experience_cerner_travel_claims_enabled:
    actor_type: user
    description: Enables travel claims filing for Oracle Health (Cerner) sites
    enable_in_development: true
  check_in_experience_check_claim_status_on_timeout:
    actor_type: user
    description: Uses a background worker to check travel claim status when the submission times out
    enable_in_development: true
  check_in_experience_travel_claim_notification_callback:
    actor_type: user
    description: Enables VA Notify delivery status callbacks for travel claim notifications
    enable_in_development: true
  check_in_experience_browser_monitoring:
    actor_type: user
    description: Enables browser monitoring for check-in applications.
    enable_in_development: false
  check_in_experience_medication_review_content:
    actor_type: cookie_id
    description: Enables the medication review content in pre-check-in.
    enable_in_development: true
  check_in_experience_use_vaec_cie_endpoints:
    actor_type: user
    description: Enables using VAEC-CIE AWS account endpoints for CHIP and LoROTA instead of VAEC-CMS endpoints.
    enable_in_development: false
  claim_letters_access:
    actor_type: user
    description: Enables users to access the claim letters page
    enable_in_development: true
  claims_api_special_issues_updater_uses_local_bgs:
    actor_type: user
    description: Enables special issues updater to use local_bgs
    enable_in_development: true
  claims_api_flash_updater_uses_local_bgs:
    actor_type: user
    description: Enables flash updater to use local_bgs
    enable_in_development: true
  claims_api_poa_vbms_updater_uses_local_bgs:
    actor_type: user
    description: Enables poa vbms updater to use local_bgs
    enable_in_development: true
  claims_api_bd_refactor:
    actor_type: user
    description: Diverts codepath to use refactored BD methods
    enable_in_development: true
  claims_api_ews_updater_enables_local_bgs:
    actor_type: user
    description: Uses local_bgs rather than bgs-ext
    enable_in_development: true
  claims_api_ews_uploads_bd_refactor:
    actor_type: user
    description: When enabled, sends ews forms to BD via the refactored logic
    enable_in_development: true
  claims_api_poa_uploads_bd_refactor:
    actor_type: user
    description: When enabled, sends poa forms to BD via the refactored logic
    enable_in_development: true
  claims_api_526_validations_v1_local_bgs:
    actor_type: user
    description: Enables the method calls in the v1 526 validations use local_bgs
    enable_in_development: true
  claims_api_use_person_web_service:
    actor_type: user
    description: Uses person web service rather than local bgs
    enable_in_development: true
  claims_api_use_update_poa_relationship:
    actor_type: user
    description: Uses local_bgs rather than bgs-ext
    enable_in_development: true
  claims_api_526_v2_uploads_bd_refactor:
    actor_type: user
    description: When enabled, sends 526 forms to BD via the refactored logic
    enable_in_development: true
  lighthouse_claims_api_add_person_proxy:
    actor_type: user
    description: When enabled, will allow for add_person_proxy call in both versions
    enable_in_development: true
  lighthouse_claims_api_v1_enable_FES:
    actor_type: user
    description: Use new Form526 Establishment Service (FES) for v1 disability compensation claims
    enable_in_development: true
  lighthouse_claims_api_v2_enable_FES:
    actor_type: user
    description: Use new Form526 Establishment Service (FES) for v2 disability compensation claims
    enable_in_development: true
  confirmation_page_new:
    actor_type: user
    description: Enables the 2024 version of the confirmation page view in simple forms
    enable_in_development: true
  lighthouse_claims_api_hardcode_wsdl:
    actor_type: user
    description: Use hardcoded namespaces for WSDL calls to BGS
    enable_in_development: true
  cst_show_document_upload_status:
    actor_type: user
    description: When enabled, claims status tool will display the upload status that comes from the evidence_submissions table.
    enable_in_development: true
  cst_claim_phases:
    actor_type: user
    description: When enabled, claims status tool uses the new claim phase designs
    enable_in_development: true
  cst_include_ddl_5103_letters:
    actor_type: user
    description: When enabled, the Download Decision Letters feature includes 5103 letters
    enable_in_development: true
  cst_include_ddl_boa_letters:
    actor_type: user
    description: When enabled, the Download Decision Letters feature includes Board of Appeals decision letters
    enable_in_development: true
  cst_include_ddl_sqd_letters:
    actor_type: user
    description: When enabled, the Download Decision Letters feature includes Subsequent Development Letters
    enable_in_development: true
  cst_send_evidence_failure_emails:
    actor_type: user
    description: When enabled, emails will be sent when evidence uploads from the CST fail
    enable_in_development: true
  cst_synchronous_evidence_uploads:
    actor_type: user
    description: When enabled, claims status tool uses synchronous evidence uploads
    enable_in_development: true
  cst_use_dd_rum:
    actor_type: user
    description: When enabled, claims status tool uses DataDog's Real User Monitoring logging
    enable_in_development: false
  cst_suppress_evidence_requests_website:
    actor_type: user
    description: When enabled, CST does not show Attorney Fees, Secondary Action Required, or Stage 2 Development on website
    enable_in_development: false
  cst_suppress_evidence_requests_mobile:
    actor_type: user
    description: When enabled, CST does not show Attorney Fees, Secondary Action Required, or Stage 2 Development on mobile
    enable_in_development: false
  cst_override_reserve_records_mobile:
    actor_type: user
    description: When enabled, CST overrides RV1 - Reserve Records Request tracked items to be NEEDED_FROM_OTHERS on mobile app
    enable_in_development: true
  cst_filter_ep_codes:
    actor_type: user
    description: When enabled, benefits_claims/get_claims service filters certain ep codes based on issue 90936 research from the response
  cst_smooth_loading_experience:
    actor_type: user
    description: When enabled, the UI of the CST app will have a smoother loading experience
    enable_in_development: true
  cst_claim_letters_use_lighthouse_api_provider:
    actor_type: user
    description: When enabled, claims_letters from the Lighthouse API Provider
  cst_claim_letters_use_lighthouse_api_provider_mobile:
    actor_type: user
    description: When enabled, claims_letters from the Lighthouse API Provider in mobile endpoints
  letters_hide_service_verification_letter:
    actor_type: user
    description: When enabled, CST does not include Service Verification in the list of letters on vets-website
    enable_in_development: true
  coe_access:
    actor_type: user
    description: Feature gates the certificate of eligibility application
    enable_in_development: true
  combined_debt_portal_access:
    actor_type: user
    description: Enables users to interact with combined debt portal experience
    enable_in_development: true
  combined_financial_status_report:
    actor_type: user
    description: Enables users to submit FSR forms for VHA and VBA debts
    enable_in_development: true
  fsr_zero_silent_errors_in_progress_email:
    actor_type: user
    description: Enables sending an email to the veteran when FSR form is in progress
    enable_in_development: true
  digital_dispute_email_notifications:
    actor_type: user
    description: Enables email notifications for digital dispute submissions
    enable_in_development: true
  communication_preferences:
    actor_type: user
    description: Allow user to access backend communication_preferences API
  claims_claim_uploader_use_bd:
    actor_type: user
    description: Use BDS instead of EVSS to upload to VBMS.
  claims_load_testing:
    actor_type: user
    description: Enables the ability to skip jobs for load testing
  claims_status_v1_bgs_enabled:
    actor_type: user
    description: enables calling BGS instead of EVSS for the claims status v1.
  claims_hourly_slack_error_report_enabled:
    actor: user
    description: Enable/disable the running of the hourly slack alert for errored submissions
    enable_in_development: false
  claims_status_v1_lh_auto_establish_claim_enabled:
    actor_type: user
    description: With feature flag enabled, v1 /526 should use Lighthouse Form526 docker container
  cst_send_evidence_submission_failure_emails:
    actor_type: user
    description: >
      If enabled and a user submits an evidence submission upload that fails to send, an email will be sent to the user and retried.
      When disabled and a user submits an evidence submission upload that fails to send, an email will be sent to the user and not retried.
    enable_in_development: true
  debt_letters_show_letters_vbms:
    actor_type: user
    description: Enables debt letter download from VBMS
  debts_cache_dmc_empty_response:
    actor_type: user
    description: Enables caching of empty DMC response
  debts_copay_logging:
    actor_type: user
    description: Logs copay request data
  debts_silent_failure_mailer:
    actor_type: user
    description: Enables silent failure mailer for the 5655
  debts_sharepoint_error_logging:
    actor_type: user
    description: Logs Sharepoint error data
  decision_review_hlr_email:
    actor_type: user
    description: Send email notification for successful HLR submission
  decision_review_nod_email:
    actor_type: user
    description: Send email notification for successful NOD submission
  decision_review_sc_email:
    actor_type: user
    description: Send email notification for successful SC submission
  decision_review_hlr_status_updater_enabled:
    actor_type: user
    description: Enables the Higher Level Review status update batch job
  decision_review_nod_status_updater_enabled:
    actor_type: user
    description: Enables the Notice of Disagreement status update batch job
  decision_review_sc_status_updater_enabled:
    actor_type: user
    description: Enables the Supplemental Claim status update batch job
  decision_review_icn_updater_enabled:
    actor_type: user
    description: Enables the ICN lookup job
  decision_review_weekly_error_report_enabled:
    actor_type: user
    description: Enables the weekly decision review text error report
  decision_review_daily_error_report_enabled:
    actor_type: user
    description: Enables the daily error report email
  decision_review_daily_stuck_records_report_enabled:
    actor_type: user
    description: Enables the daily decision review stuck records Slack report
  decision_review_monthly_stats_report_enabled:
    actor_type: user
    description: Enables the monthly decision review stats report email
  decision_review_delay_evidence:
    actor_type: user
    description: Ensures that NOD and SC evidence is not received in Central Mail before the appeal itself
  decision_review_hlr_form_v4_enabled:
    actor_type: user
    description: Enable using MAR 2024 revision of 200996 Higher Level Review form when submitting to EMMS for intake
    enable_in_development: false
  decision_review_sc_form_v4_enabled:
    actor_type: user
    description: Enable using MAY 2024 revision of 200995 Supplemental Claim form when submitting to EMMS for intake
    enable_in_development: false
  decision_review_saved_claim_hlr_status_updater_job_enabled:
    actor_type: user
    description: Enable job to set delete_date for completed SavedClaim::HigherLevelReviews
    enable_in_development: true
  decision_review_saved_claim_nod_status_updater_job_enabled:
    actor_type: user
    description: Enable job to set delete_date for completed SavedClaim::NoticeOfDisagreements
    enable_in_development: true
  decision_review_saved_claim_sc_status_updater_job_enabled:
    actor_type: user
    description: Enable job to set delete_date for completed SavedClaim::SupplementalClaims
    enable_in_development: true
  decision_review_delete_saved_claims_job_enabled:
    actor_type: user
    description: Enable job to delete SavedClaim records when the record has a delete_date and the date is in the past
    enable_in_development: true
  decision_review_failure_notification_email_job_enabled:
    actor_type: user
    description: Enable job to send form and evidence failure notification emails
    enable_in_development: true
  decision_review_track_4142_submissions:
    actor_type: user
    description: Enable saving record of 4142 forms submitted to Lighthouse as part of a Supplemental Claim
    enable_in_development: true
  decision_review_service_common_exceptions_enabled:
    actor_type: user
    description: Enable using Common::Exception classes instead of DecisionReviewV1::ServiceException
  decision_review_form4142_validate_schema:
    actor_type: user
    description: Enables the use of schema validation for form 4142 in decision review applications
    enable_in_development: true
  dependency_verification:
    actor_type: user
    description: Feature gates the dependency verification modal for updating the diaries service.
    enable_in_development: true
  dependents_enqueue_with_user_struct:
    actor_type: user
    description: Manage whether the enqueued job for 686c and 674 will be with a User model or the new User struct
    enable_in_development: true
  dependents_module_enabled:
    actor_type: user
    description: Enables new Dependents module
    enable_in_development: true
  dependents_pension_check:
    actor_type: user
    description: Manage whether or not Pension check is enabled for the 686/674
    enable_in_development: true
  dependents_removal_check:
    actor_type: user
    description: Manage whether or not dependent removal claim codes are enabled for the 686
    enable_in_development: true
  dependents_management:
    actor_type: user
    description: Manage dependent removal from view dependent page
    enable_in_development: true
  dependents_claims_evidence_api_upload:
    actor_type: user
    description: Enable using the ClaimsEvidenceAPI module to upload 686/674 documents to VBMS
  dependents_bypass_schema_validation:
    actor_type: user
    description: Bypasses vets_json_schema validation for dependency claims
  disability_526_form4142_polling_records:
    actor_type: user
    description: enables creation of, and tracking of, sent form 4142 documents, from the 526 flow, to the Lighthouse Benefits Intake API
    enable_in_development: true
  disability_526_form4142_polling_record_failure_email:
    actor_type: user
    description: enables failure email when explicit failure is detected downstream
    enable_in_development: true
  contention_classification_claim_linker:
    actor_type: user
    description: enables sending 526 claim id and vbms submitted claim id to Contention Classification service for linking/monitoring.
    enable_in_development: true
  disability_526_ee_mst_special_issue:
    actor_type: user
    description: enables adding MST special issue to disability_526 prior to submission.
    enable_in_development: true
  disability_526_ee_process_als_flash:
    actor_type: user
    description: enables adding applicable flashes to disability_526 prior to submission.
    enable_in_development: true
  disability_526_call_received_email_from_polling:
    actor_type: user
    description: enables received email in poll_form526_pdf job and disables calling from form526_submission
  disability_526_improved_autosuggestions_add_disabilities_page:
    actor_type: user
    description: enables new version of add disabilities page, with updates to content and search functionality
    enable_in_development: true
  disability_526_show_confirmation_review:
    actor_type: user
    description: enables showing a submission review section on the 526 confirmation page
    enable_in_development: true
  disability_compensation_flashes:
    actor_type: user
    description: enables sending flashes to BGS for disability_compensation submissions.
    enable_in_development: true
  disability_compensation_temp_separation_location_code_string:
    actor_type: user
    description: enables forcing separation location code to be a string in submit_all_claim endpoint.
  disability_compensation_temp_toxic_exposure_optional_dates_fix:
    actor_type: user
    description: enables removing malformed optional dates from the Toxic Exposure node of a Form526Submission at SavedClaim creation.
  disability_compensation_toxic_exposure_destruction_modal:
    actor_type: user
    description: enables confirmation modal when removing toxic exposure data from Form 526
    enable_in_development: true
  disability_compensation_form4142_supplemental:
    actor_type: user
    description: Use Lighthouse API to submit supplemental Form 21-4142 from Form 526EZ submissions
    enable_in_development: true
  disability_compensation_pif_fail_notification:
    actor_type: user
    description: enables sending notifications to vets if their 526 claim submission fails with PIF in Use Error
    enable_in_development: true
  disability_compensation_production_tester:
    actor_type: user
    description: disable certain functionality for production testing of the 526 submission workflow. DO NOT TOGGLE THIS FLAG UNLESS YOU ARE A MEMBER OF DISABILITY BENEFITS EXPERIENCE TEAM.
    enable_in_development: true
  disability_compensation_fail_submission:
    actor_type: user
    description: enable to test the backup submission path. DO NOT TOGGLE THIS FLAG UNLESS YOU ARE A MEMBER OF DISABILITY BENEFITS EXPERIENCE TEAM.
    enable_in_development: true
  disability_compensation_sync_modern_0781_flow:
    actor_type: user
    description: enables a new form flow for 0781 and 0781a in the 526 submission workflow
    enable_in_development: true
  disability_compensation_sync_modern0781_flow_metadata:
    actor_type: user
    description: enables adding new 0781 form indicator to in progress 526 forms and saved claim records for 526 submissions
  disability_compensation_0781_stats_job:
    actor_type: user
    description: enables a job to run that will check DB records and report stats as metrics, into Datadog
    enable_in_development: true
  disability_526_send_form526_submitted_email:
    actor_type: user
    description: enables sending submitted email in both primary and backup paths
  disability_526_send_mas_all_ancillaries:
    actor_type: user
    description: enables sending all 526 uploads and ancillary forms to MAS's APCAS API
  disability_526_send_received_email_from_backup_path:
    actor_type: user
    description: enables received email in complete success state of backup path
  disability_526_form4142_validate_schema:
    actor_type: user
    description: Enables the use of schema validation for form 4142 in disability 526 applications
  disability_526_form4142_use_2024_version:
    actor_type: user
    description: enables the 2024 version of form 4142 in the disability 526 submission frontend workflow
    enable_in_development: true
  disability_526_track_saved_claim_error:
    actor_type: user
    description: enables improved logging of SavedClaim::DisabilityCompensation::Form526AllClaim save failures
  education_reports_cleanup:
    actor_type: user
    description: Updates to the daily education reports to remove old data that isn't needed in the new fiscal year
    enable_in_development: true
  enrollment_verification:
    actor_type: user
    description: Enables access to the Enrollment Verification app
    enable_in_development: true
  discharge_wizard_features:
    actor_type: user
    description: Iteration of new features for discharge wizard
    enable_in_development: true
  dispute_debt:
    actor_type: user
    description: Enables the Dispute Debt feature
    enable_in_development: true
  digital_dispute_duplicate_prevention:
    actor_type: user
    description: Enables duplicate prevention for digital dispute submissions
    enable_in_development: false
  event_bus_gateway_retry_emails:
    actor_type: user
    description: When enabled, vets-api retries event bus gateway emails that VA Notify marks temporary-failure
    enable_in_development: true
  facilities_autosuggest_vamc_services_enabled:
    actor_type: user
    description: Allow use of the VA health facilities auto-suggest feature (versus static dropdown)
    enable_in_development: true
  facilities_ppms_suppress_all:
    actor_type: user
    description: Hide all ppms search options
  facility_locator_mobile_map_update:
    actor_type: user
    description: Use new mobile map features for research
    enable_in_development: true
  facility_locator_predictive_location_search:
    actor_type: user
    description: Use predictive location search in the Facility Locator UI
  facilities_use_fl_progressive_disclosure:
    actor_type: user
    description: Use progressive disclosure in the Facility Locator UI
    enable_in_development: true
  file_upload_short_workflow_enabled:
    actor_type: user
    description: Enables shorter workflow enhancement for file upload component
  fsr_5655_server_side_transform:
    actor_type: user
    description: Update to use BE for business transform logic for Financial Status Report (FSR - 5655) form
    enable_in_development: true
  financial_status_report_debts_api_module:
    actor_type: user
    description: Points to debts-api module routes
    enable_in_development: true
  financial_status_report_expenses_update:
    actor_type: user
    description: Update expense lists in the Financial Status Report (FSR - 5655) form
    enable_in_development: true
  financial_status_report_review_page_navigation:
    actor_type: user
    description: Enables new review page navigation for users completing the Financial Status Report (FSR) form.
    enable_in_development: true
  financial_management_vbs_only:
    actor_type: user
    description: Enables the Financial Management app to only use the VBS API
    enable_in_development: true
  find_a_representative_enabled:
    actor_type: cookie_id
    description: Generic toggle for gating Find a Rep
    enable_in_development: true
  find_a_representative_enable_api:
    actor_type: user
    description: Enables all Find a Representative api endpoints
    enable_in_development: true
  find_a_representative_enable_frontend:
    actor_type: cookie_id
    description: Enables Find a Representative frontend
    enable_in_development: true
  find_a_representative_flag_results_enabled:
    actor_type: user
    description: Enables flagging feature for Find a Representative frontend
    enable_in_development: true
  find_a_representative_use_accredited_models:
    actor_type: user
    description: Enables Find A Representative APIs using AccreditedX models
    enable_in_development: true
  representative_status_enabled:
    actor_type: cookie_id
    description: Enables flagging feature for Find a Representative frontend
    enable_in_development: true
  form526_include_document_upload_list_in_overflow_text:
    actor_type: user
    description: Appends a list of SupportingEvidenceAttachment filenames the veteran uploaded for a Form 526 into the overflow text in the form submission
  appoint_a_representative_enable_frontend:
    actor_type: cookie_id
    description: Enables Appoint a Representative frontend
    enable_in_development: true
  appoint_a_representative_enable_v2_features:
    actor_type: user
    description: Enables Appoint a Representative 2.0 features for frontend and backend
    enable_in_development: true
  appoint_a_representative_enable_pdf:
    actor_type: user
    description: Enables Appoint a Representative PDF generation endpoint
    enable_in_development: true
  representative_status_enable_v2_features:
    actor_type: user
    description: Enables Representative Status widget 2.0 features for frontend and backend
    enable_in_development: true
  accredited_representative_portal_declination:
    actor_type: user
    description: Enables declination reason feature for frontend and backend
    enable_in_development: true
  form526_legacy:
    actor_type: user
    description: If true, points controllers to the legacy EVSS Form 526 instance. If false, the controllers will use the Dockerized instance running in DVP.
    enable_in_development: true
  form526_send_document_upload_failure_notification:
    actor_type: user
    description: Enables enqueuing a Form526DocumentUploadFailureEmail if a EVSS::DisabilityCompensationForm::SubmitUploads job exhausts its retries
    enable_in_development: true
  form526_send_backup_submission_polling_failure_email_notice:
    actor_type: user
    description: Enables enqueuing a Form526SubmissionFailureEmailJob if a submission is marked as unprocessable through polling of the Benefits Intake API.
    enable_in_development: true
  form526_send_backup_submission_exhaustion_email_notice:
    actor_type: user
    description: Enables enqueuing of a Form526SubmissionFailureEmailJob if a submission exhausts it's attempts to upload to the Benefits Intake API.
    enable_in_development: true
  form526_send_4142_failure_notification:
    actor_type: user
    description: Enables enqueuing of a Form4142DocumentUploadFailureEmail if a SubmitForm4142Job job exhausts its retries
    enable_in_development: true
  form526_send_0781_failure_notification:
    actor_type: user
    description: Enables enqueuing a Form0781DocumentUploadFailureEmail if a SubmitForm0781Job job exhausts its retries
    enable_in_development: true
  form0994_confirmation_email:
    actor_type: user
    description: Enables form 0994 email submission confirmation (VaNotify)
    enable_in_development: true
  form1990_confirmation_email:
    actor_type: user
    description: Enables form 1990 email submission confirmation (VaNotify)
    enable_in_development: true
  form1995_confirmation_email:
    actor_type: user
    description: Enables form 1995 email submission confirmation (VaNotify)
    enable_in_development: true
  form1990e_confirmation_email:
    actor_type: user
    description: Enables form 1990e email submission confirmation (VaNotify)
    enable_in_development: true
  form21_0966_confirmation_email:
    actor_type: user
    description: Enables form 21-0966 email submission confirmation (VaNotify)
    enable_in_development: true
  form21_0966_confirmation_page:
    actor_type: user
    description: Enables form 21-0966 new confirmation page
    enable_in_development: true
  form21_0972_confirmation_email:
    actor_type: user
    description: Enables form 21-0972 email submission confirmation (VaNotify)
    enable_in_development: true
  form21_10203_confirmation_email:
    actor_type: user
    description: Enables form 21-10203 email submission confirmation (VaNotify)
  form21_10210_confirmation_email:
    actor_type: user
    description: Enables form 21-10210 email submission confirmation (VaNotify)
    enable_in_development: true
  form20_10206_confirmation_email:
    actor_type: user
    description: Enables form 20-10206 email submission confirmation (VaNotify)
    enable_in_development: true
  form20_10207_confirmation_email:
    actor_type: user
    description: Enables form 20-10207 email submission confirmation (VaNotify)
    enable_in_development: true
  form21_0845_confirmation_email:
    actor_type: user
    description: Enables form 21-0845 email submission confirmation (VaNotify)
    enable_in_development: true
  form21p_0847_confirmation_email:
    actor_type: user
    description: Enables form 21p-0847 email submission confirmation (VaNotify)
    enable_in_development: true
  form21_4138_confirmation_email:
    actor_type: user
    description: Enables form 21-4138 email submission confirmation (VaNotify)
  form21_4142_confirmation_email:
    actor_type: user
    description: Enables form 21-4142 email submission confirmation (VaNotify)
  form22_10282_confirmation_email:
    actor_type: user
    description: Enables form 22-10282 email submission confirmation (VaNotify)
    enable_in_development: true
  form22_10297_confirmation_email:
    actor_type: user
    description: Enables form 22-10297 email submission confirmation (VaNotify)
    enable_in_development: true
  form26_4555_confirmation_email:
    actor_type: user
    description: Enables form 26-4555 email submission confirmation (VaNotify)
    enable_in_development: true
  form_526_required_identifiers_in_user_object:
    actor_type: user
    description: includes a mapping of booleans in the profile section of a serialized user indicating which ids are nil for the user
  form40_0247_confirmation_email:
    actor_type: user
    description: Enables form 40-0247 email submission confirmation (VaNotify)
    enable_in_development: true
  form40_10007_confirmation_email:
    actor_type: user
    description: Enables form 40-10007 email submission error (VaNotify)
    enable_in_development: true
  form1990meb_confirmation_email:
    actor_type: user
    description: Enables form 1990 MEB email submission confirmation (VaNotify)
    enable_in_development: true
  form1990emeb_confirmation_email:
    actor_type: user
    description: Enables form 1990e MEB email submission confirmation (VaNotify)
    enable_in_development: true
  form5490_confirmation_email:
    actor_type: user
    description: Enables form 5490 email submission confirmation (VaNotify)
    enable_in_development: true
  form5495_confirmation_email:
    actor_type: user
    description: Enables form 5495 email submission confirmation (VaNotify)
    enable_in_development: true
  simple_forms_email_notifications:
    actor_type: user
    description: Enables form email notifications upon certain state changes (error and received)
    enable_in_development: true
  form2010206:
    actor_type: user
    description: If enabled shows the digital form experience for form 20-10206
  form2010207:
    actor_type: user
    description: If enabled shows the digital form experience for form 20-10207
  form210845:
    actor_type: user
    description: If enabled shows the digital form experience for form 21-0845
  form210966:
    actor_type: user
    description: If enabled shows the digital form experience for form 21-0966
  form210972:
    actor_type: user
    description: If enabled shows the digital form experience for form 21-0972
  form214138:
    actor_type: user
    description: If enabled shows the digital form experience for form 21-4138
  form214142:
    actor_type: user
    description: If enabled shows the digital form experience for form 21-4142
  form2110210:
    actor_type: user
    description: If enabled shows the digital form experience for form 21-10210
  form21p0847:
    actor_type: user
    description: If enabled shows the digital form experience for form 21P-0847
  form264555:
    actor_type: user
    description: If enabled shows the digital form experience for form 26-4555
  form400247:
    actor_type: user
    description: If enabled shows the digital form experience for form 40-0247
  form1010d_extended:
    actor_type: user
    description: If enabled shows the digital form experience for form 10-10d merged with form 10-7959c
  form1010d_browser_monitoring_enabled:
    actor_type: user
    description: Datadog RUM monitoring for form 10-10d (IVC CHAMPVA)
  form107959c_browser_monitoring_enabled:
    actor_type: user
    description: Datadog RUM monitoring for form 10-7959c (IVC CHAMPVA)
  form107959f1_browser_monitoring_enabled:
    actor_type: user
    description: Datadog RUM monitoring for form 10-7959f-1 (IVC CHAMPVA)
  form107959a_browser_monitoring_enabled:
    actor_type: user
    description: Datadog RUM monitoring for form 10-7959a (IVC CHAMPVA)
  form107959c:
    actor_type: cookie_id
    description: If enabled shows the digital form experience for form 10-7959c (IVC CHAMPVA other health insurance)
  form107959a:
    actor_type: user
    description: If enabled shows the digital form experience for form 10-7959a (IVC CHAMPVA claim form)
  form107959f2:
    actor_type: user
    description: If enabled shows the digital form experience for form 10-7959f-2 (Foreign Medical Program claim form)
  form_upload_flow:
    actor_type: user
    description: If enabled shows the find-a-form widget for the Form Upload Flow
  get_help_ask_form:
    actor_type: user
    description: Enables inquiry form for users to submit questions, suggestions, and complaints.
    enable_in_development: true
  get_help_messages:
    actor_type: user
    description: Enables secure messaging
    enable_in_development: true
  ha_cpap_supplies_cta:
    actor_type: user
    description: Toggle CTA for reordering Hearing Aid and CPAP supplies form within static pages.
  in_progress_form_custom_expiration:
    actor_type: user
    description: Enable/disable custom expiration dates for forms
    enable_in_development: true
  in_progress_form_reminder:
    actor_type: user
    description: Enable/disable in progress form reminders (sent via VaNotify)
    enable_in_development: true
  in_progress_form_reminder_age_param:
    actor_type: user
    description: Enable/disable in progress form reminder age param
    enable_in_development: true
  clear_stale_in_progress_reminders_sent:
    actor_type: user
    description: Enable/disable clearing of one-time in progress reminders after 60 days
    enable_in_development: true
  in_progress_1880_form_cron:
    actor_type: user
    description: Enable/disable scheduled cron for 1880 in progress form reminders (sent via VaNotify)
    enable_in_development: true
  in_progress_1880_form_reminder:
    actor_type: user
    description: Enable/disable 1880 in progress form reminders (sent via VaNotify)
    enable_in_development: true
  in_progress_form_reminder_1010ez:
    actor_type: user
    description: Enable/disable 1010ez in progress form reminders (sent via VaNotify)
    enable_in_development: true
  in_progress_form_reminder_526ez:
    actor_type: user
    description: Enable/disable 526ez in progress form reminders (sent via VaNotify)
    enable_in_development: true
  letters_page_new_design:
    actor_type: user
    description: Enables ability to show updated letter page design
    enable_in_development: true
  lighthouse_claims_api_v2_add_person_proxy:
    actor_type: user
    description: Lighthouse Benefits Claims API v2 uses add_person_proxy service when target Veteran is missing a Participant ID
    enable_in_development: true
  lighthouse_claims_api_poa_dependent_claimants:
    actor_type: user
    description: Enable/disable dependent claimant support for POA requests
    enable_in_development: true
  lighthouse_claims_api_v2_poa_va_notify:
    actor_type: user
    description: Enable/disable the VA notification emails in V2 POA
    enable_in_development: false
  lighthouse_claims_v2_poa_requests_skip_bgs:
    actor_type: user
    description: Enable/disable skipping BGS calls for POA Requests
    enable_in_development: true
  lighthouse_claims_api_poa_use_bd:
    actor_type: user
    description: Lighthouse Benefits Claims API uses Lighthouse Benefits Documents API to upload POA forms instead of VBMS
    enable_in_development: true
  lighthouse_claims_api_use_birls_id:
    actor_type: user
    description: Lighthouse Benefits Claims API uses MPI birls_id as filenumber parameter to BDS search
    enable_in_development: true
  log_eligible_benefits:
    actor_type: user
    description: Allows log_eligible_benefits_job.rb to run in background.
    enable_in_development: true
  loop_pages:
    actor_type: user
    description: Enable new list loop pattern
    enable_in_development: true
  show_mbs_preneed_change_va_4010007:
    actor_type: user
    description: Updates to text in form VA 40-10007
  medical_copays_six_mo_window:
    actor_type: user
    description: This will filter to only show medical copays within the last 6 months
    enable_in_development: true
  medical_copay_notifications:
    actor_type: user
    description: Enables notifications to be sent for new copay statements
    enable_in_development: true
  mhv_accelerated_delivery_enabled:
    actor_type: user
    description: Control whether vets-api allows fetching MR data from LightHouse
    enable_in_development: false
  mhv_accelerated_delivery_allergies_enabled:
    actor_type: user
    description: Control fetching OH allergies data
    enable_in_development: false
  mhv_accelerated_delivery_care_notes_enabled:
    actor_type: user
    description: Control fetching OH care summary and notes data
    enable_in_development: false
  mhv_accelerated_delivery_conditions_enabled:
    actor_type: user
    description: Control fetching OH health condition data
    enable_in_development: false
  mhv_accelerated_delivery_labs_and_tests_enabled:
    actor_type: user
    description: Control fetching lab and test data from UHD (SCDF) service (web)
    enable_in_development: false
  mhv_accelerated_delivery_vital_signs_enabled:
    actor_type: user
    description: Control fetching OH vitals data
    enable_in_development: false
  mhv_accelerated_delivery_uhd_enabled:
    actor_type: user
    description: Control whether vets-api allows fetching any MR data from MHV UHD
    enable_in_development: false
  mhv_accelerated_delivery_uhd_oh_lab_type_logging_enabled:
    actor_type: user
    description: Control whether vets-api logs lab types returned for OH patients
    enable_in_development: false
  mhv_accelerated_delivery_uhd_vista_lab_type_logging_enabled:
    actor_type: user
    description: Control whether vets-api logs lab types returned for VistA patients
    enable_in_development: false
  mhv_accelerated_delivery_uhd_sp_enabled:
    actor_type: user
    description: Control whether vets-api allows fetching Surgical Pathology data from MHV UHD
    enable_in_development: false
  mhv_accelerated_delivery_uhd_mb_enabled:
    actor_type: user
    description: Control whether vets-api allows fetching Microbiology data from MHV UHD
    enable_in_development: false
  mhv_accelerated_delivery_uhd_ch_enabled:
    actor_type: user
    description: Control whether vets-api allows fetching Chem/Hem data from MHV UHD
  mhv_accelerated_delivery_uhd_filtering_enabled:
    actor_type: user
    description: Control whether vets-api applies filtering logic to UHD lab records
    enable_in_development: false
  mhv_va_health_chat_enabled:
    actor_type: user
    description: Enables the VA Health Chat link at /my-health
  mhv_landing_page_show_priority_group:
    actor_type: user
    description: Shows Veterans their Priority Group on the MHV Landing Page
    enable_in_development: true
  mhv_landing_page_personalization:
    actor_type: user
    description: Enables personalized content on the My HealtheVet landing page.
    enable_in_development: true
  mhv_landing_page_show_share_my_health_data_link:
    actor_type: user
    description: Show Share My Health Data (SMHD) link on Medical Records card of the MHV landing page
  mhv_supply_reordering_enabled:
    actor_type: user
    description: Enables the launch of mhv supply reordering application at /my-health/order-medical-supplies
  mhv_secure_messaging_cerner_pilot:
    actor_type: user
    description: Enables/disables Secure Messaging Cerner Transition Pilot environment on VA.gov
  mhv_secure_messaging_filter_accordion:
    actor_type: user
    description: Enables/disables Secure Messaging Filter Accordion re-design updates on VA.gov
    enable_in_development: true
  mhv_secure_messaging_remove_lefthand_nav:
    actor_type: user
    description: Disables/Enables Secure Messaging lefthand navigation for new navigation solution
    enable_in_development: true
  mhv_secure_messaging_triage_group_plain_language:
    actor_type: user
    description: Disables/Enables Secure Messaging recipients group plain language design
    enable_in_development: true
  mhv_secure_messaging_recipient_opt_groups:
    actor_type: user
    description: Disables/Enables Secure Messaging optgroups in recipient dropdown on Start a new message page
    enable_in_development: true
  mhv_secure_messaging_recipient_combobox:
    actor_type: user
    description: Disables/Enables Secure Messaging combobox in recipient dropdown on Start a new message page
  mhv_secure_messaging_read_receipts:
    actor_type: user
    description: Disables/Enables Secure Messaging read receipts
    enable_in_development: true
  mhv_secure_messaging_milestone_2_aal:
    actor_type: user
    description: Disables/Enables Secure Messaging AAL Milestone 2
    enable_in_development: true
  mhv_secure_messaging_policy_va_patient:
    actor_type: user
    description: Disables/Enables Secure Messaging policy check for VA patient
  mhv_secure_messaging_custom_folders_redesign:
    actor_type: user
    description: Disables/Enables Secure Messaging Custom Folders Redesign
    enable_in_development: true
  mhv_secure_messaging_large_attachments:
    actor_type: user
    description: Disables/Enables Secure Messaging Custom Folders Redesign
    enable_in_development: true
  mhv_bypass_downtime_notification:
    actor_type: user
    description: When enabled, bypass the MHV downtime notification; intended for smoke testing in production
    enable_in_development: true
  mhv_medical_records_allow_txt_downloads:
    actor_type: user
    description: Allows users to download Medical Records data in TXT format
    enable_in_development: true
  mhv_medical_records_ccd_extended_file_types:
    actor_type: user
    description: Allows users to download CCD (health summary) in PDF and HTML formats
    enable_in_development: true
  mhv_medical_records_display_conditions:
    actor_type: user
    description: Show/hide content related to Health Conditions in Medical Records
    enable_in_development: true
  mhv_medical_records_display_domains:
    actor_type: user
    description: Show/hide in-progress Medical Records domains
    enable_in_development: true
  mhv_medical_records_display_labs_and_tests:
    actor_type: user
    description: Show/hide content related to Labs & Tests in Medical Records
    enable_in_development: true
  mhv_medical_records_display_notes:
    actor_type: user
    description: Show/hide content related to Notes in Medical Records
    enable_in_development: true
  mhv_medical_records_display_sidenav:
    actor_type: user
    description: Show/hide the Medical Records side navigation
    enable_in_development: true
  mhv_medical_records_display_vaccines:
    actor_type: user
    description: Show/hide content related to Vaccines in Medical Records
    enable_in_development: true
  mhv_medical_records_display_settings_page:
    actor_type: user
    description: Show/hide the Settings Page in Medical Records
    enable_in_development: true
  mhv_medical_records_display_vitals:
    actor_type: user
    description: Show/hide content related to Vitals in Medical Records
    enable_in_development: true
  mhv_medical_records_migrate_ccd_to_s3:
    actor_type: user
    description: Enables the switch to an s3 bucket for the CCD endpoints
    enable_in_development: true
  mhv_medical_records_migrate_dicom_to_s3:
    actor_type: user
    description: Enables the switch to an s3 bucket for the DICOM endpoint
    enable_in_development: true
  mhv_medical_records_migrate_to_api_gateway:
    actor_type: user
    description: Enables the switch to the new MHV API Gateway endpoints
    enable_in_development: true
  mhv_medical_records_phr_refresh_on_login:
    actor_type: user
    description: Enables/disables the PHR refresh for MHV users when logging into VA.gov
    enable_in_development: true
  mhv_medical_records_redact_fhir_client_logs:
    actor_type: user
    description: Replaces IDs in fhir_client INFO-level logs with X's when enabled
    enable_in_development: true
  mhv_medical_records_to_va_gov_release:
    actor_type: user
    description: Enables/disables Medical Records on VA.gov (intial transition from MHV to VA.gov)
    enable_in_development: true
  mhv_medical_records_new_eligibility_check:
    actor_type: user
    description: Enables/disables Medical Records new access policy eligibility check endpoint
    enable_in_development: true
  mhv_medical_records_update_landing_page:
    actor_type: user
    description: Enables/disables Medical Records new landing page content
    enable_in_development: true
  mhv_medical_records_filter_and_sort:
    actor_type: user
    description: Enables/disables Medical Records new filter and sort changes
    enable_in_development: true
  mhv_medical_records_use_unified_sei_api:
    actor_type: user
    description: Enables/disables use of the unified API call self-entered information
    enable_in_development: true
  mhv_medical_records_milestone_two:
    actor_type: user
    description: Enables/disables Medical Records new Milestone 2 changes
    enable_in_development: true
  mhv_medical_records_retry_next_page:
    actor_type: user
    description: Enables/disables with_retries when getting the next page
    enable_in_development: true
  mhv_medical_records_support_backend_pagination_allergy:
    actor_type: user
    description: Enables/disables backend caching/pagination for allergies
    enable_in_development: true
  mhv_medical_records_support_backend_pagination_care_summary_note:
    actor_type: user
    description: Enables/disables backend caching/pagination for care summaries & notes
    enable_in_development: true
  mhv_medical_records_support_backend_pagination_health_condition:
    actor_type: user
    description: Enables/disables backend caching/pagination for health conditions
    enable_in_development: true
  mhv_medical_records_support_backend_pagination_lab_test:
    actor_type: user
    description: Enables/disables backend caching/pagination for labs & tests
    enable_in_development: true
  mhv_medical_records_support_backend_pagination_vaccine:
    actor_type: user
    description: Enables/disables backend caching/pagination for vaccines
    enable_in_development: true
  mhv_medical_records_support_backend_pagination_vital:
    actor_type: user
    description: Enables/disables backend caching/pagination for vitals
    enable_in_development: true
  mhv_medical_records_support_new_model_allergy:
    actor_type: user
    description: Enables/disables the use of pre-transformed allergy objects
    enable_in_development: true
  mhv_medical_records_support_new_model_care_summary_note:
    actor_type: user
    description: Enables/disables the use of pre-transformed care summary/note objects
    enable_in_development: true
  mhv_medical_records_support_new_model_health_condition:
    actor_type: user
    description: Enables/disables the use of pre-transformed health condition objects
    enable_in_development: true
  mhv_accelerated_delivery_vaccines_enabled:
    actor_type: user
    description: Enables/disables the new immunizations v2 endpoint that uses LH as a datasource and aligns with data model that the mobile app uses
    enable_in_development: false
  mhv_medical_records_support_new_model_lab_test:
    actor_type: user
    description: Enables/disables the use of pre-transformed lab/test objects
    enable_in_development: true
  mhv_medical_records_support_new_model_vaccine:
    actor_type: user
    description: Enables/disables the use of pre-transformed vaccine objects
    enable_in_development: true
  mhv_medical_records_support_new_model_vital:
    actor_type: user
    description: Enables/disables the use of pre-transformed vital objects
    enable_in_development: true
  mhv_medications_display_documentation_content:
    actor_type: user
    description: Enables/disables documentation-related content for Medications on VA.gov
    enable_in_development: true
  mhv_medications_display_allergies:
    actor_type: user
    description: Enables/disables allergies and reactions data
    enable_in_development: true
  mhv_medications_display_filter:
    actor_type: user
    description: Enables/disables filter feature for medications list
    enable_in_development: true
  mhv_medications_display_grouping:
    actor_type: user
    description: Enables/disables grouping medications related work
    enable_in_development: true
  mhv_enable_aal_integration:
    actor_type: user
    description: Enables/disables integration with MHV's AAL-creation endpoint
    enable_in_development: true
  mhv_modern_cta_links:
    actor_type: user
    description: CTA widget links point to va.gov services
  mhv_medications_display_pending_meds:
    actor_type: user
    description: Enables/disables pending medications related work
    enable_in_development: true
  mhv_medications_display_refill_progress:
    actor_type: user
    description: Enables/disables refill progress related work
    enable_in_development: true
  mhv_medications_show_ipe_content:
    actor_type: user
    description: Enables/disables ipe content
    enable_in_development: true
  mhv_medications_dont_increment_ipe_count:
    actor_type: user
    description: when this flag is on the count will not be incremented for ipe
    enable_in_development: true
  mhv_medications_partial_fill_content:
    actor_type: user
    description: Enables/disables partial fill content
    enable_in_development: true
  mhv_medications_new_policy:
    actor_type: user
    description: Updates MHV Medications policy based on recent updates to MHV Account Creation API
  mhv_milestone_2_changes_enabled:
    actor_type: user
    description: Enables MHV Milestone 2 changes
  mhv_header_links:
    actor_type: user
    description: Display My HealtheVet and My VA links in the site header
    enable_in_development: true
  mobile_allergy_intolerance_model:
    actor_type: user
    description: For mobile app, enalbes use of strict models for parsing allergy intolerance
  mobile_api:
    actor_type: user
    description: API endpoints consumed by the VA Mobile App (iOS/Android)
  mobile_filter_doc_27_decision_letters_out:
    actor_type: user
    description: filters out doc type 27 decision letters out of list of decision letters for mobile
    enable_in_development: false
  mobile_claims_log_decision_letter_sent:
    actor_type: user
    description: Logs decision letter info on both claims and decision letter endpoint
    enable_in_development: true
  multiple_address_10_10ez:
    actor_type: cookie_id
    description: >
      [Front-end only] When enabled, the 10-10EZ will collect a home and mailing address for the veteran
      vs only collecting a single, "permanent" address.
  organic_conversion_experiment:
    actor_type: user
    description: Toggle to enable login.gov create account experiment
  profile_show_paperless_delivery:
    actor_type: user
    description: Toggle user's ability to see and modify paperless delivery settings page.
  pcpg_trigger_action_needed_email:
    actor_type: user
    description: Set whether to enable VANotify email to Veteran for PCPG failure exhaustion
  pdf_fill_redesign_form_jumplinks:
    actor_type: user
    description: Enable jumplinks from form to overflow page, when using v2 PDF overflow generator
  pdf_fill_redesign_overflow_jumplinks:
    actor_type: user
    description: Enable jumplinks from overflow page back to form, when using v2 PDF overflow generator
  pension_income_and_assets_clarification:
    actor_type: user
    description: >
      When enabled, 21P-527EZ will display additional explanations for the income and assets requirement.
  pension_medical_evidence_clarification:
    actor_type: user
    description: >
      [Front-end only] When enabled, 21P-527EZ will display additional explanations for the medical evidence requirement.
  pension_error_email_notification:
    actor_type: cookie_id
    description: Toggle sending of the Action Needed email notification
  pension_submitted_email_notification:
    actor_type: cookie_id
    description: Toggle sending of the Submission in Progress email notification
  pension_received_email_notification:
    actor_type: cookie_id
    description: Toggle sending of the Received email notification
  pension_persistent_attachment_error_email_notification:
    actor_type: cookie_id
    description: Toggle sending of the Persistent Attachment Error email notification
  pre_entry_covid19_screener:
    actor_type: user
    description: >
      Toggle for the entire pre-entry covid 19 self-screener available at /covid19screener and to be used by visitors
      to VHA facilities in lieu of manual screening with a VHA employee.
      This toggle is owned by Patrick B. and the rest of the CTO Health Products team.
  profile_contact_info_page_ui_refresh:
    actor_type: user
    description: Display updated UI/UX for the profile Contact Information page.
  profile_enhanced_military_info:
    actor_type: user
    description: When enabled, /v1/profile/military_info endpoint will return all military information for a user.
  profile_international_phone_numbers:
    actor_type: user
    description: Enables international phone number support on VA.gov profile.
  profile_lighthouse_rating_info:
    actor_type: user
    description: When enabled, will request disability rating info data from lighthouse API.
  profile_user_claims:
    actor_type: user
    description: When enabled, /v0/user will return user profile claims for accessing service endpoints.
  profile_show_mhv_notification_settings_email_appointment_reminders:
    actor_type: user
    description: Show/Hide the email channel for Health appointment reminders notifications
  profile_show_mhv_notification_settings_email_rx_shipment:
    actor_type: user
    description: Show/Hide the email channel for Prescription shipping notifications
  profile_show_mhv_notification_settings_new_secure_messaging:
    actor_type: user
    description: Display MHV notification settings - New secure message notifications
  profile_show_mhv_notification_settings_medical_images:
    actor_type: user
    description: Display MHV notification settings - Medical images/reports notifications
  profile_show_military_academy_attendance:
    actor_type: user
    description: When enabled, profile service history will include military academy attendance.
    enable_in_development: true
  profile_hide_direct_deposit:
    actor_type: user
    description: Hides the Profile - Direct Deposit page content during a service outage
    enable_in_development: false
  profile_limit_direct_deposit_for_non_beneficiaries:
    actor_type: user
    description: Limits the Direct Deposit page functionality based on the veteranStatus property.
    enable_in_development: true
  profile_show_credential_retirement_messaging:
    actor_type: user
    description: Show/hide MHV and DS Logon credential retirement messaging in profile
  profile_show_new_health_care_copay_bill_notification_setting:
    actor_type: user
    description: Show/Hide the Health care copay bill section of notifications in profile
  profile_show_privacy_policy:
    actor_type: user
    description: Show/Hide the privacy policy section on profile pages
  profile_show_pronouns_and_sexual_orientation:
    actor_type: user
    description: Show/hide Pronouns and Sexual Orientation fields on profile page
  profile_show_quick_submit_notification_setting:
    actor_type: user
    description: Show/Hide the quick submit section of notification settings in profile
  profile_validate_address_when_no_candidate_found:
    actor_type: user
    description: When enabled, a NoCandidateFound error will be followed up by a call to the validate endpoint
  profile_show_no_validation_key_address_alert:
    actor_type: user
    description: Show/Hide alert messages when no validationKey is returned from the address_validation endpoint
  profile_use_experimental:
    description: Use experimental features for Profile application - Do not remove
    enable_in_development: true
    actor_type: user
  profile_use_vafsc:
    description: Use VA Forms System Core for forms instead of schema based forms
    actor_type: user
    enable_in_development: true
  pw_ehr_cta_use_slo:
    actor_type: user
    description: Use single-logout (SLO) paths for Public Websites-managed EHR CTAs
  my_va_experimental:
    actor_type: user
    description: Use for experimental features for My VA application (general)
  my_va_experimental_frontend:
    actor_type: user
    description: Use for experimental features for My VA application (frontend)
  my_va_experimental_fullstack:
    actor_type: user
    description: Use for experimental features for My VA application (fullstack)
    enable_in_development: true
  my_va_hide_notifications_section:
    actor_type: user
    description: Hides the Notifications section on My VA
    enable_in_development: true
  my_va_notification_component:
    actor_type: user
    description: Enable users to see va-notification component on My VA
    enable_in_development: true
  my_va_notification_dot_indicator:
    actor_type: user
    description: Enable dot indicator for notifications
  my_va_enable_mhv_link:
    actor_type: user
    description: Enables the "Visit MHV" CTA link under Health care section
  my_va_new_mhv_urls:
    actor_type: user
    description: Updates URLs for the "Health care" section of My VA
  my_va_mhv_link_design_update:
    actor_type: user
    description: Updates to hyperlink design for the "Health care" section of My VA
  my_va_update_errors_warnings:
    actor_type: user
    description: Update all errors and warnings on My VA for consistency (will remove when va-notification component is released)
  my_va_lighthouse_uploads_report:
    actor_type: user
    description: Use lighthouse /uploads/report endpoint for Form status
  my_va_form_submission_pdf_link:
    actor_type: user
    description: Enables users to view PDF link within submitted forms cards
  rated_disabilities_detect_discrepancies:
    actor_type: user
    description:
      When enabled, the rated disabilities application will check for discrepancies between
      the number of rated disabilities returned by EVSS and Lighthouse
    enable_in_development: true
  rated_disabilities_sort_ab_test:
    actor_type: user
    description: Allows us to set up AB test of sorting on rated disabilities app
  rated_disabilities_use_lighthouse:
    actor_type: user
    description: When enabled, the rated disabilities application uses Lighthouse instead of EVSS
    enable_in_development: true
  saved_claim_pdf_overflow_tracking:
    actor_type: user
    description: When enabled, record metrics for claims which have overflow in the generated pdf
    enable_in_development: true
  schema_contract_appointments_index:
    actor_type: user
    description: Enables schema validation for the appointments service index fetch.
  schema_contract_claims_and_appeals_get_claim:
    actor_type: user
    description: Enables schema validation for the claims and appeals service get claim fetch.
  search_representative:
    actor_type: user
    description: Enable frontend application and cta for Search Representative application
    enable_in_development: true
  search_gov_maintenance:
    actor_type: user
    description: Use when Search.gov system maintenance impacts sitewide search
    enable_in_development: true
  show526_wizard:
    actor_type: user
    description: This determines when the wizard should show up on the form 526 intro page
    enable_in_development: true
  show_edu_benefits_0994_wizard:
    actor_type: user
    description: This determines when the wizard should show up on the 0994 introduction page
  show_edu_benefits_1990_wizard:
    actor_type: user
    description: This determines when the wizard should show up on the 1990 introduction page
  show_edu_benefits_1990e_wizard:
    actor_type: user
    description: This determines when the wizard should show up on the 1990e introduction page
  show_edu_benefits_1990n_wizard:
    actor_type: user
    description: This determines when the wizard should show up on the 1990N introduction page
  show_edu_benefits_1995_wizard:
    actor_type: user
    description: This determines when the wizard should show up on the 1995 introduction page
  show_edu_benefits_5490_wizard:
    actor_type: user
    description: This determines when the wizard should show up on the 5490 introduction page
  show_edu_benefits_5495_wizard:
    actor_type: user
    description: This determines when the wizard should show up on the 5495 introduction page
  show_financial_status_report:
    actor_type: user
    description: Enables VA Form 5655 (Financial Status Report)
    enable_in_development: true
  show_financial_status_report_wizard:
    actor_type: user
    description: Enables the Wizard for VA Form 5655 (Financial Status Report)
    enable_in_development: true
  show_financial_status_report_streamlined_waiver:
    actor_type: user
    description: Enables the Streamlined Waiver for VA Form 5655 (Financial Status Report)
    enable_in_development: true
  show_form_i18n:
    actor_type: user
    description: Enables the internationalization features for forms
    enable_in_development: true
  show_dgi_direct_deposit_1990EZ:
    actor_type: user
    description: Displays prefill enabled direct deposit component on 1990EZ form.
    enable_in_development: false
  show_meb_1990EZ_maintenance_alert:
    actor_type: user
    description: Displays an alert to users on 1990EZ intro page that the Backend Service is Down.
    enable_in_development: false
  show_meb_1990EZ_R6_maintenance_message:
    actor_type: user
    description: Displays an alert to users on 1990EZ intro page that the Backend Service is Down.
    enable_in_development: false
  show_meb_1990E_maintenance_alert:
    actor_type: user
    description: Displays an alert to users on 1990E intro page that the Backend Service is Down.
    enable_in_development: false
  show_meb_1990E_R6_maintenance_message:
    actor_type: user
    description: Displays an alert to users on 1990E intro page that the Backend Service is Down.
    enable_in_development: false
  show_meb_letters_maintenance_alert:
    actor_type: user
    description: Displays an alert to users on Letters Inbox page that the Backend Service is Down.
    enable_in_development: false
  show_meb_enrollment_verification_maintenance_alert:
    actor_type: user
    description: Displays an alert to users on Enrollment Verification intro page that the Backend Service is Down.
    enable_in_development: false
  show_meb_international_address_prefill:
    actor_type: user
    description: Enhances form prefilling to include international address.
    enable_in_development: true
  show_meb_service_history_categorize_disagreement:
    actor_type: user
    enable_in_development: false
  show_meb_5490_maintenance_alert:
    actor_type: user
    description: Displays an alert to users on 5490 intro page that the Backend Service is Down.
    enable_in_development: false
  show_meb_5490_1990e_text_update:
    actor_type: user
    description: Displays updated text to more clearly explain who needs to fill out form
    enable_in_development: false
  show_one_va_debt_letter:
    actor_type: user
    description: Enables the One VA Debt Letter feature
    enable_in_development: true
  show_cdp_one_thing_per_page:
    actor_type: user
    description: Enables the Payment History MVP features for development
    enable_in_development: true
  vha_show_payment_history:
    actor_type: user
    description: Enables the VHA Payment history (including copay resolution) feature for combined debt portal
    enable_in_development: true
  meb_1606_30_automation:
    actor_type: user
    description: Enables MEB form to handle Chapter 1606/30 forms as well as Chapter 33.
  meb_exclusion_period_enabled:
    actor_type: user
    description: enables exclusion period checks
    enable_in_development: false
  meb_dpo_address_option_enabled:
    actor_type: user
    description: enables DPO option on address field
    enable_in_development: false
  meb_kicker_notification_enabled:
    actor_type: user
    description: enables kicker notification on additional consideration questions
    enable_in_development: false
  meb_auto_populate_relinquishment_date:
    actor_type: user
    description: Flag to autofill datepicker for reliinquishment date
    enable_in_development: true
  dgi_rudisill_hide_benefits_selection_step:
    actor_type: user
    description: Hides benefit selection page on original claims application.
    enable_in_development: false
  show_forms_app:
    actor_type: user
    description: Enables the TOE form to be displayed.
    enable_in_development: true
  sign_in_service_enabled:
    actor_type: cookie_id
    description: Enables the ability to use OAuth authentication via the Sign in Service (Identity)
    enable_in_development: true
  mhv_credential_button_disabled:
    actor_type: user
    description: Enables the ability to hide the My HealtheVet sign in button (Identity)
    enable_in_development: true
  sign_in_modal_v2:
    actor_type: user
    description: Enables new page design of Sign In modal and USiP
    enable_in_development: false
  dslogon_interstitial_redirect:
    actor_type: user
    description: Enables DS Logon users to be redirected to the DS Logon deprecation interstitial page (Identity)
    enable_in_development: false
  dslogon_button_disabled:
    actor_type: user
    description: Hides the DS Logon button credential on sign-in page + modal (Identity)
    enable_in_development: false
  medical_copays_zero_debt:
    actor_type: user
    description: Enables zero debt balances feature on the medical copays application
    enable_in_development: false
  show_healthcare_experience_questionnaire:
    actor_type: cookie_id
    description: Enables showing the pre-appointment questionnaire feature.
    enable_in_development: true
  show_generic_debt_card_myva:
    actor_type: user
    description: Enables the generic debt card on My VA
    enable_in_development: true
  show_new_refill_track_prescriptions_page:
    actor_type: user
    description: This will show the non-Cerner-user and Cerner-user content for the page /health-care/refill-track-prescriptions/
  show_new_schedule_view_appointments_page:
    actor_type: user
    description: This will show the non-Cerner-user and Cerner-user content for the page /health-care/schedule-view-va-appointments/
  show_preneed_mulesoft_integration:
    actor_type: user
    description: Show the va.gov to mulsoft work for Pre-Need form.
  show_updated_fry_dea_app:
    actor_type: user
    description: Show the new version of the Fry/DEA form.
  spool_testing_error_2:
    actor_type: user
    description: Enables Slack notifications for CreateDailySpoolFiles
  spool_testing_error_3:
    actor_type: user
    description: Enables email notifications for CreateDailySpoolFiles errors
  subform_8940_4192:
    actor_type: user
    description: Form 526 subforms for unemployability & connected employment information
    enable_in_development: true
  use_veteran_models_for_appoint:
    actor_type: user
    description: Use the original veteran_x models to power Appoint a Rep entity search
    enable_in_development: true
  va1010_forms_eesummary_rest_api_enabled:
    actor_type: user
    description: Utilizes the Enrollment System's eeSummary REST API
    enable_in_development: true
  va_notify_custom_errors:
    actor_type: user
    description: Custom error classes instead of the generic Common::Exceptions::BackendServiceException
  va_notify_custom_bearer_tokens:
    actor_type: user
    description: Iterates through Settings.vanotify.service_callback_tokens for token matching
  va_online_scheduling:
    actor_type: user
    description: Allows veterans to view their VA and Community Care appointments
    enable_in_development: true
  va_online_scheduling_booking_exclusion:
    actor_type: user
    description: Permits the exclusion of Lovell sites from being scheduled prior to Oracle Health cutover
    enable_in_development: true
  va_online_scheduling_cancellation_exclusion:
    actor_type: user
    description: Permits the exclusion of Lovell sites from cancellations prior to Oracle Health cutover
    enable_in_development: true
  va_online_scheduling_cancel:
    actor_type: user
    description: Allows veterans to cancel VA appointments
    enable_in_development: true
  va_online_scheduling_community_care:
    actor_type: user
    description: Allows veterans to submit requests for Community Care appointments
    enable_in_development: true
  va_online_scheduling_direct:
    actor_type: user
    description: Allows veterans to directly schedule VA appointments
    enable_in_development: true
  va_online_scheduling_requests:
    actor_type: user
    description: Allows veterans to submit requests for VA appointments
    enable_in_development: true
  va_online_scheduling_vaos_alternate_route:
    actor_type: user
    enable_in_development: false
    description: Toggle for the vaos module to use an alternate vaos-service route
  va_dependents_verification:
    actor_type: user
    description: Toggles new features for the dependents verification form
  va_dependents_v2:
    actor_type: user
    description: Allows us to toggle bewteen V1 and V2 of the 686c-674 forms.
  va_dependents_v2_banner:
    actor_type: user
    description: Allows us to toggle a form maintenance banner on the V1 form for pre-launch.
  va_dependents_browser_monitoring_enabled:
    actor_type: user
    description: Allows us to toggle Datadog RUM/LOG monitoring for the 686C-674
  va_dependents_net_worth_and_pension:
    actor_type: user
    description: Allows us to toggle the net worth and pension questions on the 686C-674
  va_dependents_new_fields_for_pdf:
    actor_type: user
    description: Allows us to toggle the new fields on the front end for 686C-674
  va_online_scheduling_enable_OH_cancellations:
    actor_type: user
    enable_in_development: true
    description: Allows appointment cancellations to be routed to Oracle Health sites.
  va_online_scheduling_enable_OH_eligibility:
    actor_type: user
    enable_in_development: true
    description: Toggle for routing eligibility requests to the VetsAPI Gateway Service(VPG) instead of vaos-service
  va_online_scheduling_enable_OH_slots_search:
    actor_type: user
    enable_in_development: true
    description: Toggle for routing slots search requests to the VetsAPI Gateway Service(VPG) instead of vaos-service
  va_online_scheduling_cc_direct_scheduling:
    actor_type: user
    description: Enables CC direct scheduling.
    enable_in_development: true
  va_online_scheduling_use_vpg:
    actor_type: user
    enable_in_development: true
    description: Toggle for routing appointment requests to the VetsAPI Gateway Service(VPG) instead of vaos-service.
  va_online_scheduling_recent_locations_filter:
    actor_type: user
    enable_in_development: true
    description: Toggle for displaying the most recent facilities on the Choose your VA location page.
  va_online_scheduling_OH_direct_schedule:
    actor_type: user
    enable_in_development: true
    description: Toggle to enable direct scheduling workflow for Oracle Health appointments.
  va_online_scheduling_OH_request:
    actor_type: user
    enable_in_development: true
    description: Toggle to enable request workflow for Oracle Health appointments.
  va_online_scheduling_remove_podiatry:
    actor_type: user
    enable_in_development: true
    description: Toggle to remove Podiatry from the type of care list when scheduling an online appointment.
  vaos_appointment_notification_callback:
    actor_type: user
    enable_in_development: true
    description: Enables custom email delivery callback for VAOS appointment status notifications
  vba_documents_virus_scan:
    actor_type: user
    description: ClamAV virus scanning for Benefits Intake API upload submissions
  veteran_onboarding_beta_flow:
    actor_type: user
    description: Conditionally display the new veteran onboarding flow to user
  veteran_onboarding_show_to_newly_onboarded:
    actor_type: user
    description: Conditionally display the new veteran onboarding flow to user, based upon number of days since verified
  veteran_onboarding_show_welcome_message_to_new_users:
    actor_type: user
    description: Conditionally display the "Welcome to VA" message to new (LOA1 or LOA3) users
    enable_in_development: false
  vet_status_pdf_logging:
    actor_type: user
    description: Enables the Veteran Status Card to log PDF download events/failures
  vre_cutover_notice:
    actor_type: user
    description: Enables the cutover notice for VR&E users, indicating the timeframe for new form version
  vre_trigger_action_needed_email:
    actor_type: user
    description: Set whether to enable VANotify email to Veteran for VRE failure exhaustion
  vre_use_new_vfs_notification_library:
    actor_type: user
    description: Whether or not to use the VFS library for interacting with VA Notify
  vre_modular_api:
    actor_type: user
    description: Enables calls to the modularized VRE API
  priority_processing_request_apply_vsi_flash:
    actor_type: user
    description: Enables VSI (Very Seriously Injured) flash functionality for form 20-10207 submissions
    enable_in_development: false
  show_edu_benefits_1990EZ_Wizard:
    actor_type: user
    description: Navigates user to 1990EZ or 1990 depending on form questions.
    enable_in_development: true
  show_dashboard_notifications:
    actor_type: user
    description: Enables on-site notifications
  check_va_inbox_enabled:
    actor_type: user
    description: Enables check inbox link
  dhp_connected_devices_fitbit:
    actor_type: user
    description: Enables linking between VA.gov account and fitbit account
  payment_history:
    actor_type: user
    description: Allows manual enabling/disabling payment history when BGS is acting up (5 min response times)
    enable_in_development: true
  cdp_payment_history_vba:
    actor_type: user
    description: Enables showing the overpayment and summary pages for the CDP Payment History
    enable_in_development: true
  show_meb_dgi40_features:
    actor_type: user
    description: Enables the UI integration with the meb dgi
    enable_in_development: true
  show_meb_dgi42_features:
    actor_type: user
    description: Enables UI updates for meb dgi 42
    enable_in_development: true
  show_meb_enhancements:
    actor_type: user
    description: Provides a flag wrapper for minor code changes to be gated from Prod.
    enable_in_development: true
  show_meb_enhancements_06:
    actor_type: user
    description: Provides a flag wrapper for minor code changes to be gated from Prod.
  show_meb_enhancements_08:
    actor_type: user
    description: Provides a flag wrapper for minor code changes to be gated from Prod.
    enable_in_development: true
  show_meb_enhancements_09:
    actor_type: user
    description: Provides a flag wrapper for minor code changes to be gated from Prod.
    enable_in_development: true
  meb_gate_person_criteria:
    actor_type: user
    description: Flag to use Person Criteria on Submission service
    enable_in_development: true
  supply_reordering_sleep_apnea_enabled:
    actor_type: user
    description: Enables sleep apnea supplies to be ordered in the supply reorder tool / MDOT.
    enable_in_development: true
  toe_dup_contact_info_call:
    actor_type: user
    description: Flag to use contact info call and modal
    enable_in_development: true
  toe_short_circuit_bgs_failure:
    actor_type: user
    description: Flag to use begin rescue block for BGS call
    enable_in_development: true
  toe_high_school_info_change:
    actor_type: user
    description: Flag to change order of high school info page
    enable_in_development: false
  toe_light_house_dgi_direct_deposit:
    actor_type: user
    description: Uses lighthouse api for direct deposit information in TOE.
    enable_in_development: false
  move_form_back_button:
    actor_type: user
    description: Test moving form back button to the top of the page
  mobile_cerner_transition:
    actor_type: user
    description: For mobile app, a facility is being transitioned to cerner.
  mobile_iam_authentication_disabled:
    actor_type: user
    description: For mobile app, disable iam authentication method.
  mobile_military_indicator_logger:
    actor_type: user
    description: For mobile app, enables logging of military discharge codes
  mobile_appeal_model:
    actor_type: user
    description: For mobile app, enables use of strict models for parsing appeals
  mobile_push_register_logging:
    actor_type: user
    description: For mobile app, logs push register errors for debugging
  form526_backup_submission_temp_killswitch:
    actor_type: user
    description: Provide a temporary killswitch to disable form526 backup submission if something were to go awry
  virtual_agent_show_floating_chatbot:
    actor_type: user
    description: Enables a floating chatbot on the chatbot page - managed by virtual agent team
  disability_compensation_email_veteran_on_polled_lighthouse_doc_failure:
    actor_type: user
    description: Sends document upload failure emails when polled doc uploaded to Lighthouse has failed to process at Lighthouse
  disability_compensation_lighthouse_document_service_provider:
    actor_type: user
    description: If enabled uses the lighthouse documents service
  disability_compensation_prevent_submission_job:
    actor_type: user
    description: If enabled, the submission form526 record will be created, but there will be submission job
  disability_compensation_use_api_provider_for_bdd_instructions:
    actor_type: user
    description: Provide a temporary killswitch for using the ApiProviderFactory to select an API for uploading BDD instructions
  disability_compensation_upload_bdd_instructions_to_lighthouse:
    actor_type: user
    description: If enabled uploads BDD instructions to Lighthouse Benefits Documents API instead of EVSS
  disability_compensation_0781v2_extras_redesign:
    actor_type: user
    description: If enabled, the 0781v2 overflow page will use the new design
    enable_in_development: true
  disability_compensation_use_api_provider_for_0781_uploads:
    actor_type: user
    description: Provide a temporary killswitch for using the ApiProviderFactory to select an API for uploading 0781/a forms
  disability_compensation_upload_0781_to_lighthouse:
    actor_type: user
    description: If enabled uploads 0781/a forms to Lighthouse Benefits Documents API instead of EVSS
  disability_compensation_use_api_provider_for_submit_veteran_upload:
    actor_type: user
    description: Provide a temporary killswitch for using the ApiProviderFactory to select an API for uploading Veteran Evidence
  disability_compensation_upload_veteran_evidence_to_lighthouse:
    actor_type: user
    description: If enabled uploads Veteran Evidence to Lighthouse Benefits Documents API instead of EVSS
  disablity_benefits_browser_monitoring_enabled:
    actor_type: user
    description: Datadog RUM monitoring for disability benefits applications
  virtual_agent_use_sts_authentication:
    actor_type: user
    description: Use STS authentication for the virtual agent chatbot application
  notification_center:
    actor_type: user
    description: Enable Notification Center
    enable_in_development: true
  nod_part3_update:
    actor_type: user
    description: NOD update to latest form, part III box 11
    enable_in_development: true
  nod_browser_monitoring_enabled:
    actor_type: user
    description: NOD Datadog RUM monitoring
  sc_new_form:
    actor_type: user
    description: Supplemental Claim new form updates
    enable_in_development: true
  hlr_browser_monitoring_enabled:
    actor_type: user
    description: HLR Datadog RUM monitoring
  sc_browser_monitoring_enabled:
    actor_type: user
    description: Supplemental Claim Datadog RUM monitoring
  terms_of_use:
    actor_type: user
    description: This determines whether a user is redirected to the Terms of Use page
    enable_in_development: true
  burial_form_enabled:
    actor_type: user
    description: Enable the burial form
  burial_confirmation_page:
    actor_type: user
    description: Toggle showing the updated confirmation page
    enable_in_development: true
  burial_error_email_notification:
    actor_type: cookie_id
    description: Toggle sending of the Action Needed email notification
  burial_received_email_notification:
    actor_type: cookie_id
    description: Toggle sending of the Received email notification
  burial_submitted_email_notification:
    actor_type: cookie_id
    description: Toggle sending of the Burial Submission in Progress email notification
  burial_persistent_attachment_error_email_notification:
    actor_type: cookie_id
    description: Toggle sending of the Persistent Attachment Error email notification
  burial_browser_monitoring_enabled:
    actor_type: user
    description: Burial Datadog RUM monitoring
  pension_form_enabled:
    actor_type: user
    description: Enable the pension form
  pension_browser_monitoring_enabled:
    actor_type: user
    description: Pension Datadog RUM monitoring
  pension_multiple_page_response:
    actor_type: user
    description: Implement multiple page response pattern
    enable_in_development: true
  pension_form_profile_module_enabled:
    actor_type: user
    description: Use the module version of the FormProfile
  pension_kafka_event_bus_submission_enabled:
    actor_type: user
    description: Enable the EventBusSubmissionJob for Kafka
  pension_itf_enabled:
    actor_type: user
    description: Enable the Intent to File for Pension
    enable_in_development: true
  pension_itf_skip_missing_person_error_enabled:
    actor_type: user
    description: Enable ability to skip the missing person error when creating an ITF for Pension
    enable_in_development: true
  pension_itf_show_alert:
    actor_type: user
    description: Show the alert on frontend for the Intent to File for Pension
    enable_in_development: true
  income_and_assets_form_enabled:
    actor_type: user
    description: Enable form 21P-0969 Update Income and Assets Evidence Form
  income_and_assets_browser_monitoring_enabled:
    actor_type: user
    description: Income and Assets Datadog RUM monitoring
  income_and_assets_content_updates:
    actor_type: user
    description: Implement plain language and content updates
  income_and_assets_error_email_notification:
    actor_type: cookie_id
    description: Toggle sending of the Action Needed email notification
  income_and_assets_received_email_notification:
    actor_type: cookie_id
    description: Toggle sending of the Received email notification
  income_and_assets_submitted_email_notification:
    actor_type: user
    description: Toggle sending of the Submission in Progress email notification
  income_and_assets_persistent_attachment_error_email_notification:
    actor_type: cookie_id
    description: Toggle sending of the Persistent Attachment Error email notification
  intent_to_file_synchronous_enabled:
    actor_type: user
    description: Enable ITF synchronous call logic
  central_mail_benefits_intake_submission:
    actor_type: user
    description: Enable central mail claims submission uses Benefits Intake API
  ecc_benefits_intake_submission:
    actor_type: user
    description: Enable education and career counseling claim submissions to use Benefits Intake API
  sob_updated_design:
    actor_type: user
    description: >-
      Controls how the GI Bill State of Benefits (SOB) application is presented.
      When enabled: it use the new SOB application that works 24/7.
      When disabled: it will use the old SOB application that only works from 0600 to 2200 hrs
  travel_pay_power_switch:
    actor_type: user
    enable_in_development: true
    description: >-
      Main switch for the Travel Pay feature on VA.gov using the new BTSSS (travel pay) API.
      Enabled - Requests are handled as normal.
      Disabled - Requests are not handled. Server returns a 503 (Service Unavailable) until re-enabled.
  travel_pay_view_claim_details:
    actor_type: user
    enable_in_development: true
    description: >-
      A frontend-focused switch that toggles visibility of and access to the Travel Pay claim details page and entry point (features toggled together).
      Enabled - Entry point link and claim details page are viewable.
      Disabled - Entry point link and claim details page are not viewable.
  travel_pay_enable_complex_claims:
    actor_type: user
    enable_in_development: true
    description: >-
      A switch that toggles the availability of the expense and document submission features for travel pay claims. This feature flag can be retired when the feature is deployed to 100% of logged-in users in production for > 30 days.
      Enabled - Requests are handled as normal. Users can submit various types of expenses (mileage, lodging, meal, other) to their travel pay claims. Users can upload documents to their travel claims.
      Disabled - Requests are not handled. Server returns a 503 (Service Unavailable) until re-enabled.
  travel_pay_submit_mileage_expense:
    actor_type: user
    enable_in_development: true
    description: >-
      A switch that toggles availability of the submit mileage expense feature.
      Enabled - Requests are handled as normal. Frontend features are available per toggle settings.
      Disabled - Requests are not handled. Server returns a 503 (Service Unavailable) until re-enabled. Frontend features are not available.
  travel_pay_claims_management:
    actor_type: user
    enable_in_development: true
    description: >-
      A switch that toggles new claims management functionality.
  travel_pay_claims_management_decision_reason:
    actor_type: user
    enable_in_development: true
    description: >-
      A switch that toggles the front-end display of decision reason parsed from the decision letter document on the claim details page.
      Enabled - The Travel Pay FE will show a decision reason section on the claims details page if it receives decision reason text from the API.
      Disabled - The Travel Pay FE will hide the decision reason section on the claims details page.
  travel_pay_claims_management_decision_reason_api:
    actor_type: user
    enable_in_development: true
    description: >-
      A switch that toggles the decision reason API functionality, including finding decision letter documents and extracting decision reasons from them.
      The intention behind this flag is to be able deploy the decision reason parsing functionality ahead of the front-end display (travel_pay_claims_management_decision_reason) to gather data logs and ensure a working state.
      Enabled - Decision letter documents are parsed and the decision reason is extracted.
      Disabled - Decision letter documents are not parsed for the decision reason.
  yellow_ribbon_automated_date_on_school_search:
    actor_type: user
    description: Enable the automated date displayed in the Find a Yellow Ribbon school search results
  accredited_representative_portal_pilot:
    actor_type: user
    description: Enable the Accredited Representative Portal for the pilot
    enable_in_development: true
  toggle_vye_address_direct_deposit_forms:
    actor_type: user
    description: Enable mailing address and direct deposit for VYE
  vye_login_widget:
    actor_type: user
    description: Enable Vye authentication widget
  toggle_vye_address_direct_deposit_forms_in_profile:
    actor_type: user
    description: Enable mailing address and direct deposit for VYE in profile page
  toggle_vye_application:
    actor_type: user
    description: Enable VYE
  military_benefit_estimates:
    actor_type: user
    description: swap order of the military details in GI search filters
  merge_1995_and_5490:
    actore_type: user
    description: Activating the combined 1995 and 5490 form
  mgib_verifications_maintenance:
    actor_type: user
    description: Used to show  maintenance alert for MGIB Verifications
  search_use_v2_gsa:
    actor_type: cookie_id
    description: Swaps the Search Service's for one with an updated api.gsa.gov address
    enable_in_development: true
  remove_pciu:
    actor_type: user
    description: If enabled, VA Profile is used to populate contact information with PCIU backup calls
    enable_in_development: true
  override_address_pou:
    actor_type: user
    description: If enabled, ADDRESS_POU == RESIDENCE/CHOICE
    enable_in_development: true
  show_yellow_ribbon_table:
    actor_type: cookie_id
    description: Used to show yellow ribbon table in Comparison Tool
  banner_update_alternative_banners:
    actor_type: user
    description: Used to toggle the DB updating of alternative banners
  banner_use_alternative_banners:
    actor_type: user
    description: Used to toggle use of alternative banners.
  fsr_wizard:
    actor_type: user
    description: Used to toggle the FSR wizard
  gi_comparison_tool_show_ratings:
    actor_type: user
    description: Display Veteran student ratings in GI comparison Tool
  gi_comparison_tool_programs_toggle_flag:
    actor_type: user
    description: Used to show links to programs page in comparison tool
  gi_comparison_tool_lce_toggle_flag:
    actor_type: user
    description: Used to show lce page in comparison tool
  va_notify_in_progress_metadata:
    actor_type: user
    description: If enabled, emails and sms sent through VaNotify::Service will be stored as notifications.
  va_notify_notification_creation:
    actor_type: user
    description: If enabled, emails and sms sent through VaNotify::Service will be stored as notifications.
  is_DGIB_endpoint:
    actor_type: user
    description: used to call data from DGIB endpoints for MGIB VYE application
  lighthouse_veterans_health_debug_logging:
    actor_type: user
    description: Enable debug logging for Lighthouse Veterans Health API
    enable_in_development: false
  benefits_non_disability_ch31_v2:
    actor_type: user
    description: If enabled, use new form and api endpoint for Ch31 VR&E form
  is_updated_gi:
    actor_type: cookie_id
    description: If enabled, use updated gi design
  gi_ct_collab:
    actor_type: cookie_id
    description: If enabled, use VEBT/EDM team GI Comparison Tool homepage
  show_rudisill_1995:
    actor_type: user
    description: If enabled, show rudisill review in 22-1995
  enable_lighthouse:
    actor_type: user
    description: If enabled, user will connect to lighthouse api in sob instead of evss
  benefits_intake_submission_status_job:
    actor_type: user
    description: Batch process FormSubmissionAttempts using ::BenefitsIntake::SubmissionStatusJob
  kafka_producer:
    actor_type: cookie_id
    description: Enables the Kafka producer for the VA.gov platform
  show_about_yellow_ribbon_program:
    actor_type: user
    description: If enabled, show additional info about the yellow ribbon program
  meb_address_validation_api:
    actor_type: user
    description: If enabled, address will be validated against addres validation endpointå
    enable_in_development: false
  toe_address_validation_api:
    actor_type: user
    description: If enabled, address will be validated against addres validation endpoint
    enable_in_development: false
  dea_fry_address_validation_api:
    actor_type: user
    description: If enabled, address will be validated against addres validation endpoint
    enable_in_development: false
  accredited_representative_portal_sort_by:
    actor_type: user
    description: Enables sort by in POA Request Search page
  accredited_representative_portal_help:
    actor_type: user
    description: Enables Get Help link on navigation
  accredited_representative_portal_profile:
    actor_type: user
    description: Enables Profile link on navigation dropdown
  forms_10215_10216_release:
    actor_type: user
    description: If enabled, show links to new forms instead of download links on SCO page
  form_10282_sftp_upload:
    actor_type: user
    description: If enabled, run daily job to process 10282 form submissions and upload resulting data to SFTP
  disable_bdn_processing:
    actor_type: user
    description: If enabled, skip all BDN-related processing for VYE
  my_va_auth_exp_redesign_enabled:
    actor_type: user
    description: When enabled, a user will see the redesigned experience of MyVA.
  vff_force_unique_file_name_date_property:
    actor_type: user
    description: Forces the unique_file_name method to use the date property in submission_archive.rb
  gi_ct_mapbox_mitigation:
    actor_type: user
    description: If enabled, hides search by location feature affected by MapBox loss
  accredited_representative_portal_form:
    actor_type: user
    description: Enables form with new options for rep
  my_va_display_all_lighthouse_benefits_intake_forms:
    actor_type: user
    description: When enabled, a user will see all submitted Lighthouse Benefits Intake forms in My VA for form status.
  va_online_scheduling_mental_health_history_filtering:
    actor_type: user
    enable_in_development: true
    description: When enabled, allows past visit filtering for Mental Health
  is_dgib_call_only:
    actor_type: user
    description: If enabled, the DGIB endpoint will only be called for MGIB VYE application
  show_vye_downtime_alert:
    actor_type: user
    description: If enabled, show the VYE downtime alert on the VYE application
  accredited_representative_portal_full_poa_redaction:
    actor_type: user
    description: Enables redaction for the Accredited Representative Portal POA requests
  calculator_constants_versioning:
    actor_type:
    description: (gibct-data-service) If enabled, updates GIDS UI and includes calculator constants in GIDS version generation
  gi_feedback_tool_vet_tec_education_benefit:
    actor_type: user
    description: Includes the (VET TEC 2.0) option for selection under the Education Benefits question in the GI Bill® School Feedback Tool
  discover_your_benefits_browser_monitoring_enabled:
    actor_type: user
    description: Discover Your Benefits Datadog RUM monitoring
  accredited_representative_portal_homepage:
    actor_type: user
    description: Enables new homepage redesign for ARP
  accredited_representative_portal_dashboard_link:
    actor_type: user
    description: Enables new dashboard link on nav
  gi_comparison_tool_cautionary_info_update:
    actor_type: user
    description: Enables updated cautionary info student feedback ui for GI Comparison Tool
<<<<<<< HEAD
  unique_user_metrics_logging:
    # System level feature flag
    actor_type:
    description: Enables unique user metrics logging for MHV Portal analytics. When disabled, no events will be recorded to database or sent to StatsD.
    enable_in_development: true
=======
>>>>>>> a77eebb5
<|MERGE_RESOLUTION|>--- conflicted
+++ resolved
@@ -2405,11 +2405,8 @@
   gi_comparison_tool_cautionary_info_update:
     actor_type: user
     description: Enables updated cautionary info student feedback ui for GI Comparison Tool
-<<<<<<< HEAD
   unique_user_metrics_logging:
     # System level feature flag
     actor_type:
     description: Enables unique user metrics logging for MHV Portal analytics. When disabled, no events will be recorded to database or sent to StatsD.
-    enable_in_development: true
-=======
->>>>>>> a77eebb5
+    enable_in_development: true