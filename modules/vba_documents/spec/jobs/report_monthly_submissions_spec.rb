--- conflicted
+++ resolved
@@ -7,15 +7,11 @@
 RSpec.describe VBADocuments::ReportMonthlySubmissions, type: :job do
   include VBADocuments::Fixtures
 
-<<<<<<< HEAD
-  skip '#perform' do
-=======
   before { Timecop.freeze(Time.zone.parse('2021-03-15 00:00:00 UTC')) }
 
   after { Timecop.return }
 
   describe '#perform' do
->>>>>>> 45029e78
     monthly_counts = 'monthly_report/monthly_counts.yml'
     summary = 'monthly_report/monthly_summary.yml'
     still_processing = 'monthly_report/monthly_still_processing.yml'
