# frozen_string_literal: true
class User < RedisStore
  NAMESPACE = REDIS_CONFIG['user_store']['namespace']
  REDIS_STORE = Redis::Namespace.new(NAMESPACE, redis: Redis.current)
  DEFAULT_TTL = REDIS_CONFIG['user_store']['each_ttl']

  # id.me attributes
  attribute :uuid
  attribute :email
  attribute :first_name
  attribute :last_name
  attribute :zip

  # vaafi attributes
  attribute :edipi
  attribute :issue_instant
  attribute :participant_id
  attribute :ssn

  # Add additional MVI attributes
  alias redis_key uuid

  validates :uuid, presence: true
  validates :email, presence: true

  def self.sample_claimant
    User.new(
      first_name: 'Jane',
      last_name: 'Doe',
      issue_instant: '2015-04-17T14:52:48Z',
      edipi: '1105051936',
      participant_id: '123456789'
    )
  end

<<<<<<< HEAD
=======
  def claims
    Claim.fetch_all(vaafi_headers)
  end

  def request_claim_decision(claim_id)
    Claim.request_decision(vaafi_headers, claim_id)
  end

  def upload_document(file_name, file_body, claim_id, tracked_item_id)
    Claim.upload_document(vaafi_headers, file_name, file_body, claim_id, tracked_item_id)
  end

  private

>>>>>>> 9e19a359
  def vaafi_headers
    {
      # Always the same
      'va_eauth_csid' => 'DSLogon',
      'va_eauth_authenticationmethod' => 'DSLogon',
      'va_eauth_assurancelevel' => '2',
      'va_eauth_pnidtype' => 'SSN',
      # Vary by user
      'va_eauth_firstName' => @first_name,
      'va_eauth_lastName' => @last_name,
      'va_eauth_issueinstant' => @issue_instant,
      'va_eauth_dodedipnid' => @edipi,
      'va_eauth_pid' => @participant_id,
      'va_eauth_pnid' => @ssn,
      'va_eauth_authorization' => eauth_json
    }
  end

  private

  def eauth_json
    {
      authorizationResponse: {
        status: 'VETERAN',
        idType: 'SSN',
        id: @ssn,
        edi: @edipi,
        firstName: @first_name,
        lastName: @last_name
      }
    }.to_json
  end
end<|MERGE_RESOLUTION|>--- conflicted
+++ resolved
@@ -33,23 +33,10 @@
     )
   end
 
-<<<<<<< HEAD
-=======
-  def claims
-    Claim.fetch_all(vaafi_headers)
-  end
-
-  def request_claim_decision(claim_id)
-    Claim.request_decision(vaafi_headers, claim_id)
-  end
-
   def upload_document(file_name, file_body, claim_id, tracked_item_id)
     Claim.upload_document(vaafi_headers, file_name, file_body, claim_id, tracked_item_id)
   end
 
-  private
-
->>>>>>> 9e19a359
   def vaafi_headers
     {
       # Always the same
