--- conflicted
+++ resolved
@@ -8,14 +8,6 @@
 RSpec.describe FormProfile, type: :model do
   include SchemaMatchers
 
-<<<<<<< HEAD
-=======
-  let(:user) do
-    build(:user, :loa3, :legacy_icn, suffix: 'Jr.', idme_uuid: 'b2fab2b5-6af0-45e1-a9e2-394347af91ef',
-                                     address: build(:mpi_profile_address))
-  end
-
->>>>>>> 1d37dee6
   before do
     allow(Flipper).to receive(:enabled?).and_call_original
     allow(Flipper).to receive(:enabled?).with(:disability_526_max_cfi_service_switch, anything).and_return(false)
@@ -1635,7 +1627,6 @@
                                 vet360_id: '1781151')
           end
 
-<<<<<<< HEAD
           before do
             VAProfile::Configuration::SETTINGS.prefill = true # TODO: - is this missing in the failures above?
             expected_veteran_info = v21_526_ez_expected['veteran']
@@ -1643,42 +1634,6 @@
             expected_veteran_info['primaryPhone'] = us_phone
             allow_any_instance_of(Auth::ClientCredentials::Service).to receive(:get_token).and_return('fake_token')
           end
-=======
-          # NOTE: `increase only` and `all claims` use the same form prefilling
-          context 'when Vet360 prefill is disabled' do
-            let(:user) do
-              build(:user, :loa3, :legacy_icn, suffix: 'Jr.', address: build(:mpi_profile_address))
-            end
-
-            before do
-              expect(user).to receive(:authorize).with(:lighthouse, :direct_deposit_access?)
-                                                 .and_return(true).at_least(:once)
-              expect(user).to receive(:authorize).with(:evss, :access?).and_return(true).at_least(:once)
-            end
-
-            it 'returns prefilled 21-526EZ' do
-              VCR.use_cassette('evss/pciu_address/address_domestic') do
-                VCR.use_cassette('lighthouse/veteran_verification/disability_rating/200_response') do
-                  VCR.use_cassette('lighthouse/direct_deposit/show/200_valid_new_icn') do
-                    VCR.use_cassette('va_profile/military_personnel/service_history_200_many_episodes',
-                                     allow_playback_repeats: true, match_requests_on: %i[uri method body]) do
-                      VCR.use_cassette('disability_max_ratings/max_ratings') do
-                        expect_prefilled('21-526EZ')
-                      end
-                    end
-                  end
-                end
-              end
-            end
-          end
-        end
-
-        context 'without Lighthouse direct deposit' do
-          context 'when Vet360 prefill is enabled' do
-            let(:user) do
-              build(:user, :loa3, :legacy_icn, suffix: 'Jr.', address: build(:mpi_profile_address))
-            end
->>>>>>> 1d37dee6
 
           after do
             VAProfile::Configuration::SETTINGS.prefill = false
