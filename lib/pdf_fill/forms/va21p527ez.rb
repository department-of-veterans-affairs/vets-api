--- conflicted
+++ resolved
@@ -1557,11 +1557,7 @@
             'typeOfIncome' => INCOME_TYPES[income_source['typeOfIncome']],
             'typeOfIncomeOverflow' => income_source['typeOfIncome'],
             'amount' => split_currency_amount(income_source['amount']),
-<<<<<<< HEAD
-            'amountOverflow' => number_to_currency(income_source['amount'])
-=======
             'amountOverflow' => ActiveSupport::NumberHelper.number_to_currency(income_source['amount'])
->>>>>>> 83a8d48d
           }
           if income_source['dependentName'].present?
             income_source_hash['dependentName'] =
