--- conflicted
+++ resolved
@@ -12,11 +12,7 @@
 # Anchored versions, do not change
 gem 'puma', '~> 3.12.0'
 gem 'puma-plugin-statsd', git: 'https://github.com/department-of-veterans-affairs/puma-plugin-statsd', branch: 'master'
-<<<<<<< HEAD
 gem 'rails', '~> 5.0.7.1'
-=======
-gem 'rails', '4.2.11.1'
->>>>>>> 715b4191
 
 # Gems with special version/repo needs
 gem 'active_model_serializers', '0.10.4' # breaking changed in 0.10.5 relating to .to_json
