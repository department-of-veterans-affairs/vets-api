# This file is auto-generated from the current state of the database. Instead
# of editing this file, please use the migrations feature of Active Record to
# incrementally modify your database, and then regenerate this schema definition.
#
# Note that this schema.rb definition is the authoritative source for your
# database schema. If you need to create the application database on another
# system, you should be using db:schema:load, not running all the migrations
# from scratch. The latter is a flawed and unsustainable approach (the more migrations
# you'll amass, the slower it'll run and the greater likelihood for issues).
#
# It's strongly recommended that you check this file into your version control system.

<<<<<<< HEAD
ActiveRecord::Schema.define(version: 2019_10_07_182427) do
=======
ActiveRecord::Schema.define(version: 2019_10_04_164703) do
>>>>>>> 21138e23

  # These are extensions that must be enabled in order to support this database
  enable_extension "btree_gin"
  enable_extension "pg_trgm"
  enable_extension "pgcrypto"
  enable_extension "plpgsql"
  enable_extension "postgis"
  enable_extension "uuid-ossp"

  create_table "accounts", id: :serial, force: :cascade do |t|
    t.uuid "uuid", null: false
    t.string "idme_uuid"
    t.string "icn"
    t.string "edipi"
    t.datetime "created_at", null: false
    t.datetime "updated_at", null: false
    t.index ["idme_uuid"], name: "index_accounts_on_idme_uuid", unique: true
    t.index ["uuid"], name: "index_accounts_on_uuid", unique: true
  end

  create_table "async_transactions", id: :serial, force: :cascade do |t|
    t.string "type"
    t.string "user_uuid"
    t.string "source_id"
    t.string "source"
    t.string "status"
    t.string "transaction_id"
    t.string "transaction_status"
    t.datetime "created_at", null: false
    t.datetime "updated_at", null: false
    t.string "encrypted_metadata"
    t.string "encrypted_metadata_iv"
    t.index ["source_id"], name: "index_async_transactions_on_source_id"
    t.index ["transaction_id", "source"], name: "index_async_transactions_on_transaction_id_and_source", unique: true
    t.index ["transaction_id"], name: "index_async_transactions_on_transaction_id"
    t.index ["user_uuid"], name: "index_async_transactions_on_user_uuid"
  end

  create_table "base_facilities", id: false, force: :cascade do |t|
    t.string "unique_id", null: false
    t.string "name", null: false
    t.string "facility_type", null: false
    t.string "classification"
    t.string "website"
    t.float "lat", null: false
    t.float "long", null: false
    t.jsonb "address"
    t.jsonb "phone"
    t.jsonb "hours"
    t.jsonb "services"
    t.jsonb "feedback"
    t.jsonb "access"
    t.string "fingerprint"
    t.datetime "created_at", null: false
    t.datetime "updated_at", null: false
    t.geography "location", limit: {:srid=>4326, :type=>"st_point", :geographic=>true}
    t.boolean "mobile"
    t.string "active_status"
    t.index ["location"], name: "index_base_facilities_on_location", using: :gist
    t.index ["name"], name: "index_base_facilities_on_name", using: :gin
    t.index ["unique_id", "facility_type"], name: "index_base_facilities_on_unique_id_and_facility_type", unique: true
  end

  create_table "beta_registrations", id: :serial, force: :cascade do |t|
    t.string "user_uuid", null: false
    t.string "feature", null: false
    t.datetime "created_at", null: false
    t.datetime "updated_at", null: false
    t.index ["user_uuid", "feature"], name: "index_beta_registrations_on_user_uuid_and_feature", unique: true
  end

  create_table "central_mail_submissions", id: :serial, force: :cascade do |t|
    t.string "state", default: "pending", null: false
    t.integer "saved_claim_id", null: false
    t.index ["saved_claim_id"], name: "index_central_mail_submissions_on_saved_claim_id"
    t.index ["state"], name: "index_central_mail_submissions_on_state"
  end

  create_table "claims_api_auto_established_claims", id: :uuid, default: -> { "uuid_generate_v4()" }, force: :cascade do |t|
    t.string "status"
    t.string "encrypted_form_data"
    t.string "encrypted_form_data_iv"
    t.string "encrypted_auth_headers"
    t.string "encrypted_auth_headers_iv"
    t.integer "evss_id"
    t.datetime "created_at", null: false
    t.datetime "updated_at", null: false
    t.string "md5"
    t.string "source"
  end

  create_table "claims_api_power_of_attorneys", id: :uuid, default: -> { "gen_random_uuid()" }, force: :cascade do |t|
    t.string "status"
    t.string "current_poa"
    t.string "encrypted_form_data"
    t.string "encrypted_form_data_iv"
    t.string "encrypted_auth_headers"
    t.string "encrypted_auth_headers_iv"
    t.string "encrypted_file_data"
    t.string "encrypted_file_data_iv"
    t.string "md5"
    t.string "source"
    t.datetime "created_at", null: false
    t.datetime "updated_at", null: false
  end

  create_table "claims_api_supporting_documents", id: :uuid, default: -> { "uuid_generate_v4()" }, force: :cascade do |t|
    t.string "encrypted_file_data", null: false
    t.string "encrypted_file_data_iv", null: false
    t.datetime "created_at", null: false
    t.datetime "updated_at", null: false
    t.uuid "auto_established_claim_id", null: false
  end

  create_table "disability_compensation_job_statuses", id: :serial, force: :cascade do |t|
    t.integer "disability_compensation_submission_id", null: false
    t.string "job_id", null: false
    t.string "job_class", null: false
    t.string "status", null: false
    t.string "error_message"
    t.datetime "updated_at", null: false
    t.index ["disability_compensation_submission_id"], name: "index_disability_compensation_job_statuses_on_dsc_id"
    t.index ["job_id"], name: "index_disability_compensation_job_statuses_on_job_id", unique: true
  end

  create_table "disability_compensation_submissions", id: :serial, force: :cascade do |t|
    t.datetime "created_at", null: false
    t.datetime "updated_at", null: false
    t.integer "disability_compensation_id"
    t.integer "va526ez_submit_transaction_id"
    t.boolean "complete", default: false
  end

  create_table "disability_contentions", id: :serial, force: :cascade do |t|
    t.integer "code", null: false
    t.string "medical_term", null: false
    t.string "lay_term"
    t.datetime "created_at", null: false
    t.datetime "updated_at", null: false
    t.index ["code"], name: "index_disability_contentions_on_code", unique: true
    t.index ["lay_term"], name: "index_disability_contentions_on_lay_term", using: :gin
    t.index ["medical_term"], name: "index_disability_contentions_on_medical_term", using: :gin
  end

  create_table "drivetime_bands", force: :cascade do |t|
    t.string "name"
    t.string "unit"
    t.geography "polygon", limit: {:srid=>4326, :type=>"st_polygon", :geographic=>true}, null: false
    t.string "vha_facility_id", null: false
    t.datetime "created_at", null: false
    t.datetime "updated_at", null: false
    t.integer "min"
    t.integer "max"
  end

  create_table "education_benefits_claims", id: :serial, force: :cascade do |t|
    t.datetime "submitted_at"
    t.datetime "processed_at"
    t.datetime "created_at", null: false
    t.datetime "updated_at", null: false
    t.string "encrypted_form"
    t.string "encrypted_form_iv"
    t.string "regional_processing_office", null: false
    t.string "form_type", default: "1990"
    t.integer "saved_claim_id", null: false
    t.index ["created_at"], name: "index_education_benefits_claims_on_created_at"
    t.index ["saved_claim_id"], name: "index_education_benefits_claims_on_saved_claim_id"
    t.index ["submitted_at"], name: "index_education_benefits_claims_on_submitted_at"
  end

  create_table "education_benefits_submissions", id: :serial, force: :cascade do |t|
    t.string "region", null: false
    t.datetime "created_at", null: false
    t.datetime "updated_at", null: false
    t.boolean "chapter33", default: false, null: false
    t.boolean "chapter30", default: false, null: false
    t.boolean "chapter1606", default: false, null: false
    t.boolean "chapter32", default: false, null: false
    t.string "status", default: "submitted", null: false
    t.integer "education_benefits_claim_id"
    t.string "form_type", default: "1990", null: false
    t.boolean "chapter35", default: false, null: false
    t.boolean "transfer_of_entitlement", default: false, null: false
    t.boolean "chapter1607", default: false, null: false
    t.boolean "vettec", default: false
    t.index ["education_benefits_claim_id"], name: "index_education_benefits_claim_id", unique: true
    t.index ["region", "created_at", "form_type"], name: "index_edu_benefits_subs_ytd"
  end

  create_table "evss_claims", id: :serial, force: :cascade do |t|
    t.integer "evss_id", null: false
    t.json "data", null: false
    t.datetime "created_at", null: false
    t.datetime "updated_at", null: false
    t.string "user_uuid", null: false
    t.json "list_data", default: {}, null: false
    t.boolean "requested_decision", default: false, null: false
    t.index ["user_uuid"], name: "index_evss_claims_on_user_uuid"
  end

  create_table "feature_toggle_events", force: :cascade do |t|
    t.string "feature_name"
    t.string "operation"
    t.string "gate_name"
    t.string "value"
    t.string "user"
    t.datetime "created_at", null: false
    t.datetime "updated_at", null: false
    t.index ["feature_name"], name: "index_feature_toggle_events_on_feature_name"
  end

  create_table "flipper_features", force: :cascade do |t|
    t.string "key", null: false
    t.datetime "created_at", null: false
    t.datetime "updated_at", null: false
  end

  create_table "flipper_gates", force: :cascade do |t|
    t.string "feature_key", null: false
    t.string "key", null: false
    t.string "value"
    t.datetime "created_at", null: false
    t.datetime "updated_at", null: false
  end

  create_table "form526_job_statuses", id: :serial, force: :cascade do |t|
    t.integer "form526_submission_id", null: false
    t.string "job_id", null: false
    t.string "job_class", null: false
    t.string "status", null: false
    t.string "error_class"
    t.string "error_message"
    t.datetime "updated_at", null: false
    t.index ["form526_submission_id"], name: "index_form526_job_statuses_on_form526_submission_id"
    t.index ["job_id"], name: "index_form526_job_statuses_on_job_id", unique: true
  end

  create_table "form526_opt_ins", id: :serial, force: :cascade do |t|
    t.string "user_uuid", null: false
    t.string "encrypted_email", null: false
    t.string "encrypted_email_iv", null: false
    t.datetime "created_at", null: false
    t.datetime "updated_at", null: false
    t.index ["user_uuid"], name: "index_form526_opt_ins_on_user_uuid", unique: true
  end

  create_table "form526_submissions", id: :serial, force: :cascade do |t|
    t.string "user_uuid", null: false
    t.integer "saved_claim_id", null: false
    t.integer "submitted_claim_id"
    t.string "encrypted_auth_headers_json", null: false
    t.string "encrypted_auth_headers_json_iv", null: false
    t.string "encrypted_form_json", null: false
    t.string "encrypted_form_json_iv", null: false
    t.boolean "workflow_complete", default: false, null: false
    t.datetime "created_at", null: false
    t.datetime "updated_at", null: false
    t.index ["saved_claim_id"], name: "index_form526_submissions_on_saved_claim_id", unique: true
    t.index ["submitted_claim_id"], name: "index_form526_submissions_on_submitted_claim_id", unique: true
    t.index ["user_uuid"], name: "index_form526_submissions_on_user_uuid"
  end

  create_table "form_attachments", id: :serial, force: :cascade do |t|
    t.datetime "created_at", null: false
    t.datetime "updated_at", null: false
    t.uuid "guid", null: false
    t.string "encrypted_file_data", null: false
    t.string "encrypted_file_data_iv", null: false
    t.string "type", null: false
    t.index ["guid", "type"], name: "index_form_attachments_on_guid_and_type", unique: true
  end

  create_table "gibs_not_found_users", id: :serial, force: :cascade do |t|
    t.string "edipi", null: false
    t.string "first_name", null: false
    t.string "last_name", null: false
    t.string "encrypted_ssn", null: false
    t.string "encrypted_ssn_iv", null: false
    t.datetime "dob", null: false
    t.datetime "created_at", null: false
    t.datetime "updated_at", null: false
    t.index ["edipi"], name: "index_gibs_not_found_users_on_edipi"
  end

  create_table "health_care_applications", id: :serial, force: :cascade do |t|
    t.datetime "created_at", null: false
    t.datetime "updated_at", null: false
    t.string "state", default: "pending", null: false
    t.string "form_submission_id_string"
    t.string "timestamp"
  end

  create_table "id_card_announcement_subscriptions", id: :serial, force: :cascade do |t|
    t.string "email", null: false
    t.datetime "created_at", null: false
    t.datetime "updated_at", null: false
    t.index ["email"], name: "index_id_card_announcement_subscriptions_on_email", unique: true
  end

  create_table "in_progress_forms", id: :serial, force: :cascade do |t|
    t.string "user_uuid", null: false
    t.string "form_id", null: false
    t.string "encrypted_form_data", null: false
    t.string "encrypted_form_data_iv", null: false
    t.datetime "created_at", null: false
    t.datetime "updated_at", null: false
    t.json "metadata"
    t.datetime "expires_at"
    t.index ["form_id", "user_uuid"], name: "index_in_progress_forms_on_form_id_and_user_uuid", unique: true
  end

  create_table "invalid_letter_address_edipis", id: :serial, force: :cascade do |t|
    t.string "edipi", null: false
    t.datetime "created_at", null: false
    t.datetime "updated_at", null: false
    t.index ["edipi"], name: "index_invalid_letter_address_edipis_on_edipi"
  end

  create_table "maintenance_windows", id: :serial, force: :cascade do |t|
    t.string "pagerduty_id"
    t.string "external_service"
    t.datetime "start_time"
    t.datetime "end_time"
    t.string "description"
    t.datetime "created_at", null: false
    t.datetime "updated_at", null: false
    t.index ["end_time"], name: "index_maintenance_windows_on_end_time"
    t.index ["pagerduty_id"], name: "index_maintenance_windows_on_pagerduty_id"
    t.index ["start_time"], name: "index_maintenance_windows_on_start_time"
  end

  create_table "mhv_accounts", id: :serial, force: :cascade do |t|
    t.string "user_uuid", null: false
    t.string "account_state", null: false
    t.datetime "registered_at"
    t.datetime "upgraded_at"
    t.datetime "created_at", null: false
    t.datetime "updated_at", null: false
    t.string "mhv_correlation_id"
    t.index ["user_uuid", "mhv_correlation_id"], name: "index_mhv_accounts_on_user_uuid_and_mhv_correlation_id", unique: true
  end

  create_table "notifications", id: :serial, force: :cascade do |t|
    t.integer "account_id", null: false
    t.integer "subject", null: false
    t.integer "status"
    t.datetime "status_effective_at"
    t.datetime "read_at"
    t.datetime "created_at", null: false
    t.datetime "updated_at", null: false
    t.index ["account_id", "subject"], name: "index_notifications_on_account_id_and_subject", unique: true
    t.index ["account_id"], name: "index_notifications_on_account_id"
    t.index ["status"], name: "index_notifications_on_status"
    t.index ["subject"], name: "index_notifications_on_subject"
  end

  create_table "persistent_attachments", id: :serial, force: :cascade do |t|
    t.uuid "guid"
    t.string "type"
    t.string "form_id"
    t.datetime "created_at", null: false
    t.datetime "updated_at", null: false
    t.integer "saved_claim_id"
    t.datetime "completed_at"
    t.string "encrypted_file_data", null: false
    t.string "encrypted_file_data_iv", null: false
    t.index ["guid"], name: "index_persistent_attachments_on_guid", unique: true
    t.index ["saved_claim_id"], name: "index_persistent_attachments_on_saved_claim_id"
  end

  create_table "personal_information_logs", id: :serial, force: :cascade do |t|
    t.jsonb "data", null: false
    t.string "error_class", null: false
    t.datetime "created_at", null: false
    t.datetime "updated_at", null: false
    t.index ["created_at"], name: "index_personal_information_logs_on_created_at"
    t.index ["error_class"], name: "index_personal_information_logs_on_error_class"
  end

  create_table "preference_choices", id: :serial, force: :cascade do |t|
    t.string "code"
    t.string "description"
    t.integer "preference_id"
    t.datetime "created_at", null: false
    t.datetime "updated_at", null: false
    t.index ["preference_id"], name: "index_preference_choices_on_preference_id"
  end

  create_table "preferences", id: :serial, force: :cascade do |t|
    t.string "code", null: false
    t.string "title"
    t.datetime "created_at", null: false
    t.datetime "updated_at", null: false
    t.index ["code"], name: "index_preferences_on_code", unique: true
  end

  create_table "preneed_submissions", id: :serial, force: :cascade do |t|
    t.string "tracking_number", null: false
    t.string "application_uuid"
    t.string "return_description", null: false
    t.integer "return_code"
    t.datetime "created_at", null: false
    t.datetime "updated_at", null: false
    t.index ["application_uuid"], name: "index_preneed_submissions_on_application_uuid", unique: true
    t.index ["tracking_number"], name: "index_preneed_submissions_on_tracking_number", unique: true
  end

  create_table "saved_claims", id: :serial, force: :cascade do |t|
    t.datetime "created_at"
    t.datetime "updated_at"
    t.string "encrypted_form", null: false
    t.string "encrypted_form_iv", null: false
    t.string "form_id"
    t.uuid "guid", null: false
    t.string "type"
    t.index ["created_at", "type"], name: "index_saved_claims_on_created_at_and_type"
    t.index ["guid"], name: "index_saved_claims_on_guid", unique: true
  end

  create_table "session_activities", id: :serial, force: :cascade do |t|
    t.uuid "originating_request_id", null: false
    t.string "originating_ip_address", null: false
    t.text "generated_url", null: false
    t.string "name", null: false
    t.string "status", default: "incomplete", null: false
    t.uuid "user_uuid"
    t.string "sign_in_service_name"
    t.string "sign_in_account_type"
    t.boolean "multifactor_enabled"
    t.boolean "idme_verified"
    t.integer "duration"
    t.jsonb "additional_data"
    t.datetime "created_at", null: false
    t.datetime "updated_at", null: false
    t.index ["name"], name: "index_session_activities_on_name"
    t.index ["status"], name: "index_session_activities_on_status"
    t.index ["user_uuid"], name: "index_session_activities_on_user_uuid"
  end

  create_table "terms_and_conditions", id: :serial, force: :cascade do |t|
    t.string "name"
    t.string "title"
    t.text "terms_content"
    t.text "header_content"
    t.string "yes_content"
    t.string "no_content"
    t.string "footer_content"
    t.string "version"
    t.boolean "latest", default: false
    t.datetime "created_at"
    t.datetime "updated_at"
    t.index ["name", "latest"], name: "index_terms_and_conditions_on_name_and_latest"
  end

  create_table "terms_and_conditions_acceptances", id: false, force: :cascade do |t|
    t.string "user_uuid"
    t.integer "terms_and_conditions_id"
    t.datetime "created_at"
    t.datetime "updated_at"
    t.index ["user_uuid"], name: "index_terms_and_conditions_acceptances_on_user_uuid"
  end

  create_table "user_preferences", id: :serial, force: :cascade do |t|
    t.integer "account_id", null: false
    t.integer "preference_id", null: false
    t.integer "preference_choice_id", null: false
    t.datetime "created_at", null: false
    t.datetime "updated_at", null: false
    t.index ["account_id"], name: "index_user_preferences_on_account_id"
    t.index ["preference_choice_id"], name: "index_user_preferences_on_preference_choice_id"
    t.index ["preference_id"], name: "index_user_preferences_on_preference_id"
  end

  create_table "vba_documents_upload_submissions", id: :serial, force: :cascade do |t|
    t.uuid "guid", null: false
    t.string "status", default: "pending", null: false
    t.string "code"
    t.string "detail"
    t.datetime "created_at", null: false
    t.datetime "updated_at", null: false
    t.boolean "s3_deleted"
    t.string "consumer_name"
    t.uuid "consumer_id"
    t.index ["guid"], name: "index_vba_documents_upload_submissions_on_guid"
    t.index ["status"], name: "index_vba_documents_upload_submissions_on_status"
  end

  create_table "veteran_organizations", id: false, force: :cascade do |t|
    t.string "poa", limit: 3
    t.string "name"
    t.string "phone"
    t.string "state", limit: 2
    t.datetime "created_at", null: false
    t.datetime "updated_at", null: false
    t.index ["poa"], name: "index_veteran_organizations_on_poa", unique: true
  end

  create_table "veteran_representatives", id: false, force: :cascade do |t|
    t.string "representative_id"
    t.string "first_name"
    t.string "last_name"
    t.string "email"
    t.string "phone"
    t.datetime "created_at", null: false
    t.datetime "updated_at", null: false
    t.string "encrypted_ssn"
    t.string "encrypted_ssn_iv"
    t.string "encrypted_dob"
    t.string "encrypted_dob_iv"
    t.string "poa_codes", default: [], array: true
    t.string "user_types", default: [], array: true
    t.index ["representative_id", "first_name", "last_name"], name: "index_vso_grp", unique: true
  end

  create_table "vic_submissions", id: :serial, force: :cascade do |t|
    t.datetime "created_at", null: false
    t.datetime "updated_at", null: false
    t.string "state", default: "pending", null: false
    t.uuid "guid", null: false
    t.json "response"
    t.index ["guid"], name: "index_vic_submissions_on_guid", unique: true
  end

end<|MERGE_RESOLUTION|>--- conflicted
+++ resolved
@@ -10,11 +10,8 @@
 #
 # It's strongly recommended that you check this file into your version control system.
 
-<<<<<<< HEAD
+
 ActiveRecord::Schema.define(version: 2019_10_07_182427) do
-=======
-ActiveRecord::Schema.define(version: 2019_10_04_164703) do
->>>>>>> 21138e23
 
   # These are extensions that must be enabled in order to support this database
   enable_extension "btree_gin"
