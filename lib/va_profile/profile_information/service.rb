# frozen_string_literal: true

require 'common/client/concerns/monitoring'
require 'common/client/errors'
require 'va_profile/service'
require 'va_profile/stats'
require_relative 'configuration'
require_relative 'transaction_response'
require_relative 'person_response'

module VAProfile
  module ProfileInformation
    class Service < VAProfile::Service
      include Common::Client::Concerns::Monitoring

      STATSD_KEY_PREFIX = "#{VAProfile::Service::STATSD_KEY_PREFIX}.profile_information".freeze
      configuration VAProfile::ProfileInformation::Configuration

      OID = MPI::Constants::VA_ROOT_OID
      AAID = '^NI^200DOD^USDOD'

      CONTACT_INFO_CHANGE_TEMPLATE = Settings.vanotify.services.va_gov.template_id.contact_info_change
      EMAIL_PERSONALISATIONS = {
        address: 'Address',
        residence_address: 'Home address',
        correspondence_address: 'Mailing address',
        email: 'Email address',
        phone: 'Phone number',
        home_phone: 'Home phone number',
        mobile_phone: 'Mobile phone number',
        work_phone: 'Work phone number'
      }.freeze

<<<<<<< HEAD
      attr_reader :user

      def initialize(user)
        @user = user
        super()
      end

      def get_response(type)
        with_monitoring do
          icn_with_aaid_present!
          model = "VAProfile::Models::#{type.capitalize}".constantize
          raw_response = perform(:post, path, '')
          response = model.response_class(raw_response)
          response
        end
      rescue => e
        handle_error(e)
      end
=======
      # def get_response(type)
      #   with_monitoring do
      #     icn_with_aaid_present!
      #     model = "VAProfile::Models::#{type.capitalize}".constantize
      #     raw_response = perform(:post, path, { bios: [{ bioPath: 'bio' }] })
      #     response = model.response_class(raw_response)
      #     Sentry.set_extras(response.debug_data) unless response.ok?
      #     response
      #   end
      # rescue Common::Client::Errors::ClientError => e
      #   if e.status == 404
      #     log_exception_to_sentry(
      #       e,
      #       { vet360_id: @user.vet360_id },
      #       { va_profile: :person_not_found },
      #       :warning
      #     )
      #     return PersonResponse.new(404, person: nil)

      #   elsif e.status >= 400 && e.status < 500
      #     return PersonResponse.new(e.status, person: nil)
      #   end
      #   handle_error(e)
      # rescue => e
      #   handle_error(e)
      # end
>>>>>>> 1c1edd9c

      def self.get_person(vet360_id)
        stub_user = OpenStruct.new(vet360_id:)
        new(stub_user).get_response('person')
      end

      # def submit(params)
      #   config.submit(path(@user.edipi), params)
      # end

      # Record is not defined when requesting an #update
      # Determine if the record needs to be created or updated with reassign_http_verb
      # Ensure http_verb is a symbol for the response request
      def create_or_update_info(http_verb, record)
        with_monitoring do
          icn_with_aaid_present!
          model = record.class
          http_verb = http_verb.to_sym == :update ? reassign_http_verb(record) : http_verb.to_sym
          update_path = record.try(:permission_type).present? ? 'permissions' : record.contact_info_attr.pluralize
          raw_response = perform(http_verb, update_path, record.in_json)
          response = model.transaction_response_class.from(raw_response)
          return response unless http_verb == :put && record.contact_info_attr == 'email' && old_email.present?

          transaction = response.transaction
          return response unless transaction.received?

          # Create OldEmail to send notification to user's previous email
          OldEmail.create(transaction_id: transaction.id, email: old_email)
        end
      rescue => e
        handle_error(e)
      end

      # def get_transaction_status(transaction_id, model)
      #   with_monitoring do
      #     icn_with_aaid_present!
      #     raw_response = perform(:post, model.transaction_status_path(@user, transaction_id), '')
      #     VAProfile::Stats.increment_transaction_results(raw_response)
      #     transaction_status = model.transaction_response_class.from(raw_response, @user)
      #     return transaction_status unless model.send_change_notifcations?

      #     send_change_notifications(transaction_status)
      #     transaction_status
      #   end
      # rescue => e
      #   handle_error(e)
      # end

      private

      def icn_with_aaid
        return "#{@user.idme_uuid}^PN^200VIDM^USDVA" if @user.idme_uuid
        return "#{@user.logingov_uuid}^PN^200VLGN^USDVA" if @user.logingov_uuid

        nil
      end

      def icn_with_aaid_present!
        raise 'User does not have a icn' if icn_with_aaid.blank?
      end

      def path
        "#{OID}/#{ERB::Util.url_encode(icn_with_aaid)}"
      end

      def old_email(transaction_id: nil)
        return @user.va_profile_email if transaction_id.nil?

        OldEmail.find(transaction_id).try(:email)
      end

      # create_or_update cannot determine if record exists
      # Reassign :update to either :put or :post
      def reassign_http_verb(record)
        contact_info = if Flipper.enabled?(:va_profile_information_v3_redis, user)
                         VAProfileRedis::ProfileInformation.for_user(@user)
                       else
                         VAProfileRedis::ContactInformation.for_user(@user)
                       end
        attr = record.contact_info_attr
        raise "invalid #{record.model} VAProfile::ProfileInformation" if attr.nil?

        record.id = contact_info.public_send(attr)&.id
        record.id.present? ? :put : :post
      end

      def get_email_personalisation(type)
        { 'contact_info' => EMAIL_PERSONALISATIONS[type] }
      end

      # def send_change_notifications(transaction_status)
      #   transaction = transaction_status.transaction
      #   transaction_id = transaction.id
      #   return if transaction.completed_success? || TransactionNotification.find(transaction_id).present?

      #   email_transaction = transaction_status.new_email.present?
      #   notify_email = email_transaction ? old_email(transaction_id) : old_email
      #   return if notify_email.nil?

      #   personalisation = transaction_status.changed_field
      #   notify_email_job(notify_email, personalisation)
      #   TransactionNotification.create(transaction_id:)
      #   return unless email_transaction

      #   # Send notification to new email
      #   notify_email_job(transaction_status.new_email, personalisation)
      #   OldEmail.find(transaction_id).destroy
      # end

      # def notify_email_job(notify_email, personalisation)
      #   VANotifyEmailJob.perform_async(notify_email, CONTACT_INFO_CHANGE_TEMPLATE,
      #                                  get_email_personalisation(personalisation))
      # end
    end
  end
end<|MERGE_RESOLUTION|>--- conflicted
+++ resolved
@@ -31,53 +31,29 @@
         work_phone: 'Work phone number'
       }.freeze
 
-<<<<<<< HEAD
-      attr_reader :user
-
-      def initialize(user)
-        @user = user
-        super()
-      end
-
       def get_response(type)
         with_monitoring do
           icn_with_aaid_present!
           model = "VAProfile::Models::#{type.capitalize}".constantize
-          raw_response = perform(:post, path, '')
+          binding.pry
+          raw_response = perform(:post, path, { bios: [{ bioPath: 'bio' }] })
           response = model.response_class(raw_response)
+          Sentry.set_extras(response.debug_data) unless response.ok?
           response
+        end
+      rescue Common::Client::Errors::ClientError => e
+        if e.status == 404
+          log_exception_to_sentry(
+            e,
+            { vet360_id: @user.vet360_id },
+            { va_profile: :person_not_found },
+            :warning
+          )
+          return PersonResponse.new(404, person: nil)
         end
       rescue => e
         handle_error(e)
       end
-=======
-      # def get_response(type)
-      #   with_monitoring do
-      #     icn_with_aaid_present!
-      #     model = "VAProfile::Models::#{type.capitalize}".constantize
-      #     raw_response = perform(:post, path, { bios: [{ bioPath: 'bio' }] })
-      #     response = model.response_class(raw_response)
-      #     Sentry.set_extras(response.debug_data) unless response.ok?
-      #     response
-      #   end
-      # rescue Common::Client::Errors::ClientError => e
-      #   if e.status == 404
-      #     log_exception_to_sentry(
-      #       e,
-      #       { vet360_id: @user.vet360_id },
-      #       { va_profile: :person_not_found },
-      #       :warning
-      #     )
-      #     return PersonResponse.new(404, person: nil)
-
-      #   elsif e.status >= 400 && e.status < 500
-      #     return PersonResponse.new(e.status, person: nil)
-      #   end
-      #   handle_error(e)
-      # rescue => e
-      #   handle_error(e)
-      # end
->>>>>>> 1c1edd9c
 
       def self.get_person(vet360_id)
         stub_user = OpenStruct.new(vet360_id:)
