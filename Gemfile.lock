GIT
  remote: https://github.com/adhocteam/connect_vbms
  revision: 2284b8e9a68d2b44dda52a098ffc83f8fa283211
  tag: v2.1.1
  specs:
    connect_vbms (2.1.1)
      httpclient (~> 2.8.0)
      httpi (~> 4.0)
      mail
      nokogiri (>= 1.8.4)
      nori
      xmldsig (~> 0.3.1)
      xmlenc

GIT
  remote: https://github.com/department-of-veterans-affairs/apivore
  revision: 1c7d19c4a52f71a3ef07940697ad9520f1872dd6
  tag: v2.1.0.vsp
  specs:
    apivore (2.1.0.vsp)
      actionpack (>= 4)
      hashie (~> 5.0)
      json-schema (~> 5.0)
      rspec (~> 3)
      rspec-expectations (~> 3.1)
      rspec-mocks (~> 3.1)

GIT
  remote: https://github.com/department-of-veterans-affairs/betamocks
  revision: 88bda10e03c92a97067d2d4fecb89783c6de227f
  branch: master
  specs:
    betamocks (0.11.0)
      activesupport (>= 4.2)
      adler32
      faraday (>= 1.2.0, < 3.0)

GIT
  remote: https://github.com/department-of-veterans-affairs/bgs-ext.git
  revision: a68ea30a8f2a33e2aad890be640fc6c29fb20a14
  ref: a68ea30
  specs:
    bgs_ext (0.23.3)
      httpclient
      nokogiri (>= 1.13.6)
      savon (~> 2.15.1)

GIT
  remote: https://github.com/department-of-veterans-affairs/fhir_client.git
  revision: 81d0c0c98f317e7ad25c8211011d81f52d6e31a2
  tag: v6.1.0
  specs:
    fhir_client (6.1.0)
      activesupport (>= 3)
      addressable (>= 2.3)
      fhir_dstu2_models (>= 1.1.1)
      fhir_models (>= 4.2.1)
      fhir_stu3_models (>= 3.1.1)
      http (~> 5.1)
      nokogiri (>= 1.10.4)
      oauth2 (>= 1.1)
      rack (>= 1.5)
      tilt (>= 1.1)

GIT
  remote: https://github.com/department-of-veterans-affairs/govdelivery-tms-ruby.git
  revision: 933fc6187e0dab7a51629eca25a4ed22feab946f
  tag: v4.2.0
  specs:
    govdelivery-tms (4.1.0)
      activesupport (>= 5.2.4.3, < 9.0.0)
      faraday
      mime-types

GIT
  remote: https://github.com/department-of-veterans-affairs/vets-json-schema
  revision: 08ac4c4679af2ea03824fe1029a17f89f6c5aa0a
  branch: master
  specs:
    vets_json_schema (25.2.36)
      multi_json (~> 1.0)
      script_utils (= 0.0.4)

PATH
  remote: modules
  specs:
    accredited_representative_portal (0.1.0)
      blind_index
    appeals_api (0.0.1)
      jsonapi-serializer (>= 2.2.0)
      sidekiq
    apps_api (0.0.1)
      faraday
      sidekiq
    ask_va_api (0.1.0)
    avs (0.1.0)
    banners (0.1.0)
    bpds (0.1.0)
    burials (0.1.0)
    check_in (0.1.0)
    claims_api (0.0.1)
      dry-schema
    claims_evidence_api (0.1.0)
    debts_api (0.1.0)
    decision_reviews (0.1.0)
      rails (>= 7.1.4.1)
    dependents_benefits (0.1.0)
    dependents_verification (0.1.0)
    dhp_connected_devices (0.1.0)
    employment_questionnaires (0.1.0)
    facilities_api (0.1.0)
    income_and_assets (0.1.0)
    income_limits (0.1.0)
    increase_compensation (0.1.0)
    ivc_champva (0.1.0)
    meb_api (0.1.0)
    medical_expense_reports (0.1.0)
    mobile (0.1.0)
      dry-validation
    mocked_authentication (0.1.0)
      rails
    my_health (0.1.0)
      rails
    pensions (0.1.0)
    representation_management (0.1.0)
    simple_forms_api (0.1.0)
    sob (0.1.0)
    survivors_benefits (0.1.0)
    test_user_dashboard (0.1.0)
      rails
    travel_pay (0.1.0)
    va_notify (0.1.0)
    vaos (0.1.0)
      sidekiq
    vass (0.0.1)
    vba_documents (1.0.0)
      aws-sdk-s3 (~> 1)
      sidekiq
    veteran (0.0.1)
    vre (0.1.0)
    vye (0.1.0)

GEM
  remote: https://enterprise.contribsys.com/
  specs:
    sidekiq-ent (7.3.4)
      einhorn (~> 1.0)
      gserver
      sidekiq (>= 7.3.7, < 8)
      sidekiq-pro (>= 7.3.4, < 8)
    sidekiq-pro (7.3.6)
      sidekiq (>= 7.3.7, < 8)

GEM
  remote: https://rubygems.org/
  specs:
    Ascii85 (2.0.1)
    aasm (5.5.2)
      concurrent-ruby (~> 1.0)
    actioncable (7.2.3)
      actionpack (= 7.2.3)
      activesupport (= 7.2.3)
      nio4r (~> 2.0)
      websocket-driver (>= 0.6.1)
      zeitwerk (~> 2.6)
    actionmailbox (7.2.3)
      actionpack (= 7.2.3)
      activejob (= 7.2.3)
      activerecord (= 7.2.3)
      activestorage (= 7.2.3)
      activesupport (= 7.2.3)
      mail (>= 2.8.0)
    actionmailer (7.2.3)
      actionpack (= 7.2.3)
      actionview (= 7.2.3)
      activejob (= 7.2.3)
      activesupport (= 7.2.3)
      mail (>= 2.8.0)
      rails-dom-testing (~> 2.2)
    actionpack (7.2.3)
      actionview (= 7.2.3)
      activesupport (= 7.2.3)
      cgi
      nokogiri (>= 1.8.5)
      racc
      rack (>= 2.2.4, < 3.3)
      rack-session (>= 1.0.1)
      rack-test (>= 0.6.3)
      rails-dom-testing (~> 2.2)
      rails-html-sanitizer (~> 1.6)
      useragent (~> 0.16)
    actiontext (7.2.3)
      actionpack (= 7.2.3)
      activerecord (= 7.2.3)
      activestorage (= 7.2.3)
      activesupport (= 7.2.3)
      globalid (>= 0.6.0)
      nokogiri (>= 1.8.5)
    actionview (7.2.3)
      activesupport (= 7.2.3)
      builder (~> 3.1)
      cgi
      erubi (~> 1.11)
      rails-dom-testing (~> 2.2)
      rails-html-sanitizer (~> 1.6)
    activejob (7.2.3)
      activesupport (= 7.2.3)
      globalid (>= 0.3.6)
    activemodel (7.2.3)
      activesupport (= 7.2.3)
    activerecord (7.2.3)
      activemodel (= 7.2.3)
      activesupport (= 7.2.3)
      timeout (>= 0.4.0)
    activerecord-import (2.2.0)
      activerecord (>= 4.2)
    activerecord-postgis-adapter (10.0.1)
      activerecord (~> 7.2.0)
      rgeo-activerecord (~> 8.0.0)
    activestorage (7.2.3)
      actionpack (= 7.2.3)
      activejob (= 7.2.3)
      activerecord (= 7.2.3)
      activesupport (= 7.2.3)
      marcel (~> 1.0)
    activesupport (7.2.3)
      base64
      benchmark (>= 0.3)
      bigdecimal
      concurrent-ruby (~> 1.0, >= 1.3.1)
      connection_pool (>= 2.2.5)
      drb
      i18n (>= 1.6, < 2)
      logger (>= 1.4.2)
      minitest (>= 5.1)
      securerandom (>= 0.3)
      tzinfo (~> 2.0, >= 2.0.5)
    addressable (2.8.7)
      public_suffix (>= 2.0.2, < 7.0)
    adler32 (0.0.2)
    afm (1.0.0)
    akami (1.3.3)
      base64
      gyoku (>= 0.4.0)
      nokogiri
    argon2-kdf (0.3.1)
      fiddle
    ast (2.4.3)
    attr_extras (7.1.0)
    avro (1.12.1)
      multi_json (~> 1.0)
    awesome_print (1.9.2)
    aws-eventstream (1.4.0)
    aws-msk-iam-sasl-signer (0.1.1)
      aws-sdk-kafka
      thor
<<<<<<< HEAD
    aws-partitions (1.1190.0)
    aws-sdk-core (3.239.2)
=======
    aws-partitions (1.1197.0)
    aws-sdk-core (3.240.0)
>>>>>>> a39789dd
      aws-eventstream (~> 1, >= 1.3.0)
      aws-partitions (~> 1, >= 1.992.0)
      aws-sigv4 (~> 1.9)
      base64
      bigdecimal
      jmespath (~> 1, >= 1.6.1)
      logger
    aws-sdk-kafka (1.89.0)
      aws-sdk-core (~> 3, >= 3.216.0)
      aws-sigv4 (~> 1.5)
    aws-sdk-kms (1.117.0)
      aws-sdk-core (~> 3, >= 3.234.0)
      aws-sigv4 (~> 1.5)
    aws-sdk-s3 (1.208.0)
      aws-sdk-core (~> 3, >= 3.234.0)
      aws-sdk-kms (~> 1)
      aws-sigv4 (~> 1.5)
    aws-sdk-sns (1.109.0)
      aws-sdk-core (~> 3, >= 3.239.1)
      aws-sigv4 (~> 1.5)
    aws-sigv4 (1.12.1)
      aws-eventstream (~> 1, >= 1.0.2)
    axiom-types (0.1.1)
      descendants_tracker (~> 0.0.4)
      ice_nine (~> 0.11.0)
      thread_safe (~> 0.3, >= 0.3.1)
    base64 (0.3.0)
    bcp47 (0.3.3)
      i18n
    benchmark (0.5.0)
    bigdecimal (3.3.1)
    bigdecimal (3.3.1-java)
    bindex (0.8.1)
    blind_index (2.7.0)
      activesupport (>= 7.1)
      argon2-kdf (>= 0.2)
    blueprinter (1.2.1)
    bootsnap (1.19.0)
      msgpack (~> 1.2)
    brakeman (7.1.1)
      racc
    breakers (1.0)
      base64 (~> 0.2)
      faraday (>= 1.2.0, < 3.0)
      multi_json (~> 1.0)
    builder (3.3.0)
    bundler-audit (0.9.2)
      bundler (>= 1.2.0, < 3)
      thor (~> 1.0)
    byebug (12.0.0)
    carrierwave (3.1.2)
      activemodel (>= 6.0.0)
      activesupport (>= 6.0.0)
      addressable (~> 2.6)
      image_processing (~> 1.1)
      marcel (~> 1.0.0)
      ssrf_filter (~> 1.0)
    carrierwave-aws (1.6.0)
      aws-sdk-s3 (~> 1.0)
      carrierwave (>= 2.0, < 4)
    cgi (0.5.0)
    cgi (0.5.0-java)
    claide (1.1.0)
    claide-plugins (0.9.2)
      cork
      nap
      open4 (~> 1.3)
    clamav-client (3.2.0)
    cliver (0.3.2)
    cmdparse (3.0.7)
    coderay (1.1.3)
    coercible (1.0.0)
      descendants_tracker (~> 0.0.1)
    colored2 (3.1.2)
    combine_pdf (1.0.31)
      matrix
      ruby-rc4 (>= 0.1.5)
    committee (5.6.1)
      json_schema (~> 0.14, >= 0.14.3)
      openapi_parser (~> 2.0)
      rack (>= 1.5)
    committee-rails (0.9.0)
      actionpack (>= 6.0)
      activesupport (>= 6.0)
      committee (>= 5.1.0)
      railties (>= 6.0)
    concurrent-ruby (1.3.5)
    config (5.6.1)
      deep_merge (~> 1.2, >= 1.2.1)
      ostruct
    connection_pool (2.5.4)
    content_disposition (1.0.0)
    cork (0.3.0)
      colored2 (~> 3.1)
    coverband (6.1.6)
      base64
      redis (>= 3.0)
    crack (1.0.1)
      bigdecimal
      rexml
    crass (1.0.6)
    csv (3.3.5)
    danger (9.5.3)
      base64 (~> 0.2)
      claide (~> 1.0)
      claide-plugins (>= 0.9.2)
      colored2 (>= 3.1, < 5)
      cork (~> 0.1)
      faraday (>= 0.9.0, < 3.0)
      faraday-http-cache (~> 2.0)
      git (>= 1.13, < 3.0)
      kramdown (>= 2.5.1, < 3.0)
      kramdown-parser-gfm (~> 1.0)
      octokit (>= 4.0)
      pstore (~> 0.1)
      terminal-table (>= 1, < 5)
    database_cleaner (2.1.0)
      database_cleaner-active_record (>= 2, < 3)
    database_cleaner-active_record (2.2.0)
      activerecord (>= 5.a)
      database_cleaner-core (~> 2.0.0)
    database_cleaner-core (2.0.1)
    datadog (2.22.0)
      datadog-ruby_core_source (~> 3.4, >= 3.4.1)
      libdatadog (~> 22.0.1.1.0)
      libddwaf (~> 1.25.1.1.0)
      logger
      msgpack
    datadog-ruby_core_source (3.4.1)
    date (3.5.0)
    date (3.5.0-java)
    date_time_precision (0.8.1)
    date_validator (0.12.0)
      activemodel (>= 3)
      activesupport (>= 3)
    debug (1.11.0)
      irb (~> 1.10)
      reline (>= 0.3.8)
    declarative (0.0.20)
    deep_merge (1.2.2)
    descendants_tracker (0.0.4)
      thread_safe (~> 0.3, >= 0.3.1)
    diff-lcs (1.6.2)
    docile (1.4.0)
    dogstatsd-ruby (5.7.1)
    domain_name (0.6.20240107)
    down (5.4.2)
      addressable (~> 2.8)
    drb (2.2.3)
    dry-configurable (1.3.0)
      dry-core (~> 1.1)
      zeitwerk (~> 2.6)
    dry-core (1.1.0)
      concurrent-ruby (~> 1.0)
      logger
      zeitwerk (~> 2.6)
    dry-inflector (1.2.0)
    dry-initializer (3.2.0)
    dry-logic (1.6.0)
      bigdecimal
      concurrent-ruby (~> 1.0)
      dry-core (~> 1.1)
      zeitwerk (~> 2.6)
    dry-schema (1.14.1)
      concurrent-ruby (~> 1.0)
      dry-configurable (~> 1.0, >= 1.0.1)
      dry-core (~> 1.1)
      dry-initializer (~> 3.2)
      dry-logic (~> 1.5)
      dry-types (~> 1.8)
      zeitwerk (~> 2.6)
    dry-struct (1.8.0)
      dry-core (~> 1.1)
      dry-types (~> 1.8, >= 1.8.2)
      ice_nine (~> 0.11)
      zeitwerk (~> 2.6)
    dry-types (1.8.3)
      bigdecimal (~> 3.0)
      concurrent-ruby (~> 1.0)
      dry-core (~> 1.0)
      dry-inflector (~> 1.0)
      dry-logic (~> 1.4)
      zeitwerk (~> 2.6)
    dry-validation (1.11.1)
      concurrent-ruby (~> 1.0)
      dry-core (~> 1.1)
      dry-initializer (~> 3.2)
      dry-schema (~> 1.14)
      zeitwerk (~> 2.6)
    einhorn (1.0.0)
    erb (6.0.0)
    erb (6.0.0-java)
    erubi (1.13.1)
    et-orbi (1.2.11)
      tzinfo
    ethon (0.18.0)
      ffi (>= 1.15.0)
      logger
    factory_bot (6.5.5)
      activesupport (>= 6.1.0)
    factory_bot_rails (6.5.1)
      factory_bot (~> 6.5)
      railties (>= 6.1.0)
    faker (3.5.3)
      i18n (>= 1.8.11, < 2)
    faraday (2.14.0)
      faraday-net_http (>= 2.0, < 3.5)
      json
      logger
    faraday-follow_redirects (0.3.0)
      faraday (>= 1, < 3)
    faraday-http-cache (2.5.1)
      faraday (>= 0.8)
    faraday-httpclient (2.0.2)
      httpclient (>= 2.2)
    faraday-multipart (1.1.1)
      multipart-post (~> 2.0)
    faraday-net_http (3.4.1)
      net-http (>= 0.5.0)
    faraday-retry (2.3.2)
      faraday (~> 2.0)
    faraday-typhoeus (1.1.0)
      faraday (~> 2.0)
      typhoeus (~> 1.4)
    faraday_curl (0.0.2)
      faraday (>= 0.9.0)
    fastimage (2.4.0)
    ffi (1.17.2)
    ffi (1.17.2-java)
    ffi-compiler (1.3.2)
      ffi (>= 1.15.5)
      rake
    fhir_dstu2_models (1.1.1)
      bcp47 (>= 0.3)
      date_time_precision (>= 0.8)
      mime-types (>= 3.0)
      nokogiri (>= 1.11.4)
    fhir_models (4.2.2)
      bcp47 (>= 0.3)
      date_time_precision (>= 0.8)
      mime-types (>= 3.0)
      nokogiri (>= 1.11.4)
    fhir_stu3_models (3.1.1)
      bcp47 (>= 0.3)
      date_time_precision (>= 0.8)
      mime-types (>= 3.0)
      nokogiri (>= 1.11.4)
    fiddle (1.1.8)
    fitbit_api (1.0.0)
      oauth2 (~> 2.0)
    flipper (1.3.6)
      concurrent-ruby (< 2)
    flipper-active_record (1.3.5)
      activerecord (>= 4.2, < 9)
      flipper (~> 1.3.5)
    flipper-active_support_cache_store (1.3.6)
      activesupport (>= 4.2, < 9)
      flipper (~> 1.3.6)
    flipper-ui (1.3.6)
      erubi (>= 1.0.0, < 2.0.0)
      flipper (~> 1.3.6)
      rack (>= 1.4, < 4)
      rack-protection (>= 1.5.3, < 5.0.0)
      rack-session (>= 1.0.2, < 3.0.0)
      sanitize (< 8)
    foreman (0.90.0)
      thor (~> 1.4)
    formatador (1.1.0)
    fugit (1.11.1)
      et-orbi (~> 1, >= 1.2.11)
      raabro (~> 1.4)
    fuubar (2.5.1)
      rspec-core (~> 3.0)
      ruby-progressbar (~> 1.4)
    gems (1.3.0)
    geom2d (0.4.1)
    git (2.3.3)
      activesupport (>= 5.0)
      addressable (~> 2.8)
      process_executer (~> 1.1)
      rchardet (~> 1.8)
    globalid (1.3.0)
      activesupport (>= 6.1)
    google-api-client (0.53.0)
      google-apis-core (~> 0.1)
      google-apis-generator (~> 0.1)
    google-apis-core (0.18.0)
      addressable (~> 2.5, >= 2.5.1)
      googleauth (~> 1.9)
      httpclient (>= 2.8.3, < 3.a)
      mini_mime (~> 1.0)
      mutex_m
      representable (~> 3.0)
      retriable (>= 2.0, < 4.a)
    google-apis-discovery_v1 (0.20.0)
      google-apis-core (>= 0.15.0, < 2.a)
    google-apis-generator (0.18.0)
      activesupport (>= 5.0)
      gems (~> 1.2)
      google-apis-core (>= 0.15.0, < 2.a)
      google-apis-discovery_v1 (~> 0.18)
      thor (>= 0.20, < 2.a)
    google-cloud-env (2.3.1)
      base64 (~> 0.2)
      faraday (>= 1.0, < 3.a)
    google-logging-utils (0.2.0)
    google-protobuf (4.33.1)
      bigdecimal
      rake (>= 13)
    google-protobuf (4.33.1-aarch64-linux-gnu)
      bigdecimal
      rake (>= 13)
    google-protobuf (4.33.1-java)
      bigdecimal
      ffi (~> 1)
      ffi-compiler (~> 1)
      rake (>= 13)
    google-protobuf (4.33.1-x86-mingw32)
      bigdecimal
      rake (>= 13)
    google-protobuf (4.33.1-x86_64-linux-gnu)
      bigdecimal
      rake (>= 13)
    googleauth (1.15.0)
      faraday (>= 1.0, < 3.a)
      google-cloud-env (~> 2.2)
      google-logging-utils (~> 0.1)
      jwt (>= 1.4, < 4.0)
      multi_json (~> 1.11)
      os (>= 0.9, < 2.0)
      signet (>= 0.16, < 2.a)
    gserver (0.0.1)
    guard (2.18.1)
      formatador (>= 0.2.4)
      listen (>= 2.7, < 4.0)
      lumberjack (>= 1.0.12, < 2.0)
      nenv (~> 0.1)
      notiffany (~> 0.0)
      pry (>= 0.13.0)
      shellany (~> 0.0)
      thor (>= 0.18.1)
    guard-compat (1.2.1)
    guard-rspec (4.7.3)
      guard (~> 2.1)
      guard-compat (~> 1.1)
      rspec (>= 2.99.0, < 4.0)
    guard-rubocop (1.5.0)
      guard (~> 2.0)
      rubocop (< 2.0)
    gyoku (1.4.0)
      builder (>= 2.1.2)
      rexml (~> 3.0)
    hana (1.3.7)
    hashdiff (1.2.1)
    hashery (2.1.2)
    hashie (5.0.0)
    hexapdf (1.4.1)
      cmdparse (~> 3.0, >= 3.0.3)
      geom2d (~> 0.4, >= 0.4.1)
      openssl (>= 2.2.1)
      strscan (>= 3.1.2)
    holidays (8.8.0)
    http (5.2.0)
      addressable (~> 2.8)
      base64 (~> 0.1)
      http-cookie (~> 1.0)
      http-form_data (~> 2.2)
      llhttp-ffi (~> 0.5.0)
    http-cookie (1.0.5)
      domain_name (~> 0.5)
    http-form_data (2.3.0)
    httpclient (2.8.3)
    httpi (4.0.4)
      base64
      mutex_m
      nkf
      rack (>= 2.0, < 4)
    i18n (1.14.7)
      concurrent-ruby (~> 1.0)
    ice_nine (0.11.2)
    image_processing (1.14.0)
      mini_magick (>= 4.9.5, < 6)
      ruby-vips (>= 2.0.17, < 3)
    io-console (0.8.1)
    io-console (0.8.1-java)
    irb (1.15.3)
      pp (>= 0.6.0)
      rdoc (>= 4.0.0)
      reline (>= 0.4.2)
    iso_country_codes (0.7.8)
    jar-dependencies (0.5.5)
    jmespath (1.6.2)
    jruby-openssl (0.15.5-java)
    json (2.16.0)
    json (2.16.0-java)
    json-schema (5.2.2)
      addressable (~> 2.8)
      bigdecimal (~> 3.1)
    json_schema (0.21.0)
    json_schemer (2.4.0)
      bigdecimal
      hana (~> 1.3)
      regexp_parser (~> 2.0)
      simpleidn (~> 0.2)
    jsonapi-parser (0.1.1)
    jsonapi-serializer (2.2.0)
      activesupport (>= 4.2)
    jwe (1.1.1)
      base64
    jwt (2.10.2)
      base64
    karafka-core (2.5.7)
      karafka-rdkafka (>= 0.20.0)
      logger (>= 1.6.0)
    karafka-rdkafka (0.23.1)
      ffi (~> 1.17.1)
      json (> 2.0)
      logger
      mini_portile2 (~> 2.6)
      rake (> 12)
    karafka-rdkafka (0.23.1-aarch64-linux-gnu)
      ffi (~> 1.17.1)
      json (> 2.0)
      logger
      mini_portile2 (~> 2.6)
      rake (> 12)
    karafka-rdkafka (0.23.1-x86_64-linux-gnu)
      ffi (~> 1.17.1)
      json (> 2.0)
      logger
      mini_portile2 (~> 2.6)
      rake (> 12)
    kms_encrypted (1.8.0)
      activesupport (>= 7.2)
      base64
    kramdown (2.5.1)
      rexml (>= 3.3.9)
    kramdown-parser-gfm (1.1.0)
      kramdown (~> 2.0)
    language_server-protocol (3.17.0.5)
    libdatadog (22.0.1.1.0)
    libdatadog (22.0.1.1.0-aarch64-linux)
    libdatadog (22.0.1.1.0-x86_64-linux)
    libddwaf (1.25.1.1.0)
      ffi (~> 1.0)
    libddwaf (1.25.1.1.0-aarch64-linux)
      ffi (~> 1.0)
    libddwaf (1.25.1.1.0-x86_64-linux)
      ffi (~> 1.0)
    lint_roller (1.1.0)
    liquid (5.11.0)
      bigdecimal
      strscan (>= 3.1.1)
    listen (3.8.0)
      rb-fsevent (~> 0.10, >= 0.10.3)
      rb-inotify (~> 0.9, >= 0.9.10)
    llhttp-ffi (0.5.0)
      ffi-compiler (~> 1.0)
      rake (~> 13.0)
    lockbox (2.1.0)
    logger (1.7.0)
    loofah (2.24.1)
      crass (~> 1.0.2)
      nokogiri (>= 1.12.0)
    lumberjack (1.2.10)
    mail (2.9.0)
      logger
      mini_mime (>= 0.1.1)
      net-imap
      net-pop
      net-smtp
    marcel (1.0.4)
    matrix (0.4.2)
    memoist (0.16.2)
    method_source (1.1.0)
    mime-types (3.6.0)
      logger
      mime-types-data (~> 3.2015)
    mime-types-data (3.2025.0107)
    mimemagic (0.4.3)
      nokogiri (~> 1)
      rake
    mini_magick (5.3.1)
      logger
    mini_mime (1.1.5)
    mini_portile2 (2.8.9)
    minitest (5.26.2)
    mock_redis (0.51.0)
      redis (~> 5)
    msgpack (1.8.0)
    msgpack (1.8.0-java)
    multi_json (1.18.0)
    multi_xml (0.6.0)
    multipart-post (2.4.1)
    mutex_m (0.3.0)
    nap (1.1.0)
    nenv (0.3.0)
    net-http (0.6.0)
      uri
    net-imap (0.5.12)
      date
      net-protocol
    net-pop (0.1.2)
      net-protocol
    net-protocol (0.2.2)
      timeout
    net-sftp (4.0.0)
      net-ssh (>= 5.0.0, < 8.0.0)
    net-smtp (0.5.1)
      net-protocol
    net-ssh (7.2.0)
    nio4r (2.7.5)
    nio4r (2.7.5-java)
    nkf (0.2.0)
    nkf (0.2.0-java)
    nokogiri (1.18.10)
      mini_portile2 (~> 2.8.2)
      racc (~> 1.4)
    nokogiri (1.18.10-aarch64-linux-gnu)
      racc (~> 1.4)
    nokogiri (1.18.10-java)
      racc (~> 1.4)
    nokogiri (1.18.10-x86_64-linux-gnu)
      racc (~> 1.4)
    nori (2.7.1)
      bigdecimal
    notiffany (0.1.3)
      nenv (~> 0.1)
      shellany (~> 0.0)
    notifications-ruby-client (6.3.0)
      jwt (>= 1.5, < 4)
    oauth2 (2.0.9)
      faraday (>= 0.17.3, < 3.0)
      jwt (>= 1.0, < 3.0)
      multi_xml (~> 0.5)
      rack (>= 1.2, < 4)
      snaky_hash (~> 2.0)
      version_gem (~> 1.1)
    octokit (10.0.0)
      faraday (>= 1, < 3)
      sawyer (~> 0.9)
    oj (3.16.12)
      bigdecimal (>= 3.0)
      ostruct (>= 0.2)
    okcomputer (1.19.1)
      benchmark
    olive_branch (4.0.1)
      multi_json
      rails (>= 4.0)
    open4 (1.3.4)
    openapi_parser (2.3.1)
    openssl (3.3.1)
    openssl (3.3.1-java)
      jruby-openssl (~> 0.14)
    operating_hours (0.1.0)
    optimist (3.2.1)
    os (1.1.4)
    ostruct (0.6.3)
    ox (2.14.23)
      bigdecimal (>= 3.0)
    parallel (1.27.0)
    parallel_tests (5.5.0)
      parallel
    parser (3.3.10.0)
      ast (~> 2.4.1)
      racc
    patience_diff (1.2.0)
      optimist (~> 3.0)
    pdf-core (0.9.0)
    pdf-forms (1.5.2)
      cliver (~> 0.3.2)
      rexml (~> 3.2, >= 3.2.6)
      safe_shell (>= 1.0.3, < 2.0)
    pdf-inspector (1.3.0)
      pdf-reader (>= 1.0, < 3.0.a)
    pdf-reader (2.15.0)
      Ascii85 (>= 1.0, < 3.0, != 2.0.0)
      afm (>= 0.2.1, < 2)
      hashery (~> 2.0)
      ruby-rc4
      ttfunk
    pg (1.6.2)
    pg_query (6.1.0)
      google-protobuf (>= 3.25.3)
    pg_search (2.3.7)
      activerecord (>= 6.1)
      activesupport (>= 6.1)
    pkce_challenge (1.0.0)
    pp (0.6.3)
      prettyprint
    prawn (2.4.0)
      pdf-core (~> 0.9.0)
      ttfunk (~> 1.7)
    prawn-markup (1.1.0)
      nokogiri
      prawn
      prawn-table
    prawn-table (0.2.2)
      prawn (>= 1.3.0, < 3.0.0)
    prettyprint (0.2.0)
    prism (1.6.0)
    process_executer (1.3.0)
    pry (0.15.2)
      coderay (~> 1.1)
      method_source (~> 1.0)
    pry (0.15.2-java)
      coderay (~> 1.1)
      method_source (~> 1.0)
      spoon (~> 0.0)
    pry-byebug (3.11.0)
      byebug (~> 12.0)
      pry (>= 0.13, < 0.16)
    pstore (0.2.0)
    psych (5.2.6)
      date
      stringio
    psych (5.2.6-java)
      date
      jar-dependencies (>= 0.1.7)
    public_suffix (6.0.2)
    puma (7.1.0)
      nio4r (~> 2.0)
    puma (7.1.0-java)
      nio4r (~> 2.0)
    pundit (2.5.2)
      activesupport (>= 3.0.0)
    raabro (1.4.0)
    racc (1.8.1)
    racc (1.8.1-java)
    rack (2.2.21)
    rack-attack (6.8.0)
      rack (>= 1.0, < 4)
    rack-cors (2.0.2)
      rack (>= 2.0.0)
    rack-protection (3.2.0)
      base64 (>= 0.1.0)
      rack (~> 2.2, >= 2.2.4)
    rack-session (1.0.2)
      rack (< 3)
    rack-test (2.2.0)
      rack (>= 1.3)
    rack-timeout (0.7.0)
    rack-vcr (0.1.6)
      vcr (>= 2.9)
    rackup (1.0.1)
      rack (< 3)
      webrick
    rails (7.2.3)
      actioncable (= 7.2.3)
      actionmailbox (= 7.2.3)
      actionmailer (= 7.2.3)
      actionpack (= 7.2.3)
      actiontext (= 7.2.3)
      actionview (= 7.2.3)
      activejob (= 7.2.3)
      activemodel (= 7.2.3)
      activerecord (= 7.2.3)
      activestorage (= 7.2.3)
      activesupport (= 7.2.3)
      bundler (>= 1.15.0)
      railties (= 7.2.3)
    rails-dom-testing (2.3.0)
      activesupport (>= 5.0.0)
      minitest
      nokogiri (>= 1.6)
    rails-html-sanitizer (1.6.2)
      loofah (~> 2.21)
      nokogiri (>= 1.15.7, != 1.16.7, != 1.16.6, != 1.16.5, != 1.16.4, != 1.16.3, != 1.16.2, != 1.16.1, != 1.16.0.rc1, != 1.16.0)
    rails-session_cookie (0.3.0)
      rails (>= 4.0)
    rails_semantic_logger (4.18.0)
      rack
      railties (>= 5.1)
      semantic_logger (~> 4.16)
    railties (7.2.3)
      actionpack (= 7.2.3)
      activesupport (= 7.2.3)
      cgi
      irb (~> 1.13)
      rackup (>= 1.0.0)
      rake (>= 12.2)
      thor (~> 1.0, >= 1.2.2)
      tsort (>= 0.2)
      zeitwerk (~> 2.6)
    rainbow (3.1.1)
    rake (13.3.1)
    ransack (4.4.1)
      activerecord (>= 7.2)
      activesupport (>= 7.2)
      i18n
    rb-fsevent (0.11.2)
    rb-inotify (0.10.1)
      ffi (~> 1.0)
    rchardet (1.9.0)
    rdoc (6.15.1)
      erb
      psych (>= 4.0.0)
      tsort
    redis (5.4.1)
      redis-client (>= 0.22.0)
    redis-client (0.26.1)
      connection_pool
    redis-namespace (1.11.0)
      redis (>= 4)
    regexp_parser (2.11.3)
    reline (0.6.3)
      io-console (~> 0.5)
    representable (3.2.0)
      declarative (< 0.1.0)
      trailblazer-option (>= 0.1.1, < 0.2.0)
      uber (< 0.2.0)
    request_store (1.7.0)
      rack (>= 1.4)
    require_all (3.0.0)
    restforce (8.0.0)
      faraday (>= 1.1.0, < 3.0.0)
      faraday-follow_redirects (<= 0.3.0, < 1.0.0)
      faraday-multipart (>= 1.0.0, < 2.0.0)
      faraday-net_http (< 4.0.0)
      hashie (>= 1.2.0, < 6.0)
      jwt (>= 1.5.6)
    retriable (3.1.2)
    rexml (3.4.4)
    rgeo (3.0.1)
    rgeo-activerecord (8.0.0)
      activerecord (>= 7.0)
      rgeo (>= 3.0)
    rgeo-geojson (2.2.0)
      multi_json (~> 1.15)
      rgeo (>= 1.0.0)
    roo (3.0.0)
      base64 (~> 0.2)
      csv (~> 3)
      logger (~> 1)
      nokogiri (~> 1)
      rubyzip (>= 3.0.0, < 4.0.0)
    rspec (3.13.0)
      rspec-core (~> 3.13.0)
      rspec-expectations (~> 3.13.0)
      rspec-mocks (~> 3.13.0)
    rspec-core (3.13.6)
      rspec-support (~> 3.13.0)
    rspec-expectations (3.13.5)
      diff-lcs (>= 1.2.0, < 2.0)
      rspec-support (~> 3.13.0)
    rspec-instrumentation-matcher (0.0.9)
      activesupport
      rspec-expectations
    rspec-its (2.0.0)
      rspec-core (>= 3.13.0)
      rspec-expectations (>= 3.13.0)
    rspec-mocks (3.13.5)
      diff-lcs (>= 1.2.0, < 2.0)
      rspec-support (~> 3.13.0)
    rspec-rails (8.0.2)
      actionpack (>= 7.2)
      activesupport (>= 7.2)
      railties (>= 7.2)
      rspec-core (~> 3.13)
      rspec-expectations (~> 3.13)
      rspec-mocks (~> 3.13)
      rspec-support (~> 3.13)
    rspec-retry (0.6.2)
      rspec-core (> 3.3)
    rspec-sidekiq (5.2.0)
      rspec-core (~> 3.0)
      rspec-expectations (~> 3.0)
      rspec-mocks (~> 3.0)
      sidekiq (>= 5, < 9)
    rspec-support (3.13.6)
    rspec_junit_formatter (0.6.0)
      rspec-core (>= 2, < 4, != 2.12.0)
    rswag-specs (2.17.0)
      activesupport (>= 5.2, < 8.2)
      json-schema (>= 2.2, < 7.0)
      railties (>= 5.2, < 8.2)
      rspec-core (>= 2.14)
    rswag-ui (2.17.0)
      actionpack (>= 5.2, < 8.2)
      railties (>= 5.2, < 8.2)
    rtesseract (3.1.4)
    rubocop (1.81.7)
      json (~> 2.3)
      language_server-protocol (~> 3.17.0.2)
      lint_roller (~> 1.1.0)
      parallel (~> 1.10)
      parser (>= 3.3.0.2)
      rainbow (>= 2.2.2, < 4.0)
      regexp_parser (>= 2.9.3, < 3.0)
      rubocop-ast (>= 1.47.1, < 2.0)
      ruby-progressbar (~> 1.7)
      unicode-display_width (>= 2.4.0, < 4.0)
    rubocop-ast (1.48.0)
      parser (>= 3.3.7.2)
      prism (~> 1.4)
    rubocop-capybara (2.22.1)
      lint_roller (~> 1.1)
      rubocop (~> 1.72, >= 1.72.1)
    rubocop-factory_bot (2.28.0)
      lint_roller (~> 1.1)
      rubocop (~> 1.72, >= 1.72.1)
    rubocop-junit-formatter (0.1.4)
    rubocop-rails (2.33.4)
      activesupport (>= 4.2.0)
      lint_roller (~> 1.1)
      rack (>= 1.1)
      rubocop (>= 1.75.0, < 2.0)
      rubocop-ast (>= 1.44.0, < 2.0)
    rubocop-rspec (3.8.0)
      lint_roller (~> 1.1)
      rubocop (~> 1.81)
    rubocop-rspec_rails (2.32.0)
      lint_roller (~> 1.1)
      rubocop (~> 1.72, >= 1.72.1)
      rubocop-rspec (~> 3.5)
    rubocop-thread_safety (0.7.3)
      lint_roller (~> 1.1)
      rubocop (~> 1.72, >= 1.72.1)
      rubocop-ast (>= 1.44.0, < 2.0)
    ruby-progressbar (1.13.0)
    ruby-rc4 (0.1.5)
    ruby-saml (1.18.1)
      nokogiri (>= 1.13.10)
      rexml
    ruby-vips (2.2.3)
      ffi (~> 1.12)
      logger
    rubyzip (3.2.2)
    rufus-scheduler (3.9.2)
      fugit (~> 1.1, >= 1.11.1)
    safe_shell (1.1.0)
    sanitize (7.0.0)
      crass (~> 1.0.2)
      nokogiri (>= 1.16.8)
    savon (2.15.1)
      akami (~> 1.2)
      builder (>= 2.1.2)
      gyoku (~> 1.2)
      httpi (>= 4, < 5)
      mail (~> 2.5)
      nokogiri (>= 1.8.1)
      nori (~> 2.4)
      wasabi (>= 3.7, < 6)
    sawyer (0.9.2)
      addressable (>= 2.3.5)
      faraday (>= 0.17.3, < 3)
    script_utils (0.0.4)
    securerandom (0.4.1)
    seedbank (0.5.0)
      rake (>= 10.0)
    semantic_logger (4.17.0)
      concurrent-ruby (~> 1.0)
    sentry-ruby (5.28.1)
      bigdecimal
      concurrent-ruby (~> 1.0, >= 1.0.2)
    shellany (0.0.1)
    shoulda-matchers (7.0.1)
      activesupport (>= 7.1)
    shrine (3.6.0)
      content_disposition (~> 1.0)
      down (~> 5.1)
    sidekiq (7.3.7)
      connection_pool (>= 2.3.0)
      logger
      rack (>= 2.2.4)
      redis-client (>= 0.22.2)
    sign_in_service (0.4.0)
      faraday (~> 2.7)
      jwt (~> 2.8)
    signet (0.21.0)
      addressable (~> 2.8)
      faraday (>= 0.17.5, < 3.a)
      jwt (>= 1.5, < 4.0)
      multi_json (~> 1.10)
    simplecov (0.22.0)
      docile (~> 1.1)
      simplecov-html (~> 0.11)
      simplecov_json_formatter (~> 0.1)
    simplecov-html (0.12.3)
    simplecov_json_formatter (0.1.4)
    simpleidn (0.2.3)
    slack-notify (0.6.0)
      faraday (>= 0.9)
      json (>= 1.8)
    snaky_hash (2.0.1)
      hashie
      version_gem (~> 1.1, >= 1.1.1)
    socksify (1.8.1)
    spoon (0.0.6)
      ffi
    ssrf_filter (1.2.0)
    staccato (0.5.3)
    statsd-instrument (3.9.10)
    stringio (3.1.8)
    strong_migrations (2.5.0)
      activerecord (>= 7.1)
    strscan (3.1.5)
    strscan (3.1.5-java)
    super_diff (0.18.0)
      attr_extras (>= 6.2.4)
      diff-lcs
      patience_diff
    swagger-blocks (3.0.0)
    terminal-table (4.0.0)
      unicode-display_width (>= 1.1.1, < 4)
    thor (1.4.0)
    thread_safe (0.3.6)
    thread_safe (0.3.6-java)
    tilt (2.3.0)
    timecop (0.9.10)
    timeout (0.4.4)
    trailblazer-option (0.1.2)
    tsort (0.2.0)
    ttfunk (1.7.0)
    typhoeus (1.4.1)
      ethon (>= 0.9.0)
    tzinfo (2.0.6)
      concurrent-ruby (~> 1.0)
    tzinfo-data (1.2024.1)
      tzinfo (>= 1.0.0)
    uber (0.1.0)
    unicode-display_width (3.2.0)
      unicode-emoji (~> 4.1)
    unicode-emoji (4.1.0)
    uri (1.0.4)
    useragent (0.16.11)
    utf8-cleaner (1.0.0)
      activesupport
    vcr (6.3.1)
      base64
    version_gem (1.1.3)
    virtus (2.0.0)
      axiom-types (~> 0.1)
      coercible (~> 1.0)
      descendants_tracker (~> 0.0, >= 0.0.3)
    warden (1.2.9)
      rack (>= 2.0.9)
    warden-github (1.3.2)
      activesupport (> 3.0)
      octokit (> 2.1.0)
      warden (> 1.0)
    wasabi (5.0.3)
      addressable
      faraday (>= 1.9, < 3)
      nokogiri (>= 1.13.9)
    waterdrop (2.8.14)
      karafka-core (>= 2.4.9, < 3.0.0)
      karafka-rdkafka (>= 0.23.1)
      zeitwerk (~> 2.3)
    web-console (4.2.1)
      actionview (>= 6.0.0)
      activemodel (>= 6.0.0)
      bindex (>= 0.4.0)
      railties (>= 6.0.0)
    webmock (3.26.1)
      addressable (>= 2.8.0)
      crack (>= 0.3.2)
      hashdiff (>= 0.4.0, < 2.0.0)
    webrick (1.9.1)
    websocket-driver (0.8.0)
      base64
      websocket-extensions (>= 0.1.0)
    websocket-driver (0.8.0-java)
      base64
      websocket-extensions (>= 0.1.0)
    websocket-extensions (0.1.5)
    will_paginate (4.0.1)
    with_advisory_lock (7.0.2)
      activerecord (>= 7.2)
      zeitwerk (>= 2.7)
    xmldsig (0.3.2)
      nokogiri
    xmlenc (0.8.0)
      activemodel (>= 3.0.0)
      activesupport (>= 3.0.0)
      nokogiri (>= 1.6.0, < 2.0.0)
      xmlmapper (>= 0.7.3)
    xmlmapper (0.8.1)
      nokogiri (~> 1.11)
    yard (0.9.38)
    zeitwerk (2.7.3)

PLATFORMS
  aarch64-linux
  java
  ruby
  x64-mingw32
  x86-mingw32
  x86-mswin32
  x86_64-linux

DEPENDENCIES
  aasm
  accredited_representative_portal!
  activerecord-import
  activerecord-postgis-adapter
  addressable
  apivore!
  appeals_api!
  apps_api!
  ask_va_api!
  avro
  avs!
  awesome_print
  aws-msk-iam-sasl-signer (~> 0.1.1)
  aws-sdk-kms
  aws-sdk-s3 (~> 1)
  aws-sdk-sns (~> 1)
  banners!
  betamocks!
  bgs_ext!
  blind_index
  blueprinter
  bootsnap
  bpds!
  brakeman
  breakers
  bundler-audit
  burials!
  byebug
  carrierwave
  carrierwave-aws
  check_in!
  claims_api!
  claims_evidence_api!
  clamav-client
  combine_pdf
  committee-rails
  config
  connect_vbms!
  coverband
  csv
  danger
  database_cleaner
  datadog
  date_validator
  debts_api!
  debug
  decision_reviews!
  dependents_benefits!
  dependents_verification!
  dhp_connected_devices!
  dogstatsd-ruby
  dry-struct
  dry-types
  employment_questionnaires!
  ethon (>= 0.13.0)
  facilities_api!
  factory_bot_rails
  faker
  faraday (~> 2.14)
  faraday-follow_redirects
  faraday-httpclient
  faraday-multipart
  faraday-retry
  faraday-typhoeus
  faraday_curl
  fastimage
  fhir_client!
  fitbit_api
  flipper
  flipper-active_record
  flipper-active_support_cache_store
  flipper-ui
  foreman
  fuubar
  google-api-client
  google-apis-core
  google-apis-generator
  google-protobuf
  googleauth
  govdelivery-tms!
  guard-rspec
  guard-rubocop
  gyoku
  hashdiff
  hexapdf
  holidays
  httpclient
  ice_nine
  income_and_assets!
  income_limits!
  increase_compensation!
  iso_country_codes
  ivc_champva!
  json
  json-schema
  json_schemer
  jsonapi-parser
  jsonapi-serializer
  jwe
  jwt
  kms_encrypted
  liquid
  lockbox
  mail
  meb_api!
  medical_expense_reports!
  memoist
  mimemagic
  mini_magick
  mobile!
  mock_redis
  mocked_authentication!
  my_health!
  net-sftp
  nkf
  nokogiri
  notifications-ruby-client
  octokit
  oj
  okcomputer
  olive_branch
  operating_hours
  ox
  parallel
  parallel_tests
  pdf-forms
  pdf-inspector
  pdf-reader
  pensions!
  pg
  pg_query
  pg_search
  pkce_challenge
  prawn (~> 2.4.0)
  prawn-markup
  prawn-table
  pry-byebug
  puma
  pundit
  rack (~> 2.2.21)
  rack-attack
  rack-cors
  rack-test (= 2.2.0)
  rack-timeout
  rack-vcr
  rails (~> 7.2.3)
  rails-session_cookie
  rails_semantic_logger
  rainbow
  ransack
  redis
  redis-namespace
  representation_management!
  request_store
  require_all
  restforce
  rgeo-geojson
  roo
  rspec-instrumentation-matcher
  rspec-its
  rspec-rails
  rspec-retry
  rspec-sidekiq
  rspec_junit_formatter
  rswag-specs
  rswag-ui
  rtesseract
  rubocop
  rubocop-capybara
  rubocop-factory_bot
  rubocop-junit-formatter
  rubocop-rails
  rubocop-rspec
  rubocop-rspec_rails
  rubocop-thread_safety
  ruby-saml
  rubyzip
  rufus-scheduler
  savon
  seedbank
  sentry-ruby (= 5.28.1)
  shoulda-matchers
  shrine
  sidekiq
  sidekiq-ent!
  sidekiq-pro!
  sign_in_service
  simple_forms_api!
  simplecov
  slack-notify
  sob!
  socksify
  staccato
  statsd-instrument
  strong_migrations
  super_diff
  survivors_benefits!
  swagger-blocks
  test_user_dashboard!
  timecop
  travel_pay!
  ttfunk (~> 1.7.0)
  tzinfo-data
  utf8-cleaner
  va_notify!
  vaos!
  vass!
  vba_documents!
  vcr
  veteran!
  vets_json_schema!
  virtus
  vre!
  vye!
  warden-github
  waterdrop
  web-console
  webmock
  webrick
  will_paginate
  with_advisory_lock
  yard

RUBY VERSION
   ruby 3.3.6p108

BUNDLED WITH
   2.5.23<|MERGE_RESOLUTION|>--- conflicted
+++ resolved
@@ -254,13 +254,8 @@
     aws-msk-iam-sasl-signer (0.1.1)
       aws-sdk-kafka
       thor
-<<<<<<< HEAD
-    aws-partitions (1.1190.0)
-    aws-sdk-core (3.239.2)
-=======
     aws-partitions (1.1197.0)
     aws-sdk-core (3.240.0)
->>>>>>> a39789dd
       aws-eventstream (~> 1, >= 1.3.0)
       aws-partitions (~> 1, >= 1.992.0)
       aws-sigv4 (~> 1.9)
