--- conflicted
+++ resolved
@@ -2,12 +2,9 @@
 
 require 'avro'
 require 'kafka/producer_manager'
-<<<<<<< HEAD
-require 'kafka/models/form_trace'
-=======
 require 'kafka/schema_registry/service'
 require 'logger'
->>>>>>> 9b6004e8
+require 'kafka/models/form_trace'
 
 module Kafka
   class AvroProducer
@@ -19,15 +16,7 @@
       @schema_id = nil
     end
 
-<<<<<<< HEAD
     def produce(topic, payload, schema_version: 1)
-      trace = Kafka::FormTrace.new(payload)
-
-      raise Common::Exceptions::ValidationErrors, trace.errors unless trace.valid?
-
-=======
-    def produce(topic, payload, schema_version: 'latest')
->>>>>>> 9b6004e8
       schema = get_schema(topic, schema_version)
       encoded_payload = encode_payload(schema, payload)
       producer.produce_sync(topic:, payload: encoded_payload)
