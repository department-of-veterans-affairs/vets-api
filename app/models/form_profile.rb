# frozen_string_literal: true

require 'string_helpers'
require 'sentry_logging'

# TODO(AJD): Virtus POROs for now, will become ActiveRecord when the profile is persisted
class FormFullName
  include Virtus.model

  attribute :first, String
  attribute :middle, String
  attribute :last, String
  attribute :suffix, String
end

class FormDate
  include Virtus.model

  attribute :from, Date
  attribute :to, Date
end

class FormMilitaryInformation
  include Virtus.model

  attribute :post_nov_1998_combat, Boolean
  attribute :last_service_branch, String
  attribute :hca_last_service_branch, String
  attribute :last_entry_date, String
  attribute :last_discharge_date, String
  attribute :discharge_type, String
  attribute :post_nov111998_combat, Boolean
  attribute :sw_asia_combat, Boolean
  attribute :compensable_va_service_connected, Boolean
  attribute :is_va_service_connected, Boolean
  attribute :receives_va_pension, Boolean
  attribute :tours_of_duty, Array
  attribute :currently_active_duty, Boolean
  attribute :currently_active_duty_hash, Hash
  attribute :va_compensation_type, String
  attribute :vic_verified, Boolean
  attribute :service_branches, Array[String]
  attribute :service_periods, Array
  attribute :guard_reserve_service_history, Array[FormDate]
  attribute :latest_guard_reserve_service_period, FormDate
end

class FormAddress
  include Virtus.model

  attribute :street
  attribute :street2
  attribute :city
  attribute :state
  attribute :country
  attribute :postal_code
end

class FormIdentityInformation
  include Virtus.model

  attribute :full_name, FormFullName
  attribute :date_of_birth, Date
  attribute :gender, String
  attribute :ssn

  def hyphenated_ssn
    StringHelpers.hyphenated_ssn(ssn)
  end

  def ssn_last_four
    ssn.last(4)
  end
end

class FormContactInformation
  include Virtus.model

  attribute :address, FormAddress
  attribute :home_phone, String
  attribute :us_phone, String
  attribute :mobile_phone, String
  attribute :email, String
end

class FormProfile
  include Virtus.model
  include SentryLogging

  EMIS_PREFILL_KEY = 'emis_prefill'

  MAPPINGS = Dir[Rails.root.join('config', 'form_profile_mappings', '*.yml')].map { |f| File.basename(f, '.*') }

  ALL_FORMS = {
    edu: %w[22-1990 22-1990N 22-1990E 22-1995 22-5490
            22-5495 22-0993 22-0994 FEEDBACK-TOOL 22-10203],
    evss: ['21-526EZ'],
    hca: ['1010ez'],
    pension_burial: %w[21P-530 21P-527EZ],
    dependents: ['686C-674'],
    decision_review: ['20-0996'],
    mdot: ['MDOT'],
<<<<<<< HEAD
    fsr: ['5655']
=======
    vre_counseling: ['28-8832']
>>>>>>> 8211dc37
  }.freeze

  FORM_ID_TO_CLASS = {
    '1010EZ' => ::FormProfiles::VA1010ez,
    '20-0996' => ::FormProfiles::VA0996,
    '21-526EZ' => ::FormProfiles::VA526ez,
    '22-1990' => ::FormProfiles::VA1990,
    '22-1990N' => ::FormProfiles::VA1990n,
    '22-1990E' => ::FormProfiles::VA1990e,
    '22-1995' => ::FormProfiles::VA1995,
    '22-5490' => ::FormProfiles::VA5490,
    '22-5495' => ::FormProfiles::VA5495,
    '21P-530' => ::FormProfiles::VA21p530,
    '21-686C' => ::FormProfiles::VA21686c,
    '686C-674' => ::FormProfiles::VA686c674,
    '40-10007' => ::FormProfiles::VA4010007,
    '21P-527EZ' => ::FormProfiles::VA21p527ez,
    '22-0993' => ::FormProfiles::VA0993,
    '22-0994' => ::FormProfiles::VA0994,
    'FEEDBACK-TOOL' => ::FormProfiles::FeedbackTool,
    'MDOT' => ::FormProfiles::MDOT,
    '22-10203' => ::FormProfiles::VA10203,
<<<<<<< HEAD
    '5655' => ::FormProfiles::VA5655
=======
    '28-8832' => ::FormProfiles::VA288832
>>>>>>> 8211dc37
  }.freeze

  APT_REGEX = /\S\s+((apt|apartment|unit|ste|suite).+)/i.freeze

  attr_reader :form_id, :user

  attribute :identity_information, FormIdentityInformation
  attribute :contact_information, FormContactInformation
  attribute :military_information, FormMilitaryInformation

  def self.prefill_enabled_forms
    forms = %w[21-686C 40-10007]
    ALL_FORMS.each { |type, form_list| forms += form_list if Settings[type].prefill }
    forms
  end

  # lookup FormProfile subclass by form_id and initialize (or use FormProfile if lookup fails)
  def self.for(form_id:, user:)
    form_id = form_id.upcase
    FORM_ID_TO_CLASS.fetch(form_id, self).new(form_id: form_id, user: user)
  end

  def initialize(form_id:, user:)
    @form_id = form_id
    @user = user
  end

  def metadata
    {}
  end

  def self.mappings_for_form(form_id)
    @mappings ||= {}
    @mappings[form_id] || (@mappings[form_id] = load_form_mapping(form_id))
  end

  def self.load_form_mapping(form_id)
    form_id = form_id.downcase if form_id == '1010EZ' # our first form. lessons learned.
    file = Rails.root.join('config', 'form_profile_mappings', "#{form_id}.yml")
    raise IOError, "Form profile mapping file is missing for form id #{form_id}" unless File.exist?(file)

    YAML.load_file(file)
  end

  # Collects data the VA has on hand for a user. The data may come from many databases/services.
  # In case of collisions, preference is given in this order:
  # * The form profile cache (the record for this class)
  # * ID.me
  # * MVI
  # * TODO(AJD): MIS (military history)
  #
  def prefill
    @identity_information = initialize_identity_information
    @contact_information = initialize_contact_information
    @military_information = initialize_military_information
    mappings = self.class.mappings_for_form(form_id)

    form = form_id == '1010EZ' ? '1010ez' : form_id
    form_data = generate_prefill(mappings) if FormProfile.prefill_enabled_forms.include?(form)

    { form_data: form_data, metadata: metadata }
  end

  private

  def initialize_military_information
    return {} unless user.authorize :emis, :access?

    military_information = user.military_information
    military_information_data = {}

    military_information_data[:vic_verified] = user.can_access_id_card?

    begin
      EMISRedis::MilitaryInformation::PREFILL_METHODS.each do |attr|
        military_information_data[attr] = military_information.public_send(attr)
      end
    rescue => e
      if Rails.env.production?
        # fail silently if emis is down
        log_exception_to_sentry(e, {}, external_service: :emis)
      else
        raise e
      end
    end

    FormMilitaryInformation.new(military_information_data)
  end

  def initialize_identity_information
    FormIdentityInformation.new(
      full_name: user.full_name_normalized,
      date_of_birth: user.birth_date,
      gender: user.gender,
      ssn: user.ssn_normalized
    )
  end

  def vet360_mailing_address_hash
    address = vet360_mailing_address
    {
      street: address.address_line1,
      street2: address.address_line2,
      city: address.city,
      state: address.state_code || address.province,
      country: address.country_code_iso3,
      postal_code: address.zip_plus_four || address.international_postal_code,
      zip_code: address.zip_code
    }.compact
  end

  def vets360_contact_info_hash
    return_val = {}
    return_val[:email] = vet360_contact_info&.email&.email_address

    return_val[:address] = vet360_mailing_address_hash if vet360_mailing_address.present?

    phone = vet360_contact_info&.home_phone&.formatted_phone
    return_val[:us_phone] = phone
    return_val[:home_phone] = phone
    return_val[:mobile_phone] = vet360_contact_info&.mobile_phone&.formatted_phone

    return_val
  end

  def initialize_contact_information
    opt = {}
    opt.merge!(vets360_contact_info_hash) if vet360_contact_info

    opt[:address] ||= va_profile_address_hash

    opt[:email] ||= extract_pciu_data(:pciu_email)
    if opt[:home_phone].nil?
      opt[:home_phone] = pciu_primary_phone
      opt[:us_phone] = pciu_us_phone
    end

    format_for_schema_compatibility(opt)

    FormContactInformation.new(opt)
  end

  # doing this (below) instead of `@vet360_contact_info ||= Settings...` to cache nil too
  def vet360_contact_info
    return @vet360_contact_info if @vet360_contact_info_retrieved

    @vet360_contact_info_retrieved = true
    if Settings.vet360.prefill && user.vet360_id.present?
      @vet360_contact_info = Vet360Redis::ContactInformation.for_user(user)
    end
    @vet360_contact_info
  end

  def vet360_mailing_address
    vet360_contact_info&.mailing_address
  end

  def va_profile_address_hash
    user.va_profile&.address &&
      {
        street: user.va_profile.address.street,
        street2: nil,
        city: user.va_profile.address.city,
        state: user.va_profile.address.state,
        country: user.va_profile.address.country,
        postal_code: user.va_profile.address.postal_code
      }
  end

  def format_for_schema_compatibility(opt)
    if opt.dig(:address, :street) && opt[:address][:street2].blank? && (apt = opt[:address][:street].match(APT_REGEX))
      opt[:address][:street2] = apt[1]
      opt[:address][:street] = opt[:address][:street].gsub(/\W?\s+#{apt[1]}/, '').strip
    end

    %i[home_phone us_phone mobile_phone].each do |phone|
      opt[phone] = opt[phone].gsub(/\D/, '') if opt[phone]
    end

    opt[:address][:postal_code] = opt[:address][:postal_code][0..4] if opt.dig(:address, :postal_code)
  end

  def extract_pciu_data(method)
    user&.send(method)
  rescue Common::Exceptions::Forbidden, Common::Exceptions::BackendServiceException, EVSS::ErrorMiddleware::EVSSError
    ''
  end

  def pciu_us_phone
    return '' if pciu_primary_phone.blank?
    return pciu_primary_phone if pciu_primary_phone.size == 10

    return pciu_primary_phone[1..-1] if pciu_primary_phone.size == 11 && pciu_primary_phone[0] == '1'

    ''
  end

  # returns the veteran's phone number as an object
  # preference: vet360 mobile -> vet360 home -> pciu
  def phone_object
    mobile = vet360_contact_info&.mobile_phone
    return mobile if mobile&.area_code && mobile&.phone_number

    home = vet360_contact_info&.home_phone
    return home if home&.area_code && home&.phone_number

    phone_struct = Struct.new(:area_code, :phone_number)

    return phone_struct.new(pciu_us_phone.first(3), pciu_us_phone.last(7)) if pciu_us_phone&.length == 10

    phone_struct.new
  end

  def pciu_primary_phone
    @pciu_primary_phone ||= extract_pciu_data(:pciu_primary_phone)
  end

  def convert_mapping(hash)
    prefilled = {}

    hash.each do |k, v|
      prefilled[k.camelize(:lower)] = v.is_a?(Hash) ? convert_mapping(v) : call_methods(v)
    end

    prefilled
  end

  def generate_prefill(mappings)
    result = convert_mapping(mappings)
    clean!(result)
  end

  def call_methods(methods)
    methods.inject(self) { |a, e| a.send e }.as_json
  rescue NoMethodError
    nil
  end

  def clean!(value)
    if value.is_a?(Hash)
      clean_hash!(value)
    elsif value.is_a?(Array)
      value.map { |v| clean!(v) }.delete_if(&:blank?)
    else
      value
    end
  end

  def clean_hash!(hash)
    hash.deep_transform_keys! { |k| k.camelize(:lower) }
    hash.each { |k, v| hash[k] = clean!(v) }
    hash.delete_if { |_k, v| v.blank? }
  end
end<|MERGE_RESOLUTION|>--- conflicted
+++ resolved
@@ -100,11 +100,8 @@
     dependents: ['686C-674'],
     decision_review: ['20-0996'],
     mdot: ['MDOT'],
-<<<<<<< HEAD
     fsr: ['5655']
-=======
     vre_counseling: ['28-8832']
->>>>>>> 8211dc37
   }.freeze
 
   FORM_ID_TO_CLASS = {
@@ -127,11 +124,8 @@
     'FEEDBACK-TOOL' => ::FormProfiles::FeedbackTool,
     'MDOT' => ::FormProfiles::MDOT,
     '22-10203' => ::FormProfiles::VA10203,
-<<<<<<< HEAD
     '5655' => ::FormProfiles::VA5655
-=======
     '28-8832' => ::FormProfiles::VA288832
->>>>>>> 8211dc37
   }.freeze
 
   APT_REGEX = /\S\s+((apt|apartment|unit|ste|suite).+)/i.freeze
