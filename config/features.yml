--- conflicted
+++ resolved
@@ -199,15 +199,13 @@
     actor_type: user
     description: Diverts codepath to use refactored BD methods
     enable_in_development: true
-<<<<<<< HEAD
   claims_api_poa_uploads_bd_refactor:
     actor_type: user
     description: When enabled, sends poa forms to BD via the refactored logic
-=======
+    enable_in_development: true
   claims_api_526_v2_uploads_bd_refactor:
     actor_type: user
     description: When enabled, sends 526 forms to BD via the refactored logic
->>>>>>> ffa9ce49
     enable_in_development: true
   confirmation_page_new:
     actor_type: user
