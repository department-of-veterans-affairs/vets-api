--- conflicted
+++ resolved
@@ -396,13 +396,7 @@
   username: SUPER_SECRET_USERNAME
   password: SUPER_SECRET_PASSWORD
 
-<<<<<<< HEAD
-vaos:
-  url: 'https://veteran.apps.va.gov/'
-  mock: true
-=======
 va_mobile:
   url: 'https://veteran.apps.va.gov/'
   mock: false
-  key_path: /fake/client/key/path
->>>>>>> 824b39c2
+  key_path: /fake/client/key/path