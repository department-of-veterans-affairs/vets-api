--- conflicted
+++ resolved
@@ -391,7 +391,7 @@
 
     context 'with  past appointment' do
       before { Timecop.freeze(Time.zone.parse('2021-01-13')) }
-
+  
       after { Timecop.return }
 
       let(:booked_va_hidden_status) { adapted_appointments_missing_status[2] }
@@ -422,7 +422,14 @@
     end
   end
 
-<<<<<<< HEAD
+  context 'with a VA appointment that has a missing friendly name' do
+    let(:missing_friendly_name) { adapted_appointments[3] }
+  
+    it 'uses the VDS clinic name' do
+      expect(missing_friendly_name[:healthcare_service]).to eq('CHY PC CASSIDY')
+    end
+  end
+  
   context 'with appointments that have different facility and station ids' do
     let(:appointment_facility_station_ids_json) do
       File.read(
@@ -456,13 +463,6 @@
       it 'has the expected sta6aid' do
         expect(appointment_same_ids.sta6aid).to eq('442')
       end
-=======
-  context 'with a VA appointment that has a missing friendly name' do
-    let(:missing_friendly_name) { adapted_appointments[3] }
-
-    it 'uses the VDS clinic name' do
-      expect(missing_friendly_name[:healthcare_service]).to eq('CHY PC CASSIDY')
->>>>>>> b35fa3ef
     end
   end
 end