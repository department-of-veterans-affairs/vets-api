# frozen_string_literal: true

module MVI
  module Responses
    class IdParser
      CORRELATION_ROOT_ID = '2.16.840.1.113883.4.349'
      EDIPI_ROOT_ID = '2.16.840.1.113883.3.42.10001.100001.12'
      ICN_REGEX = /^\w+\^NI\^\w+\^\w+\^\w+$/.freeze
      VET360_ASSIGNING_AUTHORITY_ID = '^NI^200M^USVHA'

      # MVI correlation id source id relationships:
      # {source id}^{id type}^{assigning facility}^{assigning authority}^{id status}
      # id type - NI = national identifier
      #           PI = patient identifier

      # id status -  A = Active
      #              P = Permanent

      # Should definitely NOT be using id_status
      #              H = Deprecated due to local merge
      #              D = Deprecated from a Duplicate
      #              M = Deprecated from a Mismatch
      #              U - Deprecated from an Unlink
      #              L = pending local merge - This is a value identified for correlations including EDIPI when the
      #                   identifier has been deprecated/associated to another active ID.
      #              PCE = Pending Cat Edit correlations (unsure if this should be used, likely not)

      def parse(ids)
        ids = ids.map(&:attributes)
        # rubocop:disable LineLength
        {
          icn:              select_ids(select_extension(ids, ICN_REGEX,                           CORRELATION_ROOT_ID))&.first,
          sec_id:           select_ids(select_extension(ids, /^\w+\^PN\^200PROV\^USDVA\^\w+$/,    CORRELATION_ROOT_ID))&.first,
          mhv_ids:          select_ids(select_extension(ids, /^\w+\^PI\^200MH.{0,1}\^\w+\^\w+$/,  CORRELATION_ROOT_ID)),
          active_mhv_ids:   select_ids(select_extension(ids, /^\w+\^PI\^200MH.{0,1}\^\w+\^A$/,    CORRELATION_ROOT_ID)),
          edipi:            select_ids(select_extension(ids, /^\w+\^NI\^200DOD\^USDOD\^\w+$/,     EDIPI_ROOT_ID))&.first,
          vba_corp_id:      select_ids(select_extension(ids, /^\w+\^PI\^200CORP\^USVBA\^(A|P)$/,  CORRELATION_ROOT_ID))&.first,
          vha_facility_ids: select_facilities(select_extension(ids, /^\w+\^PI\^\w+\^USVHA\^\w+$/, CORRELATION_ROOT_ID)),
<<<<<<< HEAD
          birls_id:         select_ids(select_extension(ids, /^\w+\^PI\^200BRLS\^USVBA\^\w+$/,    CORRELATION_ROOT_ID))&.first,
          vet360_id:        select_ids(select_extension(ids, /^\w+\^PI\^200VETS\^USDVA\^\w+$/,    CORRELATION_ROOT_ID))&.first,
=======
          birls_id: select_ids(select_extension(ids, /^\w+\^PI\^200BRLS\^USVBA\^\w+$/, CORRELATION_ROOT_ID))&.first,
          vet360_id: select_ids(select_extension(ids, /^\w+\^PI\^200VETS\^USDVA\^A$/, CORRELATION_ROOT_ID))&.first,
>>>>>>> 02f49737
          icn_with_aaid: ICNWithAAIDParser.new(full_icn_with_aaid(ids)).without_id_status
        }
        # rubocop:enable LineLength
      end

      def select_ids_with_extension(ids, pattern, root)
        select_ids(select_extension(ids, pattern, root))
      end

      private

<<<<<<< HEAD
=======
      def select_ids_except(extensions, reject_status)
        # ultaimately, I'd rather have a list complete list of statuses to accept, but for now we can reject
        return nil if extensions.empty?

        extensions.map do |e|
          split_extension = e[:extension].split('^')
          split_extension&.first unless split_extension[4] && reject_status.include?(split_extension[4])
        end.compact
      end

>>>>>>> 02f49737
      def select_ids(extensions)
        return nil if extensions.empty?

        extensions.map { |e| e[:extension].split('^')&.first }
      end

      def select_facilities(extensions)
        return nil if extensions.empty?

        extensions.map { |e| e[:extension].split('^')&.third }
      end

      def select_extension(ids, pattern, root)
        ids.select do |id|
          id[:extension] =~ pattern && id[:root] == root
        end
      end

      def full_icn_with_aaid(ids)
        select_extension(ids, ICN_REGEX, CORRELATION_ROOT_ID)&.first&.dig(:extension)
      end
    end
  end
end<|MERGE_RESOLUTION|>--- conflicted
+++ resolved
@@ -36,13 +36,8 @@
           edipi:            select_ids(select_extension(ids, /^\w+\^NI\^200DOD\^USDOD\^\w+$/,     EDIPI_ROOT_ID))&.first,
           vba_corp_id:      select_ids(select_extension(ids, /^\w+\^PI\^200CORP\^USVBA\^(A|P)$/,  CORRELATION_ROOT_ID))&.first,
           vha_facility_ids: select_facilities(select_extension(ids, /^\w+\^PI\^\w+\^USVHA\^\w+$/, CORRELATION_ROOT_ID)),
-<<<<<<< HEAD
           birls_id:         select_ids(select_extension(ids, /^\w+\^PI\^200BRLS\^USVBA\^\w+$/,    CORRELATION_ROOT_ID))&.first,
-          vet360_id:        select_ids(select_extension(ids, /^\w+\^PI\^200VETS\^USDVA\^\w+$/,    CORRELATION_ROOT_ID))&.first,
-=======
-          birls_id: select_ids(select_extension(ids, /^\w+\^PI\^200BRLS\^USVBA\^\w+$/, CORRELATION_ROOT_ID))&.first,
-          vet360_id: select_ids(select_extension(ids, /^\w+\^PI\^200VETS\^USDVA\^A$/, CORRELATION_ROOT_ID))&.first,
->>>>>>> 02f49737
+          vet360_id:        select_ids(select_extension(ids, /^\w+\^PI\^200VETS\^USDVA\^A$/,      CORRELATION_ROOT_ID))&.first,
           icn_with_aaid: ICNWithAAIDParser.new(full_icn_with_aaid(ids)).without_id_status
         }
         # rubocop:enable LineLength
@@ -54,19 +49,6 @@
 
       private
 
-<<<<<<< HEAD
-=======
-      def select_ids_except(extensions, reject_status)
-        # ultaimately, I'd rather have a list complete list of statuses to accept, but for now we can reject
-        return nil if extensions.empty?
-
-        extensions.map do |e|
-          split_extension = e[:extension].split('^')
-          split_extension&.first unless split_extension[4] && reject_status.include?(split_extension[4])
-        end.compact
-      end
-
->>>>>>> 02f49737
       def select_ids(extensions)
         return nil if extensions.empty?
 
