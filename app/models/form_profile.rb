# frozen_string_literal: true

require 'string_helpers'
require 'sentry_logging'
require 'va_profile/configuration'
require 'va_profile/prefill/military_information'

# TODO(AJD): Virtus POROs for now, will become ActiveRecord when the profile is persisted
class FormFullName
  include Virtus.model

  attribute :first, String
  attribute :middle, String
  attribute :last, String
  attribute :suffix, String
end

class FormDate
  include Virtus.model

  attribute :from, Date
  attribute :to, Date
end

class FormMilitaryInformation
  include Virtus.model

  attribute :service_episodes_by_date, Array
  attribute :last_service_branch, String
  attribute :hca_last_service_branch, String
  attribute :last_entry_date, String
  attribute :last_discharge_date, String
  attribute :discharge_type, String
  attribute :post_nov111998_combat, Boolean
  attribute :sw_asia_combat, Boolean
  attribute :tours_of_duty, Array
  attribute :currently_active_duty, Boolean
  attribute :currently_active_duty_hash, Hash
  attribute :vic_verified, Boolean
  attribute :service_branches, Array[String]
  attribute :service_periods, Array
  attribute :guard_reserve_service_history, Array[FormDate]
  attribute :latest_guard_reserve_service_period, FormDate
end

class FormAddress
  include Virtus.model

  attribute :street
  attribute :street2
  attribute :city
  attribute :state
  attribute :country
  attribute :postal_code
end

class FormIdentityInformation
  include Virtus.model

  attribute :full_name, FormFullName
  attribute :date_of_birth, Date
  attribute :gender, String
  attribute :ssn

  def hyphenated_ssn
    StringHelpers.hyphenated_ssn(ssn)
  end

  def ssn_last_four
    ssn.last(4)
  end
end

class FormContactInformation
  include Virtus.model

  attribute :address, FormAddress
  attribute :home_phone, String
  attribute :us_phone, String
  attribute :mobile_phone, String
  attribute :email, String
end

class FormProfile
  include Virtus.model
  include SentryLogging

  MAPPINGS = Rails.root.glob('config/form_profile_mappings/*.yml').map { |f| File.basename(f, '.*') }

  ALL_FORMS = {
    edu: %w[22-1990 22-1990N 22-1990E 22-1990EMEB 22-1995 22-5490 22-5490E
            22-5495 22-0993 22-0994 FEEDBACK-TOOL 22-10203 22-1990S 22-1990EZ],
    evss: ['21-526EZ'],
    hca: %w[1010ez 10-10EZR],
    pension_burial: %w[21P-530EZ 21P-527EZ],
    dependents: ['686C-674'],
    decision_review: %w[20-0995 20-0996 10182],
    mdot: ['MDOT'],
    fsr: ['5655'],
    vre_counseling: ['28-8832'],
    vre_readiness: ['28-1900'],
    coe: ['26-1880'],
    adapted_housing: ['26-4555'],
    intent_to_file: ['21-0966'],
    ivc_champva: ['10-7959C'],
    form_upload_flow: ['FORM-UPLOAD-FLOW'],
    acc_rep_management: %w[21-22 21-22A],
    form_mock_ae_design_patterns: ['FORM-MOCK-AE-DESIGN-PATTERNS'],
    dispute_debt: ['DISPUTE-DEBT']
  }.freeze

  FORM_ID_TO_CLASS = {
    '0873' => ::FormProfiles::VA0873,
    '1010EZ' => ::FormProfiles::VA1010ez,
    '10-10EZR' => ::FormProfiles::VA1010ezr,
    '10-7959C' => ::FormProfiles::VHA107959c,
    '10182' => ::FormProfiles::VA10182,
    '20-0995' => ::FormProfiles::VA0995,
    '20-0996' => ::FormProfiles::VA0996,
    '21-526EZ' => ::FormProfiles::VA526ez,
    '22-1990' => ::FormProfiles::VA1990,
    '22-1990N' => ::FormProfiles::VA1990n,
    '22-1990E' => ::FormProfiles::VA1990e,
    '22-1990EMEB' => ::FormProfiles::VA1990emeb,
    '22-1995' => ::FormProfiles::VA1995,
    '22-5490' => ::FormProfiles::VA5490,
    '22-5490E' => ::FormProfiles::VA5490e,
    '22-5495' => ::FormProfiles::VA5495,
    '21P-530EZ' => ::FormProfiles::VA21p530ez,
    '21-686C' => ::FormProfiles::VA21686c,
    '686C-674' => ::FormProfiles::VA686c674,
    '40-10007' => ::FormProfiles::VA4010007,
    '21P-527EZ' => ::FormProfiles::VA21p527ez,
    '22-0993' => ::FormProfiles::VA0993,
    '22-0994' => ::FormProfiles::VA0994,
    'FEEDBACK-TOOL' => ::FormProfiles::FeedbackTool,
    'MDOT' => ::FormProfiles::MDOT,
    '22-10203' => ::FormProfiles::VA10203,
    '22-1990S' => ::FormProfiles::VA1990s,
    '5655' => ::FormProfiles::VA5655,
    '28-8832' => ::FormProfiles::VA288832,
    '28-1900' => ::FormProfiles::VA281900,
    '22-1990EZ' => ::FormProfiles::VA1990ez,
    '26-1880' => ::FormProfiles::VA261880,
    '26-4555' => ::FormProfiles::VA264555,
    '21-0966' => ::FormProfiles::VA210966,
    'FORM-UPLOAD-FLOW' => ::FormProfiles::FormUploadFlow,
    '21-22' => ::FormProfiles::VA2122,
    '21-22A' => ::FormProfiles::VA2122a,
    'FORM-MOCK-AE-DESIGN-PATTERNS' => ::FormProfiles::FormMockAeDesignPatterns,
    'DISPUTE-DEBT' => ::FormProfiles::DisputeDebt
  }.freeze

  APT_REGEX = /\S\s+((apt|apartment|unit|ste|suite).+)/i

  attr_reader :form_id, :user

  attribute :identity_information, FormIdentityInformation
  attribute :contact_information, FormContactInformation
  attribute :military_information, FormMilitaryInformation

  def self.prefill_enabled_forms
    forms = %w[21-686C 40-10007 0873]
    ALL_FORMS.each { |type, form_list| forms += form_list if Settings[type].prefill }
    forms
  end

  # lookup FormProfile subclass by form_id and initialize (or use FormProfile if lookup fails)
  def self.for(form_id:, user:)
    form_id = form_id.upcase
    FORM_ID_TO_CLASS.fetch(form_id, self).new(form_id:, user:)
  end

  def initialize(form_id:, user:)
    @form_id = form_id
    @user = user
  end

  def metadata
    {}
  end

  def self.mappings_for_form(form_id)
    @mappings ||= {}
    @mappings[form_id] || (@mappings[form_id] = load_form_mapping(form_id))
  end

  def self.load_form_mapping(form_id)
    form_id = form_id.downcase if form_id == '1010EZ' # our first form. lessons learned.
    file = Rails.root.join('config', 'form_profile_mappings', "#{form_id}.yml")
    raise IOError, "Form profile mapping file is missing for form id #{form_id}" unless File.exist?(file)

    YAML.load_file(file)
  end

  # Collects data the VA has on hand for a user. The data may come from many databases/services.
  # In case of collisions, preference is given in this order:
  # * The form profile cache (the record for this class)
  # * ID.me
  # * MVI
  # * TODO(AJD): MIS (military history)
  #
  def prefill
    @identity_information = initialize_identity_information
    @contact_information = initialize_contact_information
    @military_information = initialize_military_information
    form = form_id == '1010EZ' ? '1010ez' : form_id

    if FormProfile.prefill_enabled_forms.include?(form)
      mappings = self.class.mappings_for_form(form_id)

      form_data = generate_prefill(mappings)

      { form_data:, metadata: }
    else
      { metadata: }
    end
  end

  def initialize_military_information
    return {} unless user.authorize :va_profile, :access?

    military_information_data = {}
    military_information_data.merge!(initialize_va_profile_prefill_military_information)
    military_information_data[:vic_verified] = user.can_access_id_card?

    FormMilitaryInformation.new(military_information_data)
  end

  private

  def initialize_va_profile_prefill_military_information
    military_information_data = {}
    military_information = VAProfile::Prefill::MilitaryInformation.new(user)

    VAProfile::Prefill::MilitaryInformation::PREFILL_METHODS.each do |attr|
      military_information_data[attr] = military_information.public_send(attr)
    end

    military_information_data
  rescue => e
    log_exception_to_sentry(e, {}, prefill: :va_profile_prefill_military_information)

    {}
  end

  def initialize_identity_information
    FormIdentityInformation.new(
      full_name: user.full_name_normalized,
      date_of_birth: user.birth_date,
      gender: user.gender,
      ssn: user.ssn_normalized
    )
  end

  def vet360_mailing_address_hash
    address = vet360_mailing_address
    {
      street: address.address_line1,
      street2: address.address_line2,
      city: address.city,
      state: address.state_code || address.province,
      country: address.country_code_iso3,
      postal_code: address.zip_plus_four || address.international_postal_code,
      zip_code: address.zip_code
    }.compact
  end

  def vets360_contact_info_hash
    return_val = {}
    return_val[:email] = vet360_contact_info&.email&.email_address

    return_val[:address] = vet360_mailing_address_hash if vet360_mailing_address.present?
    phone = vet360_contact_info&.home_phone&.formatted_phone
    return_val[:us_phone] = phone
    return_val[:home_phone] = phone
    return_val[:mobile_phone] = vet360_contact_info&.mobile_phone&.formatted_phone

    return_val
  end

  def initialize_contact_information
    opt = {}
    opt.merge!(vets360_contact_info_hash) if vet360_contact_info
    if Flipper.enabled?(:remove_pciu, user)
      # Monitor logs to validate the presence of Contact Information V2 user data
      Rails.logger.info("VAProfile Contact Info: Address? #{opt[:address].present?},
        Email? #{opt[:email].present?}, Phone? #{opt[:home_phone].present?}")
    end
    opt[:address] ||= user_address_hash
<<<<<<< HEAD
=======

    # The following pciu lines need to removed when tearing down the EVSS PCIU service.
    opt[:email] ||= extract_pciu_data(:pciu_email)
    if opt[:home_phone].nil?
      opt[:home_phone] = pciu_primary_phone
      opt[:us_phone] = pciu_us_phone
    end
>>>>>>> 03e13a95

    format_for_schema_compatibility(opt)
    FormContactInformation.new(opt)
  end

  # doing this (below) instead of `@vet360_contact_info ||= Settings...` to cache nil too
  def vet360_contact_info
    return @vet360_contact_info if @vet360_contact_info_retrieved

    @vet360_contact_info_retrieved = true
<<<<<<< HEAD
    return @vet360_contact_info = VAProfileRedis::V2::ContactInformation.for_user(user)
=======
    if Flipper.enabled?(:remove_pciu, user) && user.icn.present?
      @vet360_contact_info = VAProfileRedis::V2::ContactInformation.for_user(user)
    elsif VAProfile::Configuration::SETTINGS.prefill && user.vet360_id.present?
      @vet360_contact_info = VAProfileRedis::ContactInformation.for_user(user)
    else
      Rails.logger.info('Vet360 Contact Info Null')
    end
    @vet360_contact_info
>>>>>>> 03e13a95
  end

  def vet360_mailing_address
    vet360_contact_info&.mailing_address
  end

  def user_address_hash
    {
      street: user.address[:street],
      street2: user.address[:street2],
      city: user.address[:city],
      state: user.address[:state],
      country: user.address[:country],
      postal_code: user.address[:postal_code]
    }
  end

  def format_for_schema_compatibility(opt)
    if opt.dig(:address, :street) && opt[:address][:street2].blank? && (apt = opt[:address][:street].match(APT_REGEX))
      opt[:address][:street2] = apt[1]
      opt[:address][:street] = opt[:address][:street].gsub(/\W?\s+#{apt[1]}/, '').strip
    end
    %i[home_phone us_phone mobile_phone].each do |phone|
      opt[phone] = opt[phone].gsub(/\D/, '') if opt[phone]
    end

    opt[:address][:postal_code] = opt[:address][:postal_code][0..4] if opt.dig(:address, :postal_code)
  end

  # returns the veteran's phone number as an object
  # preference: vet360 mobile -> vet360 home -> pciu
  def phone_object
    mobile = vet360_contact_info&.mobile_phone
    return mobile if mobile&.area_code && mobile.phone_number

    home = vet360_contact_info&.home_phone
    return home if home&.area_code && home.phone_number
<<<<<<< HEAD
=======

    if Flipper.enabled?(:remove_pciu, user)
      # Track precense of home and mobile
      Rails.logger.info("VAProfile Phone Object: Home? #{home.present?}, Mobile? #{mobile.present?}")
    end

    phone_struct = Struct.new(:area_code, :phone_number)

    return phone_struct.new(pciu_us_phone.first(3), pciu_us_phone.last(7)) if pciu_us_phone&.length == 10

    phone_struct.new
  end

  def pciu_primary_phone
    @pciu_primary_phone ||= extract_pciu_data(:pciu_primary_phone)
>>>>>>> 03e13a95
  end

  def convert_mapping(hash)
    prefilled = {}

    hash.each do |k, v|
      if v.is_a?(Array) && v.any?(Hash)
        prefilled[k.camelize(:lower)] = []

        v.each do |h|
          nested_prefill = {}

          h.each do |key, val|
            nested_prefill[key.camelize(:lower)] = convert_value(val)
          end

          prefilled[k.camelize(:lower)] << nested_prefill
        end
      else
        prefilled[k.camelize(:lower)] = convert_value(v)
      end
    end

    prefilled
  end

  def convert_value(val)
    val.is_a?(Hash) ? convert_mapping(val) : call_methods(val)
  end

  def generate_prefill(mappings)
    result = convert_mapping(mappings)
    clean!(result)
  end

  def call_methods(methods)
    methods.inject(self) { |a, e| a.send e }.as_json
  rescue NoMethodError
    nil
  end

  def clean!(value)
    case value
    when Hash
      clean_hash!(value)
    when Array
      value.map { |v| clean!(v) }.delete_if(&:blank?)
    else
      value
    end
  end

  def clean_hash!(hash)
    hash.deep_transform_keys! { |k| k.to_s.camelize(:lower) }
    hash.each { |k, v| hash[k] = clean!(v) }
    hash.delete_if { |_k, v| v.blank? }
  end
end<|MERGE_RESOLUTION|>--- conflicted
+++ resolved
@@ -288,16 +288,6 @@
         Email? #{opt[:email].present?}, Phone? #{opt[:home_phone].present?}")
     end
     opt[:address] ||= user_address_hash
-<<<<<<< HEAD
-=======
-
-    # The following pciu lines need to removed when tearing down the EVSS PCIU service.
-    opt[:email] ||= extract_pciu_data(:pciu_email)
-    if opt[:home_phone].nil?
-      opt[:home_phone] = pciu_primary_phone
-      opt[:us_phone] = pciu_us_phone
-    end
->>>>>>> 03e13a95
 
     format_for_schema_compatibility(opt)
     FormContactInformation.new(opt)
@@ -308,18 +298,7 @@
     return @vet360_contact_info if @vet360_contact_info_retrieved
 
     @vet360_contact_info_retrieved = true
-<<<<<<< HEAD
     return @vet360_contact_info = VAProfileRedis::V2::ContactInformation.for_user(user)
-=======
-    if Flipper.enabled?(:remove_pciu, user) && user.icn.present?
-      @vet360_contact_info = VAProfileRedis::V2::ContactInformation.for_user(user)
-    elsif VAProfile::Configuration::SETTINGS.prefill && user.vet360_id.present?
-      @vet360_contact_info = VAProfileRedis::ContactInformation.for_user(user)
-    else
-      Rails.logger.info('Vet360 Contact Info Null')
-    end
-    @vet360_contact_info
->>>>>>> 03e13a95
   end
 
   def vet360_mailing_address
@@ -357,24 +336,6 @@
 
     home = vet360_contact_info&.home_phone
     return home if home&.area_code && home.phone_number
-<<<<<<< HEAD
-=======
-
-    if Flipper.enabled?(:remove_pciu, user)
-      # Track precense of home and mobile
-      Rails.logger.info("VAProfile Phone Object: Home? #{home.present?}, Mobile? #{mobile.present?}")
-    end
-
-    phone_struct = Struct.new(:area_code, :phone_number)
-
-    return phone_struct.new(pciu_us_phone.first(3), pciu_us_phone.last(7)) if pciu_us_phone&.length == 10
-
-    phone_struct.new
-  end
-
-  def pciu_primary_phone
-    @pciu_primary_phone ||= extract_pciu_data(:pciu_primary_phone)
->>>>>>> 03e13a95
   end
 
   def convert_mapping(hash)
@@ -429,6 +390,7 @@
 
   def clean_hash!(hash)
     hash.deep_transform_keys! { |k| k.to_s.camelize(:lower) }
+    hash.deep_transform_keys! { |k| k.to_s.camelize(:lower) }
     hash.each { |k, v| hash[k] = clean!(v) }
     hash.delete_if { |_k, v| v.blank? }
   end
