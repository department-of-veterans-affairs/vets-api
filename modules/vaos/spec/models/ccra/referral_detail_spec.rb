--- conflicted
+++ resolved
@@ -14,7 +14,6 @@
           'TreatingProvider' => 'Dr. Smith',
           'TreatingFacility' => 'VA Medical Center',
           'ReferralNumber' => 'VA0000005681',
-<<<<<<< HEAD
           'network' => 'Veteran Affairs Payment',
           'networkCode' => 'VA',
           'referralConsultId' => '984_646907',
@@ -59,9 +58,6 @@
             'address1' => '801 VASSAR DR NE',
             'city' => 'ALBUQUERQUE'
           }
-=======
-          'ProviderPhone' => '555-123-4567'
->>>>>>> d22d7589
         }
       }
     end
@@ -73,8 +69,7 @@
       expect(subject.provider_name).to eq('Dr. Smith')
       expect(subject.location).to eq('VA Medical Center')
       expect(subject.referral_number).to eq('VA0000005681')
-<<<<<<< HEAD
-      
+
       # New simple attributes
       expect(subject.network).to eq('Veteran Affairs Payment')
       expect(subject.network_code).to eq('VA')
@@ -93,7 +88,7 @@
       expect(subject.treating_facility).to eq('VA Medical Center')
       expect(subject.treating_facility_fax).to eq('na')
       expect(subject.treating_facility_phone).to eq('505-248-4062')
-      
+
       # Complex nested objects
       expect(subject.appointments).to be_an(Array)
       expect(subject.appointments.first).to include('appointmentDate' => '2025-05-07')
@@ -102,50 +97,6 @@
       expect(subject.treating_provider_info).to include('providerNpi' => '1659458917')
       expect(subject.treating_facility_info).to include('facilityName' => 'Albuquerque Indian Health Center (IHS)')
       expect(subject.treating_facility_address).to include('city' => 'ALBUQUERQUE')
-=======
-      expect(subject.phone_number).to eq('555-123-4567')
-    end
-
-    context 'with facility phone instead of provider phone' do
-      let(:attributes_with_facility_phone) do
-        {
-          'Referral' => {
-            'ReferralExpirationDate' => '2024-05-27',
-            'CategoryOfCare' => 'CARDIOLOGY',
-            'TreatingProvider' => 'Dr. Smith',
-            'TreatingFacility' => 'VA Medical Center',
-            'ReferralNumber' => 'VA0000005681',
-            'FacilityPhone' => '555-987-6543'
-          }
-        }
-      end
-
-      it 'uses facility phone when provider phone is not available' do
-        detail = described_class.new(attributes_with_facility_phone)
-        expect(detail.phone_number).to eq('555-987-6543')
-      end
-    end
-
-    context 'with both provider and facility phone' do
-      let(:attributes_with_both_phones) do
-        {
-          'Referral' => {
-            'ReferralExpirationDate' => '2024-05-27',
-            'CategoryOfCare' => 'CARDIOLOGY',
-            'TreatingProvider' => 'Dr. Smith',
-            'TreatingFacility' => 'VA Medical Center',
-            'ReferralNumber' => 'VA0000005681',
-            'ProviderPhone' => '555-123-4567',
-            'FacilityPhone' => '555-987-6543'
-          }
-        }
-      end
-
-      it 'prefers provider phone over facility phone' do
-        detail = described_class.new(attributes_with_both_phones)
-        expect(detail.phone_number).to eq('555-123-4567')
-      end
->>>>>>> d22d7589
     end
 
     context 'with missing Referral key' do
@@ -162,8 +113,7 @@
         expect(subject.provider_name).to be_nil
         expect(subject.location).to be_nil
         expect(subject.referral_number).to be_nil
-<<<<<<< HEAD
-        
+
         # New simple attributes
         expect(subject.network).to be_nil
         expect(subject.network_code).to be_nil
@@ -171,14 +121,11 @@
         expect(subject.referral_date).to be_nil
         expect(subject.referring_facility).to be_nil
         expect(subject.status).to be_nil
-        
+
         # Complex nested objects - just checking a few as examples
         expect(subject.appointments).to be_nil
         expect(subject.referring_facility_info).to be_nil
         expect(subject.treating_facility_address).to be_nil
-=======
-        expect(subject.phone_number).to be_nil
->>>>>>> d22d7589
       end
     end
 
@@ -196,8 +143,7 @@
         expect(subject.provider_name).to be_nil
         expect(subject.location).to be_nil
         expect(subject.referral_number).to be_nil
-<<<<<<< HEAD
-        
+
         # New simple attributes
         expect(subject.network).to be_nil
         expect(subject.network_code).to be_nil
@@ -205,17 +151,17 @@
         expect(subject.referral_date).to be_nil
         expect(subject.referring_facility).to be_nil
         expect(subject.status).to be_nil
-        
+
         # Complex nested objects - just checking a few as examples
         expect(subject.appointments).to be_nil
         expect(subject.referring_facility_info).to be_nil
         expect(subject.treating_facility_address).to be_nil
       end
     end
-    
+
     context 'with camelCase keys' do
       subject { described_class.new(camel_case_attributes) }
-      
+
       let(:camel_case_attributes) do
         {
           'Referral' => {
@@ -227,16 +173,13 @@
           }
         }
       end
-      
+
       it 'sets attributes correctly from camelCase keys' do
         expect(subject.expiration_date).to eq('2024-05-27')
         expect(subject.type_of_care).to eq('CARDIOLOGY')
         expect(subject.provider_name).to eq('Dr. Smith')
         expect(subject.location).to eq('VA Medical Center')
         expect(subject.referral_number).to eq('VA0000005681')
-=======
-        expect(subject.phone_number).to be_nil
->>>>>>> d22d7589
       end
     end
   end
