# frozen_string_literal: true

require 'rails_helper'
require 'ves_api/client'
require 'common/convert_to_pdf'

RSpec.describe 'IvcChampva::V1::Forms::Uploads', type: :request do
  # forms_numbers_and_classes is a hash that maps form numbers if they have attachments
  form_numbers_and_classes = {
    '10-10D' => IvcChampva::VHA1010d,
    '10-7959C' => IvcChampva::VHA107959c,
    '10-7959F-2' => IvcChampva::VHA107959f2,
    '10-7959F-1' => IvcChampva::VHA107959f1,
    '10-7959A' => IvcChampva::VHA107959a
  }

  forms = [
    'vha_10_10d.json',
    'vha_10_7959f_1.json',
    'vha_10_7959f_2.json',
    'vha_10_7959c.json',
    'vha_10_7959a.json'
  ]

  let(:ves_request) { double('IvcChampva::VesRequest') }
  let(:ves_client) { double('IvcChampva::VesApi::Client') }

  before do
    @original_aws_config = Aws.config.dup
    Aws.config.update(stub_responses: true)
    allow(IvcChampva::VesDataFormatter).to receive(:format_for_request).and_return(ves_request)
    allow(IvcChampva::VesApi::Client).to receive(:new).and_return(ves_client)
    allow(ves_client).to receive(:submit_1010d).with(anything, anything, anything)
    allow(ves_request).to receive_messages(transaction_uuid: '78444a0b-3ac8-454d-a28d-8d63cddd0d3b',
                                           application_uuid: 'test-uuid')
    allow(ves_request).to receive(:transaction_uuid=)
    allow(ves_request).to receive(:to_json).and_return('{}')
  end

  after do
    Aws.config = @original_aws_config
  end

  describe 'run this section with both values of champva_retry_logic_refactor expecting identical behavior' do
    retry_logic_refactor_values = [false, true]
    retry_logic_refactor_values.each do |champva_retry_logic_refactor_state|
      describe '#submit with flipper champva_send_to_ves enabled' do
        before do
          allow(Flipper).to receive(:enabled?)
            .with(:champva_send_to_ves, @current_user)
            .and_return(true)
          allow(Flipper).to receive(:enabled?)
            .with(:champva_retry_logic_refactor, @current_user)
            .and_return(champva_retry_logic_refactor_state)
        end

        forms.each do |form|
          fixture_path = Rails.root.join('modules', 'ivc_champva', 'spec', 'fixtures', 'form_json', form)
          data = JSON.parse(fixture_path.read)

          it 'uploads a PDF file to S3' do
            mock_form = double(first_name: 'Veteran', last_name: 'Surname', form_uuid: 'some_uuid')
            allow(PersistentAttachments::MilitaryRecords).to receive(:find_by)
              .and_return(double('Record1', created_at: 1.day.ago, id: 'some_uuid', file: double(id: 'file0')))
            allow(IvcChampvaForm).to receive(:first).and_return(mock_form)
            allow_any_instance_of(Aws::S3::Client).to receive(:put_object).and_return(
              double('response',
                     context: double('context', http_response: double('http_response', status_code: 200)))
            )

            post '/ivc_champva/v1/forms', params: data

            record = IvcChampvaForm.first

            expect(record.first_name).to eq('Veteran')
            expect(record.last_name).to eq('Surname')
            expect(record.form_uuid).to be_present

            expect(response).to have_http_status(:ok)
          end

          it 'returns a 500 error when supporting documents are submitted, but are missing from the database' do
            allow_any_instance_of(Aws::S3::Client).to receive(:put_object).and_return(true)

            # Actual supporting_docs should exist as records in the DB. This test
            # ensures that if they aren't present we won't have a silent failure
            data_with_docs = data.merge({ supporting_docs: [{ confirmation_code: 'NOT_IN_DATABASE' }] })
            post '/ivc_champva/v1/forms', params: data_with_docs

            expect(response).to have_http_status(:internal_server_error)
          end

          context 'when environment is production' do
            it 'does not do any VES processing' do
              with_settings(Settings, vsp_environment: 'production') do
                post '/ivc_champva/v1/forms', params: data
                expect(IvcChampva::VesDataFormatter).not_to have_received(:format_for_request)
                expect(ves_client).not_to have_received(:submit_1010d)
              end
            end
          end

          context 'when environment is not production' do
            it 'does VES processing only for form 10-10D' do
              with_settings(Settings, vsp_environment: 'staging') do
                controller = IvcChampva::V1::UploadsController.new
                allow(controller).to receive_messages(call_handle_file_uploads: [[200], nil],
                                                      call_upload_form: [[200], nil],
                                                      get_file_paths_and_metadata: [[['path'], {}], {}],
                                                      params: ActionController::Parameters.new(data))
                allow(controller).to receive(:render)

                controller.send(:submit)

                if data['form_number'] == '10-10D'
                  expect(IvcChampva::VesDataFormatter).to have_received(:format_for_request)
                  # make sure submit_1010d is called with the request object from the formatter
                  expect(ves_client).to have_received(:submit_1010d).with(anything, anything, ves_request)
                else
                  expect(IvcChampva::VesDataFormatter).not_to have_received(:format_for_request)
                  expect(ves_client).not_to have_received(:submit_1010d)
                end
              end
            end

            it 'returns an error and does proceed when format_for_request throws an error' do
              with_settings(Settings, vsp_environment: 'staging') do
                if data['form_number'] == '10-10D'
                  allow(IvcChampva::VesDataFormatter).to receive(:format_for_request)
                    .and_raise(StandardError.new('oh no'))
                  controller = IvcChampva::V1::UploadsController.new
                  allow(controller).to receive(:call_handle_file_uploads)
                  allow(controller).to receive(:params).and_return(ActionController::Parameters.new(data))
                  allow(controller).to receive(:render)

                  controller.send(:submit)

                  expect(controller).not_to have_received(:call_handle_file_uploads)
                  expect(ves_client).not_to have_received(:submit_1010d)
                  expect(controller).to have_received(:render)
                    .with({ json: { error_message: 'Error: oh no' }, status: :internal_server_error })
                end
              end
            end

            it 'returns an error and does not proceed when format_for_request returns nil' do
              with_settings(Settings, vsp_environment: 'staging') do
                if data['form_number'] == '10-10D'
                  allow(IvcChampva::VesDataFormatter).to receive(:format_for_request).and_return(nil)
                  controller = IvcChampva::V1::UploadsController.new
                  allow(controller).to receive(:call_handle_file_uploads)
                  allow(controller).to receive(:params).and_return(ActionController::Parameters.new(data))
                  allow(controller).to receive(:render)

                  controller.send(:submit)

                  expect(controller).not_to have_received(:call_handle_file_uploads)
                  expect(ves_client).not_to have_received(:submit_1010d)
                  expect(controller).to have_received(:render)
                    .with({
                            json: { error_message: 'Error: Failed to format data for VES submission' },
                            status: :internal_server_error
                          })
                end
              end
            end

            it 'returns an error and does not proceed when handle_file_uploads fails' do
              with_settings(Settings, vsp_environment: 'staging') do
                if data['form_number'] == '10-10D'
                  controller = IvcChampva::V1::UploadsController.new
                  allow(controller).to receive_messages(call_upload_form: [[400], 'oh no'],
                                                        get_file_paths_and_metadata: [[['path'], {}], {}],
                                                        params: ActionController::Parameters.new(data))
                  allow(controller).to receive(:render)

                  controller.send(:submit)

                  expect(ves_client).not_to have_received(:submit_1010d)
                  expect(controller).to have_received(:render)
                    .with({ json: { error_message: 'oh no' }, status: 400 })
                end
              end
            end

            it 'returns ok when submitting to VES results in an error' do
              with_settings(Settings, vsp_environment: 'staging') do
                if data['form_number'] == '10-10D'
                  # These must be mocked in order for submit to be able to complete successfully: find_by, put_object
                  allow(PersistentAttachments::MilitaryRecords).to receive(:find_by)
                    .and_return(double('Record1', created_at: 1.day.ago,
                                                  id: 'some_uuid', file: double(id: 'file0')))
                  allow_any_instance_of(Aws::S3::Client).to receive(:put_object).and_return(
                    double('response',
                           context: double('context', http_response: double('http_response', status_code: 200)))
                  )
                  # Mock VES returning an error
                  allow(ves_client).to receive(:submit_1010d).and_raise(IvcChampva::VesApi::VesApiError.new('oh no'))

                  post '/ivc_champva/v1/forms', params: data

                  expect(response).to have_http_status(:ok)
                end
              end
            end
          end

          context 'with retry feature enabled' do
            before do
              allow(Flipper).to receive(:enabled?).with(:champva_enable_ocr_on_submit, @current_user).and_return(false)
            end
          end

          it 'retries VES submission if it fails' do
            with_settings(Settings, vsp_environment: 'staging') do
              if data['form_number'] == '10-10D'
                allow(ves_request).to receive(:transaction_uuid).and_return('fake-id')

                controller = IvcChampva::V1::UploadsController.new

                allow(ves_client).to receive(:submit_1010d)
                  .with(anything, anything, anything)
                  .and_raise(IvcChampva::VesApi::VesApiError.new('oh no'))

                allow(IvcChampva::VesApi::Client).to receive(:new).and_return(ves_client)

                controller.send(:submit_ves_request, ves_request, {})

                expect(ves_client).to have_received(:submit_1010d).twice
              end
            end
          end
        end
      end
    end
  end

  describe '#submit with flipper champva_send_to_ves disabled' do
    before do
      allow(Flipper).to receive(:enabled?)
        .with(:champva_send_to_ves, @current_user)
        .and_return(false)
    end

    forms.each do |form|
      fixture_path = Rails.root.join('modules', 'ivc_champva', 'spec', 'fixtures', 'form_json', form)
      data = JSON.parse(fixture_path.read)

      it 'does not format data for VES' do
        post '/ivc_champva/v1/forms', params: data
        expect(IvcChampva::VesDataFormatter).not_to have_received(:format_for_request)
      end

      it 'does not submit to VES' do
        post '/ivc_champva/v1/forms', params: data
        expect(ves_client).not_to have_received(:submit_1010d)
      end
    end
  end

  # Copied this test from the #submit endpoint tests above and adjusted to use
  # the new endpoint. We'll need more tests in future, but wanted to have at
  # least one verifying it wasn't throwing rampant errors
  describe '#submit_champva_app_merged' do
    fixture_path = Rails.root.join('modules', 'ivc_champva', 'spec', 'fixtures', 'form_json',
                                   'vha_10_10d_extended.json')
    data = JSON.parse(fixture_path.read)

    it 'uploads a PDF file to S3' do
      mock_form = double(first_name: 'Veteran', last_name: 'Surname', form_uuid: 'some_uuid')
      allow(PersistentAttachments::MilitaryRecords).to receive(:find_by)
        .and_return(double('Record1', created_at: 1.day.ago, id: 'some_uuid', file: double(id: 'file0')))
      allow(IvcChampvaForm).to receive(:first).and_return(mock_form)
      allow_any_instance_of(Aws::S3::Client).to receive(:put_object).and_return(
        double('response',
               context: double('context', http_response: double('http_response', status_code: 200)))
      )

      post '/ivc_champva/v1/forms/10-10d-ext', params: data

      record = IvcChampvaForm.first

      expect(record.first_name).to eq('Veteran')
      expect(record.last_name).to eq('Surname')
      expect(record.form_uuid).to be_present

      expect(response).to have_http_status(:ok)
    end

    # Also taken from the main #submit endpoint tests as they function the same at this level
    it 'returns a 500 error when supporting documents are submitted, but are missing from the database' do
      allow_any_instance_of(Aws::S3::Client).to receive(:put_object).and_return(true)

      # Actual supporting_docs should exist as records in the DB. This test
      # ensures that if they aren't present we won't have a silent failure
      data_with_docs = data.merge({ supporting_docs: [{ confirmation_code: 'NOT_IN_DATABASE' }] })
      post '/ivc_champva/v1/forms/10-10d-ext', params: data_with_docs

      expect(response).to have_http_status(:internal_server_error)
    end
  end

  describe 'stored ves data is encrypted' do
    it 'ves_request_data is encrypted' do
      # This is the only part of the test we actually need
      expect(IvcChampvaForm.new).to encrypt_attr(:ves_request_data)
    end
  end

  describe '#submit_supporting_documents' do
    let(:file) { fixture_file_upload('doctors-note.gif') }

    before do
      allow(Flipper).to receive(:enabled?).with(:champva_enable_ocr_on_submit, @current_user).and_return(true)
    end

    context 'successful transaction' do
      it 'renders the attachment as json' do
        clamscan = double(safe?: true)
        allow(Common::VirusScan).to receive(:scan).and_return(clamscan)

        data_sets = [
          { form_id: '10-10D', file: }
        ]

        data_sets.each do |data|
          expect do
            post '/ivc_champva/v1/forms/submit_supporting_documents', params: data
          end.to change(PersistentAttachment, :count).by(1)

          expect(response).to have_http_status(:ok)
          resp = JSON.parse(response.body)
          expect(resp['data']['attributes'].keys.sort).to eq(%w[confirmation_code name size])
          expect(PersistentAttachment.last).to be_a(PersistentAttachments::MilitaryRecords)
        end
      end
    end

    context 'LLM response integration' do
      let(:clamscan) { double(safe?: true) }

      before do
        allow(Common::VirusScan).to receive(:scan).and_return(clamscan)
      end

      context 'when LLM conditions are met' do
        before do
          # Mock Flipper for both @current_user (which might be set) and nil (which is typical in these tests)
          allow(Flipper).to receive(:enabled?).with(:champva_claims_llm_validation, @current_user).and_return(true)
          allow(Flipper).to receive(:enabled?).with(:champva_claims_llm_validation, nil).and_return(true)
        end

        it 'includes llm_response in the JSON for vha_10_7959a form' do
          # Set up AWS mocking for individual test runs (prevents real AWS calls)
          original_aws_config = Aws.config.dup
          Aws.config.update(stub_responses: true)

          # Ensure virus scan mock is set up for individual test runs
          clamscan = double(safe?: true)
          allow(Common::VirusScan).to receive(:scan).and_return(clamscan)

          # Mock background job launching to prevent OCR job from hanging on file I/O
          allow_any_instance_of(IvcChampva::V1::UploadsController)
            .to receive(:launch_background_job)

          # Create a mock response that matches the structure returned by MockClient
          # rubocop:disable Layout/LineLength
          mock_response = {
            body: {
              answer: '```json
                      {
                        "doc_type": "EOB",
                        "doc_type_matches": true,
                        "valid": false,
                        "confidence": 0.9,
                        "missing_fields": [
                          "Provider NPI (10-digit)",
                          "Services Paid For (CPT/HCPCS code or description)"
                        ],
                        "present_fields": {
                          "Date of Service": "01/29/13",
                          "Provider Name": "Smith, Robert",
                          "Amount Paid by Insurance": "0.00"
                        },
                        "notes": "The document is classified as an EOB. Missing required fields for Provider NPI and Services Paid For."
                      }
                      ```'
            }.to_json
          }
          # rubocop:enable Layout/LineLength

          # Parse the response the same way call_llm_service does
          parsed_response = JSON.parse(mock_response[:body])
          answer_content = parsed_response['answer']
          cleaned_content = answer_content.strip.gsub(/^```json\s*/, '').gsub(/\s*```$/, '')
          mock_client_response = JSON.parse(cleaned_content)

          allow_any_instance_of(IvcChampva::V1::UploadsController)
            .to receive(:call_llm_service)
            .and_return(mock_client_response)

          data = { form_id: '10-7959A', file:, attachment_id: 'test_document' }

          post '/ivc_champva/v1/forms/submit_supporting_documents', params: data

          expect(response).to have_http_status(:ok)
          resp = JSON.parse(response.body)

          # Should have the standard attachment data
          expect(resp['data']['attributes'].keys.sort).to eq(%w[confirmation_code name size])

          # Should have LLM response data that matches MockClient structure
          expect(resp).to have_key('llm_response')
          expect(resp['llm_response']).to eq(mock_client_response)
        ensure
          # Restore original AWS config
          Aws.config = original_aws_config if defined?(original_aws_config)
        end

        it 'does not include llm_response for non-7959A forms even when flipper is enabled' do
          data = { form_id: '10-10D', file:, attachment_id: 'test_document' }

          post '/ivc_champva/v1/forms/submit_supporting_documents', params: data

          expect(response).to have_http_status(:ok)
          resp = JSON.parse(response.body)

          # Should have the standard attachment data
          expect(resp['data']['attributes'].keys.sort).to eq(%w[confirmation_code name size])

          # Should NOT have LLM response data
          expect(resp).not_to have_key('llm_response')
        end

        it 'successfully processes LLM validation end-to-end' do
          # Mock background job launching to prevent OCR job from hanging
          allow_any_instance_of(IvcChampva::V1::UploadsController)
            .to receive(:launch_background_job)

          # Mock Common::ConvertToPdf to avoid ImageMagick issues in test environment
          dummy_pdf_path = Rails.root.join('tmp', 'test_converted.pdf').to_s
          allow_any_instance_of(Common::ConvertToPdf).to receive(:run).and_return(dummy_pdf_path)

          # Mock file existence check for LlmService.validate_file_exists
          allow(File).to receive(:exist?).and_call_original
          allow(File).to receive(:exist?).with(dummy_pdf_path).and_return(true)

<<<<<<< HEAD
=======
          # Mock PromptManager since lookup path is not in the test environment
          allow(IvcChampva::PromptManager).to receive(:get_prompt).and_return('Analyze this document.')

>>>>>>> c1562968
          data = { form_id: '10-7959A', file:, attachment_id: 'test_document' }

          post '/ivc_champva/v1/forms/submit_supporting_documents', params: data

          expect(response).to have_http_status(:ok)
          resp = JSON.parse(response.body)

          # Should have the standard attachment data
          expect(resp['data']['attributes'].keys.sort).to eq(%w[confirmation_code name size])

          # Should have LLM response data from MockClient
          expect(resp).to have_key('llm_response')
          expect(resp['llm_response']).to include(
            'doc_type' => 'EOB',
            'doc_type_matches' => true,
            'valid' => false,
            'confidence' => 0.9
          )
        end
      end

      context 'when LLM conditions are not met' do
        before do
          allow(Flipper).to receive(:enabled?).with(:champva_claims_llm_validation, @current_user).and_return(false)
        end

        it 'does not include llm_response when flipper is disabled' do
          data = { form_id: '10-7959A', file:, attachment_id: 'test_document' }

          post '/ivc_champva/v1/forms/submit_supporting_documents', params: data

          expect(response).to have_http_status(:ok)
          resp = JSON.parse(response.body)

          # Should have the standard attachment data
          expect(resp['data']['attributes'].keys.sort).to eq(%w[confirmation_code name size])

          # Should NOT have LLM response data
          expect(resp).not_to have_key('llm_response')
        end
      end
    end

    context 'with an invalid form_id' do
      it 'returns an error' do
        post '/ivc_champva/v1/forms/submit_supporting_documents', params: { form_id: 'invalid', file: }
        expect(response).to have_http_status(:unprocessable_entity)
      end
    end

    context 'with an invalid file format' do
      it 'raises a validation error' do
        allow_any_instance_of(PersistentAttachments::MilitaryRecords).to receive(:valid?).and_return(false)
        post '/ivc_champva/v1/forms/submit_supporting_documents', params: { form_id: '10-10D', file: }
        expect(response).to have_http_status(:internal_server_error)
      end
    end
  end

  describe '#unlock_file' do
    let(:controller) { IvcChampva::V1::UploadsController.new }
    let(:file) { fixture_file_upload('locked_pdf_password_is_test.pdf') }

    before do
      allow(Flipper).to receive(:enabled?).with(:champva_enable_ocr_on_submit, @current_user).and_return(true)
    end

    context 'with locked PDF and no provided password' do
      let(:locked_file) { fixture_file_upload('locked_pdf_password_is_test.pdf', 'application/pdf') }

      it 'rejects locked PDFs if no password is provided' do
        post '/ivc_champva/v1/forms/submit_supporting_documents', params: { form_id: '10-10D', file: locked_file }
        expect(response).to have_http_status(:unprocessable_entity)
        expect(
          response.parsed_body['errors'].first['title']
        ).to eq("File #{I18n.t('errors.messages.uploads.pdf.invalid')}")
      end

      it 'accepts locked PDFs with the correct password' do
        post '/ivc_champva/v1/forms/submit_supporting_documents',
             params: { form_id: '10-10D', file: locked_file, password: 'test' }
        expect(response).to have_http_status(:ok)
      end

      it 'rejects locked PDFs with the incorrect password' do
        post '/ivc_champva/v1/forms/submit_supporting_documents',
             params: { form_id: '10-10D', file: locked_file, password: 'bad' }
        expect(response).to have_http_status(:unprocessable_entity)
      end
    end

    it 'handles non-PDF files' do
      non_pdf_file = fixture_file_upload('doctors-note.gif')
      expect(controller.send(:unlock_file, non_pdf_file, nil)).to eq(non_pdf_file)
    end

    it 'handles PDFs with no password' do
      expect(controller.send(:unlock_file, file, nil)).to eq(file)
    end
  end

  describe '#get_form_id' do
    let(:controller) { IvcChampva::V1::UploadsController.new }

    it 'returns the correct form ID for a valid form number' do
      allow(controller).to receive(:params).and_return({ form_number: '10-10D' })
      form_id = controller.send(:get_form_id)

      expect(form_id).to eq('vha_10_10d')
    end

    it 'raises an error for a missing form number' do
      allow(controller).to receive(:params).and_return({})
      expect { controller.send(:get_form_id) }.to raise_error('Missing/malformed form_number in params')
    end
  end

  describe '#get_attachment_ids_and_form' do
    let(:controller) { IvcChampva::V1::UploadsController.new }
    let(:mock_user) { double('User', loa: { current: 3 }) }

    before do
      allow(controller).to receive_messages(
        params: { form_number: '10-10D' },
        current_user: mock_user
      )
    end

    context 'with form 10-10D' do
      let(:parsed_form_data) do
        {
          'form_number' => '10-10D',
          'applicants' => [
            { 'first_name' => 'John', 'last_name' => 'Doe' },
            { 'first_name' => 'Jane', 'last_name' => 'Doe' }
          ],
          'supporting_docs' => [
            { 'confirmation_code' => 'code1', 'attachment_id' => 'doc1' },
            { 'confirmation_code' => 'code2', 'attachment_id' => 'doc2' }
          ]
        }
      end

      it 'returns attachment ids and form with correct data' do
        # Mock the supporting documents in the database
        record1 = double('Record1', created_at: 1.day.ago, file: double(id: 'file1'))
        record2 = double('Record2', created_at: Time.zone.now, file: double(id: 'file2'))
        allow(PersistentAttachments::MilitaryRecords).to receive(:find_by).with(guid: 'code1').and_return(record1)
        allow(PersistentAttachments::MilitaryRecords).to receive(:find_by).with(guid: 'code2').and_return(record2)

        # Create actual form instance
        form_instance = IvcChampva::VHA1010d.new(parsed_form_data)
        allow(IvcChampva::VHA1010d).to receive(:new).with(parsed_form_data).and_return(form_instance)
        allow(form_instance).to receive(:track_user_identity)
        allow(form_instance).to receive(:track_current_user_loa)
        allow(form_instance).to receive(:track_email_usage)

        attachment_ids, form = controller.send(:get_attachment_ids_and_form, parsed_form_data)

        # Verify attachment IDs are correct and in order
        expect(attachment_ids).to eq(%w[vha_10_10d doc1 doc2])

        # Verify form is of correct type and contains the data
        expect(form).to be_a(IvcChampva::VHA1010d)
        expect(form.instance_variable_get(:@data)).to eq(parsed_form_data)
      end
    end

    context 'with form without applicants array' do
      let(:parsed_form_data) do
        {
          'form_number' => '10-10D',
          'supporting_docs' => [
            { 'confirmation_code' => 'code1', 'attachment_id' => 'doc1' }
          ]
        }
      end

      it 'returns at least one form ID and supporting docs' do
        record1 = double('Record1', created_at: Time.zone.now, file: double(id: 'file1'))
        allow(PersistentAttachments::MilitaryRecords).to receive(:find_by).with(guid: 'code1').and_return(record1)

        allow_any_instance_of(IvcChampva::VHA1010d).to receive(:track_user_identity)
        allow_any_instance_of(IvcChampva::VHA1010d).to receive(:track_current_user_loa)
        allow_any_instance_of(IvcChampva::VHA1010d).to receive(:track_email_usage)

        attachment_ids, form = controller.send(:get_attachment_ids_and_form, parsed_form_data)

        expect(attachment_ids).to eq(%w[vha_10_10d doc1])
        expect(form).to be_a(IvcChampva::VHA1010d)
      end
    end

    context 'with form having no supporting docs' do
      let(:parsed_form_data) do
        {
          'form_number' => '10-10D',
          'applicants' => [
            { 'first_name' => 'John', 'last_name' => 'Doe' }
          ]
        }
      end

      it 'returns only form IDs' do
        allow_any_instance_of(IvcChampva::VHA1010d).to receive(:track_user_identity)
        allow_any_instance_of(IvcChampva::VHA1010d).to receive(:track_current_user_loa)
        allow_any_instance_of(IvcChampva::VHA1010d).to receive(:track_email_usage)

        attachment_ids, form = controller.send(:get_attachment_ids_and_form, parsed_form_data)

        expect(attachment_ids).to eq(['vha_10_10d'])
        expect(form).to be_a(IvcChampva::VHA1010d)
      end
    end
  end

  describe '#supporting_document_ids' do
    let(:controller) { IvcChampva::V1::UploadsController.new }
    let(:parsed_form_data) do
      {
        'form_number' => '10-10D',
        'supporting_docs' => [
          { 'confirmation_code' => 'code1', 'attachment_id' => 'doc1' },
          { 'confirmation_code' => 'code2', 'attachment_id' => 'doc2' },
          { 'confirmation_code' => 'code3', 'attachment_id' => 'doc3' }
        ]
      }
    end

    context 'with valid supporting documents' do
      before do
        # Set up records in the database with specific creation times for testing order
        allow(PersistentAttachments::MilitaryRecords).to receive(:find_by)
          .with(guid: 'code1')
          .and_return(double('Record1', created_at: 2.days.ago, file: double(id: 'file1')))
        allow(PersistentAttachments::MilitaryRecords).to receive(:find_by)
          .with(guid: 'code2')
          .and_return(double('Record2', created_at: 1.day.ago, file: double(id: 'file2')))
        allow(PersistentAttachments::MilitaryRecords).to receive(:find_by)
          .with(guid: 'code3')
          .and_return(double('Record3', created_at: Time.zone.now, file: double(id: 'file3')))
      end

      it 'orders supporting document ids by date created' do
        result = controller.send(:supporting_document_ids, parsed_form_data)
        # Should be ordered from oldest to newest based on created_at
        expect(result).to eq(%w[doc1 doc2 doc3])
      end

      it 'returns empty array when no supporting docs exist' do
        form_data_without_docs = { 'form_number' => '10-10D' }
        result = controller.send(:supporting_document_ids, form_data_without_docs)
        expect(result).to eq([])
      end

      it 'handles claim_ids for form 10-7959a' do
        form_data_with_claim_ids = {
          'form_number' => '10-7959A',
          'supporting_docs' => [
            { 'claim_id' => 'claim1', 'confirmation_code' => 'code1' },
            { 'claim_id' => 'claim2', 'confirmation_code' => 'code2' }
          ]
        }

        # Mock records with created_at and file.id so we can test the fallback behavior
        record1 = double('Record1', created_at: 2.days.ago, file: double(id: 'file1'))
        record2 = double('Record2', created_at: 1.day.ago, file: double(id: 'file2'))

        # Return nil for these specific codes to trigger the claim_id fallback
        allow(PersistentAttachments::MilitaryRecords).to receive(:find_by)
          .with(guid: 'code1')
          .and_return(record1)
        allow(PersistentAttachments::MilitaryRecords).to receive(:find_by)
          .with(guid: 'code2')
          .and_return(record2)

        result = controller.send(:supporting_document_ids, form_data_with_claim_ids)
        expect(result).to eq(%w[claim1 claim2])
      end
    end

    context 'with invalid supporting documents' do
      it 'raises an error when supporting doc is not found in database' do
        invalid_form_data = {
          'form_number' => '10-10D',
          'supporting_docs' => [
            { 'confirmation_code' => 'invalid_code', 'attachment_id' => 'doc1' }
          ]
        }
        allow(PersistentAttachments::MilitaryRecords).to receive(:find_by)
          .with(guid: 'invalid_code')
          .and_return(nil)

        expect { controller.send(:supporting_document_ids, invalid_form_data) }
          .to raise_error(NoMethodError)
      end
    end
  end

  describe '#get_file_paths_and_metadata' do
    let(:controller) { IvcChampva::V1::UploadsController.new }

    form_numbers_and_classes.each do |form_number, form_class|
      context "when form_number is #{form_number}" do
        let(:parsed_form_data) do
          {
            'form_number' => form_number,
            'supporting_docs' => [
              { 'attachment_id' => 'doc1' },
              { 'attachment_id' => 'doc2' }
            ]
          }
        end

        it 'returns the correct file paths, metadata, and attachment IDs' do
          allow(controller).to receive(:get_attachment_ids_and_form).and_return([%w[doc1 doc2], form_class.new({})])
          allow_any_instance_of(IvcChampva::PdfFiller).to receive(:generate).and_return('file_path')
          allow(IvcChampva::MetadataValidator).to receive(:validate).and_return({ 'metadata' => {} })
          allow_any_instance_of(form_class).to receive(:handle_attachments).and_return(['file_path'])

          file_paths, metadata = controller.send(:get_file_paths_and_metadata, parsed_form_data)

          expect(file_paths).to eq(['file_path'])
          expect(metadata).to eq({ 'metadata' => {}, 'attachment_ids' => %w[doc1 doc2] })
        end
      end
    end
  end

  describe '#build_json' do
    let(:controller) { IvcChampva::V1::UploadsController.new }

    context 'when all status codes are 200' do
      it 'returns a status of 200' do
        expect(controller.send(:build_json, [200, 200], [nil, nil])).to eq({ json: {}, status: 200 })
      end
    end

    context 'when all status codes are 400' do
      it 'returns a status of 400 and an error message' do
        expect(controller.send(:build_json, [400, 400], %w[Error Error])).to eq({ json:
        { error_message: %w[Error Error] }, status: 400 })
      end
    end

    context 'when status codes include a 400' do
      it 'returns a status of 400' do
        expect(controller.send(:build_json, [200, 400], [nil, 'Error'])).to eq({ json:
        { error_message: [nil, 'Error'] }, status: 400 })
      end
    end

    context 'when status codes do not include 200 or 400' do
      it 'returns a status of 500' do
        expect(controller.send(:build_json, [300, 500], ['Multiple Choices', 'Error'])).to eq({ json:
        { error_message: 'An unknown error occurred while uploading document(s).' }, status: 500 })
      end
    end

    context 'when status codes are nil' do
      it 'handles nil values and returns a 500 error' do
        expect(controller.send(:build_json, nil, nil)).to eq({ json:
        { error_message: 'An unknown error occurred while uploading document(s).' }, status: 500 })
      end
    end
  end

  describe '#handle_file_uploads' do
    let(:controller) { IvcChampva::V1::UploadsController.new }

    forms.each do |form_file|
      form_id = form_file.gsub('vha_', '').gsub('.json', '').upcase
      form_numbers_and_classes[form_id]

      context 'with retry feature disabled' do
        before do
          allow(Flipper).to receive(:enabled?).with(:champva_retry_logic_refactor, @current_user).and_return(false)
        end

        context "with form #{form_id}" do
          let(:form_id) { form_id }
          let(:parsed_form_data) do
            JSON.parse(Rails.root.join('modules', 'ivc_champva', 'spec', 'fixtures', 'form_json', form_file).read)
          end
          let(:file_paths) { ['/path/to/file1.pdf', '/path/to/file2.pdf'] }
          let(:metadata) { { 'attachment_ids' => %w[id1 id2], 'uuid' => SecureRandom.uuid } }
          let(:file_uploader) { instance_double(IvcChampva::FileUploader, metadata:) }
          let(:error_response) { [[200, nil], [400, 'Upload failed']] }

          before do
            allow(controller).to receive(:get_file_paths_and_metadata).and_return([file_paths, metadata])
            allow(IvcChampva::FileUploader).to receive(:new).and_return(file_uploader)
          end

          context 'when require_all_s3_success feature is enabled' do
            let(:uploader) { IvcChampva::FileUploader.new(form_id, metadata, file_paths, true) }
            let(:mock_s3) { instance_double(IvcChampva::S3) }

            before do
              allow(Flipper).to receive(:enabled?).with(:champva_log_all_s3_uploads, @current_user).and_return(false)
              allow(IvcChampva::S3).to receive(:new).and_return(mock_s3)
              allow(IvcChampva::FileUploader).to receive(:new).and_call_original
            end

            it 'returns success when all uploads succeed' do
              allow(mock_s3).to receive(:put_object).and_return({ success: true })

              expect(uploader.handle_uploads).to eq([200, nil])

              statuses, error_message = controller.send(:call_handle_file_uploads, form_id, parsed_form_data)
              expect(statuses).to eq([200])
              expect(error_message).to eq([])
            end

            it 'raises a StandardError when any upload fails' do
              # need to test the FileUploader here since exceptions are being swallowed by the controller
              allow(mock_s3).to receive(:put_object).and_return({
                                                                  success: false,
                                                                  error_message: 'Upload failed'
                                                                })

              expect do
                uploader.handle_uploads
              end.to raise_error(StandardError, /failed to upload all documents/)

              statuses, error_message = controller.send(:call_handle_file_uploads, form_id, parsed_form_data)

              expect(statuses).to eq([500])
              expect(error_message).to eq(['Server error occurred'])
            end
          end

          context 'when file uploads succeed' do
            before do
              allow(file_uploader).to receive(:handle_uploads).and_return([200, nil])
            end

            it 'returns success statuses and no error message' do
              statuses, error_message = controller.send(:call_handle_file_uploads, form_id, parsed_form_data)
              expect(statuses).to eq([200])
              expect(error_message).to eq([])
            end
          end

          context 'when file uploads fail with other errors' do
            before do
              allow(file_uploader).to receive(:handle_uploads).and_return(error_response)
            end

            it 'returns the error statuses and error message' do
              statuses, error_message = controller.send(:call_handle_file_uploads, form_id, parsed_form_data)
              expect(statuses).to eq([200, 400])
              expect(error_message).to eq([nil, 'Upload failed'])
            end
          end

          context 'when file uploads fail with other errors retry once' do
            subject(:result) { controller.send(:call_handle_file_uploads, form_id, parsed_form_data) }

            let(:expected_statuses) { [200, 400] } # All http codes
            let(:expected_error_message) { [nil, 'Upload failed'] } # All error message strings

            before do
              allow(file_uploader).to receive(:handle_uploads).and_return(error_response)
            end

            it 'returns the error statuses and error message' do
              expect(result).to eq([expected_statuses, expected_error_message])
            end
          end

          context 'when a file repeatedly fails to load' do
            before do
              allow(file_uploader).to receive(:handle_uploads).and_raise(StandardError.new('Unable to find file'))
            end

            it 'handles 400 status with error message' do
              allow(file_uploader).to receive(:handle_uploads).and_return([400, 'Upload failed'])
              statuses, error_message = controller.send(:call_handle_file_uploads, form_id, parsed_form_data)
              expect(statuses).to eq([400])
              expect(error_message).to eq(['Upload failed'])
            end

            it 'handles server error status codes' do
              allow(file_uploader).to receive(:handle_uploads).and_return([500, 'Server error occurred'])
              statuses, error_message = controller.send(:call_handle_file_uploads, form_id, parsed_form_data)
              expect(statuses).to eq([500])
              expect(error_message).to eq(['Server error occurred'])
            end

            it 'retries handle_uploads once and returns an error message' do
              # Expect handle_uploads to be called twice due to one retry
              expect(file_uploader).to receive(:handle_uploads).at_least(:twice)
              _statuses, _error_message = controller.send(:call_handle_file_uploads, form_id, parsed_form_data)
              # This expectation causes the `.to receive(:handle_uploads)` count to increment by 1:
              expect { file_uploader.handle_uploads }.to raise_error(StandardError, /Unable to find file/)
            end
          end
        end
      end

      context 'with retry feature enabled' do
        before do
          allow(Flipper).to receive(:enabled?).with(:champva_retry_logic_refactor, @current_user).and_return(true)
        end

        context "with form #{form_id}" do
          let(:form_id) { form_id }
          let(:parsed_form_data) do
            JSON.parse(Rails.root.join('modules', 'ivc_champva', 'spec', 'fixtures', 'form_json', form_file).read)
          end
          let(:file_paths) { ['/path/to/file1.pdf', '/path/to/file2.pdf'] }
          let(:metadata) { { 'attachment_ids' => %w[id1 id2], 'uuid' => SecureRandom.uuid } }
          let(:file_uploader) { instance_double(IvcChampva::FileUploader, metadata:) }
          let(:error_response) { [[200, nil], [400, 'Upload failed']] }

          before do
            allow(controller).to receive(:get_file_paths_and_metadata).and_return([file_paths, metadata])
            allow(IvcChampva::FileUploader).to receive(:new).and_return(file_uploader)
          end

          context 'when require_all_s3_success feature is enabled' do
            let(:uploader) { IvcChampva::FileUploader.new(form_id, metadata, file_paths, true) }
            let(:mock_s3) { instance_double(IvcChampva::S3) }

            before do
              allow(Flipper).to receive(:enabled?).with(:champva_log_all_s3_uploads, @current_user).and_return(false)
              allow(IvcChampva::S3).to receive(:new).and_return(mock_s3)
              allow(IvcChampva::FileUploader).to receive(:new).and_call_original
            end

            it 'returns success when all uploads succeed' do
              allow(mock_s3).to receive(:put_object).and_return({ success: true })

              expect(uploader.handle_uploads).to eq([200, nil])

              statuses, error_message = controller.send(:call_handle_file_uploads, form_id, parsed_form_data)
              expect(statuses).to eq([200])
              expect(error_message).to eq([])
            end

            it 'raises a StandardError when any upload fails' do
              # need to test the FileUploader here since exceptions are being swallowed by the controller
              allow(mock_s3).to receive(:put_object).and_return({
                                                                  success: false,
                                                                  error_message: 'Upload failed'
                                                                })

              expect do
                uploader.handle_uploads
              end.to raise_error(StandardError, /failed to upload all documents/)

              statuses, error_message = controller.send(:call_handle_file_uploads, form_id, parsed_form_data)

              expect(statuses).to eq([500])
              expect(error_message).to eq(['Server error occurred'])
            end
          end

          context 'when file uploads succeed' do
            before do
              allow(file_uploader).to receive(:handle_uploads).and_return([200, nil])
            end

            it 'returns success statuses and no error message' do
              statuses, error_message = controller.send(:call_handle_file_uploads, form_id, parsed_form_data)
              expect(statuses).to eq([200])
              expect(error_message).to eq([])
            end
          end

          context 'when file uploads fail with other errors' do
            before do
              allow(file_uploader).to receive(:handle_uploads).and_return(error_response)
            end

            it 'returns the error statuses and error message' do
              statuses, error_message = controller.send(:call_handle_file_uploads, form_id, parsed_form_data)
              expect(statuses).to eq([200, 400])
              expect(error_message).to eq([nil, 'Upload failed'])
            end
          end

          context 'when file uploads fail with other errors retry once' do
            subject(:result) { controller.send(:call_handle_file_uploads, form_id, parsed_form_data) }

            let(:expected_statuses) { [200, 400] } # All http codes
            let(:expected_error_message) { [nil, 'Upload failed'] } # All error message strings

            before do
              allow(file_uploader).to receive(:handle_uploads).and_return(error_response)
            end

            it 'returns the error statuses and error message' do
              expect(result).to eq([expected_statuses, expected_error_message])
            end
          end

          context 'when a file repeatedly fails to load' do
            before do
              allow(file_uploader).to receive(:handle_uploads).and_raise(StandardError.new('Unable to find file'))
            end

            it 'handles 400 status with error message' do
              allow(file_uploader).to receive(:handle_uploads).and_return([400, 'Upload failed'])
              statuses, error_message = controller.send(:call_handle_file_uploads, form_id, parsed_form_data)
              expect(statuses).to eq([400])
              expect(error_message).to eq(['Upload failed'])
            end

            it 'handles server error status codes' do
              allow(file_uploader).to receive(:handle_uploads).and_return([500, 'Server error occurred'])
              statuses, error_message = controller.send(:call_handle_file_uploads, form_id, parsed_form_data)
              expect(statuses).to eq([500])
              expect(error_message).to eq(['Server error occurred'])
            end

            it 'retries handle_uploads once and returns an error message' do
              # Expect handle_uploads to be called twice due to one retry
              expect(file_uploader).to receive(:handle_uploads).at_least(:twice)
              _statuses, _error_message = controller.send(:call_handle_file_uploads, form_id, parsed_form_data)
              # This expectation causes the `.to receive(:handle_uploads)` count to increment by 1:
              expect { file_uploader.handle_uploads }.to raise_error(StandardError, /Unable to find file/)
            end
          end
        end
      end
    end
  end

  describe '#should_retry?' do
    let(:controller) { IvcChampva::V1::UploadsController.new }

    it 'returns true for retryable errors within max attempts' do
      retryable_errors = [
        'failed to generate file',
        'no such file or directory',
        'an error occurred while verifying stamp: some error',
        'unable to find file'
      ]

      retryable_errors.each do |error_message|
        expect(controller.send(:should_retry?, error_message.downcase, 1, 3)).to be true
      end
    end

    it 'returns false for non-retryable errors' do
      non_retryable_errors = [
        'some other error',
        'random error message'
      ]

      non_retryable_errors.each do |error_message|
        expect(controller.send(:should_retry?, error_message.downcase, 1, 3)).to be false
      end
    end

    it 'returns false when max attempts exceeded' do
      error_message = 'failed to generate file'
      expect(controller.send(:should_retry?, error_message.downcase, 4, 3)).to be false
    end
  end

  describe '#handle_file_uploads_with_refactored_retry' do
    let(:controller) { IvcChampva::V1::UploadsController.new }
    let(:form_id) { 'vha_10_10d' }
    let(:parsed_form_data) do
      JSON.parse(Rails.root.join('modules', 'ivc_champva', 'spec', 'fixtures', 'form_json', 'vha_10_10d.json').read)
    end
    let(:file_paths) { ['/path/to/file1.pdf', '/path/to/file2.pdf'] }
    let(:metadata) { { 'attachment_ids' => %w[id1 id2], 'uuid' => SecureRandom.uuid } }
    let(:file_uploader) { instance_double(IvcChampva::FileUploader, metadata:) }

    before do
      allow(controller).to receive(:get_file_paths_and_metadata).and_return([file_paths, metadata])
      allow(IvcChampva::FileUploader).to receive(:new).and_return(file_uploader)
      allow(controller).to receive(:instance_variable_get).with('@current_user').and_return(nil)
    end

    context 'when the retry method fails outside the retry block' do
      before do
        allow(IvcChampva::Retry).to receive(:do).and_raise(StandardError.new('Catastrophic failure'))
      end

      it 'raises the error' do
        expect do
          controller.send(:handle_file_uploads_with_refactored_retry, form_id, parsed_form_data)
        end.to raise_error(StandardError, 'Catastrophic failure')
      end
    end

    context 'when the retry method executes successfully' do
      before do
        allow(IvcChampva::Retry).to receive(:do).and_yield
        allow(file_uploader).to receive(:handle_uploads).and_return([[200, nil]])
      end

      it 'returns the values from handle_uploads' do
        statuses, error_messages = controller.send(:handle_file_uploads_with_refactored_retry, form_id,
                                                   parsed_form_data)
        expect(statuses).to eq([200])
        expect(error_messages).to eq([nil])
      end
    end
  end

  describe '#upload_form_with_refactored_retry' do
    let(:controller) { IvcChampva::V1::UploadsController.new }
    let(:form_id) { 'vha_10_10d' }
    let(:file_paths) { ['/path/to/file1.pdf', '/path/to/file2.pdf'] }
    let(:metadata) { { 'attachment_ids' => %w[id1 id2], 'uuid' => SecureRandom.uuid } }
    let(:file_uploader) { instance_double(IvcChampva::FileUploader, metadata:) }

    before do
      allow(IvcChampva::FileUploader).to receive(:new).and_return(file_uploader)
      allow(controller).to receive(:instance_variable_get).with('@current_user').and_return(nil)
    end

    context 'when the retry method fails outside the retry block' do
      before do
        allow(IvcChampva::Retry).to receive(:do).and_raise(StandardError.new('Catastrophic failure'))
      end

      it 'raises the error' do
        expect do
          controller.send(:upload_form_with_refactored_retry, form_id, file_paths, metadata)
        end.to raise_error(StandardError, 'Catastrophic failure')
      end
    end

    context 'when the retry method executes successfully' do
      before do
        allow(IvcChampva::Retry).to receive(:do).and_yield
        allow(file_uploader).to receive(:handle_uploads).and_return([[200, nil]])
      end

      it 'returns the values from handle_uploads' do
        statuses, error_messages = controller.send(:upload_form_with_refactored_retry, form_id, file_paths, metadata)
        expect(statuses).to eq([200])
        expect(error_messages).to eq([nil])
      end
    end
  end

  describe '#add_blank_doc_and_stamp integration' do
    let(:controller) { IvcChampva::V1::UploadsController.new }
    let(:parsed_form_data) { { 'form_number' => '10-7959A', 'supporting_docs' => [] } }

    # Basic test form class with stamp_metadata method to verify
    # it properly gates the functionality
    let(:form) do
      instance_double(IvcChampva::VHA107959a,
                      form_id: '10-7959A',
                      methods: [:stamp_metadata],
                      stamp_metadata: { metadata: { 'test_key' => 'test_value' }, attachment_id: 'Test Attachment' })
    end

    it 'creates and adds a supporting document' do
      # Mock out the PDF operations to avoid actually creating files
      expect(IvcChampva::PdfStamper).to receive(:stamp_metadata_items)
      expect(controller).to receive(:create_custom_attachment).and_return({ 'attachment_id' => 'doc1' })

      # Check that a supporting doc gets added to the form_data
      expect do
        controller.send(:add_blank_doc_and_stamp, form, parsed_form_data)
      end.to change { parsed_form_data['supporting_docs'].length }.from(0).to(1)

      expect(parsed_form_data['supporting_docs']).to include({ 'attachment_id' => 'doc1' })
    end
  end

  describe '#add_blank_doc_and_stamp without stamp_metadata method' do
    let(:controller) { IvcChampva::V1::UploadsController.new }
    let(:form) { instance_double(IvcChampva::VHA1010d) }
    let(:parsed_form_data) { { 'form_number' => '10-10D' } }

    before do
      allow(form).to receive(:methods).and_return([])
    end

    it 'does nothing when form has no stamp_metadata method' do
      expect(IvcChampva::PdfStamper).not_to receive(:stamp_metadata_items)

      controller.send(:add_blank_doc_and_stamp, form, parsed_form_data)
    end
  end

  describe '#validate_mpi_profiles' do
    let(:controller) { IvcChampva::V1::UploadsController.new }
    let(:parsed_form_data) do
      JSON.parse(Rails.root.join('modules', 'ivc_champva', 'spec', 'fixtures', 'form_json', 'vha_10_10d.json').read)
    end
    let(:mock_mpi_service) { instance_double(IvcChampva::MPIService) }

    before do
      allow(IvcChampva::MPIService).to receive(:new).and_return(mock_mpi_service)
      allow(mock_mpi_service).to receive(:validate_profiles)
      allow(controller).to receive(:instance_variable_get).with('@current_user').and_return(nil)
    end

    context 'when flipper is enabled and form_id is vha_10_10d' do
      before do
        allow(Flipper).to receive(:enabled?)
          .with(:champva_mpi_validation, nil)
          .and_return(true)
      end

      it 'calls MpiService.validate_profiles' do
        controller.send(:validate_mpi_profiles, parsed_form_data, 'vha_10_10d')

        expect(IvcChampva::MPIService).to have_received(:new).with(no_args)
        expect(mock_mpi_service).to have_received(:validate_profiles).with(parsed_form_data)
      end
    end

    context 'when flipper is disabled' do
      before do
        allow(Flipper).to receive(:enabled?)
          .with(:champva_mpi_validation, nil)
          .and_return(false)
      end

      it 'does not call MpiService.validate_profiles' do
        controller.send(:validate_mpi_profiles, parsed_form_data, 'vha_10_10d')

        expect(IvcChampva::MPIService).not_to have_received(:new)
        expect(mock_mpi_service).not_to have_received(:validate_profiles)
      end
    end

    context 'when form_id is not vha_10_10d' do
      before do
        allow(Flipper).to receive(:enabled?)
          .with(:champva_mpi_validation, nil)
          .and_return(true)
      end

      it 'does not call MpiService.validate_profiles' do
        controller.send(:validate_mpi_profiles, parsed_form_data, 'vha_10_7959c')

        expect(IvcChampva::MPIService).not_to have_received(:new)
        expect(mock_mpi_service).not_to have_received(:validate_profiles)
      end
    end

    context 'when MpiService raises an error' do
      before do
        allow(Flipper).to receive(:enabled?)
          .with(:champva_mpi_validation, nil)
          .and_return(true)
        allow(mock_mpi_service).to receive(:validate_profiles)
          .and_raise(StandardError.new('MPI service error'))
        allow(Rails.logger).to receive(:error)
      end

      it 'logs the error and does not raise' do
        expect do
          controller.send(:validate_mpi_profiles, parsed_form_data, 'vha_10_10d')
        end.not_to raise_error

        expect(Rails.logger).to have_received(:error).with('Error validating MPI profiles: MPI service error')
      end
    end
  end

  describe '#launch_background_job' do
    let(:controller) { IvcChampva::V1::UploadsController.new }
    let(:file_path) { '/tmp/some_file.pdf' }
    let(:attachment_guid) { '12345' }
    let(:mock_file) do
      double('UploadedFile',
             original_filename: 'some_file.pdf',
             read: 'content',
             path: file_path,
             content_type: 'application/pdf').tap do |file|
        allow(file).to receive(:respond_to?).with(:original_filename).and_return(true)
        allow(file).to receive(:respond_to?).with(:content_type).and_return(true)
      end
    end
    let(:attachment) { double('PersistentAttachments::MilitaryRecords', file: mock_file, guid: attachment_guid, to_pdf: file_path) }
    let(:tmpfile) { double('Tempfile', path: file_path, binmode: true, write: true, flush: true) }

    context 'when form_id is vha_10_7959a' do
      let(:form_id) { 'vha_10_7959a' }

      context 'when OCR feature is enabled' do
        before do
          allow(Flipper).to receive(:enabled?).with(:champva_enable_ocr_on_submit, anything).and_return(true)
          allow(Flipper).to receive(:enabled?).with(:champva_enable_llm_on_submit, anything).and_return(true)
        end

        it 'queues TesseractOcrLoggerJob with correct arguments' do
          job = class_double(IvcChampva::TesseractOcrLoggerJob).as_stubbed_const
          expect(job).to receive(:perform_async).with(
            form_id,
            attachment_guid,
            attachment,
            'EOB'
          )

          controller.send(:launch_background_job, attachment, form_id, 'EOB')
        end

        it 'queues LlmLoggerJob with correct arguments' do
          llm_job = class_double(IvcChampva::LlmLoggerJob).as_stubbed_const
          expect(llm_job).to receive(:perform_async).with(
            form_id,
            attachment_guid,
            match(%r{^/.*\.pdf$}), # PDF path after conversion
            'EOB'
          )
          # Mock the tempfile_from_attachment method to return a temp file
          allow(controller).to receive(:tempfile_from_attachment).and_return(double(path: '/tmp/test_file.pdf'))
          # Mock the Common::ConvertToPdf class to avoid loading issues
          converter_double = double('ConvertToPdf')
          allow(converter_double).to receive(:run).and_return('/tmp/converted.pdf')
          stub_const('Common::ConvertToPdf', double('Class'))
          allow(Common::ConvertToPdf).to receive(:new).and_return(converter_double)

          controller.send(:launch_background_job, attachment, form_id, 'EOB')
        end
      end

      context 'when OCR feature is disabled' do
        before do
          allow(Flipper).to receive(:enabled?).with(:champva_enable_ocr_on_submit, anything).and_return(false)
          allow(Flipper).to receive(:enabled?).with(:champva_enable_llm_on_submit, anything).and_return(false)
        end

        it 'does not queue TesseractOcrLoggerJob' do
          job = class_double(IvcChampva::TesseractOcrLoggerJob).as_stubbed_const
          expect(job).not_to receive(:perform_async)

          controller.send(:launch_background_job, attachment, form_id, 'EOB')
        end

        it 'does not queue LlmLoggerJob' do
          llm_job = class_double(IvcChampva::LlmLoggerJob).as_stubbed_const
          expect(llm_job).not_to receive(:perform_async)

          controller.send(:launch_background_job, attachment, form_id, 'EOB')
        end
      end
    end

    context 'when form_id is not vha_10_7959a' do
      let(:form_id) { 'vha_10_10d' }

      context 'when OCR feature is enabled' do
        before do
          allow(Flipper).to receive(:enabled?).with(:champva_enable_ocr_on_submit, anything).and_return(true)
          allow(Flipper).to receive(:enabled?).with(:champva_enable_llm_on_submit, anything).and_return(true)
        end

        it 'does not queue TesseractOcrLoggerJob' do
          job = class_double(IvcChampva::TesseractOcrLoggerJob).as_stubbed_const
          expect(job).not_to receive(:perform_async)

          controller.send(:launch_background_job, attachment, form_id, 'EOB')
        end

        it 'does not queue LlmLoggerJob' do
          llm_job = class_double(IvcChampva::LlmLoggerJob).as_stubbed_const
          expect(llm_job).not_to receive(:perform_async)

          controller.send(:launch_background_job, attachment, form_id, 'EOB')
        end
      end
    end
  end

  describe '#tempfile_from_attachment' do
    let(:controller) { IvcChampva::V1::UploadsController.new }
    let(:form_id) { 'vha_10_7959a' }
    let(:file_content) { 'test file content' }

    context 'when attachment.file responds to original_filename' do
      let(:mock_file) do
        double('UploadedFile',
               original_filename: 'some_file.gif',
               read: file_content)
      end

      let(:attachment) do
        instance_double(PersistentAttachments::MilitaryRecords, file: mock_file)
      end

      it 'creates a tempfile with the original filename and random code' do
        tmpfile = controller.send(:tempfile_from_attachment, attachment, form_id)

        expect(tmpfile).to be_a(Tempfile)
        expect(File.basename(tmpfile.path)).to match(/^vha_10_7959a_attachment_[\w\-]+\.gif$/)
        tmpfile.rewind
        expect(tmpfile.read).to eq(file_content)
        tmpfile.close
        tmpfile.unlink
      end
    end

    context 'when attachment.file does not respond to original_filename' do
      let(:mock_file) do
        double('File',
               path: '/tmp/some_other_file.png',
               read: file_content)
      end

      let(:attachment) do
        instance_double(PersistentAttachments::MilitaryRecords, file: mock_file)
      end

      it 'creates a tempfile with the basename and random code' do
        tmpfile = controller.send(:tempfile_from_attachment, attachment, form_id)

        expect(tmpfile).to be_a(Tempfile)
        expect(File.basename(tmpfile.path)).to match(/^vha_10_7959a_attachment_[\w\-]+\.png$/)
        tmpfile.rewind
        expect(tmpfile.read).to eq(file_content)
        tmpfile.close
        tmpfile.unlink
      end
    end
  end
end<|MERGE_RESOLUTION|>--- conflicted
+++ resolved
@@ -445,12 +445,6 @@
           allow(File).to receive(:exist?).and_call_original
           allow(File).to receive(:exist?).with(dummy_pdf_path).and_return(true)
 
-<<<<<<< HEAD
-=======
-          # Mock PromptManager since lookup path is not in the test environment
-          allow(IvcChampva::PromptManager).to receive(:get_prompt).and_return('Analyze this document.')
-
->>>>>>> c1562968
           data = { form_id: '10-7959A', file:, attachment_id: 'test_document' }
 
           post '/ivc_champva/v1/forms/submit_supporting_documents', params: data
