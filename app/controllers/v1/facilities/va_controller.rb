# frozen_string_literal: true

<<<<<<< HEAD
class V1::Facilities::VAController < FacilitiesController
=======
require 'lighthouse/facilities/client'

class V1::Facilities::VaController < FacilitiesController
>>>>>>> 612c3b90
  # Index supports the following query parameters:
  # @param bbox - Bounding box in form "xmin,ymin,xmax,ymax" in Lat/Long coordinates
  # @param type - Optional facility type, values = all (default), health, benefits, cemetery
  # @param services - Optional specialty services filter
  def index
    api_results = api.get_facilities(lighthouse_params)

    render_json(serializer, lighthouse_params, api_results)
  end

  def show
    api_result = api.get_by_id(params[:id])

    render_json(serializer, lighthouse_params, api_result)
  end

  private

  def api
    Lighthouse::Facilities::Client.new
  end

  def lighthouse_params
    params.permit(
      :ids,
      :lat,
      :long,
      :page,
      :per_page,
      :state,
      :type,
      :zip,
      bbox: [],
      services: []
    )
  end

  def serializer
    Lighthouse::Facilities::FacilitySerializer
  end

  def resource_path(options)
    v1_facilities_va_index_url(options)
  end
end<|MERGE_RESOLUTION|>--- conflicted
+++ resolved
@@ -1,12 +1,8 @@
 # frozen_string_literal: true
 
-<<<<<<< HEAD
-class V1::Facilities::VAController < FacilitiesController
-=======
 require 'lighthouse/facilities/client'
 
-class V1::Facilities::VaController < FacilitiesController
->>>>>>> 612c3b90
+class V1::Facilities::VAController < FacilitiesController
   # Index supports the following query parameters:
   # @param bbox - Bounding box in form "xmin,ymin,xmax,ymax" in Lat/Long coordinates
   # @param type - Optional facility type, values = all (default), health, benefits, cemetery
