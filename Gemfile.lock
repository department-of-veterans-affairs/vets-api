GIT
  remote: https://github.com/department-of-veterans-affairs/active_model_serializers
  revision: 19015caa80227e5ae5d62179129edcaa43fb3d9d
  branch: master
  specs:
    active_model_serializers (0.10.4.vsp)
      actionpack (>= 4.1)
      activemodel (>= 4.1)
      case_transform (>= 0.2)
      jsonapi (= 0.1.1.beta6)

GIT
  remote: https://github.com/department-of-veterans-affairs/apivore
  revision: b5b6c9803334f9ddc1c11e4f201fdc9f6353ef59
  branch: master
  specs:
    apivore (1.6.2.vsp)
      actionpack (>= 4)
      hashie (~> 3.3)
      json-schema (~> 2.5)
      rspec (~> 3)
      rspec-expectations (~> 3.1)
      rspec-mocks (~> 3.1)

GIT
  remote: https://github.com/department-of-veterans-affairs/betamocks
  revision: 8233129def00c29b33e56ac5ad6d08f5442d665c
  branch: master
  specs:
    betamocks (0.11.0)
      activesupport (>= 4.2)
      adler32
      faraday (>= 1.2.0, < 3.0)

GIT
  remote: https://github.com/department-of-veterans-affairs/bgs-ext.git
  revision: dc1b6938a385f6ef2cf55b030ae94f06e08ccc9a
  specs:
    bgs_ext (0.21.3)
      httpclient
      nokogiri (>= 1.13.6)
      savon (= 2.12)

GIT
  remote: https://github.com/department-of-veterans-affairs/connect_vbms.git
  revision: 98b1f9f8aa368189a59af74d91cb0aa4c55006af
  branch: master
  specs:
    connect_vbms (1.3.0)
      httpclient (~> 2.8.0)
      httpi (~> 2.4)
      mail
      nokogiri (>= 1.8.4)
      nori
      xmldsig (~> 0.3.1)
      xmlenc

GIT
  remote: https://github.com/department-of-veterans-affairs/vets-json-schema
<<<<<<< HEAD
  revision: c2b24c28185205ffb23fb496f642d8f1e5225413
  branch: master
  specs:
    vets_json_schema (20.33.4)
=======
  revision: 6b17e3975a42babafa14f4cfb9db7e376cd7fafe
  branch: master
  specs:
    vets_json_schema (20.33.5)
>>>>>>> 2cc141ff
      multi_json (~> 1.0)
      script_utils (= 0.0.4)

GIT
  remote: https://github.com/rails/rails.git
  revision: 90b0266e9bfaaadbd2d249ad2eeec042077a0063
  branch: 6-1-stable
  specs:
    actioncable (6.1.7.6)
      actionpack (= 6.1.7.6)
      activesupport (= 6.1.7.6)
      nio4r (~> 2.0)
      websocket-driver (>= 0.6.1)
    actionmailbox (6.1.7.6)
      actionpack (= 6.1.7.6)
      activejob (= 6.1.7.6)
      activerecord (= 6.1.7.6)
      activestorage (= 6.1.7.6)
      activesupport (= 6.1.7.6)
      mail (>= 2.7.1)
    actionmailer (6.1.7.6)
      actionpack (= 6.1.7.6)
      actionview (= 6.1.7.6)
      activejob (= 6.1.7.6)
      activesupport (= 6.1.7.6)
      mail (~> 2.5, >= 2.5.4)
      rails-dom-testing (~> 2.0)
    actionpack (6.1.7.6)
      actionview (= 6.1.7.6)
      activesupport (= 6.1.7.6)
      rack (~> 2.0, >= 2.0.9)
      rack-test (>= 0.6.3)
      rails-dom-testing (~> 2.0)
      rails-html-sanitizer (~> 1.0, >= 1.2.0)
    actiontext (6.1.7.6)
      actionpack (= 6.1.7.6)
      activerecord (= 6.1.7.6)
      activestorage (= 6.1.7.6)
      activesupport (= 6.1.7.6)
      nokogiri (>= 1.8.5)
    actionview (6.1.7.6)
      activesupport (= 6.1.7.6)
      builder (~> 3.1)
      erubi (~> 1.4)
      rails-dom-testing (~> 2.0)
      rails-html-sanitizer (~> 1.1, >= 1.2.0)
    activejob (6.1.7.6)
      activesupport (= 6.1.7.6)
      globalid (>= 0.3.6)
    activemodel (6.1.7.6)
      activesupport (= 6.1.7.6)
    activerecord (6.1.7.6)
      activemodel (= 6.1.7.6)
      activesupport (= 6.1.7.6)
    activestorage (6.1.7.6)
      actionpack (= 6.1.7.6)
      activejob (= 6.1.7.6)
      activerecord (= 6.1.7.6)
      activesupport (= 6.1.7.6)
      marcel (~> 1.0)
      mini_mime (>= 1.1.0)
    activesupport (6.1.7.6)
      concurrent-ruby (~> 1.0, >= 1.0.2)
      i18n (>= 1.6, < 2)
      minitest (>= 5.1)
      tzinfo (~> 2.0)
      zeitwerk (~> 2.3)
    rails (6.1.7.6)
      actioncable (= 6.1.7.6)
      actionmailbox (= 6.1.7.6)
      actionmailer (= 6.1.7.6)
      actionpack (= 6.1.7.6)
      actiontext (= 6.1.7.6)
      actionview (= 6.1.7.6)
      activejob (= 6.1.7.6)
      activemodel (= 6.1.7.6)
      activerecord (= 6.1.7.6)
      activestorage (= 6.1.7.6)
      activesupport (= 6.1.7.6)
      bundler (>= 1.15.0)
      railties (= 6.1.7.6)
      sprockets-rails (>= 2.0.0)
    railties (6.1.7.6)
      actionpack (= 6.1.7.6)
      activesupport (= 6.1.7.6)
      method_source
      rake (>= 12.2)
      thor (~> 1.0)

PATH
  remote: modules
  specs:
    appeals_api (0.0.1)
      jsonapi-serializer (>= 2.2.0)
      sidekiq
    apps_api (0.0.1)
      faraday
      sidekiq
    ask_va_api (0.1.0)
    avs (0.1.0)
    check_in (0.1.0)
    claims_api (0.0.1)
    covid_research (0.1.0)
      rails (~> 6.1.5)
      sidekiq
    covid_vaccine (0.1.0)
      sidekiq
    debts_api (0.1.0)
    dhp_connected_devices (0.1.0)
    facilities_api (0.1.0)
    health_quest (0.1.0)
    income_limits (0.1.0)
    meb_api (0.1.0)
    mobile (0.1.0)
      dry-validation
    mocked_authentication (0.1.0)
      rails (~> 6.1.4, >= 6.1.4.7)
    my_health (0.1.0)
      rails (~> 6.1.4, >= 6.1.4.7)
    simple_forms_api (0.1.0)
    test_user_dashboard (0.1.0)
      rails (~> 6.1.5)
    va_forms (0.0.1)
      faraday
      nokogiri
      paper_trail
      sidekiq
    va_notify (0.1.0)
    vaos (0.1.0)
      sidekiq
    vba_documents (1.0.0)
      aws-sdk-s3 (~> 1)
      sidekiq
    veteran (0.0.1)
    veteran_confirmation (0.0.1)

GEM
  remote: https://enterprise.contribsys.com/
  specs:
    sidekiq-ent (2.5.3)
      einhorn (>= 0.7.4)
      sidekiq (>= 6.5.0, < 7)
      sidekiq-pro (>= 5.5.0, < 6)
    sidekiq-pro (5.5.8)
      sidekiq (~> 6.0, >= 6.5.6)

GEM
  remote: https://rubygems.org/
  specs:
    Ascii85 (1.1.0)
    aasm (5.5.0)
      concurrent-ruby (~> 1.0)
    activerecord-import (1.5.0)
      activerecord (>= 4.2)
    activerecord-postgis-adapter (7.1.1)
      activerecord (~> 6.1)
      rgeo-activerecord (~> 7.0.0)
    addressable (2.8.5)
      public_suffix (>= 2.0.2, < 6.0)
    adler32 (0.0.2)
    afm (0.2.2)
    akami (1.3.1)
      gyoku (>= 0.4.0)
      nokogiri
    ast (2.4.2)
    attr_extras (7.1.0)
    awesome_print (1.9.2)
    aws-eventstream (1.2.0)
    aws-partitions (1.853.0)
    aws-sdk-core (3.187.0)
      aws-eventstream (~> 1, >= 1.0.2)
      aws-partitions (~> 1, >= 1.651.0)
      aws-sigv4 (~> 1.5)
      jmespath (~> 1, >= 1.6.1)
    aws-sdk-kms (1.72.0)
      aws-sdk-core (~> 3, >= 3.184.0)
      aws-sigv4 (~> 1.1)
    aws-sdk-s3 (1.134.0)
      aws-sdk-core (~> 3, >= 3.181.0)
      aws-sdk-kms (~> 1)
      aws-sigv4 (~> 1.6)
    aws-sdk-sns (1.65.0)
      aws-sdk-core (~> 3, >= 3.177.0)
      aws-sigv4 (~> 1.1)
    aws-sigv4 (1.6.1)
      aws-eventstream (~> 1, >= 1.0.2)
    axiom-types (0.1.1)
      descendants_tracker (~> 0.0.4)
      ice_nine (~> 0.11.0)
      thread_safe (~> 0.3, >= 0.3.1)
    bcp47 (0.3.3)
      i18n
    bindex (0.8.1)
    blueprinter (0.30.0)
    bootsnap (1.16.0)
      msgpack (~> 1.2)
    brakeman (6.1.0)
    breakers (0.7.1)
      faraday (>= 1.2.0, < 3.0)
      multi_json (~> 1.0)
    brow (0.4.1)
    builder (3.2.4)
    bundler-audit (0.9.1)
      bundler (>= 1.2.0, < 3)
      thor (~> 1.0)
    byebug (11.1.3)
    carrierwave (3.0.3)
      activemodel (>= 6.0.0)
      activesupport (>= 6.0.0)
      addressable (~> 2.6)
      image_processing (~> 1.1)
      marcel (~> 1.0.0)
      ssrf_filter (~> 1.0)
    carrierwave-aws (1.6.0)
      aws-sdk-s3 (~> 1.0)
      carrierwave (>= 2.0, < 4)
    case_transform (0.2)
      activesupport
    claide (1.1.0)
    claide-plugins (0.9.2)
      cork
      nap
      open4 (~> 1.3)
    clam_scan (0.0.2)
    cliver (0.3.2)
    coderay (1.1.3)
    coercible (1.0.0)
      descendants_tracker (~> 0.0.1)
    colored2 (3.1.2)
    combine_pdf (1.0.24)
      matrix
      ruby-rc4 (>= 0.1.5)
    concurrent-ruby (1.2.2)
    config (5.0.0)
      deep_merge (~> 1.2, >= 1.2.1)
      dry-validation (~> 1.0, >= 1.0.0)
    connection_pool (2.4.1)
    content_disposition (1.0.0)
    cork (0.3.0)
      colored2 (~> 3.1)
    coverband (5.2.5)
      redis (>= 3.0)
    crack (0.4.5)
      rexml
    crass (1.0.6)
    danger (9.4.0)
      claide (~> 1.0)
      claide-plugins (>= 0.9.2)
      colored2 (~> 3.1)
      cork (~> 0.1)
      faraday (>= 0.9.0, < 3.0)
      faraday-http-cache (~> 2.0)
      git (~> 1.13)
      kramdown (~> 2.3)
      kramdown-parser-gfm (~> 1.0)
      no_proxy_fix
      octokit (>= 6.0, < 8.0)
      terminal-table (>= 1, < 4)
    database_cleaner (2.0.2)
      database_cleaner-active_record (>= 2, < 3)
    database_cleaner-active_record (2.1.0)
      activerecord (>= 5.a)
      database_cleaner-core (~> 2.0.0)
    database_cleaner-core (2.0.1)
    datadog-ci (0.3.0)
      msgpack
    date (3.3.3)
    date (3.3.3-java)
    date_time_precision (0.8.1)
    date_validator (0.12.0)
      activemodel (>= 3)
      activesupport (>= 3)
    ddtrace (1.16.2)
      datadog-ci (~> 0.3.0)
      debase-ruby_core_source (= 3.2.2)
      libdatadog (~> 5.0.0.1.0)
      libddwaf (~> 1.14.0.0.0)
      msgpack
    debase-ruby_core_source (3.2.2)
    declarative (0.0.20)
    deep_merge (1.2.2)
    descendants_tracker (0.0.4)
      thread_safe (~> 0.3, >= 0.3.1)
    diff-lcs (1.5.0)
    docile (1.4.0)
    dogstatsd-ruby (5.6.1)
    domain_name (0.5.20190701)
      unf (>= 0.0.5, < 1.0.0)
    down (5.4.1)
      addressable (~> 2.8)
    dry-configurable (1.1.0)
      dry-core (~> 1.0, < 2)
      zeitwerk (~> 2.6)
    dry-core (1.0.1)
      concurrent-ruby (~> 1.0)
      zeitwerk (~> 2.6)
    dry-inflector (1.0.0)
    dry-initializer (3.1.1)
    dry-logic (1.5.0)
      concurrent-ruby (~> 1.0)
      dry-core (~> 1.0, < 2)
      zeitwerk (~> 2.6)
    dry-schema (1.13.3)
      concurrent-ruby (~> 1.0)
      dry-configurable (~> 1.0, >= 1.0.1)
      dry-core (~> 1.0, < 2)
      dry-initializer (~> 3.0)
      dry-logic (>= 1.4, < 2)
      dry-types (>= 1.7, < 2)
      zeitwerk (~> 2.6)
    dry-struct (1.6.0)
      dry-core (~> 1.0, < 2)
      dry-types (>= 1.7, < 2)
      ice_nine (~> 0.11)
      zeitwerk (~> 2.6)
    dry-types (1.7.1)
      concurrent-ruby (~> 1.0)
      dry-core (~> 1.0)
      dry-inflector (~> 1.0)
      dry-logic (~> 1.4)
      zeitwerk (~> 2.6)
    dry-validation (1.10.0)
      concurrent-ruby (~> 1.0)
      dry-core (~> 1.0, < 2)
      dry-initializer (~> 3.0)
      dry-schema (>= 1.12, < 2)
      zeitwerk (~> 2.6)
    einhorn (1.0.0)
    erubi (1.12.0)
    et-orbi (1.2.7)
      tzinfo
    ethon (0.16.0)
      ffi (>= 1.15.0)
    factory_bot (6.2.0)
      activesupport (>= 5.0.0)
    factory_bot_rails (6.2.0)
      factory_bot (~> 6.2.0)
      railties (>= 5.0.0)
    faker (3.2.1)
      i18n (>= 1.8.11, < 2)
    fakeredis (0.9.2)
      redis (~> 4.8)
    faraday (1.10.3)
      faraday-em_http (~> 1.0)
      faraday-em_synchrony (~> 1.0)
      faraday-excon (~> 1.1)
      faraday-httpclient (~> 1.0)
      faraday-multipart (~> 1.0)
      faraday-net_http (~> 1.0)
      faraday-net_http_persistent (~> 1.0)
      faraday-patron (~> 1.0)
      faraday-rack (~> 1.0)
      faraday-retry (~> 1.0)
      ruby2_keywords (>= 0.0.4)
    faraday-em_http (1.0.0)
    faraday-em_synchrony (1.0.0)
    faraday-excon (1.1.0)
    faraday-follow_redirects (0.3.0)
      faraday (>= 1, < 3)
    faraday-http-cache (2.5.0)
      faraday (>= 0.8)
    faraday-httpclient (1.0.1)
    faraday-multipart (1.0.4)
      multipart-post (~> 2)
    faraday-net_http (1.0.1)
    faraday-net_http_persistent (1.2.0)
    faraday-patron (1.0.0)
    faraday-rack (1.0.0)
    faraday-retry (1.0.3)
    faraday_curl (0.0.2)
      faraday (>= 0.9.0)
    faraday_middleware (1.2.0)
      faraday (~> 1.0)
    fastimage (2.2.7)
    ffi (1.16.3)
    fhir_client (5.0.3)
      activesupport (>= 3)
      addressable (>= 2.3)
      fhir_dstu2_models (>= 1.1.1)
      fhir_models (>= 4.2.1)
      fhir_stu3_models (>= 3.1.1)
      nokogiri (>= 1.10.4)
      oauth2 (~> 1.1)
      rack (>= 1.5)
      rest-client (~> 2.0)
      tilt (>= 1.1)
    fhir_dstu2_models (1.1.1)
      bcp47 (>= 0.3)
      date_time_precision (>= 0.8)
      mime-types (>= 3.0)
      nokogiri (>= 1.11.4)
    fhir_models (4.2.2)
      bcp47 (>= 0.3)
      date_time_precision (>= 0.8)
      mime-types (>= 3.0)
      nokogiri (>= 1.11.4)
    fhir_stu3_models (3.1.1)
      bcp47 (>= 0.3)
      date_time_precision (>= 0.8)
      mime-types (>= 3.0)
      nokogiri (>= 1.11.4)
    fitbit_api (0.15.1)
      oauth2 (~> 1.0)
    flipper (1.0.0)
      brow (~> 0.4.1)
      concurrent-ruby (< 2)
    flipper-active_record (1.0.0)
      activerecord (>= 4.2, < 8)
      flipper (~> 1.0.0)
    flipper-active_support_cache_store (1.0.0)
      activesupport (>= 4.2, < 8)
      flipper (~> 1.0.0)
    flipper-ui (1.0.0)
      erubi (>= 1.0.0, < 2.0.0)
      flipper (~> 1.0.0)
      rack (>= 1.4, < 4)
      rack-protection (>= 1.5.3, <= 4.0.0)
      sanitize (< 7)
    foreman (0.87.2)
    formatador (1.1.0)
    fugit (1.9.0)
      et-orbi (~> 1, >= 1.2.7)
      raabro (~> 1.4)
    fuubar (2.5.1)
      rspec-core (~> 3.0)
      ruby-progressbar (~> 1.4)
    gems (1.2.0)
    git (1.18.0)
      addressable (~> 2.8)
      rchardet (~> 1.8)
    globalid (1.1.0)
      activesupport (>= 5.0)
    google-api-client (0.53.0)
      google-apis-core (~> 0.1)
      google-apis-generator (~> 0.1)
    google-apis-core (0.11.2)
      addressable (~> 2.5, >= 2.5.1)
      googleauth (>= 0.16.2, < 2.a)
      httpclient (>= 2.8.1, < 3.a)
      mini_mime (~> 1.0)
      representable (~> 3.0)
      retriable (>= 2.0, < 4.a)
      rexml
      webrick
    google-apis-discovery_v1 (0.14.0)
      google-apis-core (>= 0.11.0, < 2.a)
    google-apis-generator (0.12.0)
      activesupport (>= 5.0)
      gems (~> 1.2)
      google-apis-core (>= 0.11.0, < 2.a)
      google-apis-discovery_v1 (~> 0.5)
      thor (>= 0.20, < 2.a)
    google-protobuf (3.24.4)
    googleauth (1.8.1)
      faraday (>= 0.17.3, < 3.a)
      jwt (>= 1.4, < 3.0)
      multi_json (~> 1.11)
      os (>= 0.9, < 2.0)
      signet (>= 0.16, < 2.a)
    govdelivery-tms (2.8.4)
      activesupport
      faraday
      faraday_middleware
      mime-types
    guard (2.18.1)
      formatador (>= 0.2.4)
      listen (>= 2.7, < 4.0)
      lumberjack (>= 1.0.12, < 2.0)
      nenv (~> 0.1)
      notiffany (~> 0.0)
      pry (>= 0.13.0)
      shellany (~> 0.0)
      thor (>= 0.18.1)
    guard-compat (1.2.1)
    guard-rspec (4.7.3)
      guard (~> 2.1)
      guard-compat (~> 1.1)
      rspec (>= 2.99.0, < 4.0)
    guard-rubocop (1.5.0)
      guard (~> 2.0)
      rubocop (< 2.0)
    gyoku (1.4.0)
      builder (>= 2.1.2)
      rexml (~> 3.0)
    hana (1.3.7)
    hashdiff (1.0.1)
    hashery (2.1.2)
    hashie (3.6.0)
    holidays (8.6.0)
    http-accept (1.7.0)
    http-cookie (1.0.5)
      domain_name (~> 0.5)
    httpclient (2.8.3)
    httpi (2.5.0)
      rack
      socksify
    i18n (1.14.1)
      concurrent-ruby (~> 1.0)
    ice_nine (0.11.2)
    image_processing (1.12.2)
      mini_magick (>= 4.9.5, < 5)
      ruby-vips (>= 2.0.17, < 3)
    iso_country_codes (0.7.8)
    jmespath (1.6.2)
    json (2.6.3)
    json (2.6.3-java)
    json-schema (2.8.1)
      addressable (>= 2.4)
    json_schemer (1.0.3)
      hana (~> 1.3)
      regexp_parser (~> 2.0)
      simpleidn (~> 0.2)
    jsonapi (0.1.1.beta6)
      jsonapi-parser (= 0.1.1.beta3)
      jsonapi-renderer (= 0.1.1.beta1)
    jsonapi-parser (0.1.1.beta3)
    jsonapi-renderer (0.1.1.beta1)
    jsonapi-serializer (2.2.0)
      activesupport (>= 4.2)
    jwe (0.4.0)
    jwt (2.7.1)
    kms_encrypted (1.5.1)
      activesupport (>= 6)
    kramdown (2.4.0)
      rexml
    kramdown-parser-gfm (1.1.0)
      kramdown (~> 2.0)
    language_server-protocol (3.17.0.3)
    libdatadog (5.0.0.1.0)
    libdatadog (5.0.0.1.0-x86_64-linux)
    libddwaf (1.14.0.0.0)
      ffi (~> 1.0)
    libddwaf (1.14.0.0.0-java)
      ffi (~> 1.0)
    libddwaf (1.14.0.0.0-x86_64-linux)
      ffi (~> 1.0)
    liquid (5.4.0)
    listen (3.8.0)
      rb-fsevent (~> 0.10, >= 0.10.3)
      rb-inotify (~> 0.9, >= 0.9.10)
    lockbox (1.3.0)
    loofah (2.21.4)
      crass (~> 1.0.2)
      nokogiri (>= 1.12.0)
    lumberjack (1.2.9)
    mail (2.8.1)
      mini_mime (>= 0.1.1)
      net-imap
      net-pop
      net-smtp
    marcel (1.0.2)
    matrix (0.4.2)
    memoist (0.16.2)
    method_source (1.0.0)
    mime-types (3.5.1)
      mime-types-data (~> 3.2015)
    mime-types-data (3.2023.1003)
    mimemagic (0.4.3)
      nokogiri (~> 1)
      rake
    mini_magick (4.12.0)
    mini_mime (1.1.5)
    mini_portile2 (2.8.5)
    minitest (5.20.0)
    msgpack (1.7.2)
    msgpack (1.7.2-java)
    multi_json (1.15.0)
    multi_xml (0.6.0)
    multipart-post (2.3.0)
    nap (1.1.0)
    nenv (0.3.0)
    net-imap (0.3.7)
      date
      net-protocol
    net-pop (0.1.2)
      net-protocol
    net-protocol (0.2.2)
      timeout
    net-sftp (4.0.0)
      net-ssh (>= 5.0.0, < 8.0.0)
    net-smtp (0.4.0)
      net-protocol
    net-ssh (7.2.0)
    netrc (0.11.0)
    nio4r (2.5.9)
    nio4r (2.5.9-java)
    no_proxy_fix (0.1.2)
    nokogiri (1.15.4)
      mini_portile2 (~> 2.8.2)
      racc (~> 1.4)
    nori (2.6.0)
    notiffany (0.1.3)
      nenv (~> 0.1)
      shellany (~> 0.0)
    notifications-ruby-client (5.4.0)
      jwt (>= 1.5, < 3)
    oauth2 (1.4.11)
      faraday (>= 0.17.3, < 3.0)
      jwt (>= 1.0, < 3.0)
      multi_json (~> 1.3)
      multi_xml (~> 0.5)
      rack (>= 1.2, < 4)
    octokit (7.2.0)
      faraday (>= 1, < 3)
      sawyer (~> 0.9)
    oj (3.16.1)
    okcomputer (1.18.4)
    olive_branch (4.0.1)
      multi_json
      rails (>= 4.0)
    open4 (1.3.4)
    operating_hours (0.1.0)
    optimist (3.1.0)
    os (1.1.4)
    ox (2.14.17)
    paper_trail (15.0.0)
      activerecord (>= 6.1)
      request_store (~> 1.4)
    parallel (1.23.0)
    parallel_tests (4.3.0)
      parallel
    parser (3.2.2.4)
      ast (~> 2.4.1)
      racc
    patience_diff (1.2.0)
      optimist (~> 3.0)
    pdf-core (0.9.0)
    pdf-forms (1.3.0)
      cliver (~> 0.3.2)
      safe_shell (>= 1.0.3, < 2.0)
    pdf-inspector (1.3.0)
      pdf-reader (>= 1.0, < 3.0.a)
    pdf-reader (2.11.0)
      Ascii85 (~> 1.0)
      afm (~> 0.2.1)
      hashery (~> 2.0)
      ruby-rc4
      ttfunk
    pg (1.5.4)
    pg_query (4.2.3)
      google-protobuf (>= 3.22.3)
    pg_search (2.3.6)
      activerecord (>= 5.2)
      activesupport (>= 5.2)
    pkce_challenge (1.0.0)
    prawn (2.4.0)
      pdf-core (~> 0.9.0)
      ttfunk (~> 1.7)
    prawn-markup (1.0.0)
      nokogiri
      prawn
      prawn-table
    prawn-table (0.2.2)
      prawn (>= 1.3.0, < 3.0.0)
    pry (0.14.2)
      coderay (~> 1.1)
      method_source (~> 1.0)
    pry (0.14.2-java)
      coderay (~> 1.1)
      method_source (~> 1.0)
      spoon (~> 0.0)
    pry-byebug (3.10.1)
      byebug (~> 11.0)
      pry (>= 0.13, < 0.15)
    public_suffix (5.0.4)
    puma (6.4.0)
      nio4r (~> 2.0)
    puma (6.4.0-java)
      nio4r (~> 2.0)
    pundit (2.3.1)
      activesupport (>= 3.0.0)
    raabro (1.4.0)
    racc (1.7.3)
    racc (1.7.3-java)
    rack (2.2.8)
    rack-attack (6.7.0)
      rack (>= 1.0, < 4)
    rack-cors (2.0.1)
      rack (>= 2.0.0)
    rack-protection (3.1.0)
      rack (~> 2.2, >= 2.2.4)
    rack-test (2.1.0)
      rack (>= 1.3)
    rack-timeout (0.6.3)
    rack-vcr (0.1.6)
      vcr (>= 2.9)
    rails-dom-testing (2.2.0)
      activesupport (>= 5.0.0)
      minitest
      nokogiri (>= 1.6)
    rails-html-sanitizer (1.6.0)
      loofah (~> 2.21)
      nokogiri (~> 1.14)
    rails-session_cookie (0.3.0)
      rails (>= 4.0)
    rails_semantic_logger (4.12.0)
      rack
      railties (>= 5.1)
      semantic_logger (~> 4.13)
    rainbow (3.1.1)
    rake (13.1.0)
    rb-fsevent (0.11.2)
    rb-inotify (0.10.1)
      ffi (~> 1.0)
    rchardet (1.8.0)
    redis (4.8.1)
    redis-namespace (1.11.0)
      redis (>= 4)
    regexp_parser (2.8.2)
    representable (3.2.0)
      declarative (< 0.1.0)
      trailblazer-option (>= 0.1.1, < 0.2.0)
      uber (< 0.2.0)
    request_store (1.5.1)
      rack (>= 1.4)
    rest-client (2.1.0)
      http-accept (>= 1.7.0, < 2.0)
      http-cookie (>= 1.0.2, < 2.0)
      mime-types (>= 1.16, < 4.0)
      netrc (~> 0.8)
    rest-client (2.1.0-x64-mingw32)
      ffi (~> 1.9)
      http-accept (>= 1.7.0, < 2.0)
      http-cookie (>= 1.0.2, < 2.0)
      mime-types (>= 1.16, < 4.0)
      netrc (~> 0.8)
    rest-client (2.1.0-x86-mingw32)
      ffi (~> 1.9)
      http-accept (>= 1.7.0, < 2.0)
      http-cookie (>= 1.0.2, < 2.0)
      mime-types (>= 1.16, < 4.0)
      netrc (~> 0.8)
    rest-client (2.1.0-x86-mswin32)
      ffi (~> 1.9)
      http-accept (>= 1.7.0, < 2.0)
      http-cookie (>= 1.0.2, < 2.0)
      mime-types (>= 1.16, < 4.0)
      netrc (~> 0.8)
    restforce (7.0.0)
      faraday (>= 1.1.0, < 2.8.0)
      faraday-follow_redirects (<= 0.3.0, < 1.0.0)
      faraday-multipart (>= 1.0.0, < 2.0.0)
      faraday-net_http (< 4.0.0)
      hashie (>= 1.2.0, < 6.0)
      jwt (>= 1.5.6)
    retriable (3.1.2)
    rexml (3.2.6)
    rgeo (3.0.0)
    rgeo-activerecord (7.0.1)
      activerecord (>= 5.0)
      rgeo (>= 1.0.0)
    rgeo-geojson (2.1.1)
      rgeo (>= 1.0.0)
    roo (2.10.0)
      nokogiri (~> 1)
      rubyzip (>= 1.3.0, < 3.0.0)
    rspec (3.12.0)
      rspec-core (~> 3.12.0)
      rspec-expectations (~> 3.12.0)
      rspec-mocks (~> 3.12.0)
    rspec-core (3.12.2)
      rspec-support (~> 3.12.0)
    rspec-expectations (3.12.3)
      diff-lcs (>= 1.2.0, < 2.0)
      rspec-support (~> 3.12.0)
    rspec-instrumentation-matcher (0.0.9)
      activesupport
      rspec-expectations
    rspec-its (1.3.0)
      rspec-core (>= 3.0.0)
      rspec-expectations (>= 3.0.0)
    rspec-mocks (3.12.6)
      diff-lcs (>= 1.2.0, < 2.0)
      rspec-support (~> 3.12.0)
    rspec-rails (6.0.3)
      actionpack (>= 6.1)
      activesupport (>= 6.1)
      railties (>= 6.1)
      rspec-core (~> 3.12)
      rspec-expectations (~> 3.12)
      rspec-mocks (~> 3.12)
      rspec-support (~> 3.12)
    rspec-retry (0.6.2)
      rspec-core (> 3.3)
    rspec-sidekiq (4.1.0)
      rspec-core (~> 3.0)
      rspec-expectations (~> 3.0)
      rspec-mocks (~> 3.0)
      sidekiq (>= 5, < 8)
    rspec-support (3.12.1)
    rspec_junit_formatter (0.6.0)
      rspec-core (>= 2, < 4, != 2.12.0)
    rswag-specs (2.11.0)
      activesupport (>= 3.1, < 7.2)
      json-schema (>= 2.2, < 4.0)
      railties (>= 3.1, < 7.2)
      rspec-core (>= 2.14)
    rswag-ui (2.11.0)
      actionpack (>= 3.1, < 7.2)
      railties (>= 3.1, < 7.2)
    rubocop (1.57.2)
      json (~> 2.3)
      language_server-protocol (>= 3.17.0)
      parallel (~> 1.10)
      parser (>= 3.2.2.4)
      rainbow (>= 2.2.2, < 4.0)
      regexp_parser (>= 1.8, < 3.0)
      rexml (>= 3.2.5, < 4.0)
      rubocop-ast (>= 1.28.1, < 2.0)
      ruby-progressbar (~> 1.7)
      unicode-display_width (>= 2.4.0, < 3.0)
    rubocop-ast (1.30.0)
      parser (>= 3.2.1.0)
    rubocop-capybara (2.19.0)
      rubocop (~> 1.41)
    rubocop-factory_bot (2.24.0)
      rubocop (~> 1.33)
    rubocop-junit-formatter (0.1.4)
    rubocop-rails (2.22.1)
      activesupport (>= 4.2.0)
      rack (>= 1.1)
      rubocop (>= 1.33.0, < 2.0)
    rubocop-rspec (2.24.1)
      rubocop (~> 1.33)
      rubocop-capybara (~> 2.17)
      rubocop-factory_bot (~> 2.22)
    rubocop-thread_safety (0.5.1)
      rubocop (>= 0.90.0)
    ruby-progressbar (1.13.0)
    ruby-rc4 (0.1.5)
    ruby-saml (1.16.0)
      nokogiri (>= 1.13.10)
      rexml
    ruby-vips (2.2.0)
      ffi (~> 1.12)
    ruby2_keywords (0.0.5)
    rubyzip (2.3.2)
    rufus-scheduler (3.9.1)
      fugit (~> 1.1, >= 1.1.6)
    safe_shell (1.1.0)
    sanitize (6.1.0)
      crass (~> 1.0.2)
      nokogiri (>= 1.12.0)
    savon (2.12.0)
      akami (~> 1.2)
      builder (>= 2.1.2)
      gyoku (~> 1.2)
      httpi (~> 2.3)
      nokogiri (>= 1.8.1)
      nori (~> 2.4)
      wasabi (~> 3.4)
    sawyer (0.9.2)
      addressable (>= 2.3.5)
      faraday (>= 0.17.3, < 3)
    script_utils (0.0.4)
    seedbank (0.5.0)
      rake (>= 10.0)
    semantic_logger (4.14.0)
      concurrent-ruby (~> 1.0)
    sentry-raven (3.1.2)
      faraday (>= 1.0)
    shellany (0.0.1)
    shrine (3.5.0)
      content_disposition (~> 1.0)
      down (~> 5.1)
    sidekiq (6.5.7)
      connection_pool (>= 2.2.5)
      rack (~> 2.0)
      redis (>= 4.5.0, < 5)
    sidekiq_alive (2.2.3)
      rack (< 3)
      sidekiq (>= 5, < 8)
      webrick (>= 1, < 2)
    signet (0.18.0)
      addressable (~> 2.8)
      faraday (>= 0.17.5, < 3.a)
      jwt (>= 1.5, < 3.0)
      multi_json (~> 1.10)
    simplecov (0.22.0)
      docile (~> 1.1)
      simplecov-html (~> 0.11)
      simplecov_json_formatter (~> 0.1)
    simplecov-html (0.12.3)
    simplecov_json_formatter (0.1.4)
    simpleidn (0.2.1)
      unf (~> 0.1.4)
    slack-notify (0.6.0)
      faraday (>= 0.9)
      json (>= 1.8)
    socksify (1.7.1)
    spoon (0.0.6)
      ffi
    sprockets (4.2.0)
      concurrent-ruby (~> 1.0)
      rack (>= 2.2.4, < 4)
    sprockets-rails (3.4.2)
      actionpack (>= 5.2)
      activesupport (>= 5.2)
      sprockets (>= 3.0.0)
    ssrf_filter (1.1.2)
    staccato (0.5.3)
    statsd-instrument (3.5.12)
    strong_migrations (1.6.4)
      activerecord (>= 5.2)
    super_diff (0.10.0)
      attr_extras (>= 6.2.4)
      diff-lcs
      patience_diff
    swagger-blocks (3.0.0)
    terminal-table (3.0.2)
      unicode-display_width (>= 1.1.1, < 3)
    thor (1.3.0)
    thread_safe (0.3.6)
    thread_safe (0.3.6-java)
    tilt (2.2.0)
    timecop (0.9.8)
    timeout (0.4.1)
    trailblazer-option (0.1.2)
    ttfunk (1.7.0)
    typhoeus (1.4.0)
      ethon (>= 0.9.0)
    tzinfo (2.0.6)
      concurrent-ruby (~> 1.0)
    tzinfo-data (1.2023.3)
      tzinfo (>= 1.0.0)
    uber (0.1.0)
    unf (0.1.4)
      unf_ext
    unf (0.1.4-java)
    unf_ext (0.0.8.2)
    unicode-display_width (2.5.0)
    utf8-cleaner (1.0.0)
      activesupport
    vcr (6.2.0)
    virtus (2.0.0)
      axiom-types (~> 0.1)
      coercible (~> 1.0)
      descendants_tracker (~> 0.0, >= 0.0.3)
    warden (1.2.9)
      rack (>= 2.0.9)
    warden-github (1.3.2)
      activesupport (> 3.0)
      octokit (> 2.1.0)
      warden (> 1.0)
    wasabi (3.7.0)
      addressable
      httpi (~> 2.0)
      nokogiri (>= 1.4.2)
    web-console (4.2.1)
      actionview (>= 6.0.0)
      activemodel (>= 6.0.0)
      bindex (>= 0.4.0)
      railties (>= 6.0.0)
    webmock (3.19.1)
      addressable (>= 2.8.0)
      crack (>= 0.3.2)
      hashdiff (>= 0.4.0, < 2.0.0)
    webrick (1.8.1)
    websocket-driver (0.7.6)
      websocket-extensions (>= 0.1.0)
    websocket-driver (0.7.6-java)
      websocket-extensions (>= 0.1.0)
    websocket-extensions (0.1.5)
    will_paginate (4.0.0)
    with_advisory_lock (4.6.0)
      activerecord (>= 4.2)
    xmldsig (0.3.2)
      nokogiri
    xmlenc (0.8.0)
      activemodel (>= 3.0.0)
      activesupport (>= 3.0.0)
      nokogiri (>= 1.6.0, < 2.0.0)
      xmlmapper (>= 0.7.3)
    xmlmapper (0.8.1)
      nokogiri (~> 1.11)
    yard (0.9.34)
    zeitwerk (2.6.12)

PLATFORMS
  java
  ruby
  x64-mingw32
  x86-mingw32
  x86-mswin32
  x86_64-linux

DEPENDENCIES
  aasm
  active_model_serializers!
  activerecord-import
  activerecord-postgis-adapter
  addressable
  apivore!
  appeals_api!
  apps_api!
  ask_va_api!
  avs!
  awesome_print
  aws-sdk-kms
  aws-sdk-s3 (~> 1)
  aws-sdk-sns (~> 1)
  betamocks!
  bgs_ext!
  blueprinter
  bootsnap
  brakeman
  breakers
  bundler-audit
  byebug
  carrierwave
  carrierwave-aws
  check_in!
  claims_api!
  clam_scan
  combine_pdf
  config
  connect_vbms!
  coverband
  covid_research!
  covid_vaccine!
  danger
  database_cleaner
  date_validator
  ddtrace
  debts_api!
  dhp_connected_devices!
  dogstatsd-ruby (= 5.6.1)
  dry-struct
  dry-types
  ethon (>= 0.13.0)
  facilities_api!
  factory_bot_rails
  faker
  fakeredis
  faraday (~> 1.10)
  faraday_curl
  faraday_middleware
  fastimage
  fhir_client
  fitbit_api
  flipper
  flipper-active_record
  flipper-active_support_cache_store
  flipper-ui
  foreman
  fuubar
  google-api-client
  google-apis-core
  google-apis-generator
  google-protobuf
  googleauth
  govdelivery-tms (= 2.8.4)
  guard-rspec
  guard-rubocop
  gyoku
  health_quest!
  holidays
  httpclient
  ice_nine
  income_limits!
  iso_country_codes
  json
  json-schema
  json_schemer
  jsonapi-parser
  jsonapi-serializer
  jwe
  jwt
  kms_encrypted
  liquid
  lockbox
  mail
  meb_api!
  memoist
  mimemagic
  mini_magick
  mobile!
  mocked_authentication!
  my_health!
  net-sftp
  nokogiri
  notifications-ruby-client
  octokit
  oj
  okcomputer
  olive_branch
  operating_hours
  ox
  paper_trail
  parallel
  parallel_tests
  pdf-forms
  pdf-inspector
  pdf-reader
  pg
  pg_query
  pg_search
  pkce_challenge
  prawn
  prawn-markup
  prawn-table
  pry-byebug
  puma
  pundit
  rack
  rack-attack
  rack-cors
  rack-test (= 2.1.0)
  rack-timeout
  rack-vcr
  rails!
  rails-session_cookie
  rails_semantic_logger
  rainbow
  redis
  redis-namespace
  request_store
  restforce
  rgeo-geojson
  roo
  rspec-instrumentation-matcher
  rspec-its
  rspec-rails
  rspec-retry
  rspec-sidekiq
  rspec_junit_formatter
  rswag-specs
  rswag-ui
  rubocop
  rubocop-junit-formatter
  rubocop-rails
  rubocop-rspec
  rubocop-thread_safety
  ruby-saml
  rubyzip
  rufus-scheduler
  savon
  seedbank
  sentry-raven
  shrine
  sidekiq (>= 6.4.0)
  sidekiq-ent!
  sidekiq-pro!
  sidekiq_alive
  simple_forms_api!
  simplecov
  slack-notify
  staccato
  statsd-instrument
  strong_migrations
  super_diff
  swagger-blocks
  test_user_dashboard!
  timecop
  typhoeus
  tzinfo-data
  utf8-cleaner
  va_forms!
  va_notify!
  vaos!
  vba_documents!
  vcr
  veteran!
  veteran_confirmation!
  vets_json_schema!
  virtus
  warden-github
  web-console
  webmock
  webrick
  will_paginate
  with_advisory_lock
  yard

RUBY VERSION
   ruby 3.2.2p53

BUNDLED WITH
   2.4.10<|MERGE_RESOLUTION|>--- conflicted
+++ resolved
@@ -57,17 +57,10 @@
 
 GIT
   remote: https://github.com/department-of-veterans-affairs/vets-json-schema
-<<<<<<< HEAD
-  revision: c2b24c28185205ffb23fb496f642d8f1e5225413
-  branch: master
-  specs:
-    vets_json_schema (20.33.4)
-=======
   revision: 6b17e3975a42babafa14f4cfb9db7e376cd7fafe
   branch: master
   specs:
     vets_json_schema (20.33.5)
->>>>>>> 2cc141ff
       multi_json (~> 1.0)
       script_utils (= 0.0.4)
 
