name: Require backend-review-group approval
on:
  pull_request:
    types: [opened, reopened, review_requested, synchronize, ready_for_review]
  pull_request_review:
    types: [submitted]

jobs:
  check-approval-requirements:
    runs-on: ubuntu-latest
    steps:
      - name: Checkout code
        uses: actions/checkout@v4

      - name: Configure AWS Credentials
        uses: aws-actions/configure-aws-credentials@v4.0.2
        with:
          aws-access-key-id: ${{ secrets.aws_access_key_id }}
          aws-secret-access-key: ${{ secrets.aws_secret_access_key }}
          aws-region: "us-gov-west-1"

      - name: Get bot token from Parameter Store
        uses: marvinpinto/action-inject-ssm-secrets@latest
        with:
          ssm_parameter: /devops/VA_VSP_BOT_GITHUB_TOKEN
          env_variable_name: VA_VSP_BOT_GITHUB_TOKEN

# Find Backend Labels, Approvals and Comments
      - name: Find Approval Required Comment
        uses: peter-evans/find-comment@v3
        id: find_backend_comment
        with:
          issue-number: ${{ github.event.pull_request.number }}
          body-includes: This PR requires approval from backend-review-group.

<<<<<<< HEAD
      - name: Find Approval  Comment
        uses: peter-evans/find-comment@v3
        id: find_backend_approval_comment
        with:
          issue-number: ${{ github.event.pull_request.number }}
          body-includes: Backend-review-group approval confirmed.
=======
      - name: Github event
        run: echo "${{ github.event_name }}"

      - name: Pull Request Review Teams
        id: review_teams
        run: |
          REQUESTED_TEAMS=$(echo '${{ steps.pr_details.outputs.data }}' | jq -r '.teams[].slug')
          echo "REQUESTED_TEAMS=$REQUESTED_TEAMS" >> $GITHUB_ENV

      - run: echo "$REQUESTED_TEAMS"
>>>>>>> 65589a71

      - name: Find Ommitted Team Comment
        uses: peter-evans/find-comment@v3
        id: find_omit_comment
        with:
          issue-number: ${{ github.event.pull_request.number }}
          body-includes: Omit backend approval

      - name: Re-label require-backend-approval
        if: |
          steps.find_backend_comment.outputs.comment-id != '' &&
          !contains(github.event.pull_request.labels.*.name, 'require-backend-approval')
        uses: actions-ecosystem/action-add-labels@v1
        with:
          number: ${{ github.event.pull_request.number }}
          labels: |
            require-backend-approval

      - name: Verify require-backend-approval label
        if: contains(github.event.pull_request.labels.*.name, 'require-backend-approval') && steps.find_backend_comment.outputs.comment-id == ''
        run: exit 1

      - name: Verity omit-backend-approval label
        if: contains(github.event.pull_request.labels.*.name, 'omit-backend-approval') && steps.find_omit_comment.outputs.comment-id == ''
        run: exit 1

      - name: Check for require-backend-approval label
        id: check_backend_review_teams
        if: contains(github.event.pull_request.labels.*.name, 'require-backend-approval')
        run: |
          echo "skip_backend_review=false" >> $GITHUB_OUTPUT

      - name: Get backend-review-group members
        if: steps.check_backend_review_teams.outputs.skip_backend_review == 'false'
        id: get_team_members
        uses: octokit/request-action@v2.x
        with:
          route: GET /orgs/department-of-veterans-affairs/teams/backend-review-group/members
        env:
          GITHUB_TOKEN: ${{ env.VA_VSP_BOT_GITHUB_TOKEN }}

      - name: Check backend-review-group approval status
        if: steps.check_backend_review_teams.outputs.skip_backend_review == 'false'
        id: check_backend_review_group_approval_status
        uses: octokit/request-action@v2.x
        with:
          route: GET /repos/${{ github.repository }}/pulls/${{ github.event.pull_request.number || github.event.pull_request_review.pull_request.number }}/reviews
        env:
          GITHUB_TOKEN: ${{ secrets.GITHUB_TOKEN }}

      - name: Verify backend-review-group approval
        if: steps.check_backend_review_teams.outputs.skip_backend_review == 'false'
        id: verify_approval
        run: |
          BACKEND_REVIEWERS=$(echo '${{ steps.get_team_members.outputs.data }}' | jq -r '.[].login' | tr '\n' '|' | sed 's/|$//')
          APPROVALS=$(echo '${{ steps.check_backend_review_group_approval_status.outputs.data }}' | jq -r '.[] | select(.state == "APPROVED") | .user.login' | grep -iE "$BACKEND_REVIEWERS" | wc -l)
          echo "Number of backend-review-group approvals: $APPROVALS"
          if [ "$APPROVALS" -eq 0 ]; then
            echo "approval_status=required" >> $GITHUB_OUTPUT
            exit 1
          else
            echo "approval_status=confirmed" >> $GITHUB_OUTPUT
          fi

      - name: Comment PR - Approval Confirmed
        if: |
          success() && steps.verify_approval.outputs.approval_status == 'confirmed' &&
          steps.find_backend_approval_comment.outputs.comment-id != ''
        uses: peter-evans/create-or-update-comment@v4
        with:
          issue-number: ${{ github.event.pull_request.number }}
          body: "Backend-review-group approval confirmed."
<|MERGE_RESOLUTION|>--- conflicted
+++ resolved
@@ -33,25 +33,12 @@
           issue-number: ${{ github.event.pull_request.number }}
           body-includes: This PR requires approval from backend-review-group.
 
-<<<<<<< HEAD
       - name: Find Approval  Comment
         uses: peter-evans/find-comment@v3
         id: find_backend_approval_comment
         with:
           issue-number: ${{ github.event.pull_request.number }}
           body-includes: Backend-review-group approval confirmed.
-=======
-      - name: Github event
-        run: echo "${{ github.event_name }}"
-
-      - name: Pull Request Review Teams
-        id: review_teams
-        run: |
-          REQUESTED_TEAMS=$(echo '${{ steps.pr_details.outputs.data }}' | jq -r '.teams[].slug')
-          echo "REQUESTED_TEAMS=$REQUESTED_TEAMS" >> $GITHUB_ENV
-
-      - run: echo "$REQUESTED_TEAMS"
->>>>>>> 65589a71
 
       - name: Find Ommitted Team Comment
         uses: peter-evans/find-comment@v3
@@ -123,4 +110,4 @@
         uses: peter-evans/create-or-update-comment@v4
         with:
           issue-number: ${{ github.event.pull_request.number }}
-          body: "Backend-review-group approval confirmed."
+          body: "Backend-review-group approval confirmed."