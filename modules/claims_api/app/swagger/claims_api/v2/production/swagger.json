--- conflicted
+++ resolved
@@ -1332,11 +1332,7 @@
                           }
                         ],
                         "federalActivation": {
-<<<<<<< HEAD
                           "anticipatedSeparationDate": "2024-01-05",
-=======
-                          "anticipatedSeparationDate": "2023-12-23",
->>>>>>> 98623ac7
                           "activationDate": "2023-10-01"
                         },
                         "reservesNationalGuardService": {
@@ -6350,13 +6346,8 @@
                     "id": "1",
                     "type": "intent_to_file",
                     "attributes": {
-<<<<<<< HEAD
                       "creationDate": "2024-01-03",
                       "expirationDate": "2025-01-03",
-=======
-                      "creationDate": "2023-12-21",
-                      "expirationDate": "2024-12-21",
->>>>>>> 98623ac7
                       "type": "compensation",
                       "status": "active"
                     }
