# frozen_string_literal: true

require 'common/client/base'
require 'common/client/concerns/monitoring'
require_relative 'configuration'
require_relative 'response'

module Okta
  class Service < Common::Client::Base
    include Common::Client::Concerns::Monitoring

    STATSD_KEY_PREFIX = 'api.okta'
    API_BASE_PATH = '/api/v1'
    USER_API_BASE_PATH = "#{API_BASE_PATH}/users"
    APP_API_BASE_PATH = "#{API_BASE_PATH}/apps"
    AUTH_SERVER_API_BASE_PATH = "#{API_BASE_PATH}/authorizationServers"

    configuration Okta::Configuration

    def call_with_token(action, url)
      connection.send(action) do |req|
        req.url url
        req.headers['Content-Type'] = 'application/json'
        req.headers['Accept'] = 'application/json'
        req.headers['Authorization'] = "SSWS #{Settings.oidc.base_api_token}"
      end
    end

    def app(app_id)
      with_monitoring do
        get_url_with_token("#{APP_API_BASE_PATH}/#{app_id}")
      end
    end

    def get_auth_servers
      with_monitoring do
        get_url_with_token(AUTH_SERVER_API_BASE_PATH)
      end
    end

    def get_server_scopes(server_id)
      with_monitoring do
        get_url_with_token("#{AUTH_SERVER_API_BASE_PATH}/#{server_id}/scopes")
      end
    end

    def user(user_id)
      with_monitoring do
        get_url_with_token("#{USER_API_BASE_PATH}/#{user_id}")
      end
    end

    def grants(user_id)
      with_monitoring do
        get_url_with_token("#{USER_API_BASE_PATH}/#{user_id}/grants")
      end
    end

    def delete_grant(user_id, grant_id)
      with_monitoring do
        delete_url_with_token("#{USER_API_BASE_PATH}/#{user_id}/grants/#{grant_id}")
      end
    end

<<<<<<< HEAD
=======
    def system_logs(event, time)
      with_monitoring do
        get_url_with_token("#{API_BASE_PATH}/logs?filter=eventType+eq+%22#{event}%22&since=#{time}")
      end
    end

    def metadata(iss)
      proxied_iss = iss.gsub(Settings.oidc.issuer_prefix, Settings.oidc.base_api_url + 'oauth2')
      with_monitoring do
        get_url_no_token(proxied_iss + '/.well-known/openid-configuration')
      end
    end

    def oidc_jwks_keys(iss)
      url = metadata(iss).body['jwks_uri']
      with_monitoring do
        get_url_no_token(url)
      end
    end

>>>>>>> 1b6f82bd
    private

    %i[get post put delete].each do |http_verb|
      define_method("#{http_verb}_url_with_token".to_sym) do |url|
        Okta::Response.new call_with_token(http_verb, url)
      end
    end
  end
end<|MERGE_RESOLUTION|>--- conflicted
+++ resolved
@@ -62,8 +62,6 @@
       end
     end
 
-<<<<<<< HEAD
-=======
     def system_logs(event, time)
       with_monitoring do
         get_url_with_token("#{API_BASE_PATH}/logs?filter=eventType+eq+%22#{event}%22&since=#{time}")
@@ -84,7 +82,6 @@
       end
     end
 
->>>>>>> 1b6f82bd
     private
 
     %i[get post put delete].each do |http_verb|
