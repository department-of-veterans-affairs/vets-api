# frozen_string_literal: true

# This service manages the interactions between CaregiversAssistanceClaim, CARMA, and Form1010cg::Submission.
module Form1010cg
  class Service
    class InvalidVeteranStatus < StandardError
    end

    attr_accessor :claim, # SavedClaim::CaregiversAssistanceClaim
                  :submission # Form1010cg::Submission

    NOT_FOUND = 'NOT_FOUND'

    def initialize(claim, submission = nil)
      # This service makes assumptions on what data is present on the claim
      # Make sure the claim is valid, so we can be assured the required data is present.
      claim.valid? || raise(Common::Exceptions::ValidationErrors, claim)

      # The CaregiversAssistanceClaim we are processing with this service
      @claim        = claim
      @submission   = submission

      # Store for the search results we will run on MPI and eMIS
      @cache = {
        # [form_subject]: String          - The person's ICN
        # [form_subject]: NOT_FOUND       - This person could not be found in MPI
        # [form_subject]: nil             - An MPI search has not been conducted for this person
        icns: {},
        # [form_subject]: true            - This person is a veteran
        # [form_subject]: false           - This person's veteran status cannot be confirmed
        # [form_subject]: nil             - An eMIS search has not been conducted for this person
        veteran_statuses: {}
      }
    end

    # Will submit the claim to CARMA.
    #
    # @return [Form1010cg::Submission]
    def process_claim!
      raise 'submission already present' if submission.present?

      assert_veteran_status

      carma_submission = CARMA::Models::Submission.from_claim(claim, build_metadata).submit!(carma_client)

      @submission = Form1010cg::Submission.new(
        carma_case_id: carma_submission.carma_case_id,
        submitted_at: carma_submission.submitted_at
      )

      submit_attachment

      submission
    end

    # Will generate a PDF version of the submission and attach it to the CARMA Case.
    #
    # @return [Boolean]
    def submit_attachment # rubocop:disable Metrics/MethodLength
      raise 'requires a processed submission'     if  submission&.carma_case_id.blank?
      raise 'submission already has attachments'  if  submission.attachments.any?

      file_path = begin
                    claim.to_pdf
                  rescue
                    return false
                  end

      begin
        carma_attachments = CARMA::Models::Attachments.new(
          submission.carma_case_id,
          claim.veteran_data['fullName']['first'],
          claim.veteran_data['fullName']['last']
        )

        carma_attachments.add(CARMA::Models::Attachment::DOCUMENT_TYPES['10-10CG'], file_path)

        carma_attachments.submit!(carma_client)
        submission.attachments = carma_attachments.to_hash
      rescue
        # The end-user doesn't know an attachment is being sent with the submission at all. The PDF we're
        # sending to CARMA is just the submission, itself, as a PDF. This is to follow the current
        # conventions of CARMA: every case has the PDF of the submission attached.
        #
        # Regardless of the reason, we shouldn't raise an error when sending attachments fails.
        # It's non-critical and we don't want the error to bubble up to the response,
        # misleading the user to think thier claim was not submitted.
        #
        # If we made it this far, there is a submission that exists in CARMA.
        # So the user should get a sucessful response, whether attachments reach CARMA or not.
        File.delete(file_path)
        return false
      end

      File.delete(file_path)
      true
    end

    # Will raise an error unless the veteran specified on the claim's data can be found in MPI
    #
    # @return [nil]
    def assert_veteran_status
      raise InvalidVeteranStatus if icn_for('veteran') == NOT_FOUND
    end

    # Returns a metadata hash:
    #
    # {
    #   veteran: {
    #     is_veteran: true | false | nil,
    #     icn: String | nil
    #   },
    #   primaryCaregiver: { icn: String | nil },
    #   secondaryCaregiverOne?: { icn: String | nil },
    #   secondaryCaregiverTwo?: { icn: String | nil }
    # }
    def build_metadata
      # Set the ICN's for each form_subject on the metadata hash
      metadata = claim.form_subjects.each_with_object({}) do |form_subject, obj|
        icn = icn_for(form_subject)

        obj[form_subject.snakecase.to_sym] = {
          icn: icn == NOT_FOUND ? nil : icn
        }
      end

      metadata[:veteran][:is_veteran] = is_veteran('veteran')

      metadata
    end

    # Will search MPI for the provided form subject and return (1) the matching profile's ICN or (2) `NOT_FOUND`.
    # The result will be cached and subsequent calls will return the cached value, preventing additional api requests.
    #
    # @param form_subject [String] The key in the claim's data that contains this person's info (ex: "veteran")
    # @return [String | NOT_FOUND] Returns the icn of the form subject if found, and NOT_FOUND otherwise.
    def icn_for(form_subject)
      cached_icn = @cache[:icns][form_subject]
      return cached_icn unless cached_icn.nil?

      response = mpi_service.find_profile(build_user_identity_for(form_subject))

      case response.status
      when 'OK'
        return @cache[:icns][form_subject] = response.profile.icn
      when 'NOT_FOUND'
        return @cache[:icns][form_subject] = NOT_FOUND
      end

      raise response.error if response.error

      @cache[:icns][form_subject] = NOT_FOUND
    end

    # Will search eMIS for the provided form subject and return `true` if the subject is a verteran.
    # The result will be cached and subsequent calls will return the cached value, preventing additional api requests.
    #
    # @param form_subject [String] The key in the claim's data that contains this person's info (ex: "veteran")
    # @return [true | false] Returns `true` if the form subject is a veteran and false otherwise.
    def is_veteran(form_subject) # rubocop:disable Naming/PredicateName
      cached_veteran_status = @cache[:veteran_statuses][form_subject]
      return cached_veteran_status unless cached_veteran_status.nil?

      icn = icn_for(form_subject)
      return @cache[:veteran_statuses][form_subject] = false if icn == NOT_FOUND

      response = emis_service.get_veteran_status(icn: icn)

      is_veteran = response&.items&.first&.title38_status_code == 'V1'

      @cache[:veteran_statuses][form_subject] = is_veteran || false
    end

    private

    def mpi_service
      @mpi_service ||= MPI::Service.new
    end

<<<<<<< HEAD
    # MPI::Service requires a valid UserIdentity to run a search, but only reads the user's attributes.
    # This method will build a valid UserIdentity, so MPI::Service can pluck the name, ssn, dob, and gender.
=======
    def carma_client
      @carma_client ||= CARMA::Client::Client.new
    end

    def emis_service
      @emis_service ||= EMIS::VeteranStatusService.new
    end

    # MVI::Service requires a valid UserIdentity to run a search, but only reads the user's attributes.
    # This method will build a valid UserIdentity, so MVI::Service can pluck the name, ssn, dob, and gender.
>>>>>>> d3b9105c
    #
    # @param form_subject [String] The key in the claim's data that contains this person's info (ex: "veteran")
    # @return [UserIdentity] A valid UserIdentity for the given form_subject
    def build_user_identity_for(form_subject)
      data = claim.parsed_form[form_subject]

      attributes = {
        first_name: data['fullName']['first'],
        middle_name: data['fullName']['middle'],
        last_name: data['fullName']['last'],
        birth_date: data['dateOfBirth'],
        gender: data['gender'] == 'U' ? nil : data['gender'],
        ssn: data['ssnOrTin'],
        email: data['email'] || 'no-email@example.com',
        uuid: SecureRandom.uuid,
        loa: {
          current: LOA::THREE,
          highest: LOA::THREE
        }
      }

      UserIdentity.new attributes
    end
  end
end<|MERGE_RESOLUTION|>--- conflicted
+++ resolved
@@ -177,21 +177,16 @@
       @mpi_service ||= MPI::Service.new
     end
 
-<<<<<<< HEAD
+    def carma_client
+      @carma_client ||= CARMA::Client::Client.new
+    end
+
+    def emis_service
+      @emis_service ||= EMIS::VeteranStatusService.new
+    end
+
     # MPI::Service requires a valid UserIdentity to run a search, but only reads the user's attributes.
     # This method will build a valid UserIdentity, so MPI::Service can pluck the name, ssn, dob, and gender.
-=======
-    def carma_client
-      @carma_client ||= CARMA::Client::Client.new
-    end
-
-    def emis_service
-      @emis_service ||= EMIS::VeteranStatusService.new
-    end
-
-    # MVI::Service requires a valid UserIdentity to run a search, but only reads the user's attributes.
-    # This method will build a valid UserIdentity, so MVI::Service can pluck the name, ssn, dob, and gender.
->>>>>>> d3b9105c
     #
     # @param form_subject [String] The key in the claim's data that contains this person's info (ex: "veteran")
     # @return [UserIdentity] A valid UserIdentity for the given form_subject
