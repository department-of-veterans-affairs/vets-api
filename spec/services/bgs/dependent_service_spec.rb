# frozen_string_literal: true

require 'rails_helper'

RSpec.describe BGS::DependentService do
  let(:user) { FactoryBot.create(:evss_user, :loa3, birth_date:, ssn: '796043735') }
  let(:user2) { FactoryBot.create(:evss_user, :loa3, participant_id: nil, birth_date:, ssn: '796043735') }
  let(:birth_date) { '1809-02-12' }
  let(:claim) { double('claim') }
  let(:vet_info) do
    {
      'veteran_information' => {
        'full_name' => {
          'first' => 'WESLEY', 'middle' => nil, 'last' => 'FORD'
        },
        'common_name' => user.common_name,
        'participant_id' => '600061742',
        'uuid' => user.uuid,
        'email' => user.email,
        'icn' => user.icn,
        'va_profile_email' => user.va_profile_email,
        'ssn' => '796043735',
        'va_file_number' => '796043735',
        'birth_date' => birth_date
      }
    }
  end
  let(:encrypted_vet_info) { KmsEncrypted::Box.new.encrypt(vet_info.to_json) }

  before do
    allow(claim).to receive(:id).and_return('1234')
    allow_any_instance_of(KmsEncrypted::Box).to receive(:encrypt).and_return(encrypted_vet_info)
  end

  describe '#submit_686c_form' do
    before do
      allow(claim).to receive(:submittable_686?).and_return(true)
      allow(claim).to receive(:submittable_674?).and_return(true)
    end

<<<<<<< HEAD
    describe '#submit_686c_form' do
      before do
        allow(claim).to receive(:submittable_686?).and_return(true)
        allow(claim).to receive(:submittable_674?).and_return(true)
      end

      it 'calls find_person_by_participant_id' do
        VCR.use_cassette('bgs/dependent_service/submit_686c_form') do
          service = BGS::DependentService.new(user)
          allow_any_instance_of(BGS::PersonWebService).to receive(:find_by_ssn).and_return({ file_nbr: '796043735' })
          expect_any_instance_of(BGS::PersonWebService).to receive(:find_person_by_ptcpnt_id)

          service.submit_686c_form(claim)
        end
      end

      context 'enqueues SubmitForm686cJob and SubmitDependentsPdfJob' do
        it 'fires jobs correctly' do
          VCR.use_cassette('bgs/dependent_service/submit_686c_form') do
            service = BGS::DependentService.new(user)
            expect(service).not_to receive(:log_exception_to_sentry)
            expect(BGS::SubmitForm686cJob).to receive(:perform_async).with(
              user.uuid, user.icn, claim.id,
              vet_info
            )
            expect(VBMS::SubmitDependentsPdfJob).to receive(:perform_async).with(
              claim.id, vet_info, true,
              true
            )
            service.submit_686c_form(claim)
          end
        end
      end

      context 'BGS returns an eight-digit file number' do
        it 'submits a PDF and enqueues the SubmitForm686cJob' do
          VCR.use_cassette('bgs/dependent_service/submit_686c_form') do
            expect_any_instance_of(BGS::PersonWebService).to receive(:find_person_by_ptcpnt_id).and_return({ file_nbr: '796043735' }) # rubocop:disable Layout/LineLength
            vet_info['veteran_information']['va_file_number'] = '796043735'
            service = BGS::DependentService.new(user)
            expect(service).not_to receive(:log_exception_to_sentry)
            expect(BGS::SubmitForm686cJob).to receive(:perform_async).with(
              user.uuid, user.icn, claim.id,
              vet_info
            )
            expect(VBMS::SubmitDependentsPdfJob).to receive(:perform_async).with(
              claim.id, vet_info, true,
              true
            )
            service.submit_686c_form(claim)
          end
        end
=======
    it 'calls find_person_by_participant_id' do
      VCR.use_cassette('bgs/dependent_service/submit_686c_form') do
        service = BGS::DependentService.new(user)
        expect_any_instance_of(BGS::PersonWebService).to receive(:find_person_by_ptcpnt_id)

        service.submit_686c_form(claim)
>>>>>>> 0f08a6f0
      end
    end

    context 'enqueues SubmitForm686cJob and SubmitDependentsPdfJob' do
      it 'fires jobs correctly' do
        VCR.use_cassette('bgs/dependent_service/submit_686c_form') do
          service = BGS::DependentService.new(user)
          expect(service).not_to receive(:log_exception_to_sentry)
          expect(BGS::SubmitForm686cJob).to receive(:perform_async).with(
            user.uuid, user.icn, claim.id,
<<<<<<< HEAD
            vet_info
          )
          expect(VBMS::SubmitDependentsPdfJob).to receive(:perform_async).with(
            claim.id, vet_info, true, true
          )
          service.submit_686c_form(claim)
        end
      end

      context 'BGS returns file number longer than nine digits' do
        it 'still submits a PDF, but raises an error and does not enqueue the SubmitForm686cJob' do
          expect_any_instance_of(BGS::PersonWebService).to receive(:find_person_by_ptcpnt_id).and_return({ file_nbr: '7960437354' }) # rubocop:disable Layout/LineLength
          vet_info['veteran_information']['va_file_number'] = '7960437354'
          service = BGS::DependentService.new(user)
          expect(service).to receive(:log_exception_to_sentry).with(
            an_instance_of(RuntimeError).and(having_attributes(message: 'Aborting Form 686c/674 submission: BGS file_nbr has invalid format! (XXXXXXXXXX)')), # rubocop:disable Layout/LineLength
            { icn: user.icn, uuid: user.uuid },
            anything
          )
          expect(BGS::SubmitForm686cJob).not_to receive(:perform_async)
          expect(VBMS::SubmitDependentsPdfJob).to receive(:perform_async).with(
            claim.id, vet_info, true, true
          )
          expect { service.submit_686c_form(claim) }.to raise_error(RuntimeError)
        end
      end

      context 'BGS returns file number shorter than eight digits' do
        it 'still submits a PDF, but raises an error and does not enqueue the SubmitForm686cJob' do
          expect_any_instance_of(BGS::PersonWebService).to receive(:find_person_by_ptcpnt_id).and_return({ file_nbr: '1234567' }) # rubocop:disable Layout/LineLength
          vet_info['veteran_information']['va_file_number'] = '1234567'
          service = BGS::DependentService.new(user)
          expect(service).to receive(:log_exception_to_sentry).with(
            an_instance_of(RuntimeError).and(having_attributes(message: 'Aborting Form 686c/674 submission: BGS file_nbr has invalid format! (XXXXXXX)')), # rubocop:disable Layout/LineLength
            { icn: user.icn, uuid: user.uuid },
            anything
=======
            encrypted_vet_info
>>>>>>> 0f08a6f0
          )
          expect(VBMS::SubmitDependentsPdfJob).to receive(:perform_async).with(
            claim.id, encrypted_vet_info, true,
            true
          )
          expect { service.submit_686c_form(claim) }.to raise_error(RuntimeError)
        end
      end
    end

    context 'BGS returns an eight-digit file number' do
      it 'submits a PDF and enqueues the SubmitForm686cJob' do
        VCR.use_cassette('bgs/dependent_service/submit_686c_form') do
          expect_any_instance_of(BGS::PersonWebService).to receive(:find_person_by_ptcpnt_id).and_return({ file_nbr: '12345678' }) # rubocop:disable Layout/LineLength
          vet_info['veteran_information']['va_file_number'] = '12345678'
          service = BGS::DependentService.new(user)
          expect(service).not_to receive(:log_exception_to_sentry)
          expect(BGS::SubmitForm686cJob).to receive(:perform_async).with(
            user.uuid, user.icn, claim.id,
            encrypted_vet_info
          )
          expect(VBMS::SubmitDependentsPdfJob).to receive(:perform_async).with(
            claim.id, encrypted_vet_info, true,
            true
          )
          expect { service.submit_686c_form(claim) }.to raise_error(RuntimeError)
        end
      end
    end

    context 'BGS returns valid file number with dashes' do
      it 'strips out the dashes before enqueuing the SubmitForm686cJob' do
        expect_any_instance_of(BGS::PersonWebService).to receive(:find_person_by_ptcpnt_id).and_return({ file_nbr: '796-04-3735' }) # rubocop:disable Layout/LineLength
        service = BGS::DependentService.new(user)
        expect(service).not_to receive(:log_exception_to_sentry)
        expect(BGS::SubmitForm686cJob).to receive(:perform_async).with(
          user.uuid, user.icn, claim.id,
          encrypted_vet_info
        )
        expect(VBMS::SubmitDependentsPdfJob).to receive(:perform_async).with(
          claim.id, encrypted_vet_info,
          true, true
        )
        service.submit_686c_form(claim)
      end
    end

<<<<<<< HEAD
    describe '#submit_674_form' do
      before do
        allow(claim).to receive(:submittable_686?).and_return(false)
        allow(claim).to receive(:submittable_674?).and_return(true)
        allow_any_instance_of(BGS::PersonWebService).to receive(:find_by_ssn).and_return({ file_nbr: '796043735' })
=======
    context 'BGS returns file number longer than nine digits' do
      it 'still submits a PDF, but raises an error and does not enqueue the SubmitForm686cJob' do
        expect_any_instance_of(BGS::PersonWebService).to receive(:find_person_by_ptcpnt_id).and_return({ file_nbr: '1234567890' }) # rubocop:disable Layout/LineLength
        vet_info['veteran_information']['va_file_number'] = '1234567890'
        service = BGS::DependentService.new(user)
        expect(service).to receive(:log_exception_to_sentry).with(
          an_instance_of(RuntimeError).and(having_attributes(message: 'Aborting Form 686c/674 submission: BGS file_nbr has invalid format! (XXXXXXXXXX)')), # rubocop:disable Layout/LineLength
          { icn: user.icn, uuid: user.uuid },
          anything
        )
        expect(BGS::SubmitForm686cJob).not_to receive(:perform_async)
        expect(VBMS::SubmitDependentsPdfJob).to receive(:perform_async).with(
          claim.id, encrypted_vet_info,
          true, true
        )
        service.submit_686c_form(claim)
>>>>>>> 0f08a6f0
      end
    end

    context 'BGS returns file number shorter than eight digits' do
      it 'still submits a PDF, but raises an error and does not enqueue the SubmitForm686cJob' do
        expect_any_instance_of(BGS::PersonWebService).to receive(:find_person_by_ptcpnt_id).and_return({ file_nbr: '1234567' }) # rubocop:disable Layout/LineLength
        vet_info['veteran_information']['va_file_number'] = '1234567'
        service = BGS::DependentService.new(user)
        expect(service).to receive(:log_exception_to_sentry).with(
          an_instance_of(RuntimeError).and(having_attributes(message: 'Aborting Form 686c/674 submission: BGS file_nbr has invalid format! (XXXXXXX)')), # rubocop:disable Layout/LineLength
          { icn: user.icn, uuid: user.uuid },
          anything
        )
        expect(BGS::SubmitForm686cJob).not_to receive(:perform_async)
        expect(VBMS::SubmitDependentsPdfJob).to receive(:perform_async).with(
          claim.id, encrypted_vet_info,
          true, true
        )
        service.submit_686c_form(claim)
      end
    end

    context 'BGS returns nine-digit file number that does not match the veteran\'s SSN' do
      it 'still submits a PDF, but raises an error and does not enqueue the SubmitForm686cJob' do
        expect_any_instance_of(BGS::PersonWebService).to receive(:find_person_by_ptcpnt_id).and_return({ file_nbr: '123456789' }) # rubocop:disable Layout/LineLength
        vet_info['veteran_information']['va_file_number'] = '123456789'
        service = BGS::DependentService.new(user)
        expect(service).to receive(:log_exception_to_sentry).with(
          an_instance_of(RuntimeError).and(having_attributes(message: 'Aborting Form 686c/674 submission: VA.gov SSN does not match BGS file_nbr!')), # rubocop:disable Layout/LineLength
          { icn: user.icn, uuid: user.uuid },
          anything
        )
        expect(BGS::SubmitForm686cJob).not_to receive(:perform_async)
        expect(VBMS::SubmitDependentsPdfJob).to receive(:perform_async).with(
          claim.id, encrypted_vet_info,
          true, true
        )
        service.submit_686c_form(claim)
      end
    end
  end

<<<<<<< HEAD
      context 'BGS returns an eight-digit file number' do
        it 'submits a PDF and enqueues the SubmitForm674Job' do
          VCR.use_cassette('bgs/dependent_service/submit_686c_form') do
            expect_any_instance_of(BGS::PersonWebService).to receive(:find_person_by_ptcpnt_id).and_return({ file_nbr: '796043735' }) # rubocop:disable Layout/LineLength
            vet_info['veteran_information']['va_file_number'] = '796043735'
            service = BGS::DependentService.new(user)
            expect(service).not_to receive(:log_exception_to_sentry)
            expect(BGS::SubmitForm674Job).to receive(:perform_async).with(
              user.uuid, user.icn, claim.id,
              vet_info
            )
            expect(VBMS::SubmitDependentsPdfJob).to receive(:perform_async).with(
              claim.id, vet_info, false,
              true
            )
            service.submit_686c_form(claim)
          end
        end
      end
=======
  describe '#get_dependents' do
    it 'returns dependents' do
      VCR.use_cassette('bgs/dependent_service/get_dependents') do
        response = BGS::DependentService.new(user).get_dependents
>>>>>>> 0f08a6f0

        expect(response).to include(number_of_records: '6')
      end
    end

<<<<<<< HEAD
      context 'BGS returns file number longer than nine digits' do
        it 'still submits a PDF, but raises an error and does not enqueue the SubmitForm674Job' do
          expect_any_instance_of(BGS::PersonWebService).to receive(:find_person_by_ptcpnt_id).and_return({ file_nbr: '7960437353' }) # rubocop:disable Layout/LineLength
          vet_info['veteran_information']['va_file_number'] = '7960437353'
          service = BGS::DependentService.new(user)
          expect(service).to receive(:log_exception_to_sentry).with(
            an_instance_of(RuntimeError).and(having_attributes(message: 'Aborting Form 686c/674 submission: BGS file_nbr has invalid format! (XXXXXXXXXX)')), # rubocop:disable Layout/LineLength
            { icn: user.icn, uuid: user.uuid },
            anything
          )
          expect(BGS::SubmitForm674Job).not_to receive(:perform_async)
          expect(VBMS::SubmitDependentsPdfJob).to receive(:perform_async).with(
            claim.id, vet_info, false,
            true
          )
          expect { service.submit_686c_form(claim) }.to raise_error(RuntimeError)
        end
      end

      context 'BGS returns file number shorter than eight digits' do
        it 'still submits a PDF, but raises an error and does not enqueue the SubmitForm674Job' do
          expect_any_instance_of(BGS::PersonWebService).to receive(:find_person_by_ptcpnt_id).and_return({ file_nbr: '1234567' }) # rubocop:disable Layout/LineLength
          vet_info['veteran_information']['va_file_number'] = '1234567'
          service = BGS::DependentService.new(user)
          expect(service).to receive(:log_exception_to_sentry).with(
            an_instance_of(RuntimeError).and(having_attributes(message: 'Aborting Form 686c/674 submission: BGS file_nbr has invalid format! (XXXXXXX)')), # rubocop:disable Layout/LineLength
            { icn: user.icn, uuid: user.uuid },
            anything
          )
          expect(BGS::SubmitForm674Job).not_to receive(:perform_async)
          expect(VBMS::SubmitDependentsPdfJob).to receive(:perform_async).with(
            claim.id, vet_info, false,
            true
          )
          expect { service.submit_686c_form(claim) }.to raise_error(RuntimeError)
        end
      end

      context 'BGS returns nine-digit file number that does not match the veteran\'s SSN' do
        it 'still submits a PDF, but raises an error and does not enqueue the SubmitForm674Job' do
          expect_any_instance_of(BGS::PersonWebService).to receive(:find_person_by_ptcpnt_id).and_return({ file_nbr: '123456789' }) # rubocop:disable Layout/LineLength
          vet_info['veteran_information']['va_file_number'] = '123456789'
          service = BGS::DependentService.new(user)
          expect(service).to receive(:log_exception_to_sentry).with(
            an_instance_of(RuntimeError).and(having_attributes(message: 'Aborting Form 686c/674 submission: VA.gov SSN does not match BGS file_nbr!')), # rubocop:disable Layout/LineLength
            { icn: user.icn, uuid: user.uuid },
            anything
          )
          expect(BGS::SubmitForm674Job).not_to receive(:perform_async)
          expect(VBMS::SubmitDependentsPdfJob).to receive(:perform_async).with(
            claim.id, vet_info, false,
            true
          )
          expect { service.submit_686c_form(claim) }.to raise_error(RuntimeError)
        end
=======
    it 'calls get_dependents' do
      VCR.use_cassette('bgs/dependent_service/get_dependents') do
        expect_any_instance_of(BGS::ClaimantWebService).to receive(:find_dependents_by_participant_id)
          .with(user.participant_id, user.ssn)

        BGS::DependentService.new(user).get_dependents
>>>>>>> 0f08a6f0
      end
    end
  end

  describe '#submit_674_form' do
    before do
      allow(claim).to receive(:submittable_686?).and_return(false)
      allow(claim).to receive(:submittable_674?).and_return(true)
    end

<<<<<<< HEAD
    describe '#submit_686c_form' do
      before do
        allow(claim).to receive(:submittable_686?).and_return(true)
        allow(claim).to receive(:submittable_674?).and_return(true)
      end

      it 'calls find_person_by_participant_id' do
        VCR.use_cassette('bgs/dependent_service/submit_686c_form') do
          service = BGS::DependentService.new(user)
          allow_any_instance_of(BGS::PersonWebService).to receive(:find_by_ssn).and_return({ file_nbr: '796043735' })
          expect_any_instance_of(BGS::PersonWebService).to receive(:find_person_by_ptcpnt_id)

          service.submit_686c_form(claim)
        end
      end

      context 'enqueues SubmitForm686cEncryptedJob and SubmitDependentsPdfEncryptedJob' do
        it 'fires jobs correctly' do
          VCR.use_cassette('bgs/dependent_service/submit_686c_form') do
            service = BGS::DependentService.new(user)
            expect(service).not_to receive(:log_exception_to_sentry)
            expect(BGS::SubmitForm686cEncryptedJob).to receive(:perform_async).with(
              user.uuid, user.icn, claim.id,
              encrypted_vet_info
            )
            expect(VBMS::SubmitDependentsPdfEncryptedJob).to receive(:perform_async).with(
              claim.id, encrypted_vet_info, true,
              true
            )
            service.submit_686c_form(claim)
          end
        end
      end

      context 'BGS returns an eight-digit file number' do
        it 'submits a PDF and enqueues the SubmitForm686cEncryptedJob' do
          VCR.use_cassette('bgs/dependent_service/submit_686c_form') do
            expect_any_instance_of(BGS::PersonWebService).to receive(:find_person_by_ptcpnt_id).and_return({ file_nbr: '796043735' }) # rubocop:disable Layout/LineLength
            vet_info['veteran_information']['va_file_number'] = '796043735'
            service = BGS::DependentService.new(user)
            expect(service).not_to receive(:log_exception_to_sentry)
            expect(BGS::SubmitForm686cEncryptedJob).to receive(:perform_async).with(
              user.uuid, user.icn, claim.id,
              encrypted_vet_info
            )
            expect(VBMS::SubmitDependentsPdfEncryptedJob).to receive(:perform_async).with(
              claim.id, encrypted_vet_info, true,
              true
            )
            service.submit_686c_form(claim)
          end
        end
=======
    it 'calls find_person_by_participant_id' do
      VCR.use_cassette('bgs/dependent_service/submit_686c_form') do
        service = BGS::DependentService.new(user)
        expect_any_instance_of(BGS::PersonWebService).to receive(:find_person_by_ptcpnt_id)

        service.submit_686c_form(claim)
>>>>>>> 0f08a6f0
      end
    end

    context 'enqueues SubmitForm674Job and SubmitDependentsPdfJob' do
      it 'fires jobs correctly' do
        VCR.use_cassette('bgs/dependent_service/submit_686c_form') do
          service = BGS::DependentService.new(user)
          expect(service).not_to receive(:log_exception_to_sentry)
          expect(BGS::SubmitForm674Job).to receive(:perform_async).with(
            user.uuid, user.icn, claim.id,
            encrypted_vet_info
          )
<<<<<<< HEAD
          expect(VBMS::SubmitDependentsPdfEncryptedJob).to receive(:perform_async).with(
            claim.id, encrypted_vet_info,
            true, true
          )
          service.submit_686c_form(claim)
        end
      end

      context 'BGS returns file number longer than nine digits' do
        it 'still submits a PDF, but raises an error and does not enqueue the SubmitForm686cEncryptedJob' do
          expect_any_instance_of(BGS::PersonWebService).to receive(:find_person_by_ptcpnt_id).and_return({ file_nbr: '7960437353' }) # rubocop:disable Layout/LineLength
          vet_info['veteran_information']['va_file_number'] = '7960437353'
          service = BGS::DependentService.new(user)
          expect(service).to receive(:log_exception_to_sentry).with(
            an_instance_of(RuntimeError).and(having_attributes(message: 'Aborting Form 686c/674 submission: BGS file_nbr has invalid format! (XXXXXXXXXX)')), # rubocop:disable Layout/LineLength
            { icn: user.icn, uuid: user.uuid },
            anything
          )
          expect(BGS::SubmitForm686cEncryptedJob).not_to receive(:perform_async)
          expect(VBMS::SubmitDependentsPdfEncryptedJob).to receive(:perform_async).with(
            claim.id, encrypted_vet_info,
            true, true
          )
          expect { service.submit_686c_form(claim) }.to raise_error(RuntimeError)
        end
      end

      context 'BGS returns file number shorter than eight digits' do
        it 'still submits a PDF, but raises an error and does not enqueue the SubmitForm686cEncryptedJob' do
          expect_any_instance_of(BGS::PersonWebService).to receive(:find_person_by_ptcpnt_id).and_return({ file_nbr: '1234567' }) # rubocop:disable Layout/LineLength
          vet_info['veteran_information']['va_file_number'] = '1234567'
          service = BGS::DependentService.new(user)
          expect(service).to receive(:log_exception_to_sentry).with(
            an_instance_of(RuntimeError).and(having_attributes(message: 'Aborting Form 686c/674 submission: BGS file_nbr has invalid format! (XXXXXXX)')), # rubocop:disable Layout/LineLength
            { icn: user.icn, uuid: user.uuid },
            anything
          )
          expect(BGS::SubmitForm686cEncryptedJob).not_to receive(:perform_async)
          expect(VBMS::SubmitDependentsPdfEncryptedJob).to receive(:perform_async).with(
            claim.id, encrypted_vet_info,
            true, true
          )
          expect { service.submit_686c_form(claim) }.to raise_error(RuntimeError)
        end
      end

      context 'BGS returns nine-digit file number that does not match the veteran\'s SSN' do
        it 'still submits a PDF, but raises an error and does not enqueue the SubmitForm686cEncryptedJob' do
          expect_any_instance_of(BGS::PersonWebService).to receive(:find_person_by_ptcpnt_id).and_return({ file_nbr: '123456789' }) # rubocop:disable Layout/LineLength
          vet_info['veteran_information']['va_file_number'] = '123456789'
          service = BGS::DependentService.new(user)
          expect(service).to receive(:log_exception_to_sentry).with(
            an_instance_of(RuntimeError).and(having_attributes(message: 'Aborting Form 686c/674 submission: VA.gov SSN does not match BGS file_nbr!')), # rubocop:disable Layout/LineLength
            { icn: user.icn, uuid: user.uuid },
            anything
          )
          expect(BGS::SubmitForm686cEncryptedJob).not_to receive(:perform_async)
          expect(VBMS::SubmitDependentsPdfEncryptedJob).to receive(:perform_async).with(
            claim.id, encrypted_vet_info,
            true, true
=======
          expect(VBMS::SubmitDependentsPdfJob).to receive(:perform_async).with(
            claim.id, encrypted_vet_info, false,
            true
>>>>>>> 0f08a6f0
          )
          expect { service.submit_686c_form(claim) }.to raise_error(RuntimeError)
        end
      end
    end

    context 'BGS returns an eight-digit file number' do
      it 'submits a PDF and enqueues the SubmitForm674Job' do
        VCR.use_cassette('bgs/dependent_service/submit_686c_form') do
<<<<<<< HEAD
          service = BGS::DependentService.new(user)
          allow_any_instance_of(BGS::PersonWebService).to receive(:find_by_ssn).and_return({ file_nbr: '796043735' })
          expect_any_instance_of(BGS::PersonWebService).to receive(:find_person_by_ptcpnt_id)
          service.submit_686c_form(claim)
        end
      end

      context 'enqueues SubmitForm674EncryptedJob and SubmitDependentsPdfEncryptedJob' do
        it 'fires jobs correctly' do
          VCR.use_cassette('bgs/dependent_service/submit_686c_form') do
            service = BGS::DependentService.new(user)
            expect(service).not_to receive(:log_exception_to_sentry)
            expect(BGS::SubmitForm674EncryptedJob).to receive(:perform_async).with(
              user.uuid, user.icn, claim.id,
              encrypted_vet_info
            )
            expect(VBMS::SubmitDependentsPdfEncryptedJob).to receive(:perform_async).with(
              claim.id, encrypted_vet_info, false,
              true
            )
            service.submit_686c_form(claim)
          end
        end
      end

      context 'BGS returns an eight-digit file number' do
        it 'submits a PDF and enqueues the SubmitForm674EncryptedJob' do
          VCR.use_cassette('bgs/dependent_service/submit_686c_form') do
            expect_any_instance_of(BGS::PersonWebService).to receive(:find_person_by_ptcpnt_id).and_return({ file_nbr: '796043735' }) # rubocop:disable Layout/LineLength
            vet_info['veteran_information']['va_file_number'] = '796043735'
            service = BGS::DependentService.new(user)
            expect(service).not_to receive(:log_exception_to_sentry)
            expect(BGS::SubmitForm674EncryptedJob).to receive(:perform_async).with(
              user.uuid, user.icn, claim.id,
              encrypted_vet_info
            )
            expect(VBMS::SubmitDependentsPdfEncryptedJob).to receive(:perform_async).with(
              claim.id, encrypted_vet_info, false,
              true
            )
            service.submit_686c_form(claim)
          end
        end
      end

      context 'BGS returns valid file number with dashes' do
        it 'strips out the dashes before enqueuing the SubmitForm686cEncryptedJob' do
          expect_any_instance_of(BGS::PersonWebService).to receive(:find_person_by_ptcpnt_id).and_return({ file_nbr: '796-04-3735' }) # rubocop:disable Layout/LineLength
=======
          expect_any_instance_of(BGS::PersonWebService).to receive(:find_person_by_ptcpnt_id).and_return({ file_nbr: '12345678' }) # rubocop:disable Layout/LineLength
          vet_info['veteran_information']['va_file_number'] = '12345678'
>>>>>>> 0f08a6f0
          service = BGS::DependentService.new(user)
          expect(service).not_to receive(:log_exception_to_sentry)
          expect(BGS::SubmitForm674Job).to receive(:perform_async).with(
            user.uuid, user.icn, claim.id,
            encrypted_vet_info
          )
          expect(VBMS::SubmitDependentsPdfJob).to receive(:perform_async).with(
            claim.id, encrypted_vet_info, false,
            true
          )
          service.submit_686c_form(claim)
        end
      end
    end

<<<<<<< HEAD
      context 'BGS returns file number longer than nine digits' do
        it 'still submits a PDF, but raises an error and does not enqueue the SubmitForm674EncryptedJob' do
          expect_any_instance_of(BGS::PersonWebService).to receive(:find_person_by_ptcpnt_id).and_return({ file_nbr: '7960437352' }) # rubocop:disable Layout/LineLength
          vet_info['veteran_information']['va_file_number'] = '7960437352'
          service = BGS::DependentService.new(user)
          expect(service).to receive(:log_exception_to_sentry).with(
            an_instance_of(RuntimeError).and(having_attributes(message: 'Aborting Form 686c/674 submission: BGS file_nbr has invalid format! (XXXXXXXXXX)')), # rubocop:disable Layout/LineLength
            { icn: user.icn, uuid: user.uuid },
            anything
          )
          expect(BGS::SubmitForm674EncryptedJob).not_to receive(:perform_async)
          expect(VBMS::SubmitDependentsPdfEncryptedJob).to receive(:perform_async).with(
            claim.id, encrypted_vet_info, false,
            true
          )
          expect { service.submit_686c_form(claim) }.to raise_error(RuntimeError)
        end
=======
    context 'BGS returns valid file number with dashes' do
      it 'strips out the dashes before enqueuing the SubmitForm686cJob' do
        expect_any_instance_of(BGS::PersonWebService).to receive(:find_person_by_ptcpnt_id).and_return({ file_nbr: '796-04-3735' }) # rubocop:disable Layout/LineLength
        service = BGS::DependentService.new(user)
        expect(service).not_to receive(:log_exception_to_sentry)
        expect(BGS::SubmitForm674Job).to receive(:perform_async).with(
          user.uuid, user.icn, claim.id,
          encrypted_vet_info
        )
        expect(VBMS::SubmitDependentsPdfJob).to receive(:perform_async).with(
          claim.id, encrypted_vet_info, false,
          true
        )
        service.submit_686c_form(claim)
>>>>>>> 0f08a6f0
      end
    end

<<<<<<< HEAD
      context 'BGS returns file number shorter than eight digits' do
        it 'still submits a PDF, but raises an error and does not enqueue the SubmitForm674EncryptedJob' do
          expect_any_instance_of(BGS::PersonWebService).to receive(:find_person_by_ptcpnt_id).and_return({ file_nbr: '1234567' }) # rubocop:disable Layout/LineLength
          vet_info['veteran_information']['va_file_number'] = '1234567'
          service = BGS::DependentService.new(user)
          expect(service).to receive(:log_exception_to_sentry).with(
            an_instance_of(RuntimeError).and(having_attributes(message: 'Aborting Form 686c/674 submission: BGS file_nbr has invalid format! (XXXXXXX)')), # rubocop:disable Layout/LineLength
            { icn: user.icn, uuid: user.uuid },
            anything
          )
          expect(BGS::SubmitForm674EncryptedJob).not_to receive(:perform_async)
          expect(VBMS::SubmitDependentsPdfEncryptedJob).to receive(:perform_async).with(
            claim.id, encrypted_vet_info, false,
            true
          )
          expect { service.submit_686c_form(claim) }.to raise_error(RuntimeError)
        end
=======
    context 'BGS returns file number longer than nine digits' do
      it 'still submits a PDF, but raises an error and does not enqueue the SubmitForm674Job' do
        expect_any_instance_of(BGS::PersonWebService).to receive(:find_person_by_ptcpnt_id).and_return({ file_nbr: '1234567890' }) # rubocop:disable Layout/LineLength
        vet_info['veteran_information']['va_file_number'] = '1234567890'
        service = BGS::DependentService.new(user)
        expect(service).to receive(:log_exception_to_sentry).with(
          an_instance_of(RuntimeError).and(having_attributes(message: 'Aborting Form 686c/674 submission: BGS file_nbr has invalid format! (XXXXXXXXXX)')), # rubocop:disable Layout/LineLength
          { icn: user.icn, uuid: user.uuid },
          anything
        )
        expect(BGS::SubmitForm674Job).not_to receive(:perform_async)
        expect(VBMS::SubmitDependentsPdfJob).to receive(:perform_async).with(
          claim.id, encrypted_vet_info, false,
          true
        )
        service.submit_686c_form(claim)
>>>>>>> 0f08a6f0
      end
    end

<<<<<<< HEAD
      context 'BGS returns nine-digit file number that does not match the veteran\'s SSN' do
        it 'still submits a PDF, but raises an error and does not enqueue the SubmitForm674EncryptedJob' do
          expect_any_instance_of(BGS::PersonWebService).to receive(:find_person_by_ptcpnt_id).and_return({ file_nbr: '123456789' }) # rubocop:disable Layout/LineLength
          vet_info['veteran_information']['va_file_number'] = '123456789'
          service = BGS::DependentService.new(user)
          expect(service).to receive(:log_exception_to_sentry).with(
            an_instance_of(RuntimeError).and(having_attributes(message: 'Aborting Form 686c/674 submission: VA.gov SSN does not match BGS file_nbr!')), # rubocop:disable Layout/LineLength
            { icn: user.icn, uuid: user.uuid },
            anything
          )
          expect(BGS::SubmitForm674EncryptedJob).not_to receive(:perform_async)
          expect(VBMS::SubmitDependentsPdfEncryptedJob).to receive(:perform_async).with(
            claim.id, encrypted_vet_info, false,
            true
          )
          expect { service.submit_686c_form(claim) }.to raise_error(RuntimeError)
        end
=======
    context 'BGS returns file number shorter than eight digits' do
      it 'still submits a PDF, but raises an error and does not enqueue the SubmitForm674Job' do
        expect_any_instance_of(BGS::PersonWebService).to receive(:find_person_by_ptcpnt_id).and_return({ file_nbr: '1234567' }) # rubocop:disable Layout/LineLength
        vet_info['veteran_information']['va_file_number'] = '1234567'
        service = BGS::DependentService.new(user)
        expect(service).to receive(:log_exception_to_sentry).with(
          an_instance_of(RuntimeError).and(having_attributes(message: 'Aborting Form 686c/674 submission: BGS file_nbr has invalid format! (XXXXXXX)')), # rubocop:disable Layout/LineLength
          { icn: user.icn, uuid: user.uuid },
          anything
        )
        expect(BGS::SubmitForm674Job).not_to receive(:perform_async)
        expect(VBMS::SubmitDependentsPdfJob).to receive(:perform_async).with(
          claim.id, encrypted_vet_info, false,
          true
        )
        service.submit_686c_form(claim)
      end
    end

    context 'BGS returns nine-digit file number that does not match the veteran\'s SSN' do
      it 'still submits a PDF, but raises an error and does not enqueue the SubmitForm674Job' do
        expect_any_instance_of(BGS::PersonWebService).to receive(:find_person_by_ptcpnt_id).and_return({ file_nbr: '123456789' }) # rubocop:disable Layout/LineLength
        vet_info['veteran_information']['va_file_number'] = '123456789'
        service = BGS::DependentService.new(user)
        expect(service).to receive(:log_exception_to_sentry).with(
          an_instance_of(RuntimeError).and(having_attributes(message: 'Aborting Form 686c/674 submission: VA.gov SSN does not match BGS file_nbr!')), # rubocop:disable Layout/LineLength
          { icn: user.icn, uuid: user.uuid },
          anything
        )
        expect(BGS::SubmitForm674Job).not_to receive(:perform_async)
        expect(VBMS::SubmitDependentsPdfJob).to receive(:perform_async).with(
          claim.id, encrypted_vet_info, false,
          true
        )
        service.submit_686c_form(claim)
>>>>>>> 0f08a6f0
      end
    end
  end
end<|MERGE_RESOLUTION|>--- conflicted
+++ resolved
@@ -3,8 +3,8 @@
 require 'rails_helper'
 
 RSpec.describe BGS::DependentService do
-  let(:user) { FactoryBot.create(:evss_user, :loa3, birth_date:, ssn: '796043735') }
-  let(:user2) { FactoryBot.create(:evss_user, :loa3, participant_id: nil, birth_date:, ssn: '796043735') }
+  let(:user) { FactoryBot.create(:evss_user, :loa3, birth_date:) }
+  let(:user2) { FactoryBot.create(:evss_user, :loa3, participant_id: nil, birth_date:) }
   let(:birth_date) { '1809-02-12' }
   let(:claim) { double('claim') }
   let(:vet_info) do
@@ -38,67 +38,12 @@
       allow(claim).to receive(:submittable_674?).and_return(true)
     end
 
-<<<<<<< HEAD
-    describe '#submit_686c_form' do
-      before do
-        allow(claim).to receive(:submittable_686?).and_return(true)
-        allow(claim).to receive(:submittable_674?).and_return(true)
-      end
-
-      it 'calls find_person_by_participant_id' do
-        VCR.use_cassette('bgs/dependent_service/submit_686c_form') do
-          service = BGS::DependentService.new(user)
-          allow_any_instance_of(BGS::PersonWebService).to receive(:find_by_ssn).and_return({ file_nbr: '796043735' })
-          expect_any_instance_of(BGS::PersonWebService).to receive(:find_person_by_ptcpnt_id)
-
-          service.submit_686c_form(claim)
-        end
-      end
-
-      context 'enqueues SubmitForm686cJob and SubmitDependentsPdfJob' do
-        it 'fires jobs correctly' do
-          VCR.use_cassette('bgs/dependent_service/submit_686c_form') do
-            service = BGS::DependentService.new(user)
-            expect(service).not_to receive(:log_exception_to_sentry)
-            expect(BGS::SubmitForm686cJob).to receive(:perform_async).with(
-              user.uuid, user.icn, claim.id,
-              vet_info
-            )
-            expect(VBMS::SubmitDependentsPdfJob).to receive(:perform_async).with(
-              claim.id, vet_info, true,
-              true
-            )
-            service.submit_686c_form(claim)
-          end
-        end
-      end
-
-      context 'BGS returns an eight-digit file number' do
-        it 'submits a PDF and enqueues the SubmitForm686cJob' do
-          VCR.use_cassette('bgs/dependent_service/submit_686c_form') do
-            expect_any_instance_of(BGS::PersonWebService).to receive(:find_person_by_ptcpnt_id).and_return({ file_nbr: '796043735' }) # rubocop:disable Layout/LineLength
-            vet_info['veteran_information']['va_file_number'] = '796043735'
-            service = BGS::DependentService.new(user)
-            expect(service).not_to receive(:log_exception_to_sentry)
-            expect(BGS::SubmitForm686cJob).to receive(:perform_async).with(
-              user.uuid, user.icn, claim.id,
-              vet_info
-            )
-            expect(VBMS::SubmitDependentsPdfJob).to receive(:perform_async).with(
-              claim.id, vet_info, true,
-              true
-            )
-            service.submit_686c_form(claim)
-          end
-        end
-=======
     it 'calls find_person_by_participant_id' do
       VCR.use_cassette('bgs/dependent_service/submit_686c_form') do
         service = BGS::DependentService.new(user)
         expect_any_instance_of(BGS::PersonWebService).to receive(:find_person_by_ptcpnt_id)
 
         service.submit_686c_form(claim)
->>>>>>> 0f08a6f0
       end
     end
 
@@ -109,52 +54,13 @@
           expect(service).not_to receive(:log_exception_to_sentry)
           expect(BGS::SubmitForm686cJob).to receive(:perform_async).with(
             user.uuid, user.icn, claim.id,
-<<<<<<< HEAD
-            vet_info
-          )
-          expect(VBMS::SubmitDependentsPdfJob).to receive(:perform_async).with(
-            claim.id, vet_info, true, true
-          )
-          service.submit_686c_form(claim)
-        end
-      end
-
-      context 'BGS returns file number longer than nine digits' do
-        it 'still submits a PDF, but raises an error and does not enqueue the SubmitForm686cJob' do
-          expect_any_instance_of(BGS::PersonWebService).to receive(:find_person_by_ptcpnt_id).and_return({ file_nbr: '7960437354' }) # rubocop:disable Layout/LineLength
-          vet_info['veteran_information']['va_file_number'] = '7960437354'
-          service = BGS::DependentService.new(user)
-          expect(service).to receive(:log_exception_to_sentry).with(
-            an_instance_of(RuntimeError).and(having_attributes(message: 'Aborting Form 686c/674 submission: BGS file_nbr has invalid format! (XXXXXXXXXX)')), # rubocop:disable Layout/LineLength
-            { icn: user.icn, uuid: user.uuid },
-            anything
-          )
-          expect(BGS::SubmitForm686cJob).not_to receive(:perform_async)
-          expect(VBMS::SubmitDependentsPdfJob).to receive(:perform_async).with(
-            claim.id, vet_info, true, true
-          )
-          expect { service.submit_686c_form(claim) }.to raise_error(RuntimeError)
-        end
-      end
-
-      context 'BGS returns file number shorter than eight digits' do
-        it 'still submits a PDF, but raises an error and does not enqueue the SubmitForm686cJob' do
-          expect_any_instance_of(BGS::PersonWebService).to receive(:find_person_by_ptcpnt_id).and_return({ file_nbr: '1234567' }) # rubocop:disable Layout/LineLength
-          vet_info['veteran_information']['va_file_number'] = '1234567'
-          service = BGS::DependentService.new(user)
-          expect(service).to receive(:log_exception_to_sentry).with(
-            an_instance_of(RuntimeError).and(having_attributes(message: 'Aborting Form 686c/674 submission: BGS file_nbr has invalid format! (XXXXXXX)')), # rubocop:disable Layout/LineLength
-            { icn: user.icn, uuid: user.uuid },
-            anything
-=======
             encrypted_vet_info
->>>>>>> 0f08a6f0
           )
           expect(VBMS::SubmitDependentsPdfJob).to receive(:perform_async).with(
             claim.id, encrypted_vet_info, true,
             true
           )
-          expect { service.submit_686c_form(claim) }.to raise_error(RuntimeError)
+          service.submit_686c_form(claim)
         end
       end
     end
@@ -174,7 +80,7 @@
             claim.id, encrypted_vet_info, true,
             true
           )
-          expect { service.submit_686c_form(claim) }.to raise_error(RuntimeError)
+          service.submit_686c_form(claim)
         end
       end
     end
@@ -196,13 +102,6 @@
       end
     end
 
-<<<<<<< HEAD
-    describe '#submit_674_form' do
-      before do
-        allow(claim).to receive(:submittable_686?).and_return(false)
-        allow(claim).to receive(:submittable_674?).and_return(true)
-        allow_any_instance_of(BGS::PersonWebService).to receive(:find_by_ssn).and_return({ file_nbr: '796043735' })
-=======
     context 'BGS returns file number longer than nine digits' do
       it 'still submits a PDF, but raises an error and does not enqueue the SubmitForm686cJob' do
         expect_any_instance_of(BGS::PersonWebService).to receive(:find_person_by_ptcpnt_id).and_return({ file_nbr: '1234567890' }) # rubocop:disable Layout/LineLength
@@ -219,7 +118,6 @@
           true, true
         )
         service.submit_686c_form(claim)
->>>>>>> 0f08a6f0
       end
     end
 
@@ -262,101 +160,21 @@
     end
   end
 
-<<<<<<< HEAD
-      context 'BGS returns an eight-digit file number' do
-        it 'submits a PDF and enqueues the SubmitForm674Job' do
-          VCR.use_cassette('bgs/dependent_service/submit_686c_form') do
-            expect_any_instance_of(BGS::PersonWebService).to receive(:find_person_by_ptcpnt_id).and_return({ file_nbr: '796043735' }) # rubocop:disable Layout/LineLength
-            vet_info['veteran_information']['va_file_number'] = '796043735'
-            service = BGS::DependentService.new(user)
-            expect(service).not_to receive(:log_exception_to_sentry)
-            expect(BGS::SubmitForm674Job).to receive(:perform_async).with(
-              user.uuid, user.icn, claim.id,
-              vet_info
-            )
-            expect(VBMS::SubmitDependentsPdfJob).to receive(:perform_async).with(
-              claim.id, vet_info, false,
-              true
-            )
-            service.submit_686c_form(claim)
-          end
-        end
-      end
-=======
   describe '#get_dependents' do
     it 'returns dependents' do
       VCR.use_cassette('bgs/dependent_service/get_dependents') do
         response = BGS::DependentService.new(user).get_dependents
->>>>>>> 0f08a6f0
 
         expect(response).to include(number_of_records: '6')
       end
     end
 
-<<<<<<< HEAD
-      context 'BGS returns file number longer than nine digits' do
-        it 'still submits a PDF, but raises an error and does not enqueue the SubmitForm674Job' do
-          expect_any_instance_of(BGS::PersonWebService).to receive(:find_person_by_ptcpnt_id).and_return({ file_nbr: '7960437353' }) # rubocop:disable Layout/LineLength
-          vet_info['veteran_information']['va_file_number'] = '7960437353'
-          service = BGS::DependentService.new(user)
-          expect(service).to receive(:log_exception_to_sentry).with(
-            an_instance_of(RuntimeError).and(having_attributes(message: 'Aborting Form 686c/674 submission: BGS file_nbr has invalid format! (XXXXXXXXXX)')), # rubocop:disable Layout/LineLength
-            { icn: user.icn, uuid: user.uuid },
-            anything
-          )
-          expect(BGS::SubmitForm674Job).not_to receive(:perform_async)
-          expect(VBMS::SubmitDependentsPdfJob).to receive(:perform_async).with(
-            claim.id, vet_info, false,
-            true
-          )
-          expect { service.submit_686c_form(claim) }.to raise_error(RuntimeError)
-        end
-      end
-
-      context 'BGS returns file number shorter than eight digits' do
-        it 'still submits a PDF, but raises an error and does not enqueue the SubmitForm674Job' do
-          expect_any_instance_of(BGS::PersonWebService).to receive(:find_person_by_ptcpnt_id).and_return({ file_nbr: '1234567' }) # rubocop:disable Layout/LineLength
-          vet_info['veteran_information']['va_file_number'] = '1234567'
-          service = BGS::DependentService.new(user)
-          expect(service).to receive(:log_exception_to_sentry).with(
-            an_instance_of(RuntimeError).and(having_attributes(message: 'Aborting Form 686c/674 submission: BGS file_nbr has invalid format! (XXXXXXX)')), # rubocop:disable Layout/LineLength
-            { icn: user.icn, uuid: user.uuid },
-            anything
-          )
-          expect(BGS::SubmitForm674Job).not_to receive(:perform_async)
-          expect(VBMS::SubmitDependentsPdfJob).to receive(:perform_async).with(
-            claim.id, vet_info, false,
-            true
-          )
-          expect { service.submit_686c_form(claim) }.to raise_error(RuntimeError)
-        end
-      end
-
-      context 'BGS returns nine-digit file number that does not match the veteran\'s SSN' do
-        it 'still submits a PDF, but raises an error and does not enqueue the SubmitForm674Job' do
-          expect_any_instance_of(BGS::PersonWebService).to receive(:find_person_by_ptcpnt_id).and_return({ file_nbr: '123456789' }) # rubocop:disable Layout/LineLength
-          vet_info['veteran_information']['va_file_number'] = '123456789'
-          service = BGS::DependentService.new(user)
-          expect(service).to receive(:log_exception_to_sentry).with(
-            an_instance_of(RuntimeError).and(having_attributes(message: 'Aborting Form 686c/674 submission: VA.gov SSN does not match BGS file_nbr!')), # rubocop:disable Layout/LineLength
-            { icn: user.icn, uuid: user.uuid },
-            anything
-          )
-          expect(BGS::SubmitForm674Job).not_to receive(:perform_async)
-          expect(VBMS::SubmitDependentsPdfJob).to receive(:perform_async).with(
-            claim.id, vet_info, false,
-            true
-          )
-          expect { service.submit_686c_form(claim) }.to raise_error(RuntimeError)
-        end
-=======
     it 'calls get_dependents' do
       VCR.use_cassette('bgs/dependent_service/get_dependents') do
         expect_any_instance_of(BGS::ClaimantWebService).to receive(:find_dependents_by_participant_id)
           .with(user.participant_id, user.ssn)
 
         BGS::DependentService.new(user).get_dependents
->>>>>>> 0f08a6f0
       end
     end
   end
@@ -367,67 +185,12 @@
       allow(claim).to receive(:submittable_674?).and_return(true)
     end
 
-<<<<<<< HEAD
-    describe '#submit_686c_form' do
-      before do
-        allow(claim).to receive(:submittable_686?).and_return(true)
-        allow(claim).to receive(:submittable_674?).and_return(true)
-      end
-
-      it 'calls find_person_by_participant_id' do
-        VCR.use_cassette('bgs/dependent_service/submit_686c_form') do
-          service = BGS::DependentService.new(user)
-          allow_any_instance_of(BGS::PersonWebService).to receive(:find_by_ssn).and_return({ file_nbr: '796043735' })
-          expect_any_instance_of(BGS::PersonWebService).to receive(:find_person_by_ptcpnt_id)
-
-          service.submit_686c_form(claim)
-        end
-      end
-
-      context 'enqueues SubmitForm686cEncryptedJob and SubmitDependentsPdfEncryptedJob' do
-        it 'fires jobs correctly' do
-          VCR.use_cassette('bgs/dependent_service/submit_686c_form') do
-            service = BGS::DependentService.new(user)
-            expect(service).not_to receive(:log_exception_to_sentry)
-            expect(BGS::SubmitForm686cEncryptedJob).to receive(:perform_async).with(
-              user.uuid, user.icn, claim.id,
-              encrypted_vet_info
-            )
-            expect(VBMS::SubmitDependentsPdfEncryptedJob).to receive(:perform_async).with(
-              claim.id, encrypted_vet_info, true,
-              true
-            )
-            service.submit_686c_form(claim)
-          end
-        end
-      end
-
-      context 'BGS returns an eight-digit file number' do
-        it 'submits a PDF and enqueues the SubmitForm686cEncryptedJob' do
-          VCR.use_cassette('bgs/dependent_service/submit_686c_form') do
-            expect_any_instance_of(BGS::PersonWebService).to receive(:find_person_by_ptcpnt_id).and_return({ file_nbr: '796043735' }) # rubocop:disable Layout/LineLength
-            vet_info['veteran_information']['va_file_number'] = '796043735'
-            service = BGS::DependentService.new(user)
-            expect(service).not_to receive(:log_exception_to_sentry)
-            expect(BGS::SubmitForm686cEncryptedJob).to receive(:perform_async).with(
-              user.uuid, user.icn, claim.id,
-              encrypted_vet_info
-            )
-            expect(VBMS::SubmitDependentsPdfEncryptedJob).to receive(:perform_async).with(
-              claim.id, encrypted_vet_info, true,
-              true
-            )
-            service.submit_686c_form(claim)
-          end
-        end
-=======
     it 'calls find_person_by_participant_id' do
       VCR.use_cassette('bgs/dependent_service/submit_686c_form') do
         service = BGS::DependentService.new(user)
         expect_any_instance_of(BGS::PersonWebService).to receive(:find_person_by_ptcpnt_id)
 
         service.submit_686c_form(claim)
->>>>>>> 0f08a6f0
       end
     end
 
@@ -440,74 +203,11 @@
             user.uuid, user.icn, claim.id,
             encrypted_vet_info
           )
-<<<<<<< HEAD
-          expect(VBMS::SubmitDependentsPdfEncryptedJob).to receive(:perform_async).with(
-            claim.id, encrypted_vet_info,
-            true, true
-          )
-          service.submit_686c_form(claim)
-        end
-      end
-
-      context 'BGS returns file number longer than nine digits' do
-        it 'still submits a PDF, but raises an error and does not enqueue the SubmitForm686cEncryptedJob' do
-          expect_any_instance_of(BGS::PersonWebService).to receive(:find_person_by_ptcpnt_id).and_return({ file_nbr: '7960437353' }) # rubocop:disable Layout/LineLength
-          vet_info['veteran_information']['va_file_number'] = '7960437353'
-          service = BGS::DependentService.new(user)
-          expect(service).to receive(:log_exception_to_sentry).with(
-            an_instance_of(RuntimeError).and(having_attributes(message: 'Aborting Form 686c/674 submission: BGS file_nbr has invalid format! (XXXXXXXXXX)')), # rubocop:disable Layout/LineLength
-            { icn: user.icn, uuid: user.uuid },
-            anything
-          )
-          expect(BGS::SubmitForm686cEncryptedJob).not_to receive(:perform_async)
-          expect(VBMS::SubmitDependentsPdfEncryptedJob).to receive(:perform_async).with(
-            claim.id, encrypted_vet_info,
-            true, true
-          )
-          expect { service.submit_686c_form(claim) }.to raise_error(RuntimeError)
-        end
-      end
-
-      context 'BGS returns file number shorter than eight digits' do
-        it 'still submits a PDF, but raises an error and does not enqueue the SubmitForm686cEncryptedJob' do
-          expect_any_instance_of(BGS::PersonWebService).to receive(:find_person_by_ptcpnt_id).and_return({ file_nbr: '1234567' }) # rubocop:disable Layout/LineLength
-          vet_info['veteran_information']['va_file_number'] = '1234567'
-          service = BGS::DependentService.new(user)
-          expect(service).to receive(:log_exception_to_sentry).with(
-            an_instance_of(RuntimeError).and(having_attributes(message: 'Aborting Form 686c/674 submission: BGS file_nbr has invalid format! (XXXXXXX)')), # rubocop:disable Layout/LineLength
-            { icn: user.icn, uuid: user.uuid },
-            anything
-          )
-          expect(BGS::SubmitForm686cEncryptedJob).not_to receive(:perform_async)
-          expect(VBMS::SubmitDependentsPdfEncryptedJob).to receive(:perform_async).with(
-            claim.id, encrypted_vet_info,
-            true, true
-          )
-          expect { service.submit_686c_form(claim) }.to raise_error(RuntimeError)
-        end
-      end
-
-      context 'BGS returns nine-digit file number that does not match the veteran\'s SSN' do
-        it 'still submits a PDF, but raises an error and does not enqueue the SubmitForm686cEncryptedJob' do
-          expect_any_instance_of(BGS::PersonWebService).to receive(:find_person_by_ptcpnt_id).and_return({ file_nbr: '123456789' }) # rubocop:disable Layout/LineLength
-          vet_info['veteran_information']['va_file_number'] = '123456789'
-          service = BGS::DependentService.new(user)
-          expect(service).to receive(:log_exception_to_sentry).with(
-            an_instance_of(RuntimeError).and(having_attributes(message: 'Aborting Form 686c/674 submission: VA.gov SSN does not match BGS file_nbr!')), # rubocop:disable Layout/LineLength
-            { icn: user.icn, uuid: user.uuid },
-            anything
-          )
-          expect(BGS::SubmitForm686cEncryptedJob).not_to receive(:perform_async)
-          expect(VBMS::SubmitDependentsPdfEncryptedJob).to receive(:perform_async).with(
-            claim.id, encrypted_vet_info,
-            true, true
-=======
           expect(VBMS::SubmitDependentsPdfJob).to receive(:perform_async).with(
             claim.id, encrypted_vet_info, false,
             true
->>>>>>> 0f08a6f0
-          )
-          expect { service.submit_686c_form(claim) }.to raise_error(RuntimeError)
+          )
+          service.submit_686c_form(claim)
         end
       end
     end
@@ -515,59 +215,8 @@
     context 'BGS returns an eight-digit file number' do
       it 'submits a PDF and enqueues the SubmitForm674Job' do
         VCR.use_cassette('bgs/dependent_service/submit_686c_form') do
-<<<<<<< HEAD
-          service = BGS::DependentService.new(user)
-          allow_any_instance_of(BGS::PersonWebService).to receive(:find_by_ssn).and_return({ file_nbr: '796043735' })
-          expect_any_instance_of(BGS::PersonWebService).to receive(:find_person_by_ptcpnt_id)
-          service.submit_686c_form(claim)
-        end
-      end
-
-      context 'enqueues SubmitForm674EncryptedJob and SubmitDependentsPdfEncryptedJob' do
-        it 'fires jobs correctly' do
-          VCR.use_cassette('bgs/dependent_service/submit_686c_form') do
-            service = BGS::DependentService.new(user)
-            expect(service).not_to receive(:log_exception_to_sentry)
-            expect(BGS::SubmitForm674EncryptedJob).to receive(:perform_async).with(
-              user.uuid, user.icn, claim.id,
-              encrypted_vet_info
-            )
-            expect(VBMS::SubmitDependentsPdfEncryptedJob).to receive(:perform_async).with(
-              claim.id, encrypted_vet_info, false,
-              true
-            )
-            service.submit_686c_form(claim)
-          end
-        end
-      end
-
-      context 'BGS returns an eight-digit file number' do
-        it 'submits a PDF and enqueues the SubmitForm674EncryptedJob' do
-          VCR.use_cassette('bgs/dependent_service/submit_686c_form') do
-            expect_any_instance_of(BGS::PersonWebService).to receive(:find_person_by_ptcpnt_id).and_return({ file_nbr: '796043735' }) # rubocop:disable Layout/LineLength
-            vet_info['veteran_information']['va_file_number'] = '796043735'
-            service = BGS::DependentService.new(user)
-            expect(service).not_to receive(:log_exception_to_sentry)
-            expect(BGS::SubmitForm674EncryptedJob).to receive(:perform_async).with(
-              user.uuid, user.icn, claim.id,
-              encrypted_vet_info
-            )
-            expect(VBMS::SubmitDependentsPdfEncryptedJob).to receive(:perform_async).with(
-              claim.id, encrypted_vet_info, false,
-              true
-            )
-            service.submit_686c_form(claim)
-          end
-        end
-      end
-
-      context 'BGS returns valid file number with dashes' do
-        it 'strips out the dashes before enqueuing the SubmitForm686cEncryptedJob' do
-          expect_any_instance_of(BGS::PersonWebService).to receive(:find_person_by_ptcpnt_id).and_return({ file_nbr: '796-04-3735' }) # rubocop:disable Layout/LineLength
-=======
           expect_any_instance_of(BGS::PersonWebService).to receive(:find_person_by_ptcpnt_id).and_return({ file_nbr: '12345678' }) # rubocop:disable Layout/LineLength
           vet_info['veteran_information']['va_file_number'] = '12345678'
->>>>>>> 0f08a6f0
           service = BGS::DependentService.new(user)
           expect(service).not_to receive(:log_exception_to_sentry)
           expect(BGS::SubmitForm674Job).to receive(:perform_async).with(
@@ -583,25 +232,6 @@
       end
     end
 
-<<<<<<< HEAD
-      context 'BGS returns file number longer than nine digits' do
-        it 'still submits a PDF, but raises an error and does not enqueue the SubmitForm674EncryptedJob' do
-          expect_any_instance_of(BGS::PersonWebService).to receive(:find_person_by_ptcpnt_id).and_return({ file_nbr: '7960437352' }) # rubocop:disable Layout/LineLength
-          vet_info['veteran_information']['va_file_number'] = '7960437352'
-          service = BGS::DependentService.new(user)
-          expect(service).to receive(:log_exception_to_sentry).with(
-            an_instance_of(RuntimeError).and(having_attributes(message: 'Aborting Form 686c/674 submission: BGS file_nbr has invalid format! (XXXXXXXXXX)')), # rubocop:disable Layout/LineLength
-            { icn: user.icn, uuid: user.uuid },
-            anything
-          )
-          expect(BGS::SubmitForm674EncryptedJob).not_to receive(:perform_async)
-          expect(VBMS::SubmitDependentsPdfEncryptedJob).to receive(:perform_async).with(
-            claim.id, encrypted_vet_info, false,
-            true
-          )
-          expect { service.submit_686c_form(claim) }.to raise_error(RuntimeError)
-        end
-=======
     context 'BGS returns valid file number with dashes' do
       it 'strips out the dashes before enqueuing the SubmitForm686cJob' do
         expect_any_instance_of(BGS::PersonWebService).to receive(:find_person_by_ptcpnt_id).and_return({ file_nbr: '796-04-3735' }) # rubocop:disable Layout/LineLength
@@ -616,29 +246,9 @@
           true
         )
         service.submit_686c_form(claim)
->>>>>>> 0f08a6f0
-      end
-    end
-
-<<<<<<< HEAD
-      context 'BGS returns file number shorter than eight digits' do
-        it 'still submits a PDF, but raises an error and does not enqueue the SubmitForm674EncryptedJob' do
-          expect_any_instance_of(BGS::PersonWebService).to receive(:find_person_by_ptcpnt_id).and_return({ file_nbr: '1234567' }) # rubocop:disable Layout/LineLength
-          vet_info['veteran_information']['va_file_number'] = '1234567'
-          service = BGS::DependentService.new(user)
-          expect(service).to receive(:log_exception_to_sentry).with(
-            an_instance_of(RuntimeError).and(having_attributes(message: 'Aborting Form 686c/674 submission: BGS file_nbr has invalid format! (XXXXXXX)')), # rubocop:disable Layout/LineLength
-            { icn: user.icn, uuid: user.uuid },
-            anything
-          )
-          expect(BGS::SubmitForm674EncryptedJob).not_to receive(:perform_async)
-          expect(VBMS::SubmitDependentsPdfEncryptedJob).to receive(:perform_async).with(
-            claim.id, encrypted_vet_info, false,
-            true
-          )
-          expect { service.submit_686c_form(claim) }.to raise_error(RuntimeError)
-        end
-=======
+      end
+    end
+
     context 'BGS returns file number longer than nine digits' do
       it 'still submits a PDF, but raises an error and does not enqueue the SubmitForm674Job' do
         expect_any_instance_of(BGS::PersonWebService).to receive(:find_person_by_ptcpnt_id).and_return({ file_nbr: '1234567890' }) # rubocop:disable Layout/LineLength
@@ -655,29 +265,9 @@
           true
         )
         service.submit_686c_form(claim)
->>>>>>> 0f08a6f0
-      end
-    end
-
-<<<<<<< HEAD
-      context 'BGS returns nine-digit file number that does not match the veteran\'s SSN' do
-        it 'still submits a PDF, but raises an error and does not enqueue the SubmitForm674EncryptedJob' do
-          expect_any_instance_of(BGS::PersonWebService).to receive(:find_person_by_ptcpnt_id).and_return({ file_nbr: '123456789' }) # rubocop:disable Layout/LineLength
-          vet_info['veteran_information']['va_file_number'] = '123456789'
-          service = BGS::DependentService.new(user)
-          expect(service).to receive(:log_exception_to_sentry).with(
-            an_instance_of(RuntimeError).and(having_attributes(message: 'Aborting Form 686c/674 submission: VA.gov SSN does not match BGS file_nbr!')), # rubocop:disable Layout/LineLength
-            { icn: user.icn, uuid: user.uuid },
-            anything
-          )
-          expect(BGS::SubmitForm674EncryptedJob).not_to receive(:perform_async)
-          expect(VBMS::SubmitDependentsPdfEncryptedJob).to receive(:perform_async).with(
-            claim.id, encrypted_vet_info, false,
-            true
-          )
-          expect { service.submit_686c_form(claim) }.to raise_error(RuntimeError)
-        end
-=======
+      end
+    end
+
     context 'BGS returns file number shorter than eight digits' do
       it 'still submits a PDF, but raises an error and does not enqueue the SubmitForm674Job' do
         expect_any_instance_of(BGS::PersonWebService).to receive(:find_person_by_ptcpnt_id).and_return({ file_nbr: '1234567' }) # rubocop:disable Layout/LineLength
@@ -713,7 +303,6 @@
           true
         )
         service.submit_686c_form(claim)
->>>>>>> 0f08a6f0
       end
     end
   end
