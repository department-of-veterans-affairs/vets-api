# frozen_string_literal: true

require 'rails_helper'

describe ClaimsApi::PowerOfAttorneyRequestService::DataMapper::VnpPtcpntAddrsFindByPrimaryKeyDataMapper do
  subject { described_class.new(record:) }

  let(:record) do
    {
      addrs_one_txt: '2719 Atlas Ave',
      addrs_two_txt: 'Apt 2',
      city_nm: 'Los Angeles',
      cntry_nm: 'USA',
      postal_cd: 'CA',
      zip_first_suffix_nbr: '0200',
      zip_prefix_nbr: '92264'
    }
  end

  let(:expected_data_obj) do
    {
      'addrs_one_txt' => '2719 Atlas Ave',
      'addrs_two_txt' => 'Apt 2',
      'city_nm' => 'Los Angeles',
<<<<<<< HEAD
      'cntry_nm' => 'USA', # mapping does not happen here
=======
      'cntry_nm' => 'USA',
>>>>>>> 4a4192de
      'postal_cd' => 'CA',
      'zip_prefix_nbr' => '92264',
      'zip_first_suffix_nbr' => '0200',
      'email_addrs_txt' => nil
    }
  end

  context 'Mapping the POA data object' do
    it 'gathers the expected data based on the params' do
      res = subject.call

      expect(res).to eq(expected_data_obj)
    end
  end
end<|MERGE_RESOLUTION|>--- conflicted
+++ resolved
@@ -22,11 +22,7 @@
       'addrs_one_txt' => '2719 Atlas Ave',
       'addrs_two_txt' => 'Apt 2',
       'city_nm' => 'Los Angeles',
-<<<<<<< HEAD
-      'cntry_nm' => 'USA', # mapping does not happen here
-=======
       'cntry_nm' => 'USA',
->>>>>>> 4a4192de
       'postal_cd' => 'CA',
       'zip_prefix_nbr' => '92264',
       'zip_first_suffix_nbr' => '0200',
