--- conflicted
+++ resolved
@@ -1,14 +1,10 @@
 # frozen_string_literal: true
 
 # rubocop:disable Metrics/ModuleLength
-<<<<<<< HEAD
 
 require 'common/exceptions'
 
-module VAFacilities
-=======
 module VaFacilities
->>>>>>> 3ca1c1a1
   module ParamValidators
     TYPE_SERVICE_ERR = 'Filtering by services is not allowed unless a facility type is specified'
     MISSING_FACILITIES_PARAMS_ERR =
