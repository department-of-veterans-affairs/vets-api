--- conflicted
+++ resolved
@@ -2314,9 +2314,6 @@
     description: Enables Profile link on navigation dropdown
   forms_10215_10216_release:
     actor_type: user
-<<<<<<< HEAD
-    description: If enabled, show links to new forms instead of download links on SCO page
-=======
     description: If enabled, show links to new forms instead of download links on SCO page
   form_10282_sftp_upload:
     actor_type: user
@@ -2354,5 +2351,4 @@
     description: Enables redaction for the Accredited Representative Portal POA requests
   calculator_constants_versioning:
     actor_type: 
-    description: (gibct-data-service) If enabled, updates GIDS UI and includes calculator constants in GIDS version generation
->>>>>>> b1506545
+    description: (gibct-data-service) If enabled, updates GIDS UI and includes calculator constants in GIDS version generation