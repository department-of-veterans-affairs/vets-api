# encoding: UTF-8
# This file is auto-generated from the current state of the database. Instead
# of editing this file, please use the migrations feature of Active Record to
# incrementally modify your database, and then regenerate this schema definition.
#
# Note that this schema.rb definition is the authoritative source for your
# database schema. If you need to create the application database on another
# system, you should be using db:schema:load, not running all the migrations
# from scratch. The latter is a flawed and unsustainable approach (the more migrations
# you'll amass, the slower it'll run and the greater likelihood for issues).
#
# It's strongly recommended that you check this file into your version control system.

<<<<<<< HEAD
ActiveRecord::Schema.define(version: 20171026211337) do
=======
ActiveRecord::Schema.define(version: 20171107183613) do
>>>>>>> fc7f3c92

  # These are extensions that must be enabled in order to support this database
  enable_extension "plpgsql"
  enable_extension "uuid-ossp"

  create_table "beta_registrations", force: :cascade do |t|
    t.string   "user_uuid",  null: false
    t.string   "feature",    null: false
    t.datetime "created_at", null: false
    t.datetime "updated_at", null: false
  end

  add_index "beta_registrations", ["user_uuid", "feature"], name: "index_beta_registrations_on_user_uuid_and_feature", unique: true, using: :btree

  create_table "education_benefits_claims", force: :cascade do |t|
    t.datetime "submitted_at"
    t.datetime "processed_at"
    t.datetime "created_at",                                  null: false
    t.datetime "updated_at",                                  null: false
    t.string   "encrypted_form"
    t.string   "encrypted_form_iv"
    t.string   "regional_processing_office",                  null: false
    t.string   "form_type",                  default: "1990"
    t.integer  "saved_claim_id",                              null: false
  end

  add_index "education_benefits_claims", ["created_at"], name: "index_education_benefits_claims_on_created_at", using: :btree
  add_index "education_benefits_claims", ["saved_claim_id"], name: "index_education_benefits_claims_on_saved_claim_id", using: :btree
  add_index "education_benefits_claims", ["submitted_at"], name: "index_education_benefits_claims_on_submitted_at", using: :btree

  create_table "education_benefits_submissions", force: :cascade do |t|
    t.string   "region",                                            null: false
    t.datetime "created_at",                                        null: false
    t.datetime "updated_at",                                        null: false
    t.boolean  "chapter33",                   default: false,       null: false
    t.boolean  "chapter30",                   default: false,       null: false
    t.boolean  "chapter1606",                 default: false,       null: false
    t.boolean  "chapter32",                   default: false,       null: false
    t.string   "status",                      default: "submitted", null: false
    t.integer  "education_benefits_claim_id"
    t.string   "form_type",                   default: "1990",      null: false
    t.boolean  "chapter35",                   default: false,       null: false
    t.boolean  "transfer_of_entitlement",     default: false,       null: false
    t.boolean  "chapter1607",                 default: false,       null: false
  end

  add_index "education_benefits_submissions", ["education_benefits_claim_id"], name: "index_education_benefits_claim_id", unique: true, using: :btree
  add_index "education_benefits_submissions", ["region", "created_at", "form_type"], name: "index_edu_benefits_subs_ytd", using: :btree

  create_table "evss_claims", force: :cascade do |t|
    t.integer  "evss_id",                            null: false
    t.json     "data",                               null: false
    t.datetime "created_at",                         null: false
    t.datetime "updated_at",                         null: false
    t.string   "user_uuid",                          null: false
    t.json     "list_data",          default: {},    null: false
    t.boolean  "requested_decision", default: false, null: false
  end

  add_index "evss_claims", ["user_uuid"], name: "index_evss_claims_on_user_uuid", using: :btree

  create_table "gibs_not_found_users", force: :cascade do |t|
    t.string   "edipi",            null: false
    t.string   "first_name",       null: false
    t.string   "last_name",        null: false
    t.string   "encrypted_ssn",    null: false
    t.string   "encrypted_ssn_iv", null: false
    t.datetime "dob",              null: false
    t.datetime "created_at",       null: false
    t.datetime "updated_at",       null: false
  end

  add_index "gibs_not_found_users", ["edipi"], name: "index_gibs_not_found_users_on_edipi", using: :btree

  create_table "in_progress_forms", force: :cascade do |t|
    t.string   "user_uuid",              null: false
    t.string   "form_id",                null: false
    t.string   "encrypted_form_data",    null: false
    t.string   "encrypted_form_data_iv", null: false
    t.datetime "created_at",             null: false
    t.datetime "updated_at",             null: false
    t.json     "metadata"
  end

  add_index "in_progress_forms", ["form_id", "user_uuid"], name: "index_in_progress_forms_on_form_id_and_user_uuid", unique: true, using: :btree

  create_table "mhv_accounts", force: :cascade do |t|
    t.string   "user_uuid",     null: false
    t.string   "account_state", null: false
    t.datetime "registered_at"
    t.datetime "upgraded_at"
    t.datetime "created_at",    null: false
    t.datetime "updated_at",    null: false
  end

  add_index "mhv_accounts", ["user_uuid"], name: "index_mhv_accounts_on_user_uuid", using: :btree

  create_table "persistent_attachments", force: :cascade do |t|
    t.uuid     "guid"
    t.string   "type"
    t.string   "form_id"
    t.datetime "created_at",             null: false
    t.datetime "updated_at",             null: false
    t.integer  "saved_claim_id"
    t.datetime "completed_at"
    t.string   "encrypted_file_data",    null: false
    t.string   "encrypted_file_data_iv", null: false
  end

  create_table "preneed_submissions", force: :cascade do |t|
    t.string   "tracking_number",     null: false
    t.string   "application_uuid"
    t.string   "return_description",            null: false
    t.integer  "return_code"
    t.datetime "created_at",          null: false
    t.datetime "updated_at",          null: false
  end

  add_index "preneed_submissions", ["application_uuid"], name: "index_preneed_submissions_on_application_uuid", unique: true, using: :btree
  add_index "preneed_submissions", ["tracking_number"], name: "index_preneed_submissions_on_tracking_number", unique: true, using: :btree

  create_table "saved_claims", force: :cascade do |t|
    t.datetime "created_at"
    t.datetime "updated_at"
    t.string   "encrypted_form",    null: false
    t.string   "encrypted_form_iv", null: false
    t.string   "form_id"
    t.uuid     "guid",              null: false
    t.string   "type"
  end

  create_table "terms_and_conditions", force: :cascade do |t|
    t.string   "name"
    t.string   "title"
    t.text     "terms_content"
    t.text     "header_content"
    t.string   "yes_content"
    t.string   "no_content"
    t.string   "footer_content"
    t.string   "version"
    t.boolean  "latest",         default: false
    t.datetime "created_at"
    t.datetime "updated_at"
  end

  add_index "terms_and_conditions", ["name", "latest"], name: "index_terms_and_conditions_on_name_and_latest", using: :btree

  create_table "terms_and_conditions_acceptances", id: false, force: :cascade do |t|
    t.string   "user_uuid"
    t.integer  "terms_and_conditions_id"
    t.datetime "created_at"
    t.datetime "updated_at"
  end

  add_index "terms_and_conditions_acceptances", ["user_uuid"], name: "index_terms_and_conditions_acceptances_on_user_uuid", using: :btree

end<|MERGE_RESOLUTION|>--- conflicted
+++ resolved
@@ -11,11 +11,7 @@
 #
 # It's strongly recommended that you check this file into your version control system.
 
-<<<<<<< HEAD
-ActiveRecord::Schema.define(version: 20171026211337) do
-=======
 ActiveRecord::Schema.define(version: 20171107183613) do
->>>>>>> fc7f3c92
 
   # These are extensions that must be enabled in order to support this database
   enable_extension "plpgsql"
