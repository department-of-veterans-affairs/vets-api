# frozen_string_literal: true

module ClaimsApi
  module BGSClient
    ##
    # Definitions of BGS services.
    #
    # If you need a particular definition, check for it or add it here.
    # A reference catalog is located at:
    #   https://github.com/department-of-veterans-affairs/bgs-catalog
    #
    # Request and response shapes are shown in files like these:
    #   `VDC/ManageRepresentativeService/ManageRepresentativePortBinding/readPOARequest/request.xml`
    #   `VDC/ManageRepresentativeService/ManageRepresentativePortBinding/readPOARequest/response.xml`
    #
    # ¡Keep these alphabetized by (bean, service, action)!
    #
    module Definitions
      Bean =
        Data.define(
          :path,
          :namespaces
        )

      # Auditing BGS for service actions that use more than one namespace, it
      # turns out that there is at most a second namespace used for data type
      # definitions. As such, we'll hardcode that notion and allow callers of
      # our BGS client to use an alias for it that we yield to them.
      #   https://github.com/department-of-veterans-affairs/bgs-catalog/blob/main/namespaces.xml
      Namespaces =
        Data.define(
          :target,
          :data
        )

      Service =
        Data.define(:bean, :path) do
          def full_path
            [bean.path, path].join('/')
          end
        end

      Action =
        Data.define(
          :service,
          :name,
          :key
        )

      ##
      # ClaimantServiceBean
      #
      module ClaimantServiceBean
        DEFINITION =
          Bean.new(
            path: 'ClaimantServiceBean',
            namespaces: Namespaces.new(
              target: 'http://services.share.benefits.vba.va.gov/',
              data: nil
            )
          )
      end

      module ClaimantWebService
        DEFINITION =
          Service.new(
            bean: ClaimantServiceBean::DEFINITION,
            path: 'ClaimantWebService'
          )

        module FindPoaByParticipantId
          DEFINITION =
            Action.new(
              service: ClaimantWebService::DEFINITION,
              name: 'findPOAByPtcpntId',
              key: 'return'
            )
        end
      end

      ##
      # EBenefitsBnftClaimStatusWebServiceBean
      #
      module EBenefitsBenefitClaimStatusWebServiceBean
        DEFINITION =
          Bean.new(
            path: 'EBenefitsBnftClaimStatusWebServiceBean',
            namespaces: Namespaces.new(
              target: 'http://claimstatus.services.ebenefits.vba.va.gov/',
              data: nil
            )
          )
      end

      module EBenefitsBenefitClaimStatusWebService
        DEFINITION =
          Service.new(
            bean: EBenefitsBenefitClaimStatusWebServiceBean::DEFINITION,
            path: 'EBenefitsBnftClaimStatusWebService'
          )

        module FindBenefitClaimsStatusByParticipantId
          DEFINITION =
            Action.new(
              service: EBenefitsBenefitClaimStatusWebService::DEFINITION,
              name: 'findBenefitClaimsStatusByPtcpntId',
              key: 'BenefitClaimsDTO'
            )
        end
      end

      ##
      # IntentToFileWebServiceBean
      #

      ##
      # OrgWebServiceBean
      #
      module OrgWebServiceBean
        DEFINITION =
          Bean.new(
            path: 'OrgWebServiceBean',
            namespaces: Namespaces.new(
              target: 'http://org.services.vetsnet.vba.va.gov/',
              data: nil
            )
          )
      end

      module OrgWebService
        DEFINITION =
          Service.new(
            bean: OrgWebServiceBean::DEFINITION,
            path: 'OrgWebService'
          )

        module FindOrgBySSN
          DEFINITION =
            Action.new(
              service: OrgWebService::DEFINITION,
              name: 'findPoaHistoryByPtcpntId',
              key: 'PoaHistory'
            )
        end
      end

      ##
      # PersonWebServiceBean
      #
      module PersonWebServiceBean
        DEFINITION =
          Bean.new(
            path: 'PersonWebServiceBean',
            namespaces: Namespaces.new(
              target: 'http://person.services.vetsnet.vba.va.gov/',
              data: nil
            )
          )
      end

      module PersonWebService
        DEFINITION =
          Service.new(
            bean: PersonWebServiceBean::DEFINITION,
            path: 'PersonWebService'
          )

        module FindPersonBySSN
          DEFINITION =
            Action.new(
              service: PersonWebService::DEFINITION,
              name: 'findPersonBySSN',
              key: 'PersonDTO'
            )
        end
      end

      ##
      # VdcBean
      #
      module VdcBean
        DEFINITION =
          Bean.new(
            path: 'VDC',
            namespaces: Namespaces.new(
              target: 'http://gov.va.vba.benefits.vdc/services',
              data: 'http://gov.va.vba.benefits.vdc/data'
            )
          )
      end

      module ManageRepresentativeService
        DEFINITION =
          Service.new(
            bean: VdcBean::DEFINITION,
            path: 'ManageRepresentativeService'
          )

        module ReadPoaRequest
          DEFINITION =
            Action.new(
              service: ManageRepresentativeService::DEFINITION,
              name: 'readPOARequest',
              key: 'POARequestRespondReturnVO'
            )
        end

        module ReadPoaRequestByParticipantId
          DEFINITION =
            Action.new(
              service: ManageRepresentativeService::DEFINITION,
              name: 'readPOARequestByPtcpntId',
              key: 'POARequestRespondReturnVO'
            )
        end

        module UpdatePoaRequest
          DEFINITION =
            Action.new(
              service: ManageRepresentativeService::DEFINITION,
              name: 'updatePOARequest',
              key: 'POARequestUpdate'
            )
        end

        module UpdatePoaRelationship
          DEFINITION =
            Action.new(
              service: ManageRepresentativeService::DEFINITION,
              name: 'updatePOARelationship',
              key: 'POARelationshipReturnVO'
            )
        end
      end

      module VeteranRepresentativeService
        DEFINITION =
          Service.new(
            bean: VdcBean::DEFINITION,
            path: 'VeteranRepresentativeService'
          )

        module ReadAllVeteranRepresentatives
          DEFINITION =
            Action.new(
              service: VeteranRepresentativeService::DEFINITION,
              name: 'readAllVeteranRepresentatives',
              key: 'VeteranRepresentativeReturnList'
            )
        end

        module CreateVeteranRepresentative
          DEFINITION =
            Action.new(
              service: VeteranRepresentativeService::DEFINITION,
              name: 'createVeteranRepresentative',
              key: 'VeteranRepresentativeReturn'
            )
        end
      end

      ##
      # VnpAtchmsWebServiceBean
      #
      module VnpAtchmsWebServiceBean
        DEFINITION =
          Bean.new(
            path: 'VnpAtchmsWebServiceBean',
            namespaces: Namespaces.new(
              target: 'http://atchmsService.services.vonapp.vba.va.gov/',
              data: nil
            )
          )
      end

      module VnpAtchmsService
        DEFINITION =
          Service.new(
            bean: VnpAtchmsWebServiceBean::DEFINITION,
            path: 'VnpAtchmsService'
          )

        module VnpAtchmsCreate
          DEFINITION =
            Action.new(
              service: VnpAtchmsService::DEFINITION,
              name: 'vnpAtchmsCreate',
              key: 'return'
            )
        end
      end

      ##
      # VnpPersonService
      #
      module VnpPersonWebServiceBean
        DEFINITION =
          Bean.new(
            path: 'VnpPersonWebServiceBean',
            namespaces: Namespaces.new(
              target: 'http://personService.services.vonapp.vba.va.gov/',
              data: nil
            )
          )
      end

      module VnpPersonService
        DEFINITION =
          Service.new(
            bean: VnpPersonWebServiceBean::DEFINITION,
            path: 'VnpPersonService'
          )

        module FindPoaByParticipantId
          DEFINITION =
            Action.new(
              service: VnpPersonService::DEFINITION,
              name: 'vnpPersonCreate',
              key: 'return'
            )
        end
      end

      ##
      # VnpProcFormWebServiceBean
      #
      module VnpProcFormWebServiceBean
<<<<<<< HEAD
=======
        DEFINITION =
          Bean.new(
            path: 'VnpProcFormWebServiceBean',
            namespaces: Namespaces.new(
              target: 'http://procFormService.services.vonapp.vba.va.gov/',
              data: nil
            )
          )
      end

      module VnpProcFormService
        DEFINITION =
          Service.new(
            bean: VnpProcFormWebServiceBean::DEFINITION,
            path: 'VnpProcFormService'
          )

        module VnpProcFormCreate
          DEFINITION =
            Action.new(
              service: VnpProcFormService::DEFINITION,
              name: 'vnpProcFormCreate',
              key: 'return'
            )
        end
      end

      ##
      # VnpProcWebServiceBeanV2
      #
      module VnpProcWebServiceBeanV2
>>>>>>> 9c417ce7
        DEFINITION =
          Bean.new(
            path: 'VnpProcFormWebServiceBean',
            namespaces: Namespaces.new(
              target: 'http://procFormService.services.vonapp.vba.va.gov/',
              data: nil
            )
          )
      end

      module VnpProcFormService
        DEFINITION =
          Service.new(
            bean: VnpProcFormWebServiceBean::DEFINITION,
            path: 'VnpProcFormService'
          )

        module VnpProcFormCreate
          DEFINITION =
            Action.new(
              service: VnpProcFormService::DEFINITION,
              name: 'vnpProcFormCreate',
              key: 'return'
            )
        end
      end

      ##
      # VnpProcWebServiceBeanV2
      #
<<<<<<< HEAD

      ##
      # VnpPtcpntAddrsWebServiceBean
      #
      module VnpPtcpntAddrsWebServiceBean
        DEFINITION =
          Bean.new(
            path: 'VnpPtcpntAddrsWebServiceBean',
            namespaces: Namespaces.new(
              target: 'http://ptcpntAddrsService.services.vonapp.vba.va.gov/',
              data: nil
            )
          )
      end

      module VnpPtcpntAddrsService
        DEFINITION =
          Service.new(
            bean: VnpPtcpntAddrsWebServiceBean::DEFINITION,
            path: 'VnpPtcpntAddrsService'
          )

        module VnpPtcpntAddrsCreate
          DEFINITION =
            Action.new(
              service: VnpPtcpntAddrsService::DEFINITION,
              name: 'vnpPtcpntAddrsCreate',
              key: 'return'
            )
        end
      end

      ##
      # VnpPtcpntPhoneWebServiceBean
      #
      module VnpPtcpntPhoneWebServiceBean
        DEFINITION =
          Bean.new(
            path: 'VnpPtcpntPhoneWebServiceBean',
            namespaces: Namespaces.new(
              target: 'http://ptcpntPhoneService.services.vonapp.vba.va.gov/',
=======
      module VnpPtcpntAddrsWebServiceBean
        DEFINITION =
          Bean.new(
            path: 'VnpPtcpntAddrsWebServiceBean',
            namespaces: Namespaces.new(
              target: 'http://ptcpntAddrsService.services.vonapp.vba.va.gov/',
>>>>>>> 9c417ce7
              data: nil
            )
          )
      end

<<<<<<< HEAD
      module VnpPtcpntPhoneService
        DEFINITION =
          Service.new(
            bean: VnpPtcpntPhoneWebServiceBean::DEFINITION,
            path: 'VnpPtcpntPhoneService'
          )

        module FindPersonBySSN
          DEFINITION =
            Action.new(
              service: VnpPtcpntPhoneService::DEFINITION,
              name: 'vnpPtcpntPhoneCreate',
=======
      module VnpPtcpntAddrsService
        DEFINITION =
          Service.new(
            bean: VnpPtcpntAddrsWebServiceBean::DEFINITION,
            path: 'VnpPtcpntAddrsService'
          )

        module VnpPtcpntAddrsCreate
          DEFINITION =
            Action.new(
              service: VnpPtcpntAddrsService::DEFINITION,
              name: 'vnpPtcpntAddrsCreate',
>>>>>>> 9c417ce7
              key: 'return'
            )
        end
      end

      ##
<<<<<<< HEAD
=======
      # VnpPtcpntPhoneWebServiceBean
      #

      ##
>>>>>>> 9c417ce7
      # VnpPtcpntWebServiceBean
      #
    end
  end
end<|MERGE_RESOLUTION|>--- conflicted
+++ resolved
@@ -325,8 +325,6 @@
       # VnpProcFormWebServiceBean
       #
       module VnpProcFormWebServiceBean
-<<<<<<< HEAD
-=======
         DEFINITION =
           Bean.new(
             path: 'VnpProcFormWebServiceBean',
@@ -358,38 +356,32 @@
       # VnpProcWebServiceBeanV2
       #
       module VnpProcWebServiceBeanV2
->>>>>>> 9c417ce7
-        DEFINITION =
-          Bean.new(
-            path: 'VnpProcFormWebServiceBean',
-            namespaces: Namespaces.new(
-              target: 'http://procFormService.services.vonapp.vba.va.gov/',
-              data: nil
-            )
-          )
-      end
-
-      module VnpProcFormService
-        DEFINITION =
-          Service.new(
-            bean: VnpProcFormWebServiceBean::DEFINITION,
-            path: 'VnpProcFormService'
-          )
-
-        module VnpProcFormCreate
-          DEFINITION =
-            Action.new(
-              service: VnpProcFormService::DEFINITION,
-              name: 'vnpProcFormCreate',
-              key: 'return'
-            )
-        end
-      end
-
-      ##
-      # VnpProcWebServiceBeanV2
-      #
-<<<<<<< HEAD
+        DEFINITION =
+          Bean.new(
+            path: 'VnpProcWebServiceBeanV2',
+            namespaces: Namespaces.new(
+              target: 'http://procService.services.v2.vonapp.vba.va.gov/',
+              data: nil
+            )
+          )
+      end
+
+      module VnpProcServiceV2
+        DEFINITION =
+          Service.new(
+            bean: VnpProcWebServiceBeanV2::DEFINITION,
+            path: 'VnpProcServiceV2'
+          )
+
+        module VnpProcCreate
+          DEFINITION =
+            Action.new(
+              service: VnpProcServiceV2::DEFINITION,
+              name: 'vnpProcCreate',
+              key: 'return'
+            )
+        end
+      end
 
       ##
       # VnpPtcpntAddrsWebServiceBean
@@ -431,20 +423,11 @@
             path: 'VnpPtcpntPhoneWebServiceBean',
             namespaces: Namespaces.new(
               target: 'http://ptcpntPhoneService.services.vonapp.vba.va.gov/',
-=======
-      module VnpPtcpntAddrsWebServiceBean
-        DEFINITION =
-          Bean.new(
-            path: 'VnpPtcpntAddrsWebServiceBean',
-            namespaces: Namespaces.new(
-              target: 'http://ptcpntAddrsService.services.vonapp.vba.va.gov/',
->>>>>>> 9c417ce7
-              data: nil
-            )
-          )
-      end
-
-<<<<<<< HEAD
+              data: nil
+            )
+          )
+      end
+
       module VnpPtcpntPhoneService
         DEFINITION =
           Service.new(
@@ -457,33 +440,12 @@
             Action.new(
               service: VnpPtcpntPhoneService::DEFINITION,
               name: 'vnpPtcpntPhoneCreate',
-=======
-      module VnpPtcpntAddrsService
-        DEFINITION =
-          Service.new(
-            bean: VnpPtcpntAddrsWebServiceBean::DEFINITION,
-            path: 'VnpPtcpntAddrsService'
-          )
-
-        module VnpPtcpntAddrsCreate
-          DEFINITION =
-            Action.new(
-              service: VnpPtcpntAddrsService::DEFINITION,
-              name: 'vnpPtcpntAddrsCreate',
->>>>>>> 9c417ce7
-              key: 'return'
-            )
-        end
-      end
-
-      ##
-<<<<<<< HEAD
-=======
-      # VnpPtcpntPhoneWebServiceBean
-      #
-
-      ##
->>>>>>> 9c417ce7
+              key: 'return'
+            )
+        end
+      end
+
+      ##
       # VnpPtcpntWebServiceBean
       #
     end
