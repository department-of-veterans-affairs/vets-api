# frozen_string_literal: true

require 'rails_helper'
require 'unified_health_data/models/prescription'
require 'unified_health_data/adapters/oracle_health_prescription_adapter'
require 'lighthouse/facilities/v1/client'

describe UnifiedHealthData::Adapters::OracleHealthPrescriptionAdapter do
  subject { described_class.new }

  let(:base_resource) do
    {
      'resourceType' => 'MedicationRequest',
      'id' => '12345',
      'status' => 'active',
      'authoredOn' => '2025-01-29T19:41:43Z',
      'medicationCodeableConcept' => {
        'text' => 'Test Medication'
      },
      'dosageInstruction' => [
        {
          'text' => 'Take as directed'
        }
      ]
    }
  end

  before do
    allow(Rails.cache).to receive(:exist?).and_return(false)
  end

  describe '#parse' do
    context 'with valid resource' do
      it 'returns a UnifiedHealthData::Prescription object' do
        result = subject.parse(base_resource)

        expect(result).to be_a(UnifiedHealthData::Prescription)
        expect(result.id).to eq('12345')
      end

<<<<<<< HEAD
      it 'sets cmop_division_phone to nil for Oracle Health prescriptions' do
        result = subject.parse(base_resource)

        expect(result.cmop_division_phone).to be_nil
=======
      it 'sets dial_cmop_division_phone to nil' do
        result = subject.parse(base_resource)

        expect(result.dial_cmop_division_phone).to be_nil
>>>>>>> ff449ada
      end
    end

    context 'with reportedBoolean true' do
      let(:reported_resource) { base_resource.merge('reportedBoolean' => true) }

      it 'returns prescription source NV' do
        result = subject.parse(reported_resource)
        expect(result.prescription_source).to eq('NV') # Should be marked as NV for filtering
      end
    end

    context 'with reportedBoolean false' do
      let(:not_reported_resource) { base_resource.merge('reportedBoolean' => false) }

      it 'returns prescription source VA for VA medications' do
        result = subject.parse(not_reported_resource)
        expect(result.prescription_source).to eq('VA')
      end
    end

    context 'with nil resource' do
      it 'returns nil' do
        expect(subject.parse(nil)).to be_nil
      end
    end

    context 'with resource missing id' do
      let(:resource_without_id) { base_resource.except('id') }

      it 'returns nil' do
        expect(subject.parse(resource_without_id)).to be_nil
      end
    end

    context 'when parsing raises an error' do
      let(:adapter_with_error) do
        adapter = described_class.new
        allow(adapter).to receive(:extract_refill_date).and_raise(StandardError, 'Test error')
        adapter
      end

      before do
        allow(Rails.logger).to receive(:error)
      end

      it 'logs the error and returns nil' do
        result = adapter_with_error.parse(base_resource)

        expect(result).to be_nil
        expect(Rails.logger).to have_received(:error).with('Error parsing Oracle Health prescription: Test error')
      end
    end

    context 'with cmop_ndc_number field' do
      it 'sets cmop_ndc_number to nil for Oracle Health prescriptions' do
        result = subject.parse(base_resource)

        expect(result).to be_a(UnifiedHealthData::Prescription)
        expect(result.cmop_ndc_number).to be_nil
      end
    end
  end

  describe '#extract_prescription_source' do
    context 'with reportedBoolean nil' do
      it 'returns VA for default VA medications' do
        result = subject.send(:extract_prescription_source, base_resource)
        expect(result).to eq('VA')
      end
    end
  end

  describe '#extract_facility_name' do
    context 'with MedicationDispense containing station number' do
      let(:resource_with_station_number) do
        base_resource.merge(
          'contained' => [
            {
              'resourceType' => 'MedicationDispense',
              'id' => 'dispense-1',
              'location' => { 'display' => '556-RX-MAIN-OP' }
            }
          ]
        )
      end

      context 'when facility name is cached' do
        before do
          allow(Rails.cache).to receive(:read).with('uhd:facility_names:556').and_return('Cached Facility Name')
          allow(Rails.cache).to receive(:exist?).with('uhd:facility_names:556').and_return(true)
        end

        it 'returns the cached facility name' do
          result = subject.send(:extract_facility_name, resource_with_station_number)
          expect(result).to eq('Cached Facility Name')
        end

        it 'does not call the API when cache hit occurs' do
          # Mock the Lighthouse client to ensure it's not called
          mock_client = instance_double(Lighthouse::Facilities::V1::Client)
          allow(Lighthouse::Facilities::V1::Client).to receive(:new).and_return(mock_client)
          expect(mock_client).not_to receive(:get_facilities)

          subject.send(:extract_facility_name, resource_with_station_number)
        end
      end

      context 'when facility name is not cached' do
        before do
          allow(Rails.cache).to receive(:read).with('uhd:facility_names:556').and_return(nil)
          allow(Rails.cache).to receive(:write)
          allow(Rails.cache).to receive(:exist?).with('uhd:facility_names:556').and_return(false)
        end

        it 'calls the API and returns the facility name' do
          # Mock the Lighthouse API to return a facility
          mock_client = instance_double(Lighthouse::Facilities::V1::Client)
          mock_facility = double('facility', name: 'API Facility Name')
          allow(Lighthouse::Facilities::V1::Client).to receive(:new).and_return(mock_client)
          allow(mock_client).to receive(:get_facilities).with(facilityIds: 'vha_556').and_return([mock_facility])

          result = subject.send(:extract_facility_name, resource_with_station_number)
          expect(result).to eq('API Facility Name')
          expect(mock_client).to have_received(:get_facilities).with(facilityIds: 'vha_556')
        end
      end

      context 'when 3-digit lookup misses but full facility identifier exists' do
        let(:resource_with_extended_station) do
          base_resource.merge(
            'contained' => [
              {
                'resourceType' => 'MedicationDispense',
                'id' => 'dispense-extended',
                'location' => { 'display' => '648A4-RX-MAIN' }
              }
            ]
          )
        end

        before do
          allow(Rails.cache).to receive(:read).with('uhd:facility_names:648').and_return(nil)
          allow(Rails.cache).to receive(:read).with('uhd:facility_names:648A4').and_return('Full Station Facility')
          allow(Rails.cache).to receive(:exist?).with('uhd:facility_names:648').and_return(false)
          allow(Rails.cache).to receive(:exist?).with('uhd:facility_names:648A4').and_return(true)
        end

        it 'falls back to the full station identifier' do
          result = subject.send(:extract_facility_name, resource_with_extended_station)
          expect(result).to eq('Full Station Facility')
        end
      end

      context 'when extended station identifier is invalid' do
        let(:resource_with_invalid_station) do
          base_resource.merge(
            'contained' => [
              {
                'resourceType' => 'MedicationDispense',
                'id' => 'dispense-invalid',
                'location' => { 'display' => 'ABC-RX-MAIN' }
              }
            ]
          )
        end

        it 'returns nil without attempting lookup' do
          expect(subject.send(:extract_facility_name, resource_with_invalid_station)).to be_nil
        end
      end

      context 'when API returns nil' do
        before do
          allow(Rails.cache).to receive(:read).with('uhd:facility_names:556').and_return(nil)
          allow(Rails.cache).to receive(:write)
          allow(Rails.logger).to receive(:warn)
          allow(StatsD).to receive(:increment)
          allow(Rails.cache).to receive(:exist?).with('uhd:facility_names:556').and_return(false)
        end

        it 'returns nil when API call returns nil' do
          # Mock the Lighthouse API to return empty array
          mock_client = instance_double(Lighthouse::Facilities::V1::Client)
          allow(Lighthouse::Facilities::V1::Client).to receive(:new).and_return(mock_client)
          allow(mock_client).to receive(:get_facilities).with(facilityIds: 'vha_556').and_return([])

          result = subject.send(:extract_facility_name, resource_with_station_number)
          expect(result).to be_nil
        end
      end
    end

    context 'with MedicationDispense containing non-standard station format' do
      let(:resource_with_short_station) do
        base_resource.merge(
          'contained' => [
            {
              'resourceType' => 'MedicationDispense',
              'id' => 'dispense-1',
              'location' => { 'display' => '12-PHARMACY' }
            }
          ]
        )
      end

      before do
        allow(Rails.logger).to receive(:error)
      end

      it 'returns nil when station number does not match 3-digit pattern' do
        result = subject.send(:extract_facility_name, resource_with_short_station)
        expect(Rails.logger).to have_received(:error).with(
          'Unable to extract valid station number from: 12-PHARMACY'
        )
        expect(result).to be_nil
      end
    end

    context 'with no MedicationDispense in contained resources' do
      let(:resource_without_dispense) do
        base_resource.merge(
          'contained' => [
            {
              'resourceType' => 'Encounter',
              'id' => 'encounter-1',
              'location' => [
                {
                  'location' => {
                    'display' => 'VA Medical Center - Emergency'
                  }
                }
              ]
            }
          ]
        )
      end

      it 'returns nil when no MedicationDispense found' do
        result = subject.send(:extract_facility_name, resource_without_dispense)
        expect(result).to be_nil
      end
    end

    context 'with MedicationDispense but no location' do
      let(:resource_no_location) do
        base_resource.merge(
          'contained' => [
            {
              'resourceType' => 'MedicationDispense',
              'id' => 'dispense-1'
            },
            {
              'resourceType' => 'Encounter',
              'id' => 'encounter-1',
              'location' => [
                {
                  'location' => {
                    'display' => 'Outpatient Clinic'
                  }
                }
              ]
            },
            {
              'resourceType' => 'Organization',
              'id' => 'org-1'
            }
          ]
        )
      end

      it 'returns nil when MedicationDispense has no location' do
        result = subject.send(:extract_facility_name, resource_no_location)
        expect(result).to be_nil
      end
    end

    context 'with multiple MedicationDispense resources' do
      let(:resource_multiple_dispenses) do
        base_resource.merge(
          'contained' => [
            {
              'resourceType' => 'MedicationDispense',
              'id' => 'dispense-1',
              'location' => { 'display' => '442-RX-MAIN' },
              'whenHandedOver' => '2025-01-15T10:00:00Z'
            },
            {
              'resourceType' => 'MedicationDispense',
              'id' => 'dispense-2',
              'location' => { 'display' => '556-RX-MAIN-OP' },
              'whenHandedOver' => '2025-01-20T10:00:00Z'
            }
          ]
        )
      end

      before do
        allow(Rails.cache).to receive(:read).with('uhd:facility_names:556').and_return('Recent Facility')
        allow(Rails.cache).to receive(:exist?).with('uhd:facility_names:556').and_return(true)
      end

      it 'uses the most recent MedicationDispense for station number' do
        result = subject.send(:extract_facility_name, resource_multiple_dispenses)
        expect(result).to eq('Recent Facility')
      end
    end

    context 'with no contained resources' do
      it 'returns nil when no contained resources exist' do
        result = subject.send(:extract_facility_name, base_resource)
        expect(result).to be_nil
      end
    end
  end

  describe '#fetch_facility_name_from_api' do
    let(:mock_client) { instance_double(Lighthouse::Facilities::V1::Client) }
    let(:mock_facility) { double('facility', name: 'Test VA Medical Center') }

    before do
      allow(Lighthouse::Facilities::V1::Client).to receive(:new).and_return(mock_client)
      allow(Rails.logger).to receive(:info)
      allow(Rails.logger).to receive(:warn)
      allow(StatsD).to receive(:increment)
    end

    context 'when API returns facility data' do
      before do
        allow(mock_client).to receive(:get_facilities).with(facilityIds: 'vha_556').and_return([mock_facility])
        allow(Rails.cache).to receive(:write)
      end

      it 'returns the facility name' do
        result = subject.send(:fetch_facility_name_from_api, '556')
        expect(result).to eq('Test VA Medical Center')
      end

      it 'calls the Lighthouse API with correct facility ID format' do
        subject.send(:fetch_facility_name_from_api, '556')
        expect(mock_client).to have_received(:get_facilities).with(facilityIds: 'vha_556')
      end

      it 'writes the facility name to cache with TTL' do
        subject.send(:fetch_facility_name_from_api, '556')
        expect(Rails.cache).to have_received(:write).with(
          'uhd:facility_names:556',
          'Test VA Medical Center',
          expires_in: 4.hours
        )
      end
    end

    context 'when API returns empty array' do
      before do
        allow(mock_client).to receive(:get_facilities).with(facilityIds: 'vha_556').and_return([])
        allow(Rails.cache).to receive(:write)
      end

      it 'returns nil and logs warning message' do
        result = subject.send(:fetch_facility_name_from_api, '556')
        expect(result).to be_nil
        expect(Rails.logger).to have_received(:warn).with(
          'No facility found for station number 556 in Lighthouse API'
        )
      end

      it 'caches nil result to avoid repeated API calls' do
        subject.send(:fetch_facility_name_from_api, '556')
        expect(Rails.cache).to have_received(:write).with(
          'uhd:facility_names:556',
          nil,
          expires_in: 4.hours
        )
      end
    end

    context 'when API returns nil' do
      before do
        allow(mock_client).to receive(:get_facilities).with(facilityIds: 'vha_556').and_return(nil)
      end

      it 'returns nil and logs warning message' do
        result = subject.send(:fetch_facility_name_from_api, '556')
        expect(result).to be_nil
        expect(Rails.logger).to have_received(:warn).with(
          'No facility found for station number 556 in Lighthouse API'
        )
      end
    end

    context 'when API raises an exception' do
      let(:api_error) { StandardError.new('API connection failed') }

      before do
        allow(mock_client).to receive(:get_facilities).and_raise(api_error)
        allow(Rails.cache).to receive(:write)
        allow(Rails.logger).to receive(:error)
      end

      it 'returns nil, logs error, and increments StatsD metric' do
        result = subject.send(:fetch_facility_name_from_api, '556')

        expect(result).to be_nil
        expect(Rails.logger).to have_received(:error).with(
          'Failed to fetch facility name from API for station 556: API connection failed'
        )
        expect(StatsD).to have_received(:increment).with(
          'unified_health_data.facility_name_fallback.api_error'
        )
      end

      it 'does not cache error results' do
        subject.send(:fetch_facility_name_from_api, '556')
        expect(Rails.cache).not_to have_received(:write)
      end
    end

    context 'when API returns facility without name' do
      let(:facility_without_name) { double('facility', name: nil) }

      before do
        allow(mock_client).to receive(:get_facilities).with(facilityIds: 'vha_556').and_return([facility_without_name])
      end

      it 'returns nil when facility name is nil' do
        result = subject.send(:fetch_facility_name_from_api, '556')
        expect(result).to be_nil
      end
    end

    context 'when API returns multiple facilities' do
      let(:facility_one) { double('facility', name: 'First Facility') }
      let(:facility_two) { double('facility', name: 'Second Facility') }

      before do
        allow(mock_client).to receive(:get_facilities).with(facilityIds: 'vha_556').and_return([facility_one,
                                                                                                facility_two])
      end

      it 'returns the name of the first facility' do
        result = subject.send(:fetch_facility_name_from_api, '556')
        expect(result).to eq('First Facility')
      end
    end
  end

  describe '#extract_is_refillable' do
    let(:base_refillable_resource) do
      {
        'status' => 'active',
        'reportedBoolean' => false,
        'dispenseRequest' => {
          'numberOfRepeatsAllowed' => 5,
          'validityPeriod' => {
            'end' => 1.minute.from_now.in_time_zone('Pacific/Honolulu').iso8601
          }
        },
        'contained' => [
          {
            'resourceType' => 'MedicationDispense',
            'id' => 'dispense-1',
            'status' => 'completed',
            'whenHandedOver' => '2025-01-15T10:00:00Z'
          }
        ]
      }
    end

    context 'with all conditions met for refillable prescription' do
      it 'returns true' do
        expect(subject.send(:extract_is_refillable, base_refillable_resource)).to be true
      end
    end

    context 'with non-VA medication (reportedBoolean true)' do
      let(:non_va_resource) do
        base_refillable_resource.merge('reportedBoolean' => true)
      end

      it 'returns false for non-VA medications' do
        expect(subject.send(:extract_is_refillable, non_va_resource)).to be false
      end
    end

    context 'with inactive status' do
      let(:inactive_resource) do
        base_refillable_resource.merge('status' => 'completed')
      end

      it 'returns false when status is not active' do
        expect(subject.send(:extract_is_refillable, inactive_resource)).to be false
      end
    end

    context 'with null status' do
      let(:null_status_resource) do
        base_refillable_resource.merge('status' => nil)
      end

      it 'returns false when status is null' do
        expect(subject.send(:extract_is_refillable, null_status_resource)).to be false
      end
    end

    context 'with expired prescription' do
      let(:expired_resource) do
        expired_date = 1.minute.ago.in_time_zone('America/Los_Angeles').iso8601
        base_refillable_resource.deep_merge(
          'dispenseRequest' => {
            'validityPeriod' => {
              'end' => expired_date
            }
          }
        )
      end

      it 'returns false when prescription is expired' do
        expect(subject.send(:extract_is_refillable, expired_resource)).to be false
      end
    end

    context 'with no expiration date' do
      let(:no_expiration_resource) do
        resource = base_refillable_resource.dup
        resource['dispenseRequest'].delete('validityPeriod')
        resource
      end

      it 'returns false when no expiration date (safety default)' do
        expect(subject.send(:extract_is_refillable, no_expiration_resource)).to be false
      end
    end

    context 'with invalid expiration date' do
      let(:invalid_expiration_resource) do
        base_refillable_resource.deep_merge(
          'dispenseRequest' => {
            'validityPeriod' => {
              'end' => 'invalid-date'
            }
          }
        )
      end

      before do
        allow(Rails.logger).to receive(:warn)
      end

      it 'returns false and logs warning for invalid dates' do
        expect(subject.send(:extract_is_refillable, invalid_expiration_resource)).to be false
        expect(Rails.logger).to have_received(:warn).with(
          /Invalid expiration date for prescription.*: invalid-date/
        )
      end
    end

    context 'with no refills remaining' do
      let(:no_refills_resource) do
        base_refillable_resource.merge(
          'dispenseRequest' => {
            'numberOfRepeatsAllowed' => 0,
            'validityPeriod' => {
              'end' => 1.year.from_now.iso8601
            }
          }
        )
      end

      it 'returns false when no refills remaining' do
        expect(subject.send(:extract_is_refillable, no_refills_resource)).to be false
      end
    end

    context 'with multiple failing conditions' do
      let(:multiple_fail_resource) do
        {
          'status' => 'completed',
          'reportedBoolean' => true,
          'dispenseRequest' => {
            'numberOfRepeatsAllowed' => 0,
            'validityPeriod' => {
              'end' => 1.day.ago.iso8601
            }
          }
        }
      end

      it 'returns false when multiple conditions fail' do
        expect(subject.send(:extract_is_refillable, multiple_fail_resource)).to be false
      end
    end

    context 'with exactly one refill remaining' do
      let(:one_refill_resource) do
        base_refillable_resource.merge(
          'dispenseRequest' => {
            'numberOfRepeatsAllowed' => 2,
            'validityPeriod' => {
              'end' => 1.year.from_now.iso8601
            }
          },
          'contained' => [
            {
              'resourceType' => 'MedicationDispense',
              'id' => 'dispense-1',
              'status' => 'completed'
            },
            {
              'resourceType' => 'MedicationDispense',
              'id' => 'dispense-2',
              'status' => 'completed'
            }
          ]
        )
      end

      it 'returns true when exactly one refill remains' do
        expect(subject.send(:extract_is_refillable, one_refill_resource)).to be true
      end
    end
  end

  describe '#extract_station_number' do
    let(:resource_with_station_number) do
      {
        'contained' => [
          {
            'resourceType' => 'MedicationDispense',
            'id' => 'dispense-1',
            'location' => { 'display' => '556-RX-MAIN-OP' }
          }
        ]
      }
    end

    context 'with valid 3-digit station number format' do
      it 'extracts the first 3 digits' do
        result = subject.send(:extract_station_number, resource_with_station_number)
        expect(result).to eq('556')
      end
    end

    context 'with format that has less than 3 leading digits' do
      let(:resource_with_short_digits) do
        {
          'contained' => [
            {
              'resourceType' => 'MedicationDispense',
              'id' => 'dispense-1',
              'location' => { 'display' => '12-PHARMACY' }
            }
          ]
        }
      end

      before do
        allow(Rails.logger).to receive(:warn)
      end

      it 'falls back to original value and logs warning' do
        result = subject.send(:extract_station_number, resource_with_short_digits)
        expect(result).to eq('12-PHARMACY')
        expect(Rails.logger).to have_received(:warn).with(
          'Unable to extract 3-digit station number from: 12-PHARMACY'
        )
      end
    end

    context 'with no MedicationDispense in contained resources' do
      let(:resource_without_dispense) do
        {
          'contained' => [
            {
              'resourceType' => 'Encounter',
              'id' => 'encounter-1'
            }
          ]
        }
      end

      it 'returns nil' do
        result = subject.send(:extract_station_number, resource_without_dispense)
        expect(result).to be_nil
      end
    end
  end

  describe '#extract_refill_remaining' do
    context 'with non-VA medication' do
      let(:non_va_resource) do
        {
          'reportedBoolean' => true,
          'dispenseRequest' => {
            'numberOfRepeatsAllowed' => 5
          }
        }
      end

      it 'returns 0 for non-VA medications' do
        result = subject.send(:extract_refill_remaining, non_va_resource)
        expect(result).to eq(0)
      end
    end

    context 'with VA medication and no completed dispenses' do
      let(:resource_no_dispenses) do
        {
          'reportedBoolean' => false,
          'dispenseRequest' => {
            'numberOfRepeatsAllowed' => 5
          }
        }
      end

      it 'returns the full number of repeats allowed' do
        result = subject.send(:extract_refill_remaining, resource_no_dispenses)
        expect(result).to eq(5)
      end
    end

    context 'with VA medication and one completed dispense (initial fill)' do
      let(:resource_one_dispense) do
        {
          'reportedBoolean' => false,
          'dispenseRequest' => {
            'numberOfRepeatsAllowed' => 5
          },
          'contained' => [
            {
              'resourceType' => 'MedicationDispense',
              'id' => 'dispense-1',
              'status' => 'completed'
            }
          ]
        }
      end

      it 'returns the full number of repeats (initial fill does not count against refills)' do
        result = subject.send(:extract_refill_remaining, resource_one_dispense)
        expect(result).to eq(5)
      end
    end

    context 'with VA medication and multiple completed dispenses' do
      let(:resource_multiple_dispenses) do
        {
          'reportedBoolean' => false,
          'dispenseRequest' => {
            'numberOfRepeatsAllowed' => 5
          },
          'contained' => [
            {
              'resourceType' => 'MedicationDispense',
              'id' => 'dispense-1',
              'status' => 'completed'
            },
            {
              'resourceType' => 'MedicationDispense',
              'id' => 'dispense-2',
              'status' => 'completed'
            },
            {
              'resourceType' => 'MedicationDispense',
              'id' => 'dispense-3',
              'status' => 'completed'
            }
          ]
        }
      end

      it 'subtracts refills used (excluding initial fill)' do
        # 3 completed dispenses = 1 initial + 2 refills used
        # 5 allowed - 2 used = 3 remaining
        result = subject.send(:extract_refill_remaining, resource_multiple_dispenses)
        expect(result).to eq(3)
      end
    end

    context 'with VA medication and all refills used' do
      let(:resource_all_refills_used) do
        {
          'reportedBoolean' => false,
          'dispenseRequest' => {
            'numberOfRepeatsAllowed' => 2
          },
          'contained' => [
            {
              'resourceType' => 'MedicationDispense',
              'id' => 'dispense-1',
              'status' => 'completed'
            },
            {
              'resourceType' => 'MedicationDispense',
              'id' => 'dispense-2',
              'status' => 'completed'
            },
            {
              'resourceType' => 'MedicationDispense',
              'id' => 'dispense-3',
              'status' => 'completed'
            }
          ]
        }
      end

      it 'returns 0 when all refills are used' do
        # 3 completed dispenses = 1 initial + 2 refills used
        # 2 allowed - 2 used = 0 remaining
        result = subject.send(:extract_refill_remaining, resource_all_refills_used)
        expect(result).to eq(0)
      end
    end

    context 'with VA medication and over-dispensed (more dispenses than allowed)' do
      let(:resource_over_dispensed) do
        {
          'reportedBoolean' => false,
          'dispenseRequest' => {
            'numberOfRepeatsAllowed' => 1
          },
          'contained' => [
            {
              'resourceType' => 'MedicationDispense',
              'id' => 'dispense-1',
              'status' => 'completed'
            },
            {
              'resourceType' => 'MedicationDispense',
              'id' => 'dispense-2',
              'status' => 'completed'
            },
            {
              'resourceType' => 'MedicationDispense',
              'id' => 'dispense-3',
              'status' => 'completed'
            }
          ]
        }
      end

      it 'returns 0 when more dispenses than allowed' do
        # 3 completed dispenses = 1 initial + 2 refills used
        # 1 allowed - 2 used = -1, but should return 0
        result = subject.send(:extract_refill_remaining, resource_over_dispensed)
        expect(result).to eq(0)
      end
    end

    context 'with mixed dispense statuses' do
      let(:resource_mixed_statuses) do
        {
          'reportedBoolean' => false,
          'dispenseRequest' => {
            'numberOfRepeatsAllowed' => 5
          },
          'contained' => [
            {
              'resourceType' => 'MedicationDispense',
              'id' => 'dispense-1',
              'status' => 'completed'
            },
            {
              'resourceType' => 'MedicationDispense',
              'id' => 'dispense-2',
              'status' => 'in-progress'
            },
            {
              'resourceType' => 'MedicationDispense',
              'id' => 'dispense-3',
              'status' => 'completed'
            }
          ]
        }
      end

      it 'only counts completed dispenses' do
        # 2 completed dispenses = 1 initial + 1 refill used
        # 5 allowed - 1 used = 4 remaining
        result = subject.send(:extract_refill_remaining, resource_mixed_statuses)
        expect(result).to eq(4)
      end
    end

    context 'with no numberOfRepeatsAllowed specified' do
      let(:resource_no_repeats) do
        {
          'reportedBoolean' => false,
          'dispenseRequest' => {}
        }
      end

      it 'defaults to 0 repeats allowed' do
        result = subject.send(:extract_refill_remaining, resource_no_repeats)
        expect(result).to eq(0)
      end
    end

    context 'with no dispenseRequest' do
      let(:resource_no_dispense_request) do
        {
          'reportedBoolean' => false
        }
      end

      it 'defaults to 0 repeats allowed' do
        result = subject.send(:extract_refill_remaining, resource_no_dispense_request)
        expect(result).to eq(0)
      end
    end

    context 'with no contained resources' do
      let(:resource_no_contained) do
        {
          'reportedBoolean' => false,
          'dispenseRequest' => {
            'numberOfRepeatsAllowed' => 3
          }
        }
      end

      it 'returns the full number of repeats allowed' do
        result = subject.send(:extract_refill_remaining, resource_no_contained)
        expect(result).to eq(3)
      end
    end

    context 'with non-MedicationDispense resources in contained' do
      let(:resource_no_med_dispenses) do
        {
          'reportedBoolean' => false,
          'dispenseRequest' => {
            'numberOfRepeatsAllowed' => 4
          },
          'contained' => [
            {
              'resourceType' => 'Encounter',
              'id' => 'encounter-1'
            },
            {
              'resourceType' => 'Organization',
              'id' => 'org-1'
            }
          ]
        }
      end

      it 'returns the full number of repeats allowed when no MedicationDispense resources' do
        result = subject.send(:extract_refill_remaining, resource_no_med_dispenses)
        expect(result).to eq(4)
      end
    end
  end

  describe '#build_tracking_information' do
    context 'with MedicationDispense containing tracking identifiers' do
      let(:resource_with_tracking) do
        base_resource.merge(
          'contained' => [
            {
              'resourceType' => 'MedicationDispense',
              'id' => '21142623',
              'identifier' => [
                {
                  'type' => { 'text' => 'Tracking Number' },
                  'value' => '77298027203980000000398'
                },
                {
                  'type' => { 'text' => 'Prescription Number' },
                  'value' => '2720334'
                },
                {
                  'type' => { 'text' => 'Carrier' },
                  'value' => 'UPS'
                },
                {
                  'type' => { 'text' => 'Shipped Date' },
                  'value' => '2022-10-15T00:00:00.000Z'
                }
              ],
              'medicationCodeableConcept' => {
                'coding' => [
                  {
                    'system' => 'http://hl7.org/fhir/sid/ndc',
                    'code' => '00013264681'
                  }
                ]
              }
            }
          ],
          'medicationCodeableConcept' => {
            'text' => 'HALCINONIDE 0.1% OINT'
          }
        )
      end

      it 'returns tracking information with all fields' do
        result = subject.send(:build_tracking_information, resource_with_tracking)

        expect(result).to be_an(Array)
        expect(result.length).to eq(1)

        tracking = result.first
        expect(tracking).to include(
          prescription_name: 'HALCINONIDE 0.1% OINT',
          prescription_number: '2720334',
          ndc_number: '00013264681',
          prescription_id: '12345',
          tracking_number: '77298027203980000000398',
          shipped_date: '2022-10-15T00:00:00.000Z',
          carrier: 'UPS',
          other_prescriptions: []
        )
      end

      it 'sets is_trackable to true when tracking data exists' do
        result = subject.parse(resource_with_tracking)
        expect(result.is_trackable).to be(true)
      end
    end

    context 'with MedicationDispense without tracking identifiers' do
      let(:resource_no_tracking) do
        base_resource.merge(
          'contained' => [
            {
              'resourceType' => 'MedicationDispense',
              'id' => '123456',
              'identifier' => [
                {
                  'type' => { 'text' => 'Other ID' },
                  'value' => 'some-other-value'
                }
              ]
            }
          ]
        )
      end

      it 'returns empty array when no tracking number is found' do
        result = subject.send(:build_tracking_information, resource_no_tracking)
        expect(result).to eq([])
      end

      it 'sets is_trackable to false when no tracking data exists' do
        result = subject.parse(resource_no_tracking)
        expect(result.is_trackable).to be(false)
      end
    end

    context 'with multiple MedicationDispense resources' do
      let(:resource_multiple_dispenses) do
        base_resource.merge(
          'contained' => [
            {
              'resourceType' => 'MedicationDispense',
              'id' => '111',
              'identifier' => [
                {
                  'type' => { 'text' => 'Tracking Number' },
                  'value' => 'TRACK111'
                },
                {
                  'type' => { 'text' => 'Carrier' },
                  'value' => 'USPS'
                }
              ]
            },
            {
              'resourceType' => 'MedicationDispense',
              'id' => '222',
              'identifier' => [
                {
                  'type' => { 'text' => 'Tracking Number' },
                  'value' => 'TRACK222'
                },
                {
                  'type' => { 'text' => 'Carrier' },
                  'value' => 'FedEx'
                }
              ]
            }
          ]
        )
      end

      it 'returns tracking information for all dispenses with tracking numbers' do
        result = subject.send(:build_tracking_information, resource_multiple_dispenses)

        expect(result).to be_an(Array)
        expect(result.length).to eq(2)

        expect(result.map { |t| t[:tracking_number] }).to contain_exactly('TRACK111', 'TRACK222')
        expect(result.map { |t| t[:carrier] }).to contain_exactly('USPS', 'FedEx')
      end
    end

    context 'with no contained resources' do
      it 'returns empty array' do
        result = subject.send(:build_tracking_information, base_resource)
        expect(result).to eq([])
      end

      it 'sets is_trackable to false' do
        result = subject.parse(base_resource)
        expect(result.is_trackable).to be(false)
      end
    end
  end

  describe '#extract_ndc_number' do
    context 'with NDC coding in medicationCodeableConcept' do
      let(:dispense_with_ndc) do
        {
          'resourceType' => 'MedicationDispense',
          'id' => 'dispense-1',
          'medicationCodeableConcept' => {
            'coding' => [
              {
                'system' => 'http://hl7.org/fhir/sid/ndc',
                'code' => '12345-678-90'
              },
              {
                'system' => 'http://other.system',
                'code' => 'OTHER123'
              }
            ]
          }
        }
      end

      it 'returns the NDC code' do
        result = subject.send(:extract_ndc_number, dispense_with_ndc)
        expect(result).to eq('12345-678-90')
      end
    end

    context 'without NDC coding' do
      let(:dispense_without_ndc) do
        {
          'resourceType' => 'MedicationDispense',
          'id' => 'dispense-1'
        }
      end

      it 'returns nil' do
        result = subject.send(:extract_ndc_number, dispense_without_ndc)
        expect(result).to be_nil
      end
    end
  end

  describe '#extract_category' do
    context 'with category field containing inpatient code' do
      let(:resource_with_inpatient_category) do
        base_resource.merge(
          'category' => [
            {
              'coding' => [
                {
                  'system' => 'http://terminology.hl7.org/CodeSystem/medicationrequest-admin-location',
                  'code' => 'inpatient'
                }
              ]
            }
          ]
        )
      end

      it 'returns array with inpatient' do
        result = subject.send(:extract_category, resource_with_inpatient_category)
        expect(result).to eq(['inpatient'])
      end
    end

    context 'with category field containing outpatient code' do
      let(:resource_with_outpatient_category) do
        base_resource.merge(
          'category' => [
            {
              'coding' => [
                {
                  'system' => 'http://terminology.hl7.org/CodeSystem/medicationrequest-admin-location',
                  'code' => 'outpatient'
                }
              ]
            }
          ]
        )
      end

      it 'returns array with outpatient' do
        result = subject.send(:extract_category, resource_with_outpatient_category)
        expect(result).to eq(['outpatient'])
      end
    end

    context 'with category field containing community code' do
      let(:resource_with_community_category) do
        base_resource.merge(
          'category' => [
            {
              'coding' => [
                {
                  'system' => 'http://terminology.hl7.org/CodeSystem/medicationrequest-admin-location',
                  'code' => 'community'
                }
              ]
            }
          ]
        )
      end

      it 'returns array with community' do
        result = subject.send(:extract_category, resource_with_community_category)
        expect(result).to eq(['community'])
      end
    end

    context 'with multiple category codes' do
      let(:resource_with_multiple_categories) do
        base_resource.merge(
          'category' => [
            {
              'coding' => [
                {
                  'system' => 'http://terminology.hl7.org/CodeSystem/medicationrequest-admin-location',
                  'code' => 'inpatient'
                }
              ]
            },
            {
              'coding' => [
                {
                  'system' => 'http://terminology.hl7.org/CodeSystem/medicationrequest-admin-location',
                  'code' => 'community'
                }
              ]
            }
          ]
        )
      end

      it 'returns array with all category codes' do
        result = subject.send(:extract_category, resource_with_multiple_categories)
        expect(result).to eq(%w[inpatient community])
      end
    end

    context 'with no category field' do
      it 'returns empty array' do
        result = subject.send(:extract_category, base_resource)
        expect(result).to eq([])
      end
    end

    context 'with empty category array' do
      let(:resource_with_empty_category) do
        base_resource.merge('category' => [])
      end

      it 'returns empty array' do
        result = subject.send(:extract_category, resource_with_empty_category)
        expect(result).to eq([])
      end
    end

    context 'with category but no coding' do
      let(:resource_with_category_no_coding) do
        base_resource.merge(
          'category' => [
            {
              'text' => 'Inpatient'
            }
          ]
        )
      end

      it 'returns empty array' do
        result = subject.send(:extract_category, resource_with_category_no_coding)
        expect(result).to eq([])
      end
    end
  end
end<|MERGE_RESOLUTION|>--- conflicted
+++ resolved
@@ -38,17 +38,16 @@
         expect(result.id).to eq('12345')
       end
 
-<<<<<<< HEAD
       it 'sets cmop_division_phone to nil for Oracle Health prescriptions' do
         result = subject.parse(base_resource)
 
         expect(result.cmop_division_phone).to be_nil
-=======
+      end
+
       it 'sets dial_cmop_division_phone to nil' do
         result = subject.parse(base_resource)
 
         expect(result.dial_cmop_division_phone).to be_nil
->>>>>>> ff449ada
       end
     end
 
