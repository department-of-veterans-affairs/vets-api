--- conflicted
+++ resolved
@@ -186,13 +186,8 @@
 
     context 'with an existing form' do
       let!(:other_existing_form) { create(:in_progress_form, form_id: 'jksdfjk') }
-<<<<<<< HEAD
-      let(:existing_form) { FactoryGirl.create(:in_progress_form, user_uuid: user.uuid) }
-      let(:update_form) { FactoryGirl.build(:in_progress_update_form, user_uuid: user.uuid) }
-=======
-      let(:existing_form) { FactoryBot.create(:in_progress_form, user_uuid: user.uuid) }
-      let(:update_form) { FactoryBot.create(:in_progress_update_form, user_uuid: user.uuid) }
->>>>>>> bb4d63a8
+      let(:existing_form) { create(:in_progress_form, user_uuid: user.uuid) }
+      let(:update_form) { build(:in_progress_update_form, user_uuid: user.uuid) }
 
       it 'updates the right form' do
         put v0_in_progress_form_url(existing_form.form_id), { form_data: update_form.form_data }, auth_header
