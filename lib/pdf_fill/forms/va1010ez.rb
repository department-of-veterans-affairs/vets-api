--- conflicted
+++ resolved
@@ -94,387 +94,7 @@
       # KEY constant maps the `@form_data` keys to their corresponding PDF field identifiers.
       # These mappings are used to associate the form data with the correct PDF form field
       # (specified by a unique key). This ensures the data is placed in the correct field when generating the PDF.
-<<<<<<< HEAD
-      KEY = {
-        'veteranFullName' => {
-          key: 'F[0].P4[0].LastFirstMiddle[0]',
-          limit: 40,
-          question_num: 1.01,
-          question_suffix: 'A',
-          question_text: "VETERAN'S NAME (Last, First, Middle Name)"
-        },
-        'mothersMaidenName' => {
-          key: 'F[0].P4[0].MothersMaidenName[0]',
-          limit: 20,
-          question_num: 1.02,
-          question_text: "MOTHER'S MAIDEN NAME"
-        },
-        'gender' => {
-          key: 'F[0].P4[0].BirthSex[0]'
-        },
-        'isSpanishHispanicLatino' => {
-          key: 'F[0].P4[0].HispanicOrLatino[0]'
-        },
-        'isAmericanIndianOrAlaskanNative' => {
-          key: 'F[0].P4[0].Race[0]'
-        },
-        'isAsian' => {
-          key: 'F[0].P4[0].Race[1]'
-        },
-        'isWhite' => {
-          key: 'F[0].P4[0].Race[2]'
-        },
-        'isBlackOrAfricanAmerican' => {
-          key: 'F[0].P4[0].Race[3]'
-        },
-        'isNativeHawaiianOrOtherPacificIslander' => {
-          key: 'F[0].P4[0].Race[4]'
-        },
-        'hasDemographicNoAnswer' => {
-          key: 'F[0].P4[0].Race[5]'
-        },
-        'placeOfBirth' => {
-          key: 'F[0].P4[0].PlaceOfBirth[0]',
-          limit: 28,
-          question_num: 1.07,
-          question_suffix: 'B',
-          question_text: 'PLACE OF BIRTH (City and State)'
-        },
-        'veteranAddress' =>
-          {
-            'street' => {
-              key: 'F[0].P4[0].MailingAddress_Street[0]',
-              limit: 27,
-              question_num: 1.10,
-              question_suffix: 'A',
-              question_text: 'MAILING ADDRESS (Street)'
-            },
-            'city' => {
-              key: 'F[0].P4[0].MailingAddress_City[0]',
-              limit: 18,
-              question_num: 1.10,
-              question_suffix: 'B',
-              question_text: 'CITY'
-            },
-            'postalCode' => {
-              key: 'F[0].P4[0].MailingAddress_ZipCode[0]'
-            },
-            'state' => {
-              key: 'F[0].P4[0].MailingAddress_State[0]'
-            }
-          },
-        'homePhone' => {
-          key: 'F[0].P4[0].HomeTelephoneNumber[0]'
-        },
-        'mobilePhone' => {
-          key: 'F[0].P4[0].MbileTelephoneNumber[0]'
-        },
-        'email' => {
-          key: 'F[0].P4[0].EmailAddress[0]'
-        },
-        'veteranHomeAddress' =>
-          {
-            'street' => {
-              key: 'F[0].P4[0].HomeAddress_Street[0]',
-              limit: 27,
-              question_num: 1.11,
-              question_suffix: 'A',
-              question_text: 'HOME ADDRESS (Street)'
-            },
-            'city' => {
-              key: 'F[0].P4[0].HomeAddress_City[0]',
-              limit: 18,
-              question_num: 1.11,
-              question_suffix: 'B',
-              question_text: 'CITY'
-            },
-            'postalCode' => {
-              key: 'F[0].P4[0].HomeAddress_ZipCode[0]'
-            },
-            'state' => {
-              key: 'F[0].P4[0].HomeAddress_State[0]'
-            }
-          },
-        'maritalStatus' => {
-          key: 'F[0].P4[0].CurrentMaritalStatus[0]'
-        },
-        'vaMedicalFacility' => {
-          key: 'F[0].P4[0].PreferredVACenter[0]'
-        },
-        'wantsInitialVaContact' => {
-          key: 'F[0].P4[0].ScheduleFirstAppointment[0]'
-        },
-        'purpleHeartRecipient' => {
-          key: 'F[0].P4[0].Section2_2A[0]'
-        },
-        'isFormerPow' => {
-          key: 'F[0].P4[0].Section2_2B[0]'
-        },
-        'postNov111998Combat' => {
-          key: 'F[0].P4[0].Section2_2C[0]'
-        },
-        'disabledInLineOfDuty' => {
-          key: 'F[0].P4[0].Section2_2D[0]'
-        },
-        'swAsiaCombat' => {
-          key: 'F[0].P4[0].Section2_2E[0]'
-        },
-        'vaCompensationType' => {
-          key: 'F[0].P4[0].Section2_2F[0]'
-        },
-        'radiationCleanupEfforts' => {
-          key: 'F[0].P5[0].RadioButtonList[2]'
-        },
-        'gulfWarService' => {
-          key: 'F[0].P5[0].RadioButtonList[3]'
-        },
-        'combatOperationService' => {
-          key: 'F[0].P5[0].RadioButtonList[0]'
-        },
-        'exposedToAgentOrange' => {
-          key: 'F[0].P5[0].RadioButtonList[1]'
-        },
-        'gulfWarStartDate' => {
-          key: 'F[0].P5[0].FromDate_3B[0]'
-        },
-        'gulfWarEndDate' => {
-          key: 'F[0].P5[0].ToDate_3B[0]'
-        },
-        'agentOrangeStartDate' => {
-          key: 'F[0].P5[0].FromDate_3C[0]'
-        },
-        'agentOrangeEndDate' => {
-          key: 'F[0].P5[0].ToDate_3C[0]'
-        },
-        'exposureToAirPollutants' => {
-          key: 'F[0].P5[0].ExposedToTheFollowing[0]'
-        },
-        'exposureToChemicals' => {
-          key: 'F[0].P5[0].ExposedToTheFollowing[1]'
-        },
-        'exposureToRadiation' => {
-          key: 'F[0].P5[0].ExposedToTheFollowing[2]'
-        },
-        'exposureToShad' => {
-          key: 'F[0].P5[0].ExposedToTheFollowing[3]'
-        },
-        'exposureToOccupationalHazards' => {
-          key: 'F[0].P5[0].ExposedToTheFollowing[4]'
-        },
-        'exposureToAsbestos' => {
-          key: 'F[0].P5[0].ExposedToTheFollowing[5]'
-        },
-        'exposureToMustardGas' => {
-          key: 'F[0].P5[0].ExposedToTheFollowing[6]'
-        },
-        'exposureToContaminatedWater' => {
-          key: 'F[0].P5[0].ExposedToTheFollowing[7]'
-        },
-        'exposureToWarfareAgents' => {
-          key: 'F[0].P5[0].ExposedToTheFollowing[8]'
-        },
-        'exposureToOther' => {
-          key: 'F[0].P5[0].ExposedToTheFollowing[9]'
-        },
-        'otherToxicExposure' => {
-          key: 'F[0].P5[0].SpecifyOther[0]',
-          limit: 20,
-          question_num: 2.3,
-          question_suffix: 'E',
-          question_text: 'HAVE YOU BEEN EXPOSED TO ANY OF THE FOLLOWING? (Check all that apply) - OTHER'
-        },
-        'toxicExposureStartDate' => {
-          key: 'F[0].P5[0].FromDate_3D[0]'
-        },
-        'toxicExposureEndDate' => {
-          key: 'F[0].P5[0].ToDate_3D[0]'
-        },
-        'isMedicaidEligible' => {
-          key: 'F[0].P5[0].EligibleForMedicaid[0]'
-        },
-        'isEnrolledMedicarePartA' => {
-          key: 'F[0].P5[0].EnrolledInMedicareHospitalInsurance[0]'
-        },
-        'providers' =>
-          {
-            limit: 1,
-            first_key: 'insuranceName',
-            'insuranceName' => {
-              key: 'F[0].P5[0].HealthInsuranceInformation[0]',
-              question_num: 3.1,
-              question_text: 'ENTER YOUR HEALTH INSURANCE COMPANY NAME, ADDRESS AND TELEPHONE NUMBER'
-            },
-            'insurancePolicyHolderName' => {
-              key: 'F[0].P5[0].NameOfPolicyHodler[0]',
-              question_num: 3.2,
-              question_text: 'NAME OF POLICY HOLDER'
-            },
-            'insurancePolicyNumber' => {
-              key: 'F[0].P5[0].PolicyNumber[0]',
-              question_num: 3.3,
-              question_text: 'POLICY NUMBER'
-            },
-            'insuranceGroupCode' => {
-              key: 'F[0].P5[0].GroupCode[0]',
-              question_num: 3.4,
-              question_text: 'Group Code'
-            }
-          },
-        'dependents' =>
-        {
-          limit: 1,
-          first_key: 'fullName',
-          'fullName' => {
-            key: 'F[0].P5[0].ChildsName[0]',
-            limit: 42,
-            question_num: 4.2,
-            question_text: 'CHILD\'S NAME (Last, First, Middle Name)'
-          },
-          'dateOfBirth' => {
-            key: 'F[0].P5[0].ChildsDOB[0]',
-            question_num: 4.2,
-            question_suffix: 'A',
-            question_text: 'CHILD\'S DATE OF BIRTH'
-          },
-          'socialSecurityNumber' => {
-            key: 'F[0].P5[0].ChildsSSN[0]',
-            question_num: 4.2,
-            question_suffix: 'B',
-            question_text: 'CHILD\'S Social Security NO.'
-          },
-          'becameDependent' => {
-            key: 'F[0].P5[0].DateChildBecameYourDependent[0]',
-            question_num: 4.2,
-            question_suffix: 'C',
-            question_text: 'DATE CHILD BECAME YOU\'RE DEPENDENT'
-          },
-          'dependentRelation' => {
-            key: 'F[0].P5[0].RelationshipToYou[0]',
-            question_num: 4.2,
-            question_suffix: 'D',
-            question_text: 'CHILD\'S RELATIONSHIP TO YOU'
-          },
-          'disabledBefore18' => {
-            key: 'F[0].P5[0].ChildPermanentlyDiasbledBefore18[0]',
-            question_num: 4.2,
-            question_suffix: 'E',
-            question_text: 'WAS CHILD PERMANENTLY AND TOTALLY DISABLED BEFORE THE AGE OF 18?'
-          },
-          'attendedSchoolLastYear' => {
-            key: 'F[0].P5[0].DidChildAttendSchooLastYear[0]',
-            question_num: 4.2,
-            question_suffix: 'F',
-            question_text: 'IF CHILD IS BETWEEN 18 AND 21 YEARS OF AGE, DID CHILD ATTEND SCHOOL LAST CALENDAR YEAR'
-          },
-          'dependentEducationExpenses' => {
-            key: 'F[0].P5[0].ExpensesPaifByDependentCHild[0]',
-            question_num: 4.2,
-            question_suffix: 'G',
-            question_text: 'EXPENSES PAID BY YOUR DEPENDENT CHILD WITH REPORTABLE INCOME FOR COLLEGE, VOCATIONAL' \
-                           ' REHABILITATION OR TRAINING (e.g., tuition, books, materials) '
-          },
-          'grossIncome' => {
-            key: 'F[0].P6[0].Section7_Child_Q1[0]',
-            question_num: 7.1,
-            question_text: 'DEPENDENT - GROSS ANNUAL INCOME FROM EMPLOYMENT'
-          },
-          'netIncome' => {
-            key: 'F[0].P6[0].Section7_Child_Q2[0]',
-            question_num: 7.2,
-            question_text: 'DEPENDENT - NET INCOME FROM YOUR FARM, RANCH, PROPERTY OR BUSINESS'
-          },
-          'otherIncome' => {
-            key: 'F[0].P6[0].Section7_Child_Q3[0]',
-            question_num: 7.3,
-            question_text: 'DEPENDENT - LIST OTHER INCOME AMOUNTS'
-          }
-        },
-        'spouseFullName' => {
-          key: 'F[0].P5[0].SpousesName[0]',
-          limit: 42,
-          question_num: 4.1,
-          question_text: "SPOUSE'S NAME (Last, First, Middle Name)"
-        },
-        'spouseAddress' => {
-          key: 'F[0].P5[0].SpouseAddressAndTelephoneNumber[0]',
-          limit: 120,
-          question_num: 4.1,
-          question_suffix: 'E',
-          question_text: "SPOUSE'S ADDRESS AND TELEPHONE NUMBER (Street, City, State, ZIP if different from Veteran's)"
-        },
-        'cohabitedLastYear' => {
-          key: 'F[0].P5[0].RadioButtonList[2]'
-        },
-        'veteranDateOfBirth' => {
-          key: 'F[0].P4[0].DOB[0]'
-        },
-        'lastEntryDate' => {
-          key: 'F[0].P4[0].LastEntryDate[0]'
-        },
-        'lastDischargeDate' => {
-          key: 'F[0].P4[0].LastDischargeDate[0]'
-        },
-        'medicarePartAEffectiveDate' => {
-          key: 'F[0].P5[0].EffectiveDate[0]'
-        },
-        'spouseSocialSecurityNumber' => {
-          key: 'F[0].P5[0].SpousesSSN[0]'
-        },
-        'spouseDateOfBirth' => {
-          key: 'F[0].P5[0].SpousesDOB[0]'
-        },
-        'dateOfMarriage' => {
-          key: 'F[0].P5[0].DateOfMarriage[0]'
-        },
-        'provideSupportLastYear' => {
-          key: 'F[0].P5[0].DidYouProvideSupportToChildNotLivingWithYou[0]'
-        },
-        'discloseFinancialInformation' => {
-          key: 'F[0].P6[0].Section6[0]'
-        },
-        'veteranSocialSecurityNumber' => {
-          key: 'F[0].P4[0].SSN[0]'
-        },
-        'lastServiceBranch' => {
-          key: 'F[0].P4[0].LastBranchOfService[0]'
-        },
-        'dischargeType' => {
-          key: 'F[0].P4[0].DischargeType[0]'
-        },
-        'medicareClaimNumber' => {
-          key: 'F[0].P5[0].MedicareClaimNumber[0]'
-        },
-        'spouseGrossIncome' => {
-          key: 'F[0].P6[0].Section7_Spouse_Q1[0]'
-        },
-        'spouseNetIncome' => {
-          key: 'F[0].P6[0].Section7_Spouse_Q2[0]'
-        },
-        'spouseOtherIncome' => {
-          key: 'F[0].P6[0].Section7_Spouse_Q3[0]'
-        },
-        'veteranGrossIncome' => {
-          key: 'F[0].P6[0].Section7_Veteran_Q1[0]'
-        },
-        'veteranNetIncome' => {
-          key: 'F[0].P6[0].Section7_Veteran_Q2[0]'
-        },
-        'veteranOtherIncome' => {
-          key: 'F[0].P6[0].Section7_Veteran_Q3[0]'
-        },
-        'deductibleMedicalExpenses' => {
-          key: 'F[0].P6[0].Section8_Q1[0]'
-        },
-        'deductibleFuneralExpenses' => {
-          key: 'F[0].P6[0].Section8_Q2[0]'
-        },
-        'deductibleEducationExpenses' => {
-          key: 'F[0].P6[0].Section8_Q3[0]'
-        }
-      }.freeze
-=======
       KEY = PdfFill::Forms::FieldMappings::Va1010ez::KEY
->>>>>>> bbed7229
 
       # Merge Fields - This method orchestrates the calling of all merge helper methods to
       # process and populate @form_data with the necessary values for the PDF.
