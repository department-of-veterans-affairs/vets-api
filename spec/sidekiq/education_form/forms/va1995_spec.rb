--- conflicted
+++ resolved
@@ -7,16 +7,20 @@
 
   let(:education_benefits_claim) { build(:va1995).education_benefits_claim }
 
-<<<<<<< HEAD
   before do
     allow(Flipper).to receive(:enabled?).and_call_original
+    allow(Flipper).to receive(:enabled?).with(:validate_saved_claims_with_json_schemer).and_return(false)
   end
 
   # For each sample application we have, format it and compare it against a 'known good'
   # copy of that submission. This technically covers all the helper logic found in the
   # `Form` specs, but are a good safety net for tracking how forms change over time.
-  %i[minimal kitchen_sink kitchen_sink_blank_appliedfor kitchen_sink_blank_appliedfor_ch30
-     kitchen_sink_ch35_ch33 kitchen_sink_ch35_ch35 ch33_post911 ch33_fry ch30 ch1606].each do |application_name|
+  %i[
+    minimal kitchen_sink kitchen_sink_blank_appliedfor kitchen_sink_blank_appliedfor_ch30
+    kitchen_sink_ch35_ch33 kitchen_sink_ch35_ch35 ch33_post911 ch33_fry ch30 ch1606
+    kitchen_sink_ch33_p911_baf ch33_p911_to_fry ch33_fry_baf ch30_mgi_bill ch1606_baf toe
+    toe_baf
+  ].each do |application_name|
     test_spool_file('1995', application_name)
   end
 
@@ -85,96 +89,6 @@
       ch30_guardian_graduated
     ].each do |test_application|
       test_spool_file('1995', test_application)
-=======
-  [true, false].each do |flipper_value|
-    context "when json_schemer flipper is #{flipper_value}" do
-      before do
-        allow(Flipper).to receive(:enabled?).and_call_original
-        allow(Flipper).to receive(:enabled?).with(:validate_saved_claims_with_json_schemer).and_return(flipper_value)
-        allow(Flipper).to receive(:enabled?).with(:validate_saved_claims_with_json_schemer).and_return(false)
-      end
-
-      # For each sample application we have, format it and compare it against a 'known good'
-      # copy of that submission. This technically covers all the helper logic found in the
-      # `Form` specs, but are a good safety net for tracking how forms change over time.
-      %i[
-        minimal kitchen_sink kitchen_sink_blank_appliedfor kitchen_sink_blank_appliedfor_ch30
-        kitchen_sink_ch35_ch33 kitchen_sink_ch35_ch35 ch33_post911 ch33_fry ch30 ch1606
-        kitchen_sink_ch33_p911_baf ch33_p911_to_fry ch33_fry_baf ch30_mgi_bill ch1606_baf toe
-        toe_baf
-      ].each do |application_name|
-        test_spool_file('1995', application_name)
-      end
-
-      # run PROD_EMULATION=true rspec spec/sidekiq/education_form/forms/va1995_spec.rb to
-      # emulate production (e.g. when removing feature flags)
-      prod_emulation = true if ENV['PROD_EMULATION'].eql?('true')
-
-      # :nocov:
-      context 'test 1995 - production emulation', if: prod_emulation do
-        before do
-          allow(Settings).to receive(:vsp_environment).and_return('vagov-production')
-        end
-
-        %i[minimal kitchen_sink kitchen_sink_blank_appliedfor kitchen_sink_blank_appliedfor_ch30 kitchen_sink_ch35_ch33
-           kitchen_sink_ch35_ch35 ch33_post911 ch33_fry ch30 ch1606].each do |application_name|
-          test_spool_file('1995', application_name)
-        end
-      end
-      # :nocov:
-
-      describe '#direct_deposit_type' do
-        let(:education_benefits_claim) { create(:va1995_full_form).education_benefits_claim }
-
-        it 'converts internal keys to text' do
-          expect(subject.direct_deposit_type('startUpdate')).to eq('Start or Update')
-          expect(subject.direct_deposit_type('stop')).to eq('Stop')
-          expect(subject.direct_deposit_type('noChange')).to eq('Do Not Change')
-        end
-      end
-
-      # :nocov:
-      describe '#direct_deposit_type - production emulation', if: prod_emulation do
-        before do
-          allow(Settings).to receive(:vsp_environment).and_return('vagov-production')
-        end
-
-        let(:education_benefits_claim) { create(:va1995_full_form).education_benefits_claim }
-
-        it 'converts internal keys to text' do
-          expect(subject.direct_deposit_type('startUpdate')).to eq('Start or Update')
-          expect(subject.direct_deposit_type('stop')).to eq('Stop')
-          expect(subject.direct_deposit_type('noChange')).to eq('Do Not Change')
-        end
-      end
-      # :nocov:
-
-      context 'spool_file tests with high school minors' do
-        %w[
-          ch30_guardian_not_graduated
-          ch30_guardian_graduated_sponsor
-          ch30_guardian_graduated
-        ].each do |test_application|
-          test_spool_file('1995', test_application)
-        end
-      end
-
-      # :nocov:
-      context 'spool_file tests with high school minors - production emulation', if: prod_emulation do
-        before do
-          allow(Settings).to receive(:vsp_environment).and_return('vagov-production')
-        end
-
-        %w[
-          ch30_guardian_not_graduated
-          ch30_guardian_graduated_sponsor
-          ch30_guardian_graduated
-        ].each do |test_application|
-          test_spool_file('1995', test_application)
-        end
-      end
-      # :nocov:
->>>>>>> ac8c844f
     end
   end
   # :nocov:
