--- conflicted
+++ resolved
@@ -52,11 +52,7 @@
               power_of_attorney = ClaimsApi::PowerOfAttorney.find_by(md5: power_of_attorney.md5)
             end
 
-<<<<<<< HEAD
-            if feature_enabled_and_claimant_present?
-=======
             if allow_dependent_claimant?
->>>>>>> bbdab6b7
               update_auth_headers_for_dependent(
                 power_of_attorney,
                 claimant_information
@@ -175,14 +171,6 @@
                                   ssn: claimant_information['claimant_ssn']
                                 }
                               })
-<<<<<<< HEAD
-        end
-
-        def feature_enabled_and_claimant_present?
-          Flipper.enabled?(:lighthouse_claims_api_poa_dependent_claimants) &&
-            form_attributes['claimant'].present?
-=======
->>>>>>> bbdab6b7
         end
 
         def validate_dependent_claimant!(poa_code:)
