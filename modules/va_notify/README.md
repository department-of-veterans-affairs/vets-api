--- conflicted
+++ resolved
@@ -121,16 +121,7 @@
 
 ### VA Notify Callback Integration Guide for Vets-API
 
-<<<<<<< HEAD
 To effectively track the status of individual notifications, VA Notify provides service callbacks. These callbacks enable you to determine whether a notification was successfully delivered or failed, allowing you to take appropriate action. This guide outlines integrating callback logic: Custom Callback Handler
-=======
-To effectively track the status of individual notifications, VA Notify provides service callbacks. These callbacks enable you to determine whether a notification was successfully delivered or failed, allowing you to take appropriate action.
-
-This guide outlines two distinct approaches to integrating callback logic:
-
-- [Default Callback Class][1]
-- [Custom Callback Handler][2]
->>>>>>> 91ceac09
 
 #### Why Teams Need to Integrate with Callback Logic
 
@@ -148,53 +139,6 @@
 
 #### How Teams Can Integrate with Callbacks
 
-<<<<<<< HEAD
-=======
-**Option 1: Default Callback Class**
-<a id="default-callback"></a>
-
-The Default Callback Class offers a standard, ready-to-use implementation for handling callbacks.
-
-Example Implementation
-
-Step 1: Set Up the Notification Trigger
-
-```rb
-# VANotify::EmailJob or VANotify::UserAccountJob
-
-VANotify::EmailJob.perform_async(
-  user.va_profile_email,
-  template_id,
-  get_personalization(first_name),
-  Settings.vanotify.services.va_gov.api_key,
-  {
-    callback_metadata: {
-      notification_type: 'error',
-      form_number: 'ExampleForm1234',
-      statsd_tags: { service: 'DefaultService', function: 'DefaultFunction' }
-    }
-  }
-)
-
-# VANotify::Service
-
-callback_options = {
-    callback_metadata: {
-      notification_type: 'error',
-      form_number: 'ExampleForm1234',
-      statsd_tags: { service: 'DefaultService', function: 'DefaultFunction' }
-    }
-}
-
-notify_client = VaNotify::Service.new(api_key, callback_options)
-
-notify_response = notify_client.send_email(....)
-```
-
-**Option 2: Custom Callback Handler**
-<a id="custom-callback"></a>
-
->>>>>>> 91ceac09
 The Custom Callback Handler allows teams to create a bespoke solution tailored to their specific requirements. This approach offers complete control over how delivery statuses are processed and logged.
 
 Refer to the libraries in `vets-api/lib/va_notify/notification_callback`
