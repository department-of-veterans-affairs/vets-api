# frozen_string_literal: true
module FeatureFlipper
  def self.send_email?
    Settings.reports.token.present? || Rails.env.test?
  end

  def self.staging_email?
    Settings.reports.server.include?('stage')
  end

<<<<<<< HEAD
  def self.evss_upload_workflow?
    Rails.env.development? || Settings.evss.workflow_uploader_enabled
=======
  def self.enable_prefill?(user)
    # just in case.
    return false unless user&.ssn
    # Many of our test users have SSNs that begin with the unused 796
    # prefix, so gating on that should limit it to 'our' users.
    user.ssn.to_s.starts_with?('796')
>>>>>>> 9dd978f4
  end
end<|MERGE_RESOLUTION|>--- conflicted
+++ resolved
@@ -8,16 +8,15 @@
     Settings.reports.server.include?('stage')
   end
 
-<<<<<<< HEAD
   def self.evss_upload_workflow?
     Rails.env.development? || Settings.evss.workflow_uploader_enabled
-=======
+  end
+  
   def self.enable_prefill?(user)
     # just in case.
     return false unless user&.ssn
     # Many of our test users have SSNs that begin with the unused 796
     # prefix, so gating on that should limit it to 'our' users.
     user.ssn.to_s.starts_with?('796')
->>>>>>> 9dd978f4
   end
 end