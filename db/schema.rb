--- conflicted
+++ resolved
@@ -10,11 +10,7 @@
 #
 # It's strongly recommended that you check this file into your version control system.
 
-<<<<<<< HEAD
-ActiveRecord::Schema.define(version: 2020_11_18_163522) do
-=======
 ActiveRecord::Schema.define(version: 2020_11_18_233113) do
->>>>>>> ff94bc2f
 
   # These are extensions that must be enabled in order to support this database
   enable_extension "btree_gin"
@@ -133,11 +129,8 @@
     t.string "encrypted_file_data_iv"
     t.string "encrypted_evss_response"
     t.string "encrypted_evss_response_iv"
-<<<<<<< HEAD
     t.index ["source"], name: "index_claims_api_auto_established_claims_on_source"
-=======
     t.string "flashes", default: [], array: true
->>>>>>> ff94bc2f
   end
 
   create_table "claims_api_power_of_attorneys", id: :uuid, default: -> { "gen_random_uuid()" }, force: :cascade do |t|
