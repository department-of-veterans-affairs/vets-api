---
# Add a new feature toggle here to ensure that it is initialized in all environments.
#
# Features are enabled by default in the test environment and disabled by default in other environments.
# To default a feature to enabled in development, set the `enable_in_development` key to true.
#
# The description should contain any relevant information for an admin who may toggle the feature.
#
# The actor_type should be either `user` for features you want to be "sticky" for a logged in user (default)
#  or `cookie_id` of you wish to use the Google Analytics id as the unique identifier.

# Sorted using http://yaml-sorter.herokuapp.com/

features:
  this_is_only_a_test:
    actor_type: user
    description: Used in feature_toggles_controller_spec.
  accredited_representative_portal_frontend:
    actor_type: user
    description: Enables the frontend of the accredited representative portal
    enable_in_development: true
  accredited_representative_portal_api:
    actor_type: user
    description: Enables the endpoints of the accredited representative portal
    enable_in_development: true
  aedp_vadx:
    actor_type: user
    description: Enables the VADX experimental features in the AEDP application
    enable_in_development: true
  all_claims_add_disabilities_enhancement:
    actor_type: user
    description: Enables enhancement to the 21-526EZ "Add Disabilities" page being implemented by the Conditions Team.
    enable_in_development: true
  appointments_consolidation:
    actor_type: user
    description: For features being tested while merging logic for appointments between web and mobile
  ask_va_announcement_banner:
    actor_type: cookie_id
    description: >
      The Ask VA announcement banner displays message(s) to visitors
      from the CRM-managed, expirable notifications - as retrieved
      from the /ask_va_api/v0/announcements endpoint.
    enable_in_development: true
  ask_va_canary_release:
    actor_type: cookie_id
    description: >
      Percent of visitors to keep in the updated Ask VA experience on VA.gov.
      All other users are redirected to the legacy experience.
      To route or retain all users, set to 0% for legacy or 100% for the
      updated experience on VA.gov.
      NOTE: When ready for all users to be in the updated experience on
      VA.gov, set this toggle to "Enabled", rather than specifying 100%
      in the percentage.
    enable_in_development: true
  ask_va_mock_api_for_testing:
    actor_type: cookie_id
    description: >
      Use mock API responses in the Ask VA application UI.
      This is used for testing purposes only and should not be enabled in production.
      We need to remove this feature from the codebase ASAP.
      Mocks shouldn't live in the app logic. If needed, add at the API/middleware level.
    enable_in_development: true
  auth_exp_vba_downtime_message:
    actor_type: user
    description: Show downtime message on Profile and My VA for planned VBA maintenance
  avs_enabled:
    actor_type: user
    description: Enables the After Visit Summary API.
    enable_in_development: true
  bcas_letters_use_lighthouse:
    actor_type: user
    description: Use lighthouse instead of EVSS to view/download benefit letters.
    enable_in_development: true
  benefits_documents_use_lighthouse:
    actor_type: user
    description: Use lighthouse instead of EVSS to upload benefits documents.
    enable_in_development: false
  benefits_education_use_lighthouse:
    actor_type: user
    description: Use lighthouse instead of EVSS to retrieve GI Bill Statement of benefits
    enable_in_development: true
  benefits_require_gateway_origin:
    actor_type: user
    description: Requires that all requests made to endpoints in appeals_api and vba_documents be made through the gateway
  bpds_service_enabled:
    actor_type: user
    description: Enables the BPDS service
  caregiver_use_facilities_API:
    actor_type: cookie_id
    description: Allow list of caregiver facilites to be fetched by way of the Facilities API.
  caregiver_browser_monitoring_enabled:
    actor_type: user
    description: Enables Datadog Real Time User Monitoring
  caregiver_carma_submitted_at:
    actor_type: user
    description: Enables sending CARMA the creation timestamp of a claim as a metadata submitted_at value
  caregiver_retry_form_validation:
    actor_type: user
    description: Enables 1010CG to retry schema validation
  document_upload_validation_enabled:
    actor_type: user
    description: Enables stamped PDF validation on document upload
    enable_in_development: true
  hca_browser_monitoring_enabled:
    actor_type: user
    description: Enables browser monitoring for the health care application.
  hca_disable_bgs_service:
    actor_type: user
    description: Do not call the BGS Service when this is turned on. Instead return 0 for rating.
  hca_enrollment_status_override_enabled:
    actor_type: user
    description: Enables override of enrollment status for a user, to allow multiple submissions with same user.
  hca_ez_use_facilities_v2:
    actor_type: user
    description: Use Lighthouse Facilities API V2 for EZ queries
  hca_cache_facilities:
    actor_type: user
    description: Return facilities list from health_facility table
  hca_cache_facilities_job:
    actor_type: user
    description: Use import job to update health facilities daily to limit facilities api requests
  hca_insurance_v2_enabled:
    actor_type: user
    description: Enables the the upgraded insurance section of the Health Care Application
    enable_in_development: true
  hca_download_completed_pdf:
    actor_type: user
    description: Enables downloading a filled out 10-10EZ Form Pdf upon submission
    enable_in_development: true
  hca_performance_alert_enabled:
    actor_type: user
    description: Enables alert notifying users of a potential issue with application performance.
  hca_reg_only_enabled:
    actor_type: user
    description: Enables the registration-only path for the Health Care Application
    enable_in_development: true
  hca_log_form_attachment_create:
    actor_type: user
    description: Enable logging all successful-looking attachment creation calls to Sentry at info-level
  hca_retrieve_facilities_without_repopulating:
    actor_type: user
    description: Constrain facilities endpoint to only return existing facilities values - even if the table is empty, do not rerun the Job to populate it.
  cg1010_oauth_2_enabled:
    actor_type: user
    description: Use OAuth 2.0 Authentication for 10-10CG Form Mulesoft integration.
  ezr_prod_enabled:
    actor_type: user
    description: Enables access to the 10-10EZR application in prod for the purposes of conducting user reasearch
    enable_in_development: true
  ezr_upload_enabled:
    actor_type: user
    description: Enables Toxic Exposure File Upload for 10-10EZR applicants.
    enable_in_development: true
  ezr_auth_only_enabled:
    actor_type: user
    description: Enables the auth-only experience, allowing only authenticated users to view any part of the form.
    enable_in_development: true
  ezr_emergency_contacts_enabled:
    actor_type: user
    description: Enables emergency contact experience for 10-10EZR applicants.
    enable_in_development: true
  ezr_next_of_kin_enabled:
    actor_type: user
    description: Enables next of kin experience for 10-10EZR applicants.
    enable_in_development: true
  ezr_use_va_notify_on_submission_failure:
    actor_type: user
    description: Send submission failure email to Veteran using VANotify.
    enable_in_development: true
  ezr_use_correct_format_for_file_uploads:
    actor_type: user
    description: Correctly formats the `va:attachments` XML for file uploads
    enable_in_development: true
  ezr_route_guard_enabled:
    actor_type: user
    description: Enables the route guard authentication for 10-10EZR application
    enable_in_development: true
  ezr_form_prefill_with_providers_and_dependents:
    actor_type: user
    description: Adds insurance providers and dependents to ezr prefill data
    enable_in_development: true
  cerner_override_653:
    actor_type: user
    description: This will show the Cerner facility 653 as `isCerner`.
  cerner_override_668:
    actor_type: user
    description: This will show the Cerner facility 668 as `isCerner`.
  cerner_override_687:
    actor_type: user
    description: This will show the Cerner facility 687 as `isCerner`.
  cerner_override_692:
    actor_type: user
    description: This will show the Cerner facility 692 as `isCerner`.
  cerner_override_757:
    actor_type: user
    description: This will show the Cerner facility 757 as `isCerner`.
  champva_vanotify_custom_callback:
    actor_type: user
    description: Enables the custom callback_klass when sending IVC CHAMPVA failure emails with VA Notify
  champva_vanotify_custom_confirmation_callback:
    actor_type: user
    description: Enables the custom callback_klass when sending IVC CHAMPVA confirmation emails with VA Notify
  champva_log_all_s3_uploads:
    actor_type: user
    description: Enables logging for all s3 uploads using UUID or keys for monitoring
<<<<<<< HEAD
=======
  champva_pdf_decrypt:
    actor_type: user
    description: Enables unlocking password protected file submissions in IVC CHAMPVA forms.
>>>>>>> 1650c7d4
  champva_require_all_s3_success:
    actor_type: user
    description: Enables raising a StandardError if any supporting documents fail to upload to S3 in IVC CHAMPVA forms.
  champva_enable_pega_report_check:
    actor_type: user
    description: Enables querying PEGA reporting API from MissingFormStatusJob to determine CHAMPVA form status
  champva_retry_logic_refactor:
    actor_type: user
    description: Enables refactored retry logic for IVC CHAMPVA form submissions
  check_in_experience_enabled:
    actor_type: user
    description: Enables the health care check-in experiences
    enable_in_development: true
  check_in_experience_pre_check_in_enabled:
    actor_type: user
    description: Enables the health care check-in experiences to show the pre-check-in experience.
    enable_in_development: true
  check_in_experience_upcoming_appointments_enabled:
    actor_type: user
    description: Enables the feature to show upcoming appointments to the veterans
    enable_in_development: true
  check_in_experience_translation_disclaimer_spanish_enabled:
    actor_type: user
    description: Enables disclaimer for possible untranslated content on spanish pages
    enable_in_development: true
  check_in_experience_translation_disclaimer_tagalog_enabled:
    actor_type: user
    description: Enables disclaimer for possible untranslated content on tagalog pages
    enable_in_development: true
  check_in_experience_mock_enabled:
    actor_type: user
    description: Enables downstream responses to be returned via betamocks
    enable_in_development: false
  check_in_experience_travel_reimbursement:
    actor_type: user
    description: Enables travel reimbursement workflow for day-of check-in application.
    enable_in_development: true
  check_in_experience_cerner_travel_claims_enabled:
    actor_type: user
    description: Enables travel claims filing for Oracle Health (Cerner) sites
    enable_in_development: true
  check_in_experience_check_claim_status_on_timeout:
    actor_type: user
    description: Uses a background worker to check travel claim status when the submission times out
    enable_in_development: true
  check_in_experience_browser_monitoring:
    actor_type: user
    description: Enables browser monitoring for check-in applications.
    enable_in_development: false
  check_in_experience_medication_review_content:
    actor_type: cookie_id
    description: Enables the medication review content in pre-check-in.
    enable_in_development: true
  claim_letters_access:
    actor_type: user
    description: Enables users to access the claim letters page
    enable_in_development: true
  claims_api_special_issues_updater_uses_local_bgs:
    actor_type: user
    description: Enables special issues updater to use local_bgs
    enable_in_development: true
  claims_api_flash_updater_uses_local_bgs:
    actor_type: user
    description: Enables flash updater to use local_bgs
    enable_in_development: true
  claims_api_poa_vbms_updater_uses_local_bgs:
    actor_type: user
    description: Enables poa vbms updater to use local_bgs
    enable_in_development: true
  claims_api_bd_refactor:
    actor_type: user
    description: Diverts codepath to use refactored BD methods
    enable_in_development: true
  claims_api_ews_updater_enables_local_bgs:
    actor_type: user
    description: Uses local_bgs rather than bgs-ext
    enable_in_development: true
  claims_api_ews_uploads_bd_refactor:
    actor_type: user
    description: When enabled, sends ews forms to BD via the refactored logic
    enable_in_development: true
  claims_api_poa_uploads_bd_refactor:
    actor_type: user
    description: When enabled, sends poa forms to BD via the refactored logic
    enable_in_development: true
  claims_api_526_validations_v1_local_bgs:
    actor_type: user
    description: Enables the method calls in the v1 526 validations use local_bgs
    enable_in_development: true
  claims_api_use_person_web_service:
    actor_type: user
    description: Uses person web service rather than local bgs
    enable_in_development: true
  claims_api_use_update_poa_relationship:
    actor_type: user
    description: Uses local_bgs rather than bgs-ext
    enable_in_development: true
  claims_api_526_v2_uploads_bd_refactor:
    actor_type: user
    description: When enabled, sends 526 forms to BD via the refactored logic
    enable_in_development: true
  lighthouse_claims_api_add_person_proxy:
    actor_type: user
    description: When enabled, will allow for add_person_proxy call in both versions
    enable_in_development: true
  confirmation_page_new:
    actor_type: user
    description: Enables the 2024 version of the confirmation page view in simple forms
    enable_in_development: true
  lighthouse_claims_api_hardcode_wsdl:
    actor_type: user
    description: Use hardcoded namespaces for WSDL calls to BGS
    enable_in_development: true
  cst_5103_update_enabled:
    actor_type: user
    description: When enabled, claims status tool will use the new 5103 alert designs and hides the ask your claim decision section
    enable_in_development: true
  cst_show_document_upload_status:
    actor_type: user
    description: When enabled, claims status tool will display the upload status that comes from the evidence_submissions table.
    enable_in_development: true
  cst_claim_phases:
    actor_type: user
    description: When enabled, claims status tool uses the new claim phase designs
    enable_in_development: true
  cst_include_ddl_5103_letters:
    actor_type: user
    description: When enabled, the Download Decision Letters feature includes 5103 letters
    enable_in_development: true
  cst_include_ddl_boa_letters:
    actor_type: user
    description: When enabled, the Download Decision Letters feature includes Board of Appeals decision letters
    enable_in_development: true
  cst_include_ddl_sqd_letters:
    actor_type: user
    description: When enabled, the Download Decision Letters feature includes Subsequent Development Letters
    enable_in_development: true
  cst_send_evidence_failure_emails:
    actor_type: user
    description: When enabled, emails will be sent when evidence uploads from the CST fail
    enable_in_development: true
  cst_synchronous_evidence_uploads:
    actor_type: user
    description: When enabled, claims status tool uses synchronous evidence uploads
    enable_in_development: true
  cst_use_dd_rum:
    actor_type: user
    description: When enabled, claims status tool uses DataDog's Real User Monitoring logging
    enable_in_development: false
  cst_suppress_evidence_requests_website:
    actor_type: user
    description: When enabled, CST does not show Attorney Fees, Secondary Action Required, or Stage 2 Development on website
    enable_in_development: false
  cst_suppress_evidence_requests_mobile:
    actor_type: user
    description: When enabled, CST does not show Attorney Fees, Secondary Action Required, or Stage 2 Development on mobile
    enable_in_development: false
  cst_override_pmr_pending_tracked_items:
    actor_type: user
    description: When enabled, CST overrides PMR Pending tracked items to be NEEDED_FROM_OTHERS
    enable_in_development: true
  cst_override_reserve_records_website:
    actor_type: user
    description: When enabled, CST overrides RV1 - Reserve Records Request tracked items to be NEEDED_FROM_OTHERS on vets-website
    enable_in_development: true
  cst_override_reserve_records_mobile:
    actor_type: user
    description: When enabled, CST overrides RV1 - Reserve Records Request tracked items to be NEEDED_FROM_OTHERS on mobile app
    enable_in_development: true
  cst_friendly_evidence_requests:
    actor_type: user
    description: When enabled, CST overrides tracked items' display names and descriptions to be more human-readable
    enable_in_development: true
  letters_hide_service_verification_letter:
    actor_type: user
    description: When enabled, CST does not include Service Verification in the list of letters on vets-website
    enable_in_development: true
  coe_access:
    actor_type: user
    description: Feature gates the certificate of eligibility application
    enable_in_development: true
  combined_debt_portal_access:
    actor_type: user
    description: Enables users to interact with combined debt portal experience
    enable_in_development: true
  combined_financial_status_report:
    actor_type: user
    description: Enables users to submit FSR forms for VHA and VBA debts
    enable_in_development: true
  communication_preferences:
    actor_type: user
    description: Allow user to access backend communication_preferences API
  claims_claim_uploader_use_bd:
    actor_type: user
    description: Use BDS instead of EVSS to upload to VBMS.
  claims_load_testing:
    actor_type: user
    description: Enables the ability to skip jobs for load testing
  claims_status_v1_bgs_enabled:
    actor_type: user
    description: enables calling BGS instead of EVSS for the claims status v1.
  claims_hourly_slack_error_report_enabled:
    actor: user
    description: Enable/disable the running of the hourly slack alert for errored submissions
    enable_in_development: false
  claims_status_v1_lh_auto_establish_claim_enabled:
    actor_type: user
    description: With feature flag enabled, v1 /526 should use Lighthouse Form526 docker container
  cst_send_evidence_submission_failure_emails:
    actor_type: user
    description: >
      If enabled and a user submits an evidence submission upload that fails to send, an email will be sent to the user and retried.
      When disabled and a user submits an evidence submission upload that fails to send, an email will be sent to the user and not retried.
    enable_in_development: true
  debt_letters_show_letters_vbms:
    actor_type: user
    description: Enables debt letter download from VBMS
  debts_cache_dmc_empty_response:
    actor_type: user
    description: Enables caching of empty DMC response
  debts_cache_vbs_copays_empty_response:
    actor_type: user
    description: Enables caching of empty VBS medical copay response
  debts_copay_logging:
    actor_type: user
    description: Logs copay request data
  debts_silent_failure_mailer:
    actor_type: user
    description: Enables silent failure mailer for the 5655
  debts_sharepoint_error_logging:
    actor_type: user
    description: Logs Sharepoint error data
  decision_review_hlr_email:
    actor_type: user
    description: Send email notification for successful HLR submission
  decision_review_nod_email:
    actor_type: user
    description: Send email notification for successful NOD submission
  decision_review_sc_email:
    actor_type: user
    description: Send email notification for successful SC submission
  decision_review_hlr_status_updater_enabled:
    actor_type: user
    description: Enables the Higher Level Review status update batch job
  decision_review_nod_status_updater_enabled:
    actor_type: user
    description: Enables the Notice of Disagreement status update batch job
  decision_review_sc_status_updater_enabled:
    actor_type: user
    description: Enables the Supplemental Claim status update batch job
  decision_review_icn_updater_enabled:
    actor_type: user
    description: Enables the ICN lookup job
  decision_review_weekly_error_report_enabled:
    actor_type: user
    description: Enables the weekly decision review text error report
  decision_review_daily_error_report_enabled:
    actor_type: user
    description: Enables the daily error report email
  decision_review_daily_stuck_records_report_enabled:
    actor_type: user
    description: Enables the daily decision review stuck records Slack report
  decision_review_monthly_stats_report_enabled:
    actor_type: user
    description: Enables the monthly decision review stats report email
  decision_review_delay_evidence:
    actor_type: user
    description: Ensures that NOD and SC evidence is not received in Central Mail before the appeal itself
  decision_review_hlr_form_v4_enabled:
    actor_type: user
    description: Enable using MAR 2024 revision of 200996 Higher Level Review form when submitting to EMMS for intake
    enable_in_development: false
  decision_review_sc_form_v4_enabled:
    actor_type: user
    description: Enable using MAY 2024 revision of 200995 Supplemental Claim form when submitting to EMMS for intake
    enable_in_development: false
  decision_review_saved_claim_hlr_status_updater_job_enabled:
    actor_type: user
    description: Enable job to set delete_date for completed SavedClaim::HigherLevelReviews
    enable_in_development: true
  decision_review_saved_claim_nod_status_updater_job_enabled:
    actor_type: user
    description: Enable job to set delete_date for completed SavedClaim::NoticeOfDisagreements
    enable_in_development: true
  decision_review_saved_claim_sc_status_updater_job_enabled:
    actor_type: user
    description: Enable job to set delete_date for completed SavedClaim::SupplementalClaims
    enable_in_development: true
  decision_review_delete_saved_claims_job_enabled:
    actor_type: user
    description: Enable job to delete SavedClaim records when the record has a delete_date and the date is in the past
    enable_in_development: true
  decision_review_failure_notification_email_job_enabled:
    actor_type: user
    description: Enable job to send form and evidence failure notification emails
    enable_in_development: true
  decision_review_track_4142_submissions:
    actor_type: user
    description: Enable saving record of 4142 forms submitted to Lighthouse as part of a Supplemental Claim
    enable_in_development: true
  decision_review_notify_4142_failures:
    actor_type: user
    description: Enable sending an email if a 4142 submission is not successful in Lighthouse
    enable_in_development: true
  decision_review_service_common_exceptions_enabled:
    actor_type: user
    description: Enable using Common::Exception classes instead of DecisionReviewV1::ServiceException
  decision_review_notification_form_callbacks:
    actor_type: user
    description: Enable using DecisionReviews::FormNotificationCallback to handle VA Notify notification status changes
  decision_review_notification_evidence_callbacks:
    actor_type: user
    description: Enable using DecisionReviews::EvidenceNotificationCallback to handle VA Notify notification status changes for evidence
  decision_review_notification_secondary_form_callbacks:
    actor_type: user
    description: Enable using DecisionReviews::EvidenceNotificationCallback to handle VA Notify notification status changes for secondary form
  dependency_verification:
    actor_type: user
    description: Feature gates the dependency verification modal for updating the diaries service.
    enable_in_development: true
  dependents_enqueue_with_user_struct:
    actor_type: user
    description: Manage whether the enqueued job for 686c and 674 will be with a User model or the new User struct
    enable_in_development: true
  dependents_pension_check:
    actor_type: user
    description: Manage whether or not Pension check is enabled for the 686/674
    enable_in_development: true
  dependents_removal_check:
    actor_type: user
    description: Manage whether or not dependent removal claim codes are enabled for the 686
    enable_in_development: true
  dependents_management:
    actor_type: user
    description: Manage dependent removal from view dependent page
    enable_in_development: true
  dependents_trigger_action_needed_email:
    actor_type: user
    description: Set whether to enable VANotify email to Veteran for Dependents Backup Path failure exhaustion
  dependents_failure_callback_email:
    actor_type: user
    description: Enables the dependents action needed email callback to be used when an action needed email is triggered
  disability_526_form4142_polling_records:
    actor_type: user
    description: enables creation of, and tracking of, sent form 4142 documents, from the 526 flow, to the Lighthouse Benefits Intake API
    enable_in_development: true
  disability_526_form4142_polling_record_failure_email:
    actor_type: user
    description: enables failure email when explicit failure is detected downstream
    enable_in_development: true
  contention_classification_claim_linker:
    actor_type: user
    description: enables sending 526 claim id and vbms submitted claim id to Contention Classification service for linking/monitoring.
    enable_in_development: true
  disability_526_ee_process_als_flash:
    actor_type: user
    description: enables adding applicable flashes to disability_526 prior to submission.
    enable_in_development: true
  disability_526_call_received_email_from_polling:
    actor_type: user
    description: enables received email in poll_form526_pdf job and disables calling from form526_submission
  disability_526_improved_autosuggestions_add_disabilities_page:
    actor_type: user
    description: enables new version of add disabilities page, with updates to content and search functionality
    enable_in_development: true
  disability_compensation_flashes:
    actor_type: user
    description: enables sending flashes to BGS for disability_compensation submissions.
    enable_in_development: true
  disability_compensation_temp_separation_location_code_string:
    actor_type: user
    description: enables forcing separation location code to be a string in submit_all_claim endpoint.
  disability_compensation_form4142_supplemental:
    actor_type: user
    description: Use Lighthouse API to submit supplemental Form 21-4142 from Form 526EZ submissions
    enable_in_development: true
  disability_compensation_pif_fail_notification:
    actor_type: user
    description: enables sending notifications to vets if their 526 claim submission fails with PIF in Use Error
    enable_in_development: true
  disability_compensation_production_tester:
    actor_type: user
    description: disable certain functionality for production testing of the 526 submission workflow. DO NOT TOGGLE THIS FLAG UNLESS YOU ARE A MEMBER OF DISABILITY BENEFITS EXPERIENCE TEAM.
    enable_in_development: true
  disability_compensation_fail_submission:
    actor_type: user
    description: enable to test the backup submission path. DO NOT TOGGLE THIS FLAG UNLESS YOU ARE A MEMBER OF DISABILITY BENEFITS EXPERIENCE TEAM.
    enable_in_development: true
  disability_compensation_sync_modern_0781_flow:
    actor_type: user
    description: enables a new form flow for 0781 and 0781a in the 526 submission workflow
    enable_in_development: true
  disability_526_send_form526_submitted_email:
    actor_type: user
    description: enables sending submitted email in both primary and backup paths
  disability_526_send_received_email_from_backup_path:
    actor_type: user
    description: enables received email in complete success state of backup path
  education_reports_cleanup:
    actor_type: user
    description: Updates to the daily education reports to remove old data that isn't needed in the new fiscal year
    enable_in_development: true
  enrollment_verification:
    actor_type: user
    description: Enables access to the Enrollment Verification app
    enable_in_development: true
  discharge_wizard_features:
    actor_type: user
    description: Iteration of new features for discharge wizard
    enable_in_development: true
  dispute_debt:
    actor_type: user
    description: Enables the Dispute Debt feature
    enable_in_development: true
  facilities_autosuggest_vamc_services_enabled:
    actor_type: user
    description: Allow use of the VA health facilities auto-suggest feature (versus static dropdown)
    enable_in_development: true
  facilities_ppms_suppress_all:
    actor_type: user
    description: Hide all ppms search options
  facility_locator_mobile_map_update:
    actor_type: user
    description: Use new mobile map features for research
    enable_in_development: true
  facility_locator_predictive_location_search:
    actor_type: user
    description: Use predictive location search in the Facility Locator UI
  facilities_use_fl_progressive_disclosure:
    actor_type: user
    description: Use progressive disclosure in the Facility Locator UI
    enable_in_development: true
  file_upload_short_workflow_enabled:
    actor_type: user
    description: Enables shorter workflow enhancement for file upload component
  fsr_5655_server_side_transform:
    actor_type: user
    description: Update to use BE for business transform logic for Financial Status Report (FSR - 5655) form
    enable_in_development: true
  financial_status_report_debts_api_module:
    actor_type: user
    description: Points to debts-api module routes
    enable_in_development: true
  financial_status_report_expenses_update:
    actor_type: user
    description: Update expense lists in the Financial Status Report (FSR - 5655) form
    enable_in_development: true
  financial_status_report_review_page_navigation:
    actor_type: user
    description: Enables new review page navigation for users completing the Financial Status Report (FSR) form.
    enable_in_development: true
  find_a_representative_enabled:
    actor_type: cookie_id
    description: Generic toggle for gating Find a Rep
    enable_in_development: true
  find_a_representative_enable_api:
    actor_type: user
    description: Enables all Find a Representative api endpoints
    enable_in_development: true
  find_a_representative_enable_frontend:
    actor_type: cookie_id
    description: Enables Find a Representative frontend
    enable_in_development: true
  find_a_representative_flag_results_enabled:
    actor_type: user
    description: Enables flagging feature for Find a Representative frontend
    enable_in_development: true
  find_a_representative_use_accredited_models:
    actor_type: user
    description: Enables Find A Representative APIs using AccreditedX models
    enable_in_development: true
  representative_status_enabled:
    actor_type: cookie_id
    description: Enables flagging feature for Find a Representative frontend
    enable_in_development: true
  form526_include_document_upload_list_in_overflow_text:
    actor_type: user
    description: Appends a list of SupportingEvidenceAttachment filenames the veteran uploaded for a Form 526 into the overflow text in the form submission
  appoint_a_representative_enable_frontend:
    actor_type: cookie_id
    description: Enables Appoint a Representative frontend
    enable_in_development: true
  appoint_a_representative_enable_v2_features:
    actor_type: user
    description: Enables Appoint a Representative 2.0 features for frontend and backend
    enable_in_development: true
  appoint_a_representative_enable_pdf:
    actor_type: user
    description: Enables Appoint a Representative PDF generation endpoint
    enable_in_development: true
  form4142_validate_schema:
    actor_type: user
    description: Enable validation of form 4142 in Form4142Processor
  form526_legacy:
    actor_type: user
    description: If true, points controllers to the legacy EVSS Form 526 instance. If false, the controllers will use the Dockerized instance running in DVP.
    enable_in_development: true
  form526_send_document_upload_failure_notification:
    actor_type: user
    description: Enables enqueuing a Form526DocumentUploadFailureEmail if a EVSS::DisabilityCompensationForm::SubmitUploads job exhausts its retries
    enable_in_development: true
  form526_send_backup_submission_polling_failure_email_notice:
    actor_type: user
    description: Enables enqueuing a Form526SubmissionFailureEmailJob if a submission is marked as unprocessable through polling of the Benefits Intake API.
    enable_in_development: true
  form526_send_backup_submission_exhaustion_email_notice:
    actor_type: user
    description: Enables enqueuing of a Form526SubmissionFailureEmailJob if a submission exhausts it's attempts to upload to the Benefits Intake API.
    enable_in_development: true
  form526_send_4142_failure_notification:
    actor_type: user
    description: Enables enqueuing of a Form4142DocumentUploadFailureEmail if a SubmitForm4142Job job exhausts its retries
    enable_in_development: true
  form526_send_0781_failure_notification:
    actor_type: user
    description: Enables enqueuing a Form0781DocumentUploadFailureEmail if a SubmitForm0781Job job exhausts its retries
    enable_in_development: true
  form0994_confirmation_email:
    actor_type: user
    description: Enables form 0994 email submission confirmation (VaNotify)
    enable_in_development: true
  form1990_confirmation_email:
    actor_type: user
    description: Enables form 1990 email submission confirmation (VaNotify)
    enable_in_development: true
  form1995_confirmation_email:
    actor_type: user
    description: Enables form 1995 email submission confirmation (VaNotify)
    enable_in_development: true
  form1990e_confirmation_email:
    actor_type: user
    description: Enables form 1990e email submission confirmation (VaNotify)
    enable_in_development: true
  form21_0966_confirmation_email:
    actor_type: user
    description: Enables form 21-0966 email submission confirmation (VaNotify)
    enable_in_development: true
  form21_0966_confirmation_page:
    actor_type: user
    description: Enables form 21-0966 new confirmation page
    enable_in_development: true
  form21_0972_confirmation_email:
    actor_type: user
    description: Enables form 21-0972 email submission confirmation (VaNotify)
    enable_in_development: true
  form21_10203_confirmation_email:
    actor_type: user
    description: Enables form 21-10203 email submission confirmation (VaNotify)
  form21_10210_confirmation_email:
    actor_type: user
    description: Enables form 21-10210 email submission confirmation (VaNotify)
    enable_in_development: true
  form20_10206_confirmation_email:
    actor_type: user
    description: Enables form 20-10206 email submission confirmation (VaNotify)
    enable_in_development: true
  form20_10207_confirmation_email:
    actor_type: user
    description: Enables form 20-10207 email submission confirmation (VaNotify)
    enable_in_development: true
  form21_0845_confirmation_email:
    actor_type: user
    description: Enables form 21-0845 email submission confirmation (VaNotify)
    enable_in_development: true
  form21p_0847_confirmation_email:
    actor_type: user
    description: Enables form 21p-0847 email submission confirmation (VaNotify)
    enable_in_development: true
  form21_4142_confirmation_email:
    actor_type: user
    description: Enables form 21-4142 email submission confirmation (VaNotify)
  form22_10282_confirmation_email:
    actor_type: user
    description: Enables form 22-10282 email submission confirmation (VaNotify)
    enable_in_development: true
  form26_4555_confirmation_email:
    actor_type: user
    description: Enables form 26-4555 email submission confirmation (VaNotify)
    enable_in_development: true
  form_526_required_identifiers_in_user_object:
    actor_type: user
    description: includes a mapping of booleans in the profile section of a serialized user indicating which ids are nil for the user
  form40_0247_confirmation_email:
    actor_type: user
    description: Enables form 40-0247 email submission confirmation (VaNotify)
    enable_in_development: true
  form40_10007_confirmation_email:
    actor_type: user
    description: Enables form 40-10007 email submission error (VaNotify)
    enable_in_development: true
  form1990meb_confirmation_email:
    actor_type: user
    description: Enables form 1990 MEB email submission confirmation (VaNotify)
    enable_in_development: true
  form1990emeb_confirmation_email:
    actor_type: user
    description: Enables form 1990e MEB email submission confirmation (VaNotify)
    enable_in_development: true
  form5490_confirmation_email:
    actor_type: user
    description: Enables form 5490 email submission confirmation (VaNotify)
    enable_in_development: true
  form5495_confirmation_email:
    actor_type: user
    description: Enables form 5495 email submission confirmation (VaNotify)
    enable_in_development: true
  simple_forms_email_confirmations:
    actor_type: user
    description: Enables form email submission confirmations (for allowed email types via VaNotify)
    enable_in_development: true
  simple_forms_email_notifications:
    actor_type: user
    description: Enables form email notifications upon certain state changes (error and received)
    enable_in_development: true
  form2010206:
    actor_type: user
    description: If enabled shows the digital form experience for form 20-10206
  form2010207:
    actor_type: user
    description: If enabled shows the digital form experience for form 20-10207
  form210845:
    actor_type: user
    description: If enabled shows the digital form experience for form 21-0845
  form210966:
    actor_type: user
    description: If enabled shows the digital form experience for form 21-0966
  form210972:
    actor_type: user
    description: If enabled shows the digital form experience for form 21-0972
  form214138:
    actor_type: user
    description: If enabled shows the digital form experience for form 21-4138
  form214142:
    actor_type: user
    description: If enabled shows the digital form experience for form 21-4142
  form2110210:
    actor_type: user
    description: If enabled shows the digital form experience for form 21-10210
  form21p0847:
    actor_type: user
    description: If enabled shows the digital form experience for form 21P-0847
  form264555:
    actor_type: user
    description: If enabled shows the digital form experience for form 26-4555
  form400247:
    actor_type: user
    description: If enabled shows the digital form experience for form 40-0247
  form1010d_browser_monitoring_enabled:
    actor_type: user
    description: Datadog RUM monitoring for form 10-10d (IVC CHAMPVA)
  form107959c:
    actor_type: cookie_id
    description: If enabled shows the digital form experience for form 10-7959c (IVC CHAMPVA other health insurance)
  form107959a:
    actor_type: user
    description: If enabled shows the digital form experience for form 10-7959a (IVC CHAMPVA claim form)
  form107959f2:
    actor_type: user
    description: If enabled shows the digital form experience for form 10-7959f-2 (Foreign Medical Program claim form)
  form_upload_flow:
    actor_type: user
    description: If enabled shows the find-a-form widget for the Form Upload Flow
  get_help_ask_form:
    actor_type: user
    description: Enables inquiry form for users to submit questions, suggestions, and complaints.
    enable_in_development: true
  get_help_messages:
    actor_type: user
    description: Enables secure messaging
    enable_in_development: true
  ha_cpap_supplies_cta:
    actor_type: user
    description: Toggle CTA for reordering Hearing Aid and CPAP supplies form within static pages.
  in_progress_form_custom_expiration:
    actor_type: user
    description: Enable/disable custom expiration dates for forms
    enable_in_development: true
  in_progress_form_reminder:
    actor_type: user
    description: Enable/disable in progress form reminders (sent via VaNotify)
    enable_in_development: true
  in_progress_form_reminder_age_param:
    actor_type: user
    description: Enable/disable in progress form reminder age param
    enable_in_development: true
  clear_stale_in_progress_reminders_sent:
    actor_type: user
    description: Enable/disable clearing of one-time in progress reminders after 60 days
    enable_in_development: true
  in_progress_1880_form_cron:
    actor_type: user
    description: Enable/disable scheduled cron for 1880 in progress form reminders (sent via VaNotify)
    enable_in_development: true
  in_progress_1880_form_reminder:
    actor_type: user
    description: Enable/disable 1880 in progress form reminders (sent via VaNotify)
    enable_in_development: true
  in_progress_form_reminder_1010ez:
    actor_type: user
    description: Enable/disable 1010ez in progress form reminders (sent via VaNotify)
    enable_in_development: true
  in_progress_form_reminder_526ez:
    actor_type: user
    description: Enable/disable 526ez in progress form reminders (sent via VaNotify)
    enable_in_development: true
  letters_check_discrepancies:
    actor_type: user
    description: Enables ability to log letter discrepancies between evss and lighthouse
    enable_in_development: true
  letters_page_new_design:
    actor_type: user
    description: Enables ability to show updated letter page design
    enable_in_development: true
  lighthouse_claims_api_v2_add_person_proxy:
    actor_type: user
    description: Lighthouse Benefits Claims API v2 uses add_person_proxy service when target Veteran is missing a Participant ID
    enable_in_development: true
  lighthouse_claims_api_poa_dependent_claimants:
    actor_type: user
    description: Enable/disable dependent claimant support for POA requests
    enable_in_development: true
  lighthouse_claims_api_v2_poa_va_notify:
    actor_type: user
    description: Enable/disable the VA notification emails in V2 POA
    enable_in_development: false
  lighthouse_claims_v2_poa_requests_skip_bgs:
    actor_type: user
    description: Enable/disable skipping BGS calls for POA Requests
    enable_in_development: true
  lighthouse_claims_api_poa_use_bd:
    actor_type: user
    description: Lighthouse Benefits Claims API uses Lighthouse Benefits Documents API to upload POA forms instead of VBMS
    enable_in_development: true
  lighthouse_claims_api_use_birls_id:
    actor_type: user
    description: Lighthouse Benefits Claims API uses MPI birls_id as filenumber parameter to BDS search
    enable_in_development: true
  loop_pages:
    actor_type: user
    description: Enable new list loop pattern
    enable_in_development: true
  show_mbs_preneed_change_va_4010007:
    actor_type: user
    description: Updates to text in form VA 40-10007
  medical_copays_six_mo_window:
    actor_type: user
    description: This will filter to only show medical copays within the last 6 months
    enable_in_development: true
  medical_copays_api_key_change:
    actor_type: user
    description: This will use new API key name when available
    enable_in_development: true
  medical_copay_notifications:
    actor_type: user
    description: Enables notifications to be sent for new copay statements
    enable_in_development: true
  mhv_accelerated_delivery_enabled:
    actor_type: user
    description: Control whether vets-api allows fetching MR data from LightHouse
    enable_in_development: false
  mhv_accelerated_delivery_allergies_enabled:
    actor_type: user
    description: Control fetching OH allergies data
    enable_in_development: false
  mhv_accelerated_delivery_vital_signs_enabled:
    actor_type: user
    description: Control fetching OH vitals data
    enable_in_development: false
  mhv_accelerated_delivery_uhd_enabled:
    actor_type: user
    description: Control whether vets-api allows fetching any MR data from MHV UHD
    enable_in_development: false
  mhv_accelerated_delivery_uhd_sp_enabled:
    actor_type: user
    description: Control whether vets-api allows fetching Surgical Pathology data from MHV UHD
    enable_in_development: false
  mhv_accelerated_delivery_uhd_ch_enabled:
    actor_type: user
    description: Control whether vets-api allows fetching Chem/Hem data from MHV UHD
  mhv_va_health_chat_enabled:
    actor_type: user
    description: Enables the VA Health Chat link at /my-health
  mhv_landing_page_show_priority_group:
    actor_type: user
    description: Shows Veterans their Priority Group on the MHV Landing Page
    enable_in_development: true
  mhv_landing_page_personalization:
    actor_type: user
    description: Enables personalized content on the My HealtheVet landing page.
    enable_in_development: true
  mhv_transitional_medical_records_landing_page:
    actor_type: user
    description: Enables the transitional Medical Records page at /my-health/records
  mhv_integration_medical_records_to_phase_1:
    actor_type: user
    description: Enables MHV integration to point the Medical Records application on VA.gov
    enable_in_development: true
  mhv_interstitial_enabled:
    actor_type: user
    descriptiom: Enables interstitial for upcoming mhv deprecation
    enable_in_development: false
  mhv_secure_messaging_cerner_pilot:
    actor_type: user
    description: Enables/disables Secure Messaging Cerner Transition Pilot environment on VA.gov
  mhv_secure_messaging_filter_accordion:
    actor_type: user
    description: Enables/disables Secure Messaging Filter Accordion re-design updates on VA.gov
    enable_in_development: true
  mhv_secure_messaging_remove_lefthand_nav:
    actor_type: user
    description: Disables/Enables Secure Messaging lefthand navigation for new navigation solution
    enable_in_development: true
  mhv_secure_messaging_edit_contact_list:
    actor_type: user
    description: Disables/Enables Secure Messaging edit contact list page
  mhv_secure_messaging_triage_group_plain_language:
    actor_type: user
    description: Disables/Enables Secure Messaging recipients group plain language design
    enable_in_development: true
  mhv_secure_messaging_recipient_opt_groups:
    actor_type: user
    description: Disables/Enables Secure Messaging optgroups in recipient dropdown on Start a new message page
    enable_in_development: true
  mhv_secure_messaging_recipient_combobox:
    actor_type: user
    description: Disables/Enables Secure Messaging combobox in recipient dropdown on Start a new message page
  mhv_secure_messaging_remove_landing_page:
    actor_type: user
    description: Disables/Enables Secure Messaging Messages landing page and its components from view on VA.gov
    enable_in_development: true
  mhv_secure_messaging_signature_settings:
    actor_type: user
    description: Disables/Enables Secure Messaging Signature Settings in the VA Personal Information Settings
    enable_in_development: true
  mhv_medical_records_allow_txt_downloads:
    actor_type: user
    description: Allows users to download Medical Records data in TXT format
    enable_in_development: true
  mhv_medical_records_display_conditions:
    actor_type: user
    description: Show/hide content related to Health Conditions in Medical Records
    enable_in_development: true
  mhv_medical_records_display_domains:
    actor_type: user
    description: Show/hide in-progress Medical Records domains
    enable_in_development: true
  mhv_medical_records_display_labs_and_tests:
    actor_type: user
    description: Show/hide content related to Labs & Tests in Medical Records
    enable_in_development: true
  mhv_medical_records_display_notes:
    actor_type: user
    description: Show/hide content related to Notes in Medical Records
    enable_in_development: true
  mhv_medical_records_display_sidenav:
    actor_type: user
    description: Show/hide the Medical Records side navigation
    enable_in_development: true
  mhv_medical_records_display_vaccines:
    actor_type: user
    description: Show/hide content related to Vaccines in Medical Records
    enable_in_development: true
  mhv_medical_records_display_settings_page:
    actor_type: user
    description: Show/hide the Settings Page in Medical Records
    enable_in_development: true
  mhv_medical_records_display_vitals:
    actor_type: user
    description: Show/hide content related to Vitals in Medical Records
    enable_in_development: true
  mhv_medical_records_phr_refresh_on_login:
    actor_type: user
    description: Enables/disables the PHR refresh for MHV users when logging into VA.gov
    enable_in_development: true
  mhv_medical_records_redact_fhir_client_logs:
    actor_type: user
    description: Replaces IDs in fhir_client INFO-level logs with X's when enabled
    enable_in_development: true
  mhv_medical_records_to_va_gov_release:
    actor_type: user
    description: Enables/disables Medical Records on VA.gov (intial transition from MHV to VA.gov)
    enable_in_development: true
  mhv_medical_records_new_eligibility_check:
    actor_type: user
    description: Enables/disables Medical Records new access policy eligibility check endpoint
    enable_in_development: true
  mhv_medical_records_update_landing_page:
    actor_type: user
    description: Enables/disables Medical Records new landing page content
    enable_in_development: true
  mhv_medical_records_filter_and_sort:
    actor_type: user
    description: Enables/disables Medical Records new filter and sort changes
    enable_in_development: true
  mhv_medications_to_va_gov_release:
    actor_type: user
    description: Enables/disables Medications on VA.gov (intial transition from MHV to VA.gov)
    enable_in_development: true
  mhv_medications_display_refill_content:
    actor_type: user
    description: Enables/disables refill-related content for Medications on VA.gov
    enable_in_development: true
  mhv_medications_display_documentation_content:
    actor_type: user
    description: Enables/disables documentation-related content for Medications on VA.gov
    enable_in_development: true
  mhv_medications_display_allergies:
    actor_type: user
    description: Enables/disables allergies and reactions data
    enable_in_development: true
  mhv_medications_display_filter:
    actor_type: user
    description: Enables/disables filter feature for medications list
    enable_in_development: true
  mhv_medications_display_grouping:
    actor_type: user
    description: Enables/disables grouping medications related work
    enable_in_development: true
  mhv_modern_cta_links:
    actor_type: user
    description: CTA widget links point to va.gov services
  mhv_medications_display_pending_meds:
    actor_type: user
    description: Enables/disables pending medications related work
    enable_in_development: true
  mhv_medications_display_refill_progress:
    actor_type: user
    description: Enables/disables refill progress related work
    enable_in_development: true
  mhv_medications_remove_landing_page:
    actor_type: user
    description: Enables/disables removal of landing page
    enable_in_development: true
  mhv_medications_show_ipe_content:
    actor_type: user
    description: Enables/disables ipe content
    enable_in_development: true
  mhv_medications_partial_fill_content:
    actor_type: user
    description: Enables/disables partial fill content
    enable_in_development: true
  mobile_allergy_intolerance_model:
    actor_type: user
    description: For mobile app, enalbes use of strict models for parsing allergy intolerance
  mobile_api:
    actor_type: user
    description: API endpoints consumed by the VA Mobile App (iOS/Android)
  mobile_filter_doc_27_decision_letters_out:
    actor_type: user
    description: filters out doc type 27 decision letters out of list of decision letters for mobile
    enable_in_development: false
  mobile_claims_log_decision_letter_sent:
    actor_type: user
    description: Logs decision letter info on both claims and decision letter endpoint
    enable_in_development: true
  multiple_address_10_10ez:
    actor_type: cookie_id
    description: >
      [Front-end only] When enabled, the 10-10EZ will collect a home and mailing address for the veteran
      vs only collecting a single, "permanent" address.
  organic_conversion_experiment:
    actor_type: user
    description: Toggle to enable login.gov create account experiment
  pcpg_trigger_action_needed_email:
    actor_type: user
    description: Set whether to enable VANotify email to Veteran for PCPG failure exhaustion
  pension_income_and_assets_clarification:
    actor_type: user
    description: >
      When enabled, 21P-527EZ will display additional explanations for the income and assets requirement.
  pension_medical_evidence_clarification:
    actor_type: user
    description: >
      [Front-end only] When enabled, 21P-527EZ will display additional explanations for the medical evidence requirement.
  pension_error_email_notification:
    actor_type: cookie_id
    description: Toggle sending of the Action Needed email notification
  pension_submitted_email_notification:
    actor_type: cookie_id
    description: Toggle sending of the Submission in Progress email notification
  pension_received_email_notification:
    actor_type: cookie_id
    description: Toggle sending of the Received email notification
  pre_entry_covid19_screener:
    actor_type: user
    description: >
      Toggle for the entire pre-entry covid 19 self-screener available at /covid19screener and to be used by visitors
      to VHA facilities in lieu of manual screening with a VHA employee.
      This toggle is owned by Patrick B. and the rest of the CTO Health Products team.
  profile_ppiu_reject_requests:
    actor_type: user
    description: When enabled, requests to the PPIU controller will return a routing error.
  profile_enhanced_military_info:
    actor_type: user
    description: When enabled, /v1/profile/military_info endpoint will return all military information for a user.
  profile_lighthouse_rating_info:
    actor_type: user
    description: When enabled, will request disability rating info data from lighthouse API.
  profile_user_claims:
    actor_type: user
    description: When enabled, /v0/user will return user profile claims for accessing service endpoints.
  profile_show_mhv_notification_settings_email_appointment_reminders:
    actor_type: user
    description: Show/Hide the email channel for Health appointment reminders notifications
  profile_show_mhv_notification_settings_email_rx_shipment:
    actor_type: user
    description: Show/Hide the email channel for Prescription shipping notifications
  profile_show_mhv_notification_settings_new_secure_messaging:
    actor_type: user
    description: Display MHV notification settings - New secure message notifications
  profile_show_mhv_notification_settings_medical_images:
    actor_type: user
    description: Display MHV notification settings - Medical images/reports notifications
  profile_show_military_academy_attendance:
    actor_type: user
    description: When enabled, profile service history will include military academy attendance.
    enable_in_development: true
  profile_hide_direct_deposit:
    actor_type: user
    description: Hides the Profile - Direct Deposit page content during a service outage
    enable_in_development: false
  profile_show_credential_retirement_messaging:
    actor_type: user
    description: Show/hide MHV and DS Logon credential retirement messaging in profile
  profile_show_payments_notification_setting:
    actor_type: user
    description: Show/Hide the payments section of notifications in profile
  profile_show_new_benefit_overpayment_debt_notification_setting:
    actor_type: user
    description: Show/Hide the Benefit overpayment debt notification item of notifications in profile
  profile_show_new_health_care_copay_bill_notification_setting:
    actor_type: user
    description: Show/Hide the Health care copay bill section of notifications in profile
  profile_show_privacy_policy:
    actor_type: user
    description: Show/Hide the privacy policy section on profile pages
  profile_show_pronouns_and_sexual_orientation:
    actor_type: user
    description: Show/hide Pronouns and Sexual Orientation fields on profile page
  profile_show_quick_submit_notification_setting:
    actor_type: user
    description: Show/Hide the quick submit section of notification settings in profile
  profile_show_no_validation_key_address_alert:
    actor_type: user
    description: Show/Hide alert messages when no validationKey is returned from the address_validation endpoint
  profile_use_experimental:
    description: Use experimental features for Profile application - Do not remove
    enable_in_development: true
    actor_type: user
  profile_use_vafsc:
    description: Use VA Forms System Core for forms instead of schema based forms
    actor_type: user
    enable_in_development: true
  pw_ehr_cta_use_slo:
    actor_type: user
    description: Use single-logout (SLO) paths for Public Websites-managed EHR CTAs
  my_va_experimental:
    actor_type: user
    description: Use for experimental features for My VA application (general)
  my_va_experimental_frontend:
    actor_type: user
    description: Use for experimental features for My VA application (frontend)
  my_va_experimental_fullstack:
    actor_type: user
    description: Use for experimental features for My VA application (fullstack)
    enable_in_development: true
  my_va_hide_notifications_section:
    actor_type: user
    description: Hides the Notifications section on My VA
    enable_in_development: true
  my_va_notification_component:
    actor_type: user
    description: Enable users to see va-notification component on My VA
    enable_in_development: true
  my_va_notification_dot_indicator:
    actor_type: user
    description: Enable dot indicator for notifications
  my_va_enable_mhv_link:
    actor_type: user
    description: Enables the "Visit MHV" CTA link under Health care section
  my_va_new_mhv_urls:
    actor_type: user
    description: Updates URLs for the "Health care" section of My VA
  my_va_mhv_link_design_update:
    actor_type: user
    description: Updates to hyperlink design for the "Health care" section of My VA
  my_va_update_errors_warnings:
    actor_type: user
    description: Update all errors and warnings on My VA for consistency (will remove when va-notification component is released)
  my_va_lighthouse_uploads_report:
    actor_type: user
    description: Use lighthouse /uploads/report endpoint for Form status
  my_va_form_submission_pdf_link:
    actor_type: user
    description: Enables users to view PDF link within submitted forms cards
  rated_disabilities_detect_discrepancies:
    actor_type: user
    description:
      When enabled, the rated disabilities application will check for discrepancies between
      the number of rated disabilities returned by EVSS and Lighthouse
    enable_in_development: true
  rated_disabilities_sort_ab_test:
    actor_type: user
    description: Allows us to set up AB test of sorting on rated disabilities app
  rated_disabilities_use_lighthouse:
    actor_type: user
    description: When enabled, the rated disabilities application uses Lighthouse instead of EVSS
    enable_in_development: true
  schema_contract_appointments_index:
    actor_type: user
    description: Enables schema validation for the appointments service index fetch.
  search_representative:
    actor_type: user
    description: Enable frontend application and cta for Search Representative application
    enable_in_development: true
  search_gov_maintenance:
    actor_type: user
    description: Use when Search.gov system maintenance impacts sitewide search
    enable_in_development: true
  show526_wizard:
    actor_type: user
    description: This determines when the wizard should show up on the form 526 intro page
    enable_in_development: true
  show_edu_benefits_0994_wizard:
    actor_type: user
    description: This determines when the wizard should show up on the 0994 introduction page
  show_edu_benefits_1990_wizard:
    actor_type: user
    description: This determines when the wizard should show up on the 1990 introduction page
  show_edu_benefits_1990e_wizard:
    actor_type: user
    description: This determines when the wizard should show up on the 1990e introduction page
  show_edu_benefits_1990n_wizard:
    actor_type: user
    description: This determines when the wizard should show up on the 1990N introduction page
  show_edu_benefits_1995_wizard:
    actor_type: user
    description: This determines when the wizard should show up on the 1995 introduction page
  show_edu_benefits_5490_wizard:
    actor_type: user
    description: This determines when the wizard should show up on the 5490 introduction page
  show_edu_benefits_5495_wizard:
    actor_type: user
    description: This determines when the wizard should show up on the 5495 introduction page
  show_financial_status_report:
    actor_type: user
    description: Enables VA Form 5655 (Financial Status Report)
    enable_in_development: true
  show_financial_status_report_wizard:
    actor_type: user
    description: Enables the Wizard for VA Form 5655 (Financial Status Report)
    enable_in_development: true
  show_financial_status_report_streamlined_waiver:
    actor_type: user
    description: Enables the Streamlined Waiver for VA Form 5655 (Financial Status Report)
    enable_in_development: true
  show_form_i18n:
    actor_type: user
    description: Enables the internationalization features for forms
    enable_in_development: true
  show_dgi_direct_deposit_1990EZ:
    actor_type: user
    description: Displays prefill enabled direct deposit component on 1990EZ form.
    enable_in_development: false
  show_meb_1990EZ_maintenance_alert:
    actor_type: user
    description: Displays an alert to users on 1990EZ intro page that the Backend Service is Down.
    enable_in_development: false
  show_meb_1990EZ_R6_maintenance_message:
    actor_type: user
    description: Displays an alert to users on 1990EZ intro page that the Backend Service is Down.
    enable_in_development: false
  show_meb_1990E_maintenance_alert:
    actor_type: user
    description: Displays an alert to users on 1990E intro page that the Backend Service is Down.
    enable_in_development: false
  show_meb_1990E_R6_maintenance_message:
    actor_type: user
    description: Displays an alert to users on 1990E intro page that the Backend Service is Down.
    enable_in_development: false
  show_meb_letters_maintenance_alert:
    actor_type: user
    description: Displays an alert to users on Letters Inbox page that the Backend Service is Down.
    enable_in_development: false
  show_meb_enrollment_verification_maintenance_alert:
    actor_type: user
    description: Displays an alert to users on Enrollment Verification intro page that the Backend Service is Down.
    enable_in_development: false
  show_meb_international_address_prefill:
    actor_type: user
    description: Enhances form prefilling to include international address.
    enable_in_development: true
  show_meb_service_history_categorize_disagreement:
    actor_type: user
    enable_in_development: false
  show_meb_5490_maintenance_alert:
    actor_type: user
    description: Displays an alert to users on 5490 intro page that the Backend Service is Down.
    enable_in_development: false
  show_one_va_debt_letter:
    actor_type: user
    description: Enables the One VA Debt Letter feature
    enable_in_development: true
  show_payment_history_mvp:
    actor_type: user
    description: Enables the Payment History MVP features for development
    enable_in_development: true
  vha_show_payment_history:
    actor_type: user
    description: Enables the VHA Payment history (including copay resolution) feature for combined debt portal
    enable_in_development: true
  submission_pdf_s3_upload:
    actor_type: user
    description: Used to toggle use of uploading a submission pdf to S3 and returning a pre-signed url.
    enable_in_development: false
  meb_1606_30_automation:
    actor_type: user
    description: Enables MEB form to handle Chapter 1606/30 forms as well as Chapter 33.
  meb_exclusion_period_enabled:
    actor_type: user
    description: enables exclusion period checks
    enable_in_development: false
  meb_dpo_address_option_enabled:
    actor_type: user
    description: enables DPO option on address field
    enable_in_development: false
  meb_kicker_notification_enabled:
    actor_type: user
    description: enables kicker notification on additional consideration questions
    enable_in_development: false
  meb_auto_populate_relinquishment_date:
    actor_type: user
    description: Flag to autofill datepicker for reliinquishment date
    enable_in_development: true
  dgi_rudisill_hide_benefits_selection_step:
    actor_type: user
    description: Hides benefit selection page on original claims application.
    enable_in_development: false
  show_forms_app:
    actor_type: user
    description: Enables the TOE form to be displayed.
    enable_in_development: true
  sign_in_service_enabled:
    actor_type: cookie_id
    description: Enables the ability to use OAuth authentication via the Sign in Service (Identity)
    enable_in_development: true
  mhv_credential_button_disabled:
    actor_type: user
    description: Enables the ability to hide the My HealtheVet sign in button (Identity)
    enable_in_development: true
  sign_in_modal_v2:
    actor_type: user
    description: Enables new page design of Sign In modal and USiP
    enable_in_development: false
  medical_copays_zero_debt:
    actor_type: user
    description: Enables zero debt balances feature on the medical copays application
    enable_in_development: false
  show_healthcare_experience_questionnaire:
    actor_type: cookie_id
    description: Enables showing the pre-appointment questionnaire feature.
    enable_in_development: true
  show_generic_debt_card_myva:
    actor_type: user
    description: Enables the generic debt card on My VA
    enable_in_development: true
  show_new_refill_track_prescriptions_page:
    actor_type: user
    description: This will show the non-Cerner-user and Cerner-user content for the page /health-care/refill-track-prescriptions/
  show_new_schedule_view_appointments_page:
    actor_type: user
    description: This will show the non-Cerner-user and Cerner-user content for the page /health-care/schedule-view-va-appointments/
  show_updated_fry_dea_app:
    actor_type: user
    description: Show the new version of the Fry/DEA form.
  spool_testing_error_2:
    actor_type: user
    description: Enables Slack notifications for CreateDailySpoolFiles
  spool_testing_error_3:
    actor_type: user
    description: Enables email notifications for CreateDailySpoolFiles errors
  stem_automated_decision:
    actor_type: user
    description: Add automated decision to 10203 application workflow
    enable_in_development: true
  subform_8940_4192:
    actor_type: user
    description: Form 526 subforms for unemployability & connected employment information
    enable_in_development: true
  use_veteran_models_for_appoint:
    actor_type: user
    description: Use the original veteran_x models to power Appoint a Rep entity search
    enable_in_development: true
  va1010_forms_enrollment_system_service_enabled:
    actor_type: user
    description: Enables the VA1010Forms enrollment system service
    enable_in_development: true
  va1010_forms_eesummary_rest_api_enabled:
    actor_type: user
    description: Utilizes the Enrollment System's eeSummary REST API
    enable_in_development: true
  va_notify_custom_errors:
    actor_type: user
    description: Custom error classes instead of the generic Common::Exceptions::BackendServiceException
  va_notify_custom_bearer_tokens:
    actor_type: user
    description: Iterates through Settings.vanotify.service_callback_tokens for token matching
  va_online_scheduling:
    actor_type: user
    description: Allows veterans to view their VA and Community Care appointments
    enable_in_development: true
  va_online_scheduling_booking_exclusion:
    actor_type: user
    description: Permits the exclusion of Lovell sites from being scheduled prior to Oracle Health cutover
    enable_in_development: true
  va_online_scheduling_cancellation_exclusion:
    actor_type: user
    description: Permits the exclusion of Lovell sites from cancellations prior to Oracle Health cutover
    enable_in_development: true
  va_online_scheduling_cancel:
    actor_type: user
    description: Allows veterans to cancel VA appointments
    enable_in_development: true
  va_online_scheduling_community_care:
    actor_type: user
    description: Allows veterans to submit requests for Community Care appointments
    enable_in_development: true
  va_online_scheduling_direct:
    actor_type: user
    description: Allows veterans to directly schedule VA appointments
    enable_in_development: true
  va_online_scheduling_requests:
    actor_type: user
    description: Allows veterans to submit requests for VA appointments
    enable_in_development: true
  va_online_scheduling_static_landing_page:
    actor_type: user
    description: Allows updates to the static landing widget on the Public Websites page
    enable_in_development: true
  va_online_scheduling_vaos_service_cc_appointments:
    actor_type: user
    description: Toggle for new vaos service cc appointments.
    enable_in_development: true
  va_online_scheduling_vaos_service_requests:
    actor_type: user
    description: Toggle for new vaos service requests.
    enable_in_development: true
  va_online_scheduling_vaos_service_va_appointments:
    actor_type: user
    description: Toggle for new vaos service va appointments.
    enable_in_development: true
  va_online_scheduling_vaos_alternate_route:
    actor_type: user
    enable_in_development: false
    description: Toggle for the vaos module to use an alternate vaos-service route
  va_online_scheduling_clinic_filter:
    actor_type: user
    enable_in_development: true
    description: Toggle for VAOS direct scheduling & appointment request clinic filtering
  va_online_scheduling_breadcrumb_url_update:
    actor_type: user
    enable_in_development: true
    description: Toggle for the breadcrumb and url changes for mhv
  va_dependents_v2:
    actor_type: user
    description: Allows us to toggle bewteen V1 and V2 of the 686c-674 forms.
  va_dependents_v2_banner:
    actor_type: user
    description: Allows us to toggle a form maintenance banner on the V1 form for pre-launch.
  va_dependents_new_fields_for_pdf:
    actor_typer: user
    description: Allows us to toggle the new fields on the front end for 686C-674
  va_dependents_submit674:
    actor_type: user
    description: Allows submission of 674 without MANUAL_VAGOV flag
  va_online_scheduling_enable_OH_cancellations:
    actor_type: user
    enable_in_development: true
    description: Allows appointment cancellations to be routed to Oracle Health sites.
  va_online_scheduling_enable_OH_eligibility:
    actor_type: user
    enable_in_development: true
    description: Toggle for routing eligibility requests to the VetsAPI Gateway Service(VPG) instead of vaos-service
  va_online_scheduling_enable_OH_slots_search:
    actor_type: user
    enable_in_development: true
    description: Toggle for routing slots search requests to the VetsAPI Gateway Service(VPG) instead of vaos-service
  va_online_scheduling_cc_direct_scheduling:
    actor_type: user
    description: Enables CC direct scheduling.
    enable_in_development: true
  va_online_scheduling_use_vpg:
    actor_type: user
    enable_in_development: true
    description: Toggle for routing appointment requests to the VetsAPI Gateway Service(VPG) instead of vaos-service.
  va_online_scheduling_recent_locations_filter:
    actor_type: user
    enable_in_development: true
    description: Toggle for displaying the most recent facilities on the Choose your VA location page.
  va_online_scheduling_OH_direct_schedule:
    actor_type: user
    enable_in_development: true
    description: Toggle to enable direct scheduling workflow for Oracle Health appointments.
  va_online_scheduling_OH_request:
    actor_type: user
    enable_in_development: true
    description: Toggle to enable request workflow for Oracle Health appointments.
  va_online_scheduling_remove_podiatry:
    actor_type: user
    enable_in_development: true
    description: Toggle to remove Podiatry from the type of care list when scheduling an online appointment.
  vaos_online_scheduling_use_va_date:
    actor_type: user
    enable_in_development: true
    description: Toggle to use VaDate/VaDateField.
  va_online_scheduling_fe_source_of_truth:
    actor_type: user
    enable_in_development: true
    description: Toggle to use API response as the source of truth in FE for upcoming/past/pending appointments.
  va_online_scheduling_fe_source_of_truth_va:
    actor_type: user
    enable_in_development: true
    description: Toggle to use API response as the source of truth in FE for VA appointment and request types.
  va_online_scheduling_fe_source_of_truth_cc:
    actor_type: user
    enable_in_development: true
    description: Toggle to use API response as the source of truth in FE for CC appointment and request types.
  va_online_scheduling_fe_source_of_truth_modality:
    actor_type: user
    enable_in_development: true
    description: Toggle to use API response as the source of truth in FE for in person, phone, claims exam, covid vaccine modalities.
  va_online_scheduling_fe_source_of_truth_telehealth:
    actor_type: user
    enable_in_development: true
    description: Toggle to use API response as the source of truth in FE for Video at VA, Video at ATLAS, Video at Home modalities.
  va_online_scheduling_past_appt_date_range:
    actor_type: user
    enable_in_development: true
    description: Toggle for modifying the date range selection on the Past appointments page.
  va_online_scheduling_mhv_route_guards:
    actor_type: user
    enable_in_development: true
    description: Toggle for adopting MHV route guards for the appointment tool.
  va_online_scheduling_direct_schedule_appointment_conflict:
    actor_type: user
    enable_in_development: true
    description: Toggle for warning user of appointment conflicts on the direct scheduling calendar during booking.
  va_online_scheduling_display_past_cancelled_appointments:
    actor_type: user
    enable_in_development: true
    description: Toggle for displaying past cancelled appointments.
  veteran_onboarding_beta_flow:
    actor_type: user
    description: Conditionally display the new veteran onboarding flow to user
  veteran_onboarding_show_to_newly_onboarded:
    actor_type: user
    description: Conditionally display the new veteran onboarding flow to user, based upon number of days since verified
  veteran_onboarding_show_welcome_message_to_new_users:
    actor_type: user
    description: Conditionally display the "Welcome to VA" message to new (LOA1 or LOA3) users
    enable_in_development: false
  vre_trigger_action_needed_email:
    actor_type: user
    description: Set whether to enable VANotify email to Veteran for VRE failure exhaustion
  vre_modular_api:
    actor_type: user
    description: Enables calls to the modularized VRE API
  show_edu_benefits_1990EZ_Wizard:
    actor_type: user
    description: Navigates user to 1990EZ or 1990 depending on form questions.
    enable_in_development: true
  show_dashboard_notifications:
    actor_type: user
    description: Enables on-site notifications
  check_va_inbox_enabled:
    actor_type: user
    description: Enables check inbox link
  dhp_connected_devices_fitbit:
    actor_type: user
    description: Enables linking between VA.gov account and fitbit account
  payment_history:
    actor_type: user
    description: Allows manual enabling/disabling payment history when BGS is acting up (5 min response times)
    enable_in_development: true
  payment_history_exclude_third_party_disbursements:
    actor_type: user
    description: When enabled, a user viewing the payment history will only see payments disbursed to them.
    enable_in_development: false
  payment_history_recategorize_hardship:
    actor_type: user
    description: When enabled, recategorize Hardship payments sent to the veteran as Ch33 Hardship
    enable_in_development: false
  cdp_payment_history_vba:
    actor_type: user
    description: Enables showing the overpayment and summary pages for the CDP Payment History
    enable_in_development: true
  show_digital_form_1095b:
    actor_type: user
    description: Enables access to digital 1095-B form download
    enable_in_development: true
  show_meb_dgi40_features:
    actor_type: user
    description: Enables the UI integration with the meb dgi
    enable_in_development: true
  show_meb_dgi42_features:
    actor_type: user
    description: Enables UI updates for meb dgi 42
    enable_in_development: true
  show_meb_enhancements:
    actor_type: user
    description: Provides a flag wrapper for minor code changes to be gated from Prod.
    enable_in_development: true
  show_meb_enhancements_06:
    actor_type: user
    description: Provides a flag wrapper for minor code changes to be gated from Prod.
  show_meb_enhancements_08:
    actor_type: user
    description: Provides a flag wrapper for minor code changes to be gated from Prod.
    enable_in_development: true
  show_meb_enhancements_09:
    actor_type: user
    description: Provides a flag wrapper for minor code changes to be gated from Prod.
    enable_in_development: true
  meb_gate_person_criteria:
    actor_type: user
    description: Flag to use Person Criteria on Submission service
    enable_in_development: true
  supply_reordering_sleep_apnea_enabled:
    actor_type: user
    description: Enables sleep apnea supplies to be ordered in the supply reorder tool / MDOT.
    enable_in_development: true
  toe_dup_contact_info_call:
    actor_type: user
    description: Flag to use contact info call and modal
    enable_in_development: true
  toe_short_circuit_bgs_failure:
    actor_type: user
    description: Flag to use begin rescue block for BGS call
    enable_in_development: true
  toe_high_school_info_change:
    actor_type: user
    description: Flag to change order of high school info page
    enable_in_development: false
  toe_light_house_dgi_direct_deposit:
    actor_type: user
    description: Uses lighthouse api for direct deposit information in TOE.
    enable_in_development: false
  move_form_back_button:
    actor_type: user
    description: Test moving form back button to the top of the page
  mobile_cerner_transition:
    actor_type: user
    description: For mobile app, a facility is being transitioned to cerner.
  mobile_lighthouse_letters:
    actor_type: user
    description: For mobile app, use Lighthouse instead of EVSS for our letters endpoints upstream service
  mobile_lighthouse_direct_deposit:
    actor_type: user
    description: For mobile app, use Lighthouse instead of EVSS for our direct deposit interactions
  mobile_lighthouse_claims:
    actor_type: user
    description: For mobile app, use Lighthouse instead of EVSS for our claims endpoints upstream service
  mobile_lighthouse_request_decision:
    actor_type: user
    description: For mobile app, use Lighthouse instead of EVSS for our request decision endpoints upstream service
  mobile_lighthouse_document_upload:
    actor_type: user
    description: For mobile app, use Lighthouse instead of EVSS for our document uploads
  mobile_lighthouse_disability_ratings:
    actor_type: user
    description: For mobile app, use Lighthouse instead of EVSS for our disability ratings endpoints upstream service
  mobile_military_indicator_logger:
    actor_type: user
    description: For mobile app, enables logging of military discharge codes
  mobile_appeal_model:
    actor_type: user
    description: For mobile app, enables use of strict models for parsing appeals
  mobile_push_register_logging:
    actor_type: user
    description: For mobile app, logs push register errors for debugging
  form526_backup_submission_temp_killswitch:
    actor_type: user
    description: Provide a temporary killswitch to disable form526 backup submission if something were to go awry
  virtual_agent_show_floating_chatbot:
    actor_type: user
    description: Enables a floating chatbot on the chatbot page - managed by virtual agent team
  disability_compensation_email_veteran_on_polled_lighthouse_doc_failure:
    actor_type: user
    description: Sends document upload failure emails when polled doc uploaded to Lighthouse has failed to process at Lighthouse
  disability_compensation_lighthouse_document_service_provider:
    actor_type: user
    description: If enabled uses the lighthouse documents service
  disability_compensation_lighthouse_intent_to_file_provider:
    actor_type: user
    description: If enabled uses the lighthouse intent to file endpoint
  disability_compensation_prevent_submission_job:
    actor_type: user
    description: If enabled, the submission form526 record will be created, but there will be submission job
  disability_compensation_use_api_provider_for_bdd_instructions:
    actor_type: user
    description: Provide a temporary killswitch for using the ApiProviderFactory to select an API for uploading BDD instructions
  disability_compensation_upload_bdd_instructions_to_lighthouse:
    actor_type: user
    description: If enabled uploads BDD instructions to Lighthouse Benefits Documents API instead of EVSS
  disability_compensation_use_api_provider_for_0781_uploads:
    actor_type: user
    description: Provide a temporary killswitch for using the ApiProviderFactory to select an API for uploading 0781/a forms
  disability_compensation_upload_0781_to_lighthouse:
    actor_type: user
    description: If enabled uploads 0781/a forms to Lighthouse Benefits Documents API instead of EVSS
  disability_compensation_use_api_provider_for_submit_veteran_upload:
    actor_type: user
    description: Provide a temporary killswitch for using the ApiProviderFactory to select an API for uploading Veteran Evidence
  disability_compensation_upload_veteran_evidence_to_lighthouse:
    actor_type: user
    description: If enabled uploads Veteran Evidence to Lighthouse Benefits Documents API instead of EVSS
  disablity_benefits_browser_monitoring_enabled:
    actor_type: user
    description: Datadog RUM monitoring for disability benefits applications
  virtual_agent_fetch_jwt_token:
    actor_type: user
    description: Enable the fetching of a JWT token to access MAP environment
  virtual_agent_lighthouse_claims:
    actor_type: user
    description: Use lighthouse instead of EVSS to view benefit claims for virtual agent chatbot application
  virtual_agent_voice:
    actor_type: user
    description: Enable the voice feature of the VA Chatbot
  notification_center:
    actor_type: user
    description: Enable Notification Center
    enable_in_development: true
  nod_part3_update:
    actor_type: user
    description: NOD update to latest form, part III box 11
    enable_in_development: true
  nod_browser_monitoring_enabled:
    actor_type: user
    description: NOD Datadog RUM monitoring
  nod_callbacks_endpoint:
    actor_type: user
    description: Enables Decision Review endpoint to process VANotify notification callbacks
    enable_in_development: true
  nod_confirmation_update:
    actor_type: user
    description: Show updated confirmation page with form data & downloadable PDF
    enable_in_development: true
  hlr_confirmation_update:
    actor_type: user
    description: Show updated confirmation page with form data & downloadable PDF
    enable_in_development: true
  sc_confirmation_update:
    actor_type: user
    description: Show updated confirmation page with form data & downloadable PDF
    enable_in_development: true
  sc_new_form:
    actor_type: user
    description: Supplemental Claim new form updates
    enable_in_development: true
  hlr_browser_monitoring_enabled:
    actor_type: user
    description: HLR Datadog RUM monitoring
  sc_browser_monitoring_enabled:
    actor_type: user
    description: Supplemental Claim Datadog RUM monitoring
  virtual_agent_enable_pva2_chatbot:
    actor_type: user
    description: If enabled, switches VA chatbot from PVA1 to PVA2
  virtual_agent_enable_root_bot:
    actor_type: user
    description: If enabled, switches VA chatbot from PVA to Root Bot
  virtual_agent_component_testing:
    actor_type: user
    description: If enabled, allows for testing of the chatbot components
  terms_of_use:
    actor_type: user
    description: This determines whether a user is redirected to the Terms of Use page
    enable_in_development: true
  burial_form_enabled:
    actor_type: user
    description: Enable the burial form
  burial_document_upload_update:
    actor_type: user
    description: Show updated document upload page
  burial_location_of_death_update:
    actor_type: user
    description: Show updated location of death pattern
  burial_confirmation_page:
    actor_type: user
    description: Toggle showing the updated confirmation page
    enable_in_development: true
  burial_error_email_notification:
    actor_type: cookie_id
    description: Toggle sending of the Action Needed email notification
  burial_received_email_notification:
    actor_type: cookie_id
    description: Toggle sending of the Received email notification
  burial_submitted_email_notification:
    actor_type: cookie_id
    description: Toggle sending of the Burial Submission in Progress email notification
  burial_browser_monitoring_enabled:
    actor_type: user
    description: Burial Datadog RUM monitoring
  pension_form_enabled:
    actor_type: user
    description: Enable the pension form
  pension_browser_monitoring_enabled:
    actor_type: user
    description: Pension Datadog RUM monitoring
  pension_multiple_page_response:
    actor_type: user
    description: Implement multiple page response pattern
    enable_in_development: true
  pension_confirmation_update:
    actor_type: user
    description: Show updated confirmation page
  pension_form_profile_module_enabled:
    actor_type: user
    description: Use the module version of the FormProfile
  income_and_assets_form_enabled:
    actor_type: user
    description: Enable form 21P-0969 Update Income and Assets Evidence Form
    enable_in_development: true
  intent_to_file_lighthouse_enabled:
    actor_type: user
    description: Enable new Lighthouse ITF logic
    enable_in_development: true
  central_mail_benefits_intake_submission:
    actor_type: user
    description: Enable central mail claims submission uses Benefits Intake API
  ecc_benefits_intake_submission:
    actor_type: user
    description: Enable education and career counseling claim submissions to use Benefits Intake API
  virtual_agent_enable_param_error_detection:
    actor_type: user
    description: If enabled, Allows for the detection of errors in the chatbot params
  virtual_agent_enable_msft_pva_testing:
    actor_type: user
    description: If enabled, allows for connecting to MSFT PVA
  virtual_agent_enable_nlu_pva_testing:
    actor_type: user
    description: If enabled, allows for connecting to NLU PVA
  vye_request_allowed:
    actor_type: user
    description: >-
      Master toggle for the VYE (Verify Your Enrollment) project.
      If enabled, requests will be allowed to reach the controllers, otherwise a 400 (Bad Request) will be returned.
  sob_updated_design:
    actor_type: user
    description: >-
      Controls how the GI Bill State of Benefits (SOB) application is presented.
      When enabled: it use the new SOB application that works 24/7.
      When disabled: it will use the old SOB application that only works from 0600 to 2200 hrs
  travel_pay_power_switch:
    actor_type: user
    enable_in_development: true
    description: >-
      Main switch for the Travel Pay feature on VA.gov using the new BTSSS (travel pay) API.
      Enabled - Requests are handled as normal.
      Disabled - Requests are not handled. Server returns a 503 (Service Unavailable) until re-enabled.
  travel_pay_view_claim_details:
    actor_type: user
    enable_in_development: true
    description: >-
      A frontend-focused switch that toggles visibility of and access to the Travel Pay claim details page and entry point (features toggled together).
      Enabled - Entry point link and claim details page are viewable.
      Disabled - Entry point link and claim details page are not viewable.
  travel_pay_submit_mileage_expense:
    actor_type: user
    enable_in_development: true
    description: >-
      A switch that toggles availability of the submit mileage expense feature.
      Enabled - Requests are handled as normal. Frontend features are available per toggle settings.
      Disabled - Requests are not handled. Server returns a 503 (Service Unavailable) until re-enabled. Frontend features are not available.
  travel_pay_claims_management:
    actor_type: user
    enable_in_development: true
    description: >-
      A switch that toggles new claims management functionality.
  yellow_ribbon_automated_date_on_school_search:
    actor_type: user
    description: Enable the automated date displayed in the Find a Yellow Ribbon school search results
  accredited_representative_portal_pilot:
    actor_type: user
    description: Enable the Accredited Representative Portal for the pilot
    enable_in_development: true
  toggle_vye_address_direct_deposit_forms:
    actor_type: user
    description: Enable mailing address and direct deposit for VYE
  vye_login_widget:
    actor_type: user
    description: Enable Vye authentication widget
  toggle_vye_address_direct_deposit_forms_in_profile:
    actor_type: user
    description: Enable mailing address and direct deposit for VYE in profile page
  toggle_vye_application:
    actor_type: user
    description: Enable VYE
  military_benefit_estimates:
    actor_type: user
    description: swap order of the military details in GI search filters
  merge_1995_and_5490:
    actore_type: user
    description: Activating the combined 1995 and 5490 form
  mgib_verifications_maintenance:
    actor_type: user
    description: Used to show  maintenance alert for MGIB Verifications
  search_use_v2_gsa:
    actor_type: cookie_id
    description: Swaps the Search Service's for one with an updated api.gsa.gov address
    enable_in_development: true
  remove_pciu:
    actor_type: user
    description: If enabled, VA Profile is used to populate contact information with PCIU backup calls
    enable_in_development: true
  show_yellow_ribbon_table:
    actor_type: cookie_id
    description: Used to show yellow ribbon table in Comparison Tool
  banner_update_alternative_banners:
    actor_type: user
    description: Used to toggle the DB updating of alternative banners
  banner_use_alternative_banners:
    actor_type: user
    description: Used to toggle use of alternative banners.
  fsr_wizard:
    actor_type: user
    description: Used to toggle the FSR wizard
  gi_comparison_tool_show_ratings:
    actor_type: user
    description: Display Veteran student ratings in GI comparison Tool
  gi_comparison_tool_programs_toggle_flag:
    actor_type: user
    description: Used to show links to programs page in comparison tool
  gi_comparison_tool_lce_toggle_flag:
    actor_type: user
    description: Used to show lce page in comparison tool
  va_notify_in_progress_metadata:
    actor_type: user
    description: If enabled, emails and sms sent through VaNotify::Service will be stored as notifications.
  va_notify_notification_creation:
    actor_type: user
    description: If enabled, emails and sms sent through VaNotify::Service will be stored as notifications.
  is_DGIB_endpoint:
    actor_type: user
    description: used to call data from DGIB endpoints for MGIB VYE application
  lighthouse_veterans_health_debug_logging:
    actor_type: user
    description: Enable debug logging for Lighthouse Veterans Health API
    enable_in_development: false
  benefits_non_disability_ch31_v2:
    actor_type: user
    description: If enabled, use new form and api endpoint for Ch31 VR&E form
  is_updated_gi:
    actor_type: user
    description: If enabled, use updated gi design
  gi_ct_collab:
    actor_type: user
    description: If enabled, use VEBT/EDM team GI Comparison Tool homepage
  show_rudisill_1995:
    actor_type: user
    description: If enabled, show rudisill review in 22-1995
  enable_lighthouse:
    actor_type: user
    description: If enabled, user will connect to lighthouse api in sob instead of evss
  benefits_intake_submission_status_job:
    actor_type: user
    description: Batch process FormSubmissionAttempts using ::BenefitsIntake::SubmissionStatusJob
  virtual_agent_enable_datadog_logging:
    actor_type: user
    description: If enabled, allows for the use of Datadog logging for the chatbot
  kafka_producer:
    actor_type: cookie_id
    description: Enables the Kafka producer for the VA.gov platform
  kafka_producer_fetch_schema_dynamically:
    actor_type: cookie_id
    description: Enables the Kafka producer to fetch schema dynamically
  show_about_yellow_ribbon_program:
    actor_type: user
    description: If enabled, show additional info about the yellow ribbon program
  accredited_representative_portal_sort_by:
    actor_type: user
    description: Hides sort by in POA Request Search page
  accredited_representative_portal_help:
    actor_type: user
    description: Hides Get Help link on navigation
  accredited_representative_portal_profile:
    actor_type: user
    description: Hides Profile link on navigation dropdown
  forms_10215_10216_release:
    actor_type: user
    description: If enabled, show links to new forms instead of download links on SCO page
<|MERGE_RESOLUTION|>--- conflicted
+++ resolved
@@ -203,12 +203,6 @@
   champva_log_all_s3_uploads:
     actor_type: user
     description: Enables logging for all s3 uploads using UUID or keys for monitoring
-<<<<<<< HEAD
-=======
-  champva_pdf_decrypt:
-    actor_type: user
-    description: Enables unlocking password protected file submissions in IVC CHAMPVA forms.
->>>>>>> 1650c7d4
   champva_require_all_s3_success:
     actor_type: user
     description: Enables raising a StandardError if any supporting documents fail to upload to S3 in IVC CHAMPVA forms.
