--- conflicted
+++ resolved
@@ -214,8 +214,6 @@
             end
           end
         end
-<<<<<<< HEAD
-=======
 
         context 'unsuccessful calls' do
           it 'supports folder error messages' do
@@ -239,7 +237,6 @@
             end
           end
         end
->>>>>>> 2e8dd1a8
       end
 
       describe 'messages' do
@@ -339,8 +336,6 @@
             end
           end
         end
-<<<<<<< HEAD
-=======
 
         context 'unsuccessful calls' do
           it 'supports errors for list of all messages in a thread with invalid id' do
@@ -407,7 +402,6 @@
             end
           end
         end
->>>>>>> 2e8dd1a8
       end
 
       describe 'message drafts' do
