--- conflicted
+++ resolved
@@ -1,10 +1,7 @@
 class EducationBenefitsClaim < ActiveRecord::Base
-<<<<<<< HEAD
+  # TODO: encrypt sensitive information in education_benefits_claims #42
   FORM_SCHEMA = JSON.parse(File.read(Rails.root.join("app", "vets-json-schema", "dist", "edu-benefits-schema.json")))
 
-=======
-  # TODO: encrypt sensitive information in education_benefits_claims #42
->>>>>>> 1e7b77fe
   validates(:form, presence: true)
   validate(:form_matches_schema)
 
