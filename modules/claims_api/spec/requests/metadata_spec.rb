--- conflicted
+++ resolved
@@ -61,15 +61,6 @@
           expect(result['benefit_claim_service']['success']).to be(false)
         end
 
-<<<<<<< HEAD
-=======
-        it 'returns the correct status when the e-benefits-bnft-claim-status-web-service is not healthy' do
-          get "/services/claims/#{version}/upstream_healthcheck"
-          result = JSON.parse(response.body)
-          expect(result['e_benefits_bnft_claim_status_web_service']['success']).to be(false)
-        end
-
->>>>>>> 8b050798
         it 'returns the correct status when the claimant service is not healthy' do
           get "/services/claims/#{version}/upstream_healthcheck"
           result = JSON.parse(response.body)
@@ -97,21 +88,13 @@
         it 'returns the correct status when the e-benefits-bnft-claim-status-web-service is not healthy' do
           get "/services/claims/#{version}/upstream_healthcheck"
           result = JSON.parse(response.body)
-<<<<<<< HEAD
           expect(result['e_benefits_bnft_claim_status_web_service']['success']).to eq(false)
-=======
-          expect(result['intent_to_file_web_service']['success']).to be(false)
->>>>>>> 8b050798
         end
 
         it 'returns the correct status when the intenttofile is not healthy' do
           get "/services/claims/#{version}/upstream_healthcheck"
           result = JSON.parse(response.body)
-<<<<<<< HEAD
-          expect(result['intent_to_file_web_service']['success']).to eq(false)
-=======
-          expect(result['manage_representative_service']['success']).to be(false)
->>>>>>> 8b050798
+          expect(result['intent_to_file_web_service']['success']).to be(false)
         end
 
         it 'returns the correct status when bgs org service is not healthy' do
@@ -129,7 +112,6 @@
         it 'returns the correct status when the bgs standard_data_service is not healthy' do
           get "/services/claims/#{version}/upstream_healthcheck"
           result = JSON.parse(response.body)
-<<<<<<< HEAD
           expect(result['standard_data_service']['success']).to eq(false)
         end
 
@@ -137,9 +119,6 @@
           get "/services/claims/#{version}/upstream_healthcheck"
           result = JSON.parse(response.body)
           expect(result['standard_data_web_service']['success']).to eq(false)
-=======
-          expect(result['standard_data_web_service']['success']).to be(false)
->>>>>>> 8b050798
         end
 
         it 'returns the correct status when the bgs trackeditem is not healthy' do
