--- conflicted
+++ resolved
@@ -1221,10 +1221,6 @@
   mhv_header_links:
     actor_type: user
     description: Display My HealtheVet and My VA links in the site header
-<<<<<<< HEAD
-=======
-    enable_in_development: true
->>>>>>> 67bc928b
   mobile_allergy_intolerance_model:
     actor_type: user
     description: For mobile app, enalbes use of strict models for parsing allergy intolerance
