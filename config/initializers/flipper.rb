--- conflicted
+++ resolved
@@ -48,12 +48,6 @@
 Flipper::UI.configuration.feature_creation_enabled = false
 # Make sure that each feature we reference in code is present in the UI, as long as we have a Database already
 FLIPPER_FEATURE_CONFIG['features'].each_key do |feature|
-<<<<<<< HEAD
-  unless Flipper.exist?(feature)
-    Flipper.add(feature)
-    # default feautures to enabled for development and test only
-    Flipper.enable(feature) if Rails.env.development? || Rails.env.test?
-=======
   begin
     unless Flipper.exist?(feature)
       Flipper.add(feature)
@@ -63,11 +57,7 @@
   rescue
     # make sure we can still run rake tasks before table has been created
     nil
->>>>>>> 7460b882
   end
-rescue
-  # make sure we can still run rake tasks before table has been created
-  nil
 end
 
 # Modify Flipper::UI::Action to use custom views if they exist
