--- conflicted
+++ resolved
@@ -16,7 +16,7 @@
       before_action :set_default_format
       before_action :validate_params, only: [:index]
 
-      REQUIRE_ONE_PARAM = %i[bbox long lat zip ids].freeze
+      REQUIRE_ONE_PARAM = %i[bbox long lat zip ids state].freeze
       TYPE_SERVICE_ERR = 'Filtering by services is not allowed unless a facility type is specified'
       MISSING_PARAMS_ERR =
         'Must supply lat and long, bounding box, zip code, or ids parameter to query facilities data.'
@@ -81,17 +81,9 @@
 
       def validate_a_param_exists
         lat_and_long = params.key?(:lat) && params.key?(:long)
-<<<<<<< HEAD
-        ids = params.key? :ids
-        state = params.key? :state
-
-        if !bbox && !lat_and_long && !ids && !state
-          %i[bbox long lat ids].each do |param|
-=======
 
         if !lat_and_long && REQUIRE_ONE_PARAM.none? { |param| params.key? param }
           REQUIRE_ONE_PARAM.each do |param|
->>>>>>> e61e8e24
             unless params.key? param
               raise Common::Exceptions::ParameterMissing.new(param.to_s, detail: MISSING_PARAMS_ERR)
             end
@@ -127,11 +119,12 @@
         raise Common::Exceptions::InvalidFieldValue.new('services', unknown) unless unknown.empty?
       end
 
-<<<<<<< HEAD
       def validate_state_code
         if params[:state] && !STATE_CODES.include?(params[:state])
           raise Common::Exceptions::InvalidFieldValue.new('state', params[:state])
-=======
+        end
+      end
+
       def validate_zip
         if params[:zip]
           raise Common::Exceptions::InvalidFieldValue.new('zip', params[:zip]) unless
@@ -140,7 +133,6 @@
           requested_zip = ZCTA.select { |area| area[0] == zip_plus0 }
           raise Common::Exceptions::InvalidFieldValue.new('zip', params[:zip]) unless
             requested_zip.any?
->>>>>>> e61e8e24
         end
       end
 
