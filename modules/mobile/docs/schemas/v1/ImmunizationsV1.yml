type: object
<<<<<<< HEAD
additionalAttributes: false
=======
additionalProperties: false
>>>>>>> 0f5cd8d7
required:
  - data
  - meta
properties:
  data:
    type: array
    items:
<<<<<<< HEAD
      $ref: "../ImmunizationRecord.yml"
  meta:
    type: object
    additionalAttributes: false
=======
      type: object
      additionalProperties: false
      $ref: "../ImmunizationRecord.yml"
  meta:
    type: object
    additionalProperties: false
>>>>>>> 0f5cd8d7
    required:
      - pagination
    properties:
      pagination:
        type: object
<<<<<<< HEAD
        additionalAttributes: false
=======
        additionalProperties: false
>>>>>>> 0f5cd8d7
        required:
          - currentPage
          - perPage
          - totalPages
          - totalEntries
        properties:
          currentPage:
            type: integer
            example: 1
          perPage:
            type: integer
            example: 10
          totalPages:
            type: integer
            example: 2
          totalEntries:
            type: integer
            example: 15<|MERGE_RESOLUTION|>--- conflicted
+++ resolved
@@ -1,9 +1,5 @@
 type: object
-<<<<<<< HEAD
-additionalAttributes: false
-=======
 additionalProperties: false
->>>>>>> 0f5cd8d7
 required:
   - data
   - meta
@@ -11,29 +7,18 @@
   data:
     type: array
     items:
-<<<<<<< HEAD
-      $ref: "../ImmunizationRecord.yml"
-  meta:
-    type: object
-    additionalAttributes: false
-=======
       type: object
       additionalProperties: false
       $ref: "../ImmunizationRecord.yml"
   meta:
     type: object
     additionalProperties: false
->>>>>>> 0f5cd8d7
     required:
       - pagination
     properties:
       pagination:
         type: object
-<<<<<<< HEAD
-        additionalAttributes: false
-=======
         additionalProperties: false
->>>>>>> 0f5cd8d7
         required:
           - currentPage
           - perPage
