--- conflicted
+++ resolved
@@ -228,7 +228,7 @@
       end
 
       it 'effective_end_date is NOT included in the request body', :aggregate_failures do
-        expect_any_instance_of(VAProfile::V2::ContactInformation::Service).to receive(:put_address) do |_, address|
+        expect_any_instance_of(VAProfile::ContactInformation::V2::Service).to receive(:put_address) do |_, address|
           expect(address.effective_end_date).to be_nil
         end
 
@@ -300,315 +300,4 @@
       end
     end
   end
-<<<<<<< HEAD
-=======
-
-  # describe 'POST /v0/profile/addresses/create_or_update' do
-  #   before do
-  #     Flipper.enable(:remove_pciu)
-  #   end
-  #   after do
-  #     allow(Flipper).to receive(:enabled?).with(:remove_pciu, instance_of(User)).and_return(false)
-  #   end
-  #   let(:address) { build(:va_profile_v3_address, vet360_id: user.vet360_id) }
-
-  #   it 'calls update_address' do
-  #     expect_any_instance_of(VAProfile::ContactInformation::V2::Service).to receive(:update_address).and_call_original
-  #     VCR.use_cassette("va_profile/v2/contact_information/put_address_success") do
-  #       post('/v0/profile/addresses/create_or_update', params: address.to_json, headers:)
-  #     end
-
-  #     expect(response).to have_http_status(:ok)
-  #   end
-  # end
-
-  describe 'contact information v2' do
-    before do
-      allow(Flipper).to receive(:enabled?).with(:remove_pciu,
-                                                instance_of(User)).and_return(true)
-    end
-
-    describe 'POST /v0/profile/addresses v2' do
-      let(:address) { build(:va_profile_v3_address) }
-
-      context 'with a 200 response' do
-        it 'matches the address schema', :aggregate_failures do
-          VCR.use_cassette('va_profile/v2/contact_information/post_address_success') do
-            post('/v0/profile/addresses', params: address.to_json, headers:)
-
-            expect(response).to have_http_status(:ok)
-            expect(response).to match_response_schema('va_profile/transaction_response')
-          end
-        end
-
-        it 'matches the address camel-inflected schema', :aggregate_failures do
-          VCR.use_cassette('va_profile/v2/contact_information/post_address_success') do
-            post('/v0/profile/addresses', params: address.to_json, headers: headers_with_camel)
-
-            expect(response).to have_http_status(:ok)
-            expect(response).to match_camelized_response_schema('va_profile/transaction_response')
-          end
-        end
-
-        it 'creates a new AsyncTransaction::VAProfile::AddressTransaction db record' do
-          VCR.use_cassette('va_profile/v2/contact_information/post_address_success') do
-            expect do
-              post('/v0/profile/addresses', params: address.to_json, headers:)
-            end.to change(AsyncTransaction::VAProfile::AddressTransaction, :count).from(0).to(1)
-          end
-        end
-      end
-    end
-
-    describe 'POST /v0/profile/addresses 400 v2' do
-      let(:address) { build(:va_profile_address, :id_error, vet360_id: user.vet360_id) }
-      let(:frozen_time) { Time.zone.parse('2024-08-27T18:51:06.012Z') }
-
-      context 'with a 400 response' do
-        it 'matches the errors schema', :aggregate_failures do
-          VCR.use_cassette('va_profile/v2/contact_information/post_address_w_id_error') do
-            post('/v0/profile/addresses', params: address.to_json, headers:)
-
-            expect(response).to have_http_status(:bad_request)
-            expect(response).to match_response_schema('errors')
-          end
-        end
-
-        it 'matches the errors camel-inflected schema', :aggregate_failures do
-          VCR.use_cassette('va_profile/v2/contact_information/post_address_w_id_error') do
-            post('/v0/profile/addresses', params: address.to_json, headers: headers_with_camel)
-
-            expect(response).to have_http_status(:bad_request)
-            expect(response).to match_camelized_response_schema('errors')
-          end
-        end
-      end
-
-      context 'with a low confidence error' do
-        it 'returns the low confidence error error code', :aggregate_failures do
-          VCR.use_cassette('va_profile/v2/contact_information/post_address_w_low_confidence_error') do
-            low_confidence_error = 'VET360_ADDR306'
-
-            post('/v0/profile/addresses', params: address.to_json, headers:)
-
-            body = JSON.parse response.body
-            expect(body['errors'].first['code']).to eq low_confidence_error
-            expect(response).to have_http_status(:bad_request)
-            expect(response).to match_response_schema('errors')
-          end
-        end
-
-        it 'returns the low confidence error error code when camel-inflected', :aggregate_failures do
-          VCR.use_cassette('va_profile/v2/contact_information/post_address_w_low_confidence_error') do
-            low_confidence_error = 'VET360_ADDR306'
-
-            post('/v0/profile/addresses', params: address.to_json, headers: headers_with_camel)
-
-            body = JSON.parse response.body
-            expect(body['errors'].first['code']).to eq low_confidence_error
-            expect(response).to have_http_status(:bad_request)
-            expect(response).to match_camelized_response_schema('errors')
-          end
-        end
-      end
-
-      context 'with a 403 response' do
-        it 'returns a forbidden response' do
-          VCR.use_cassette('va_profile/v2/contact_information/post_address_status_403') do
-            post('/v0/profile/addresses', params: address.to_json, headers:)
-
-            expect(response).to have_http_status(:forbidden)
-          end
-        end
-      end
-
-      context 'with a validation issue' do
-        before do
-          address.address_pou = ''
-        end
-
-        it 'creates a PII log for the validation error' do
-          post('/v0/profile/addresses', params: address.to_json, headers:)
-
-          log = PersonalInformationLog.last
-          log_data = log.data
-          expect(log_data['address_line1']).to eq(address.address_line1)
-          expect(log_data['address_pou']).to eq(address.address_pou)
-          expect(log.error_class).to eq('VAProfile::Models::V3::Address ValidationError')
-        end
-
-        it 'matches the errors schema', :aggregate_failures do
-          post('/v0/profile/addresses', params: address.to_json, headers:)
-
-          expect(response).to have_http_status(:unprocessable_entity)
-          expect(response).to match_response_schema('errors')
-          expect(errors_for(response)).to include "address-pou - can't be blank"
-        end
-
-        it 'matches the errors camel-inflected schema', :aggregate_failures do
-          post('/v0/profile/addresses', params: address.to_json, headers: headers_with_camel)
-
-          expect(response).to have_http_status(:unprocessable_entity)
-          expect(response).to match_camelized_response_schema('errors')
-          expect(errors_for(response)).to include "address-pou - can't be blank"
-        end
-      end
-    end
-
-    describe 'PUT /v0/profile/addresses v2' do
-      let(:address) { build(:va_profile_v3_address) }
-
-      context 'with a 200 response' do
-        it 'matches the email address schema', :aggregate_failures do
-          VCR.use_cassette('va_profile/v2/contact_information/put_address_success') do
-            put('/v0/profile/addresses', params: address.to_json, headers:)
-
-            expect(response).to have_http_status(:ok)
-            expect(response).to match_response_schema('va_profile/transaction_response')
-          end
-        end
-
-        it 'matches the email address camel-inflected schema', :aggregate_failures do
-          VCR.use_cassette('va_profile/v2/contact_information/put_address_success') do
-            put('/v0/profile/addresses', params: address.to_json, headers: headers_with_camel)
-
-            expect(response).to have_http_status(:ok)
-            expect(response).to match_camelized_response_schema('va_profile/transaction_response')
-          end
-        end
-
-        it 'creates a new AsyncTransaction::VAProfile::AddressTransaction db record' do
-          VCR.use_cassette('va_profile/v2/contact_information/put_address_success') do
-            expect do
-              put('/v0/profile/addresses', params: address.to_json, headers:)
-            end.to change(AsyncTransaction::VAProfile::AddressTransaction, :count).from(0).to(1)
-          end
-        end
-
-        context 'with a validation key' do
-          let(:address) do
-            build(:va_profile_v3_address, :override, country_name: nil)
-          end
-
-          let(:frozen_time) { Time.zone.parse('2024-09-16T16:09:37.000Z') }
-
-          before do
-            allow_any_instance_of(User).to receive(:icn).and_return('123498767V234859')
-            allow(Settings).to receive(:virtual_hosts).and_return('www.example.com')
-          end
-
-          it 'is successful' do
-            VCR.use_cassette('va_profile/v2/contact_information/put_address_override', VCR::MATCH_EVERYTHING) do
-              address.id = 577_127
-              put('/v0/profile/addresses', params: address.to_json, headers:)
-              expect(JSON.parse(response.body)['data']['attributes']['transaction_id']).to eq(
-                'cd7036df-630c-43e2-8911-063daa10021c'
-              )
-            end
-          end
-        end
-      end
-
-      context 'with a validation issue' do
-        it 'matches the errors schema', :aggregate_failures do
-          address.address_pou = ''
-
-          put('/v0/profile/addresses', params: address.to_json, headers:)
-
-          expect(response).to have_http_status(:unprocessable_entity)
-          expect(response).to match_response_schema('errors')
-          expect(errors_for(response)).to include "address-pou - can't be blank"
-        end
-
-        it 'matches the errors camel-inflected schema', :aggregate_failures do
-          address.address_pou = ''
-
-          put('/v0/profile/addresses', params: address.to_json, headers: headers_with_camel)
-
-          expect(response).to have_http_status(:unprocessable_entity)
-          expect(response).to match_camelized_response_schema('errors')
-          expect(errors_for(response)).to include "address-pou - can't be blank"
-        end
-      end
-
-      context 'when effective_end_date is included' do
-        let(:address) do
-          build(:va_profile_v3_address, effective_end_date: Time.now.utc.iso8601)
-        end
-
-        it 'effective_end_date is NOT included in the request body', :aggregate_failures do
-          expect_any_instance_of(VAProfile::ContactInformation::V2::Service).to receive(:put_address) do |_, address|
-            expect(address.effective_end_date).to be_nil
-          end
-
-          put('/v0/profile/addresses', params: address.to_json, headers:)
-        end
-      end
-
-      context 'when non ASCII characters are used' do
-        it 'matches the error schema' do
-          address.address_line1 = '千代田区丸の'
-
-          put('/v0/profile/addresses', params: address.to_json, headers:)
-
-          expect(response).to have_http_status(:unprocessable_entity)
-          expect(response).to match_response_schema('errors')
-          expect(errors_for(response)).to include 'address - must contain ASCII characters only'
-        end
-      end
-    end
-
-    describe 'DELETE /v0/profile/addresses v2' do
-      context 'when the method is DELETE' do
-        let(:frozen_time) { Time.zone.parse('2020-02-13T20:47:45.000Z') }
-        let(:address) do
-          { 'address_line1' => '4041 Victoria Way',
-            'address_line2' => nil,
-            'address_line3' => nil,
-            'address_pou' => 'CORRESPONDENCE',
-            'address_type' => 'DOMESTIC',
-            'city' => 'Lexington',
-            'country_code_iso3' => 'USA',
-            'country_code_fips' => nil,
-            'county_code' => '21067',
-            'county_name' => 'Fayette County',
-            'created_at' => '2019-10-25T17:06:15.000Z',
-            'effective_end_date' => nil,
-            'effective_start_date' => '2020-02-10T17:40:15.000Z',
-            'id' => 138_225,
-            'international_postal_code' => nil,
-            'province' => nil,
-            'source_system_user' => nil,
-            'state_code' => 'KY',
-            'transaction_id' => '537b388e-344a-474e-be12-08d43cf35d69',
-            'updated_at' => '2020-02-10T17:40:25.000Z',
-            'validation_key' => nil,
-            'vet360_id' => '1',
-            'zip_code' => '40515',
-            'zip_code_suffix' => '4655' }
-        end
-
-        it 'effective_end_date gets appended to the request body', :aggregate_failures do
-          VCR.use_cassette('va_profile/v2/contact_information/delete_address_success', VCR::MATCH_EVERYTHING) do
-            # The cassette we're using includes the effectiveEndDate in the body.
-            # So this test will not pass if it's missing
-            delete('/v0/profile/addresses', params: address.to_json, headers:)
-            expect(response).to have_http_status(:ok)
-            expect(response).to match_response_schema('va_profile/transaction_response')
-          end
-        end
-
-        it 'effective_end_date gets appended to the request body when camel-inflected', :aggregate_failures do
-          VCR.use_cassette('va_profile/v2/contact_information/delete_address_success', VCR::MATCH_EVERYTHING) do
-            # The cassette we're using includes the effectiveEndDate in the body.
-            # So this test will not pass if it's missing
-            delete('/v0/profile/addresses', params: address.to_json, headers: headers_with_camel)
-            expect(response).to have_http_status(:ok)
-            expect(response).to match_camelized_response_schema('va_profile/transaction_response')
-          end
-        end
-      end
-    end
-  end
->>>>>>> 773a5f6d
 end