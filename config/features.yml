---
# Add a new feature toggle here to ensure that it is initialized in all environments.
# Features are defaulted to enabled in development and test environments and disabled in all others.
# The description should contain any relevant information for an admin who may toggle the feature.
#
# The actor_type should be either `user` for features you want to be "sticky" for a logged in user (default)
#  or `cookie_id` of you wish to use the Google Analytics id as the unique identifier.

features:
  pre_entry_covid19_screener:
    actor_type: user
    description: >
      Toggle for the entire pre-entry covid 19 self-screener available at
      /covid19screener and to be used by visitors to VHA facilities in lieu
      of manual screening with a VHA employee.
      This toggle is owned by Patrick B. and the rest of the CTO Health Products
      team.
  covid_volunteer_delivery:
    actor_type: cookie_id
    description: >
      Toggles whether COVID Research volunteer submissions will be delivered to genISIS
  dashboard_show_covid19_alert:
    actor_type: user
    description: >
      Allows for showing a special COVID19 alert on the My VA Dashboard
  facility_locator_show_community_cares:
    actor_type: user
    description: >
      On https://www.va.gov/find-locations/ enable veterans to search for Community care by showing that option in the "Search for" box.
      This toggle is owned by Rian
  facility_locator_pull_operating_status_from_lighthouse:
    actor_type: user
    description: A fast and dirty way to get the operating status from lighthouse
  facility_locator_ppms_legacy_urgent_care_to_pos_locator:
    actor_type: user
    description: force the legacy urgent care path to use the new POS locator
  facility_locator_ppms_location_query:
    actor_type: user
    description: Use the Lat/Long instead of an address
  facility_locator_ppms_forced_unique_id:
    actor_type: user
    description: Use an hexdigest for the ID on PPMS Place of Service Calls
  facility_locator_fe_use_v1:
    actor_type: user
    description: Have the front end use the V1 api
  facilities_ppms_suppress_community_care:
    actor_type: user
    description: Hide ppms community care searches
  profile_schema_forms:
    actor_type: user
    description: >
      Enables SchemaForm-based contact info edit forms on the VA.gov Veteran profile page
  profile_show_receive_text_notifications:
    actor_type: user
    description: >
      https://www.va.gov/profile/ show Receive Text Notifications
  profile_show_profile_2.0:
    actor_type: user
    description: >
      Enables Profile 2.0
  va_online_scheduling:
    actor_type: user
    description: >
      Allows veterans to view their VA and Community Care appointments
  va_online_scheduling_cancel:
    actor_type: user
    description: >
      Allows veterans to cancel VA appointments
  va_online_scheduling_requests:
    actor_type: user
    description: >
      Allows veterans to submit requests for VA appointments
  va_online_scheduling_community_care:
    actor_type: user
    description: >
      Allows veterans to submit requests for Community Care appointments
  va_online_scheduling_direct:
    actor_type: user
    description: >
      Allows veterans to directly schedule VA appointments
  va_online_scheduling_past:
    actor_type: user
    description: >
      Allows veterans to see past appointments
  va_online_scheduling_vsp_appointment_list:
    actor_type: user
    description: >
      Enables the use of VSP for VA appointment data and cancellation on list page
  va_online_scheduling_vsp_appointment_new:
    actor_type: user
    description: >
      Enables the use of VSP for creating a new VA appointment
  va_online_scheduling_ccsp_appointment_list:
    actor_type: user
    description: >
      Enables the use of CCSP for Community Care appointment data on list page
  va_online_scheduling_ccsp_request_new:
    actor_type: user
    description: >
      Enables the use of CCSP for making a new Community Care appointment request
  va_online_scheduling_vsp_request_list:
    actor_type: user
    description: >
      Enables the use of VSP for request data and cancellation on list page
  va_online_scheduling_vsp_request_new:
    actor_type: user
    description: >
      Enables the use of VSP for making a new VA appointment request
  va_online_scheduling_express_care:
    actor_type: user
    description: >
      Enables Express Care redirect to legacy and Express Care tab
  va_online_scheduling_express_care_new:
    actor_type: user
    description: >
      Enables Express Care request flow in VAOS
  va_online_scheduling_flat_facility_page:
    actor_type: user
    description: >
      Enables the new VA facility choice page with a flat list
  va_global_downtime_notification:
    actor_type: user
    description: >
      Enables global downtime notification- do not use in production
  ssoe:
    actor_type: cookie_id
    description: >
      Enables ssoe, as opposed to saml authentication wrapped by id.me
  edu_benefits_stem_scholarship:
    actor_type: user
    description: >
      Enables STEM scholarship functionality
  form526_original_claims:
    actor_type: user
    description: >
      Allows veterans to access form526 as an original claims user. Owned by va-benefits-memorial-1 team.
  form526_benefits_delivery_at_discharge:
    actor_type: user
    description: >
      Allows veterans to access the BDD flow in the 526 form. Owned by va-benefits-memorial-1 team.
  form526_confirmation_email:
    actor_type: user
    description: >
      Allows veterans to receive a confirmation email after submitting form526. Owned by va-notify team.
  va_view_dependents_access:
    actor_type: user
    description: >
      Allows us to gate the View/ Modify dependents content in a progressive rollout
  ssoe_ebenefits_links:
    actor_type: user
    description: >
      Enable eBenefits links to be proxied through eauth.va.gov, this allows users with SSOe sessions to stay logged in.
  ssoe_inbound:
    actor_type: cookie_id
    description: >
      Enables automatic establishment/disconnection of vets-api session based on a user's SSOe session status
  allow_online_10_10cg_submissions:
    actor_type: cookie_id
    description: >
      Allows (unauthenticated) users to submit a 10-10CG through VA.gov. This feature is also known as a Caregivers Assistance Claim.
  stub_carma_responses:
    actor_type: user
    description: >
      All 10-10CG submissions (Caregivers Assistance Claims) will not hit CARMA and instead return a dubmmy response.
  gibct_eyb_bottom_sheet:
    actor_type: user
    description: >
      Panel that displays while the user is modifying inputs to give context to their currently estimated benefits until they reach the full your estimated benefits panel.
  gibct_search_enhancements:
    actor_type: user
    description: >
      Comparison Tool Search Enhancements to improve usability
  gibct_school_ratings:
    actor_type: user
    description: >
      Show/Hide the school ratings section of the Comparison Tool School Profile Page.    
  form996_higher_level_review:
    actor_type: user
    description: >
      Allows veterans request a higher-level review of an existing claim. Owned by va-benefits-memorial-1 team.
  gibct_filter_enhancement:
    actor_type: user
    description: >
      Comparison Tool Filter Enhancements to improve usability
  debt_letters_show_letters:
    actor_type: user
    description: >
      Enables debt letters
  debt_letters_show_letters_v2:
    actor_type: user
    description: >
      Enables debt letters
  show_edu_benefits_5495_wizard:
    actor_type: user
    description: >
      This determines when the wizard should show up on the 5495 introduction page
  show_edu_benefits_1995_wizard:
    actor_type: user
    description: >
      This determines when the wizard should show up on the 1995 introduction page
  show_edu_benefits_1990n_wizard:
    actor_type: user
    description: >
      This determines when the wizard should show up on the 1990N introduction page
  show_edu_benefits_0994_wizard:
    actor_type: user
    description: >
      This determines when the wizard should show up on the 0994 introduction page
  show_edu_benefits_5490_wizard:
    actor_type: user
    description: >
      This determines when the wizard should show up on the 5490 introduction page
  show_edu_benefits_1990_wizard:
    actor_type: user
    description: >
      This determines when the wizard should show up on the 1990 introduction page
  show_edu_benefits_1990e_wizard:
    actor_type: user
    description: >
      This determines when the wizard should show up on the 1990e introduction page
  get_help_ask_form:
    actor_type: user
    description: >
      Enables inquiry form for users to submit questions, suggestions, and complaints.
  show_healthcare_experience_questionnaire:
    actor_type: cookie_id
    description: >
      Enables showing the pre-appointment questionnaire feature.
  stem_sco_email:
    actor_type: user
    description: >
      Enable/disable SCO email per environment
  show526_wizard:
    actor_type: user
    description: >
      This determines when the wizard should show up on the form 526 intro page
  show_new_get_medical_records_page:
    actor_type: user
    description: >
      This will show the non-Cerner-user and Cerner-user content for the page /health-care/get-medical-records/
  show_new_refill_track_prescriptions_page:
    actor_type: user
    description: >
      This will show the non-Cerner-user and Cerner-user content for the page /health-care/refill-track-prescriptions/
  show_new_schedule_view_appointments_page:
    actor_type: user
    description: >
      This will show the non-Cerner-user and Cerner-user content for the page /health-care/schedule-view-va-appointments/
  show_new_secure_messaging_page:
    actor_type: user
    description: >
      This will show the non-Cerner-user and Cerner-user content for the page /health-care/secure-messaging/
  show_new_view_test_lab_results_page:
    actor_type: user
    description: >
      This will show the non-Cerner-user and Cerner-user content for the page /health-care/view-test-and-lab-results/
  gibct_benefit_filter_enhancement:
    actor_type: user
    description: >
      Comparison Tool Search Results Benefit UI Enhancements to improve usability
  mobile_api:
    actor_type: user
    description: >
      API endpoints consumed by the VA Mobile App (iOS/Android)
<<<<<<< HEAD
=======
  show_chapter_36:
    actor_type: user
    description: >
      This will toggle between an eBenefits link and a VA.gov link for the VR&E chapter 36 form
>>>>>>> e7340e94
  stem_document_type:
    actor_type: user
    description: >
      Set 10203 spool file document type<|MERGE_RESOLUTION|>--- conflicted
+++ resolved
@@ -170,10 +170,6 @@
     actor_type: user
     description: >
       Comparison Tool Search Enhancements to improve usability
-  gibct_school_ratings:
-    actor_type: user
-    description: >
-      Show/Hide the school ratings section of the Comparison Tool School Profile Page.    
   form996_higher_level_review:
     actor_type: user
     description: >
@@ -262,13 +258,10 @@
     actor_type: user
     description: >
       API endpoints consumed by the VA Mobile App (iOS/Android)
-<<<<<<< HEAD
-=======
   show_chapter_36:
     actor_type: user
     description: >
       This will toggle between an eBenefits link and a VA.gov link for the VR&E chapter 36 form
->>>>>>> e7340e94
   stem_document_type:
     actor_type: user
     description: >
