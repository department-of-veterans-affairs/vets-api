--- conflicted
+++ resolved
@@ -19,11 +19,8 @@
       'stationNumber' => '660',
       'sig' => 'Take as directed',
       'cmopDivisionPhone' => '555-1234',
-<<<<<<< HEAD
       'dialCmopDivisionPhone' => '555-DIAL-TEST'
-=======
       'cmopNdcNumber' => nil
->>>>>>> d6728f3c
     }
   end
 
