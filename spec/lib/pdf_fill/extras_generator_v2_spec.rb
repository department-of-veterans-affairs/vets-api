# frozen_string_literal: true

require 'rails_helper'
require 'pdf_fill/extras_generator_v2'

describe PdfFill::ExtrasGeneratorV2 do
  subject { described_class.new(sections:) }

  let(:sections) { nil }

  describe '#populate_section_indices!' do
    let(:sections) do
      [
        {
          label: 'Section I',
          question_nums: (1..7).to_a,
          top_level_keys: %w[veteranFullName vaFileNumber veteranDateOfBirth]
        },
        {
          label: 'Section II',
          question_nums: [8, 9],
          top_level_keys: ['events']
        }
      ]
    end

    it 'populates section indices correctly' do
      questions = [1, 9, 42, 7].index_with { |_| { subquestions: [], overflow: true } }
      subject.instance_variable_set(:@questions, questions)
      subject.populate_section_indices!
      indices = subject.instance_variable_get(:@questions).map { |_, question| question[:section_index] }
      expect(indices).to eq([0, 1, nil, 0])
    end
  end

  describe '#sort_generate_blocks' do
    context 'when section metadata is provided' do
      let(:metadatas) do
        [
          { section_index: 0, question_num: 2, question_suffix: 'A', question_text: 'First Name' },
          { section_index: 0, question_num: 2, question_suffix: 'B', question_text: 'Last Name' },
          { section_index: 0, question_num: 3, question_text: 'Email Address' },
          { section_index: 1, question_num: 1, question_text: 'Remarks' },
          { section_index: 1, question_num: 4, question_text: 'Additional Remarks' }
        ]
      end

      it 'sorts the blocks correctly, even if question numbers are jumbled' do
        subject.instance_variable_set(:@generate_blocks, metadatas.reverse.map { |metadata| { metadata: } })

        subject.sort_generate_blocks.each_with_index do |generate_block, i|
          expect(generate_block[:metadata]).to eq(metadatas[i])
        end
      end
    end
  end

  describe '#add_page_numbers' do
    subject { described_class.new(start_page: 8) }

    let(:pdf) { instance_double(Prawn::Document, bounds: double('Bounds', right: 400)) }

    it 'adds page numbers starting at @start_page' do
      expect(pdf).to receive(:number_pages).with(
        'Page <page>',
        start_count_at: 8,
        at: [400 - 50, 0],
        align: :right,
        size: 9
      )

      subject.add_page_numbers(pdf)
    end
  end

  describe '#set_header' do
    subject { described_class.new(form_name:, submit_date:) }

    let(:form_name) { 'TEST' }
    let(:submit_date) { nil }
    let(:pdf) do
      double(Prawn::Document, bounds: double('Bounds', width: 500, top: 700, left: 0, right: 500), markup: nil)
    end
    let(:header_font_size) { described_class::HEADER_FONT_SIZE }
    let(:subheader_font_size) { described_class::SUBHEADER_FONT_SIZE }

    before do
      allow(pdf).to receive(:repeat).and_yield
      allow(pdf).to receive(:bounding_box).and_yield
      allow(pdf).to receive(:markup)
      allow(pdf).to receive(:pad_top).and_yield
      allow(pdf).to receive(:stroke_horizontal_rule)
    end

    context 'when submit_date is not present' do
      it 'adds the header text correctly' do
        subject.set_header(pdf)
        expect(pdf).to have_received(:markup).with("<b>ATTACHMENT</b> to VA Form #{form_name}",
                                                   text: { align: :left, size: header_font_size })
        expect(pdf).not_to have_received(:markup).with(/Submitted on VA\.gov on/,
                                                       text: { align: :right, size: subheader_font_size })
        expect(pdf).to have_received(:stroke_horizontal_rule)
      end
    end

    context 'when submit_date is present' do
      let(:submit_date) { DateTime.new(2020, 12, 25, 14, 30, 0, '+0000') }

      it 'adds the header text correctly' do
        subject.set_header(pdf)
<<<<<<< HEAD
        expect(pdf).to have_received(:text).with("<b>ATTACHMENT</b> to VA Form #{form_name}",
                                                 align: :left, valign: :bottom, size: header_font_size,
                                                 inline_format: true)
        expect(pdf).to have_received(:text).with('VA.gov Submission',
                                                 align: :right, valign: :bottom, size: subheader_font_size)
=======
        expect(pdf).to have_received(:markup).with("<b>ATTACHMENT</b> to VA Form #{form_name}",
                                                   text: { align: :left, size: header_font_size })
        expect(pdf).to have_received(:markup).with('Submitted on VA.gov on 12-25-2020',
                                                   text: { align: :right, size: subheader_font_size })
>>>>>>> 8365d144
        expect(pdf).to have_received(:stroke_horizontal_rule)
      end
    end
  end

  describe '#format_timestamp' do
    it 'returns nil for blank datetime' do
      expect(subject.send(:format_timestamp, nil)).to be_nil
      expect(subject.send(:format_timestamp, '')).to be_nil
    end

    it 'formats datetime correctly in UTC' do
      datetime = DateTime.new(2020, 12, 25, 14, 30, 0, '+0000')
      expect(subject.send(:format_timestamp, datetime)).to eq('14:30 UTC 2020-12-25')
    end

    it 'converts non-UTC times to UTC' do
      datetime = DateTime.new(2020, 12, 25, 9, 30, 0, '-0500') # EST time
      expect(subject.send(:format_timestamp, datetime)).to eq('14:30 UTC 2020-12-25')
    end
  end

  describe '#add_footer' do
    subject { described_class.new(submit_date:) }

    let(:pdf) { instance_double(Prawn::Document, bounds: double('Bounds', bottom: 50, left: 0, width: 500)) }
    let(:footer_font_size) { described_class::FOOTER_FONT_SIZE }
    let(:submit_date) { DateTime.new(2020, 12, 25, 14, 30, 0, '+0000') }

    before do
      allow(pdf).to receive(:repeat).and_yield
      allow(pdf).to receive(:bounding_box).and_yield
      allow(pdf).to receive(:text)
    end

    context 'when submit_date is present' do
      it 'adds the footer text with timestamp and identity verification message' do
        subject.add_footer(pdf)
        expected_text = 'Signed electronically and submitted via VA.gov at 14:30 UTC 2020-12-25. ' \
                        'Signee signed with an identity-verified account.'
        expect(pdf).to have_received(:text).with(
          expected_text,
          align: :left,
          size: footer_font_size
        )
      end
    end

    context 'when submit_date is not present' do
      let(:submit_date) { nil }

      it 'does not add footer' do
        subject.add_footer(pdf)
        expect(pdf).not_to have_received(:text)
      end
    end
  end
end<|MERGE_RESOLUTION|>--- conflicted
+++ resolved
@@ -108,18 +108,10 @@
 
       it 'adds the header text correctly' do
         subject.set_header(pdf)
-<<<<<<< HEAD
-        expect(pdf).to have_received(:text).with("<b>ATTACHMENT</b> to VA Form #{form_name}",
-                                                 align: :left, valign: :bottom, size: header_font_size,
-                                                 inline_format: true)
-        expect(pdf).to have_received(:text).with('VA.gov Submission',
-                                                 align: :right, valign: :bottom, size: subheader_font_size)
-=======
         expect(pdf).to have_received(:markup).with("<b>ATTACHMENT</b> to VA Form #{form_name}",
                                                    text: { align: :left, size: header_font_size })
-        expect(pdf).to have_received(:markup).with('Submitted on VA.gov on 12-25-2020',
+        expect(pdf).to have_received(:markup).with('VA.gov Submission',
                                                    text: { align: :right, size: subheader_font_size })
->>>>>>> 8365d144
         expect(pdf).to have_received(:stroke_horizontal_rule)
       end
     end
