--- conflicted
+++ resolved
@@ -3,15 +3,9 @@
   class DocumentsController < DisabilityClaimsBaseController
     def create
       params.require :file
-<<<<<<< HEAD
       claim = DisabilityClaim.for_user(@current_user).find(params[:disability_claim_id])
-      claim_service.upload_document(claim, params[:file], params[:tracked_item])
-      head :no_content
-=======
-      claim = DisabilityClaim.for_user(current_user).find(params[:disability_claim_id])
       jid = claim_service.upload_document(claim, params[:file], params[:tracked_item])
       render_job_id(jid)
->>>>>>> a15b5025
     end
   end
 end