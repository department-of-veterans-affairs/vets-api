# frozen_string_literal: true

require 'ddtrace'
require 'simple_forms_api_submission/service'
require 'simple_forms_api_submission/metadata_validator'

module SimpleFormsApi
  module V1
    class UploadsController < ApplicationController
      skip_before_action :authenticate
      before_action :authenticate, if: :should_authenticate
      skip_after_action :set_csrf_header

      FORM_NUMBER_MAP = {
        '21-0966' => 'vba_21_0966',
        '21-0972' => 'vba_21_0972',
        '21-0845' => 'vba_21_0845',
        '21-10210' => 'vba_21_10210',
        '21-4142' => 'vba_21_4142',
        '21P-0847' => 'vba_21p_0847',
        '26-4555' => 'vba_26_4555',
        '10-10D' => 'vha_10_10d',
        '40-0247' => 'vba_40_0247',
        '20-10206' => 'vba_20_10206'
      }.freeze

      UNAUTHENTICATED_FORMS = %w[40-0247 21-10210 21P-0847].freeze

      def submit
        Datadog::Tracing.active_trace&.set_tag('form_id', params[:form_number])

        if form_is210966 && icn && first_party?
          handle_210966_authenticated
        else
          submit_form_to_central_mail
        end
      rescue => e
        raise Exceptions::ScrubbedUploadsSubmitError.new(params), e
      end

      def submit_supporting_documents
          if %w[40-0247 10-10D].include?(params[:form_id])
          attachment = PersistentAttachments::MilitaryRecords.new(form_id: params[:form_id])
          attachment.file = params['file']
          raise Common::Exceptions::ValidationErrors, attachment unless attachment.valid?

          attachment.save
          render json: attachment
        end
      end

      def get_intents_to_file
        intent_service = SimpleFormsApi::IntentToFile.new(icn)
        existing_intents = intent_service.existing_intents

        render json: {
          compensation_intent: existing_intents['compensation'],
          pension_intent: existing_intents['pension'],
          survivor_intent: existing_intents['survivor']
        }
      end
<<<<<<< HEAD
      
=======

>>>>>>> 419b461d
      def authenticate
        super
      rescue Common::Exceptions::Unauthorized
        Rails.logger.info(
          'Simple forms api - unauthenticated user submitting form',
          { form_number: params[:form_number] }
        )
      end

      private

      def handle_210966_authenticated
        intent_service = SimpleFormsApi::IntentToFile.new(icn, params)
        existing_intents = intent_service.existing_intents
        confirmation_number, expiration_date = intent_service.submit

        render json: {
          confirmation_number:,
          expiration_date:,
          compensation_intent: existing_intents['compensation'],
          pension_intent: existing_intents['pension'],
          survivor_intent: existing_intents['survivor']
        }
      end

      def submit_form_to_central_mail
        form_id = get_form_id
        parsed_form_data = JSON.parse(params.to_json)
        file_path, metadata = get_file_path_and_metadata(parsed_form_data)
        status, confirmation_number = upload_pdf_to_benefits_intake(file_path, metadata)

        if status == 200 && Flipper.enabled?(:simple_forms_email_confirmations)
          SimpleFormsApi::ConfirmationEmail.new(
            form_data: parsed_form_data, form_number: form_id, confirmation_number:, user: @current_user
          ).send
        end

        Rails.logger.info(
          'Simple forms api - sent to benefits intake',
          { form_number: params[:form_number], status:, uuid: confirmation_number }
        )

        render json: get_json(confirmation_number, form_id), status:
      end

      def get_file_path_and_metadata(parsed_form_data)
        form_id = get_form_id
        form = "SimpleFormsApi::#{form_id.titleize.gsub(' ', '')}".constantize.new(parsed_form_data)
        form.track_user_identity
        filler = SimpleFormsApi::PdfFiller.new(form_number: form_id, form:)

        file_path = if @current_user
                      filler.generate(@current_user.loa[:current])
                    else
                      filler.generate
                    end
        metadata = SimpleFormsApiSubmission::MetadataValidator.validate(form.metadata)

<<<<<<< HEAD
        case form_id
        when *%w[vba_40_0247 vha_10_10d]
          form.handle_attachments(file_path)
        end

        [file_path, metadata]
      end

    def get_upload_location_and_uuid(lighthouse_service)
=======
        form.handle_attachments(file_path) if form_id == 'vba_40_0247'
        [file_path, metadata]
      end

      def get_upload_location_and_uuid(lighthouse_service)
>>>>>>> 419b461d
        upload_location = lighthouse_service.get_upload_location.body
        {
          uuid: upload_location.dig('data', 'id'),
          location: upload_location.dig('data', 'attributes', 'location')
        }
      end

      def upload_pdf_to_benefits_intake(file_path, metadata)
        lighthouse_service = SimpleFormsApiSubmission::Service.new
        uuid_and_location = get_upload_location_and_uuid(lighthouse_service)
        form_submission = FormSubmission.create(
          form_type: params[:form_number],
          benefits_intake_uuid: uuid_and_location[:uuid],
          form_data: params.to_json,
          user_account: @current_user&.user_account
        )
        FormSubmissionAttempt.create(form_submission:)

        Datadog::Tracing.active_trace&.set_tag('uuid', uuid_and_location[:uuid])
        Rails.logger.info(
          'Simple forms api - preparing to upload PDF to benefits intake',
          { location: uuid_and_location[:location], uuid: uuid_and_location[:uuid] }
        )
        response = lighthouse_service.upload_doc(
          upload_url: uuid_and_location[:location],
          file: file_path,
          metadata: metadata.to_json
        )

        [response.status, uuid_and_location[:uuid]]
      end

      def form_is210966
        params[:form_number] == '21-0966'
      end

      def should_authenticate
        true unless UNAUTHENTICATED_FORMS.include? params[:form_number]
      end

      def icn
        @current_user&.icn
      end

      def first_party?
        %w[VETERAN SURVIVING_DEPENDENT].include?(params[:preparer_identification])
      end

      def get_form_id
        form_number = params[:form_number]
        raise 'missing form_number in params' unless form_number

        FORM_NUMBER_MAP[form_number]
      end

      def get_json(confirmation_number, form_id)
        json = { confirmation_number: }
        json[:expiration_date] = 1.year.from_now if form_id == 'vba_21_0966'

        json
      end
    end
  end
end<|MERGE_RESOLUTION|>--- conflicted
+++ resolved
@@ -59,11 +59,6 @@
           survivor_intent: existing_intents['survivor']
         }
       end
-<<<<<<< HEAD
-      
-=======
-
->>>>>>> 419b461d
       def authenticate
         super
       rescue Common::Exceptions::Unauthorized
@@ -122,7 +117,6 @@
                     end
         metadata = SimpleFormsApiSubmission::MetadataValidator.validate(form.metadata)
 
-<<<<<<< HEAD
         case form_id
         when *%w[vba_40_0247 vha_10_10d]
           form.handle_attachments(file_path)
@@ -132,13 +126,6 @@
       end
 
     def get_upload_location_and_uuid(lighthouse_service)
-=======
-        form.handle_attachments(file_path) if form_id == 'vba_40_0247'
-        [file_path, metadata]
-      end
-
-      def get_upload_location_and_uuid(lighthouse_service)
->>>>>>> 419b461d
         upload_location = lighthouse_service.get_upload_location.body
         {
           uuid: upload_location.dig('data', 'id'),
