--- conflicted
+++ resolved
@@ -2133,7 +2133,6 @@
       requestBody:
         description: |
           New message body.
-<<<<<<< HEAD
           
           <strong>NOTES:</strong> 
           <ul>
@@ -2149,12 +2148,6 @@
               </ul>
             </li>
           </ul>
-=======
-
-          <strong>NOTES:</strong>
-          <ul><li>If including file attachments, this request must be sent as <i>multipart/form-data</i></li>
-          <li>Messages can only be replied to for 120 days.  After that, it is considered "expired"</li></ul>
->>>>>>> 72e39a7e
         required: true
         content:
           application/json:
