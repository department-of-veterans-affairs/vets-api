# frozen_string_literal: true

module VAOS
  module V1
    # Base controller for all FHIR (DSTU 2) resources.
    # Overrides the main ApplicationController's render_errors method
    # to wrap errors in FHIR Operation Outcomes.
    #
    # @example Create a controller for the Organization resource
    #   module VOAS
    #     module V1
    #       class OrganizationsController < BaseController
    #         def index...
    #
    class BaseController < VAOS::V0::BaseController
      before_action :authorize

      private

<<<<<<< HEAD
=======
      def fhir_service
        VAOS::V1::FHIRService.new(
          resource_type: controller_name.singularize.capitalize.to_sym,
          user: current_user
        )
      end

>>>>>>> 70a385d6
      def render_errors(va_exception)
        resource_type = controller_name.singularize.capitalize
        id = params[:id]
        operation_outcome = VAOS::V1::OperationOutcome.new(
          resource_type: resource_type,
          id: id,
          issue: va_exception
        )

        serializer = VAOS::V1::OperationOutcomeSerializer.new(operation_outcome)
        render json: serializer.serialized_json, status: va_exception.status_code
      end

      def fhir_service
        VAOS::V1::FHIRService.new(current_user)
      end
    end
  end
end<|MERGE_RESOLUTION|>--- conflicted
+++ resolved
@@ -17,16 +17,13 @@
 
       private
 
-<<<<<<< HEAD
-=======
       def fhir_service
         VAOS::V1::FHIRService.new(
-          resource_type: controller_name.singularize.capitalize.to_sym,
+          resource_type: controller_name.capitalize.camelize.singularize.to_sym,
           user: current_user
         )
       end
 
->>>>>>> 70a385d6
       def render_errors(va_exception)
         resource_type = controller_name.singularize.capitalize
         id = params[:id]
@@ -39,10 +36,6 @@
         serializer = VAOS::V1::OperationOutcomeSerializer.new(operation_outcome)
         render json: serializer.serialized_json, status: va_exception.status_code
       end
-
-      def fhir_service
-        VAOS::V1::FHIRService.new(current_user)
-      end
     end
   end
 end