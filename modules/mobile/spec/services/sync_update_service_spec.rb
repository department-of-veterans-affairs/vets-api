# frozen_string_literal: true

require 'rails_helper'
require_relative '../support/helpers/rails_helper'

describe Mobile::V0::Profile::SyncUpdateService do
  let(:service) { Mobile::V0::Profile::SyncUpdateService.new(user) }

  before do
    allow(Flipper).to receive(:enabled?).with(:mobile_v2_contact_info, instance_of(User)).and_return(true)
<<<<<<< HEAD
    allow(Flipper).to receive(:enabled?).with(:va_v3_contact_information_service, instance_of(User)).and_return(false)
=======
    allow(Flipper).to receive(:enabled?).with(:va_v3_contact_information_service, instance_of(User)).and_return(true)
>>>>>>> e82a0d44
    allow(Flipper).to receive(:enabled?).with(:remove_pciu, instance_of(User)).and_return(false)
    Timecop.freeze(Time.zone.parse('2024-08-27T18:51:06.012Z'))
  end

<<<<<<< HEAD
  describe '#v2_save_and_await_response' do
    before do
      Flipper.enable(:va_v3_contact_information_service)
    end

    after do
      Flipper.disable(:va_v3_contact_information_service)
    end

    let(:user) { create(:user, :api_auth_v2) }

    let(:params) { build(:va_profile_v3_address, :v2_override, validation_key: nil) }

    context 'when it succeeds' do
      let(:transaction) do
        VCR.use_cassette('va_profile/v2/contact_information/put_address_transaction_status') do
          VCR.use_cassette('va_profile/v2/contact_information/put_address_success') do
=======
  after do
    Timecop.return
  end

  describe '#v2_save_and_await_response' do
    let(:user) { create(:user, :api_auth_v2) }

    let(:params) { build(:va_profile_v3_address, source_system_user: user.icn) }

    context 'when it succeeds' do
      let(:transaction) do
        VCR.use_cassette('va_profile/v2/contact_information/put_address_transaction_status', VCR::MATCH_EVERYTHING) do
          VCR.use_cassette('va_profile/v2/contact_information/put_address_success', VCR::MATCH_EVERYTHING) do
>>>>>>> e82a0d44
            service.save_and_await_response(resource_type: :address, params:, update: true)
          end
        end
      end
    end

    context 'when it succeeds after one incomplete status check' do
      let(:transaction) do
<<<<<<< HEAD
        VCR.use_cassette('va_profile/v3/contact_information/address_transaction_status') do
          VCR.use_cassette('va_profile/v3/contact_information/get_address_status_incomplete') do
            VCR.use_cassette('va_profile/v3/contact_information/put_address_initial') do
=======
        VCR.use_cassette('va_profile/v3/contact_information/address_transaction_status', VCR::MATCH_EVERYTHING) do
          VCR.use_cassette('va_profile/v3/contact_information/get_address_status_incomplete', VCR::MATCH_EVERYTHING) do
            VCR.use_cassette('va_profile/v3/contact_information/put_address_initial', VCR::MATCH_EVERYTHING) do
>>>>>>> e82a0d44
              service.save_and_await_response(resource_type: :address, params:, update: true)
            end
          end
        end
      end

      it 'has a completed va.gov async status' do
        expect(transaction.status).to eq('completed')
      end

      it 'has a COMPLETED_SUCCESS vet360 transaction status' do
        expect(transaction.transaction_status).to eq('COMPLETED_SUCCESS')
      end
    end

    context 'when it succeeds after two incomplete checks' do
      let(:transaction) do
<<<<<<< HEAD
        VCR.use_cassette('va_profile/v3/contact_information/get_address_status_complete') do
          VCR.use_cassette('va_profile/v3/contact_information/get_address_status_incomplete_2') do
            VCR.use_cassette('va_profile/v3/contact_information/get_address_status_incomplete') do
              VCR.use_cassette('va_profile/v3/contact_information/put_address_initial') do
=======
        VCR.use_cassette('va_profile/v3/contact_information/get_address_status_complete', VCR::MATCH_EVERYTHING) do
          VCR.use_cassette('va_profile/v3/contact_information/get_address_status_incomplete_2',
                           VCR::MATCH_EVERYTHING) do
            VCR.use_cassette('va_profile/v3/contact_information/get_address_status_incomplete',
                             VCR::MATCH_EVERYTHING) do
              VCR.use_cassette('va_profile/v3/contact_information/put_address_initial', VCR::MATCH_EVERYTHING) do
>>>>>>> e82a0d44
                service.save_and_await_response(resource_type: :address, params:, update: true)
              end
            end
          end
        end
      end

      it 'has a completed va.gov async status' do
        expect(transaction.status).to eq('completed')
      end

      it 'has a COMPLETED_SUCCESS vet360 transaction status' do
        expect(transaction.transaction_status).to eq('COMPLETED_SUCCESS')
      end
    end

    context 'when it has not completed within the timeout window (< 60s)' do
      before do
        allow_any_instance_of(Mobile::V0::Profile::SyncUpdateService).to receive(:seconds_elapsed_since).and_return(61)
        allow_any_instance_of(Mobile::V0::Profile::SyncUpdateService).to receive(:check_transaction_status!)
          .and_raise(Mobile::V0::Profile::IncompleteTransaction)
      end

      it 'raises a gateway timeout error' do
<<<<<<< HEAD
        VCR.use_cassette('va_profile/v3/contact_information/get_address_status_complete') do
          VCR.use_cassette('va_profile/v3/contact_information/get_address_status_incomplete_2') do
            VCR.use_cassette('va_profile/v3/contact_information/get_address_status_incomplete') do
              VCR.use_cassette('va_profile/v3/contact_information/put_address_initial') do
=======
        VCR.use_cassette('va_profile/v3/contact_information/get_address_status_complete', VCR::MATCH_EVERYTHING) do
          VCR.use_cassette('va_profile/v3/contact_information/get_address_status_incomplete_2',
                           VCR::MATCH_EVERYTHING) do
            VCR.use_cassette('va_profile/v3/contact_information/get_address_status_incomplete',
                             VCR::MATCH_EVERYTHING) do
              VCR.use_cassette('va_profile/v3/contact_information/put_address_initial', VCR::MATCH_EVERYTHING) do
>>>>>>> e82a0d44
                expect { service.save_and_await_response(resource_type: :address, params:, update: true) }
                  .to raise_error(Common::Exceptions::GatewayTimeout)
              end
            end
          end
        end
      end
    end

    context 'when it fails on a status check returning an error' do
      it 'raises a backend service exception' do
<<<<<<< HEAD
        VCR.use_cassette('va_profile/v3/contact_information/get_address_status_error') do
          VCR.use_cassette('va_profile/v3/contact_information/put_address_initial') do
=======
        VCR.use_cassette('va_profile/v3/contact_information/get_address_status_error', VCR::MATCH_EVERYTHING) do
          VCR.use_cassette('va_profile/v3/contact_information/put_address_initial', VCR::MATCH_EVERYTHING) do
>>>>>>> e82a0d44
            expect { service.save_and_await_response(resource_type: :address, params:, update: true) }
              .to raise_error(Common::Exceptions::BackendServiceException)
          end
        end
      end
    end
  end
end<|MERGE_RESOLUTION|>--- conflicted
+++ resolved
@@ -8,34 +8,11 @@
 
   before do
     allow(Flipper).to receive(:enabled?).with(:mobile_v2_contact_info, instance_of(User)).and_return(true)
-<<<<<<< HEAD
-    allow(Flipper).to receive(:enabled?).with(:va_v3_contact_information_service, instance_of(User)).and_return(false)
-=======
     allow(Flipper).to receive(:enabled?).with(:va_v3_contact_information_service, instance_of(User)).and_return(true)
->>>>>>> e82a0d44
     allow(Flipper).to receive(:enabled?).with(:remove_pciu, instance_of(User)).and_return(false)
     Timecop.freeze(Time.zone.parse('2024-08-27T18:51:06.012Z'))
   end
 
-<<<<<<< HEAD
-  describe '#v2_save_and_await_response' do
-    before do
-      Flipper.enable(:va_v3_contact_information_service)
-    end
-
-    after do
-      Flipper.disable(:va_v3_contact_information_service)
-    end
-
-    let(:user) { create(:user, :api_auth_v2) }
-
-    let(:params) { build(:va_profile_v3_address, :v2_override, validation_key: nil) }
-
-    context 'when it succeeds' do
-      let(:transaction) do
-        VCR.use_cassette('va_profile/v2/contact_information/put_address_transaction_status') do
-          VCR.use_cassette('va_profile/v2/contact_information/put_address_success') do
-=======
   after do
     Timecop.return
   end
@@ -49,7 +26,6 @@
       let(:transaction) do
         VCR.use_cassette('va_profile/v2/contact_information/put_address_transaction_status', VCR::MATCH_EVERYTHING) do
           VCR.use_cassette('va_profile/v2/contact_information/put_address_success', VCR::MATCH_EVERYTHING) do
->>>>>>> e82a0d44
             service.save_and_await_response(resource_type: :address, params:, update: true)
           end
         end
@@ -58,15 +34,9 @@
 
     context 'when it succeeds after one incomplete status check' do
       let(:transaction) do
-<<<<<<< HEAD
-        VCR.use_cassette('va_profile/v3/contact_information/address_transaction_status') do
-          VCR.use_cassette('va_profile/v3/contact_information/get_address_status_incomplete') do
-            VCR.use_cassette('va_profile/v3/contact_information/put_address_initial') do
-=======
         VCR.use_cassette('va_profile/v3/contact_information/address_transaction_status', VCR::MATCH_EVERYTHING) do
           VCR.use_cassette('va_profile/v3/contact_information/get_address_status_incomplete', VCR::MATCH_EVERYTHING) do
             VCR.use_cassette('va_profile/v3/contact_information/put_address_initial', VCR::MATCH_EVERYTHING) do
->>>>>>> e82a0d44
               service.save_and_await_response(resource_type: :address, params:, update: true)
             end
           end
@@ -84,19 +54,12 @@
 
     context 'when it succeeds after two incomplete checks' do
       let(:transaction) do
-<<<<<<< HEAD
-        VCR.use_cassette('va_profile/v3/contact_information/get_address_status_complete') do
-          VCR.use_cassette('va_profile/v3/contact_information/get_address_status_incomplete_2') do
-            VCR.use_cassette('va_profile/v3/contact_information/get_address_status_incomplete') do
-              VCR.use_cassette('va_profile/v3/contact_information/put_address_initial') do
-=======
         VCR.use_cassette('va_profile/v3/contact_information/get_address_status_complete', VCR::MATCH_EVERYTHING) do
           VCR.use_cassette('va_profile/v3/contact_information/get_address_status_incomplete_2',
                            VCR::MATCH_EVERYTHING) do
             VCR.use_cassette('va_profile/v3/contact_information/get_address_status_incomplete',
                              VCR::MATCH_EVERYTHING) do
               VCR.use_cassette('va_profile/v3/contact_information/put_address_initial', VCR::MATCH_EVERYTHING) do
->>>>>>> e82a0d44
                 service.save_and_await_response(resource_type: :address, params:, update: true)
               end
             end
@@ -121,19 +84,12 @@
       end
 
       it 'raises a gateway timeout error' do
-<<<<<<< HEAD
-        VCR.use_cassette('va_profile/v3/contact_information/get_address_status_complete') do
-          VCR.use_cassette('va_profile/v3/contact_information/get_address_status_incomplete_2') do
-            VCR.use_cassette('va_profile/v3/contact_information/get_address_status_incomplete') do
-              VCR.use_cassette('va_profile/v3/contact_information/put_address_initial') do
-=======
         VCR.use_cassette('va_profile/v3/contact_information/get_address_status_complete', VCR::MATCH_EVERYTHING) do
           VCR.use_cassette('va_profile/v3/contact_information/get_address_status_incomplete_2',
                            VCR::MATCH_EVERYTHING) do
             VCR.use_cassette('va_profile/v3/contact_information/get_address_status_incomplete',
                              VCR::MATCH_EVERYTHING) do
               VCR.use_cassette('va_profile/v3/contact_information/put_address_initial', VCR::MATCH_EVERYTHING) do
->>>>>>> e82a0d44
                 expect { service.save_and_await_response(resource_type: :address, params:, update: true) }
                   .to raise_error(Common::Exceptions::GatewayTimeout)
               end
@@ -145,13 +101,8 @@
 
     context 'when it fails on a status check returning an error' do
       it 'raises a backend service exception' do
-<<<<<<< HEAD
-        VCR.use_cassette('va_profile/v3/contact_information/get_address_status_error') do
-          VCR.use_cassette('va_profile/v3/contact_information/put_address_initial') do
-=======
         VCR.use_cassette('va_profile/v3/contact_information/get_address_status_error', VCR::MATCH_EVERYTHING) do
           VCR.use_cassette('va_profile/v3/contact_information/put_address_initial', VCR::MATCH_EVERYTHING) do
->>>>>>> e82a0d44
             expect { service.save_and_await_response(resource_type: :address, params:, update: true) }
               .to raise_error(Common::Exceptions::BackendServiceException)
           end
