# frozen_string_literal: true

require 'mhv_ac/client'

class MhvAccount < ActiveRecord::Base
  include AASM
<<<<<<< HEAD

  STATSD_ACCOUNT_INELIGIBLE_KEY = 'mhv.account.ineligible'
  TERMS_AND_CONDITIONS_NAME = 'mhvac'
  # Everything except existing and ineligible accounts should be able to transition to :needs_terms_acceptance
  ALL_STATES = %i[
    unknown
    needs_terms_acceptance
    existing
    ineligible
    registered
    upgraded
    register_failed
    upgrade_failed
  ].freeze

=======
>>>>>>> 32a5e218
  # http://grafana.vetsgov-internal/dashboard/db/mhv-account-creation
  # the following scopes are used for dashboard metrics in grafana and are collected
  # by the job in app/workers/mhv/account_statistics_job.rb
  scope :created, -> { where.not(registered_at: nil) }
  scope :existing_premium, -> { where(registered_at: nil, account_state: :upgraded, upgraded_at: nil) }
  scope :existing_upgraded, -> { where(registered_at: nil).where.not(upgraded_at: nil) }
  scope :existing_failed_upgrade, -> { where(registered_at: nil, upgraded_at: nil, account_state: :upgrade_failed) }
  scope :created_premium, -> { created.where(upgraded_at: nil, account_state: :upgraded) }
  scope :created_failed_upgrade, -> { created.where(account_state: :upgrade_failed) }
  scope :created_and_upgraded, -> { created.where.not(upgraded_at: nil) }
  scope :failed_create, -> { where(registered_at: nil, account_state: :register_failed) }
  # Prior to 8/18 we did not track mhv_correlation_id, so we will be duplicating mhv account records, but because
  # accounts could have been deleted / reregistered etc, there is no way to reconcile the historic accounts without
  # reaching out to MHV for "historic" mhv_correlation_ids. Newly created records will be reflected as "active", but
  # "existing" even though they might have actually been created by us and a single uuid can track multiple
  # different mhv_correlation_ids even though only 1 should ever be the active one.
  scope :historic, -> { where(mhv_correlation_id: nil) }
  scope :active, -> { where.not(mhv_correlation_id: nil) }

  TERMS_AND_CONDITIONS_NAME = 'mhvac'
  UPGRADABLE_ACCOUNT_LEVELS = [nil, 'Basic', 'Advanced'].freeze
  INELIGIBLE_STATES = %i[
    needs_identity_verification needs_ssn_resolution needs_va_patient
    has_deactivated_mhv_ids has_multiple_active_mhv_ids
    state_ineligible country_ineligible needs_terms_acceptance
  ].freeze
  PERSISTED_STATES = %i[registered upgraded register_failed upgrade_failed].freeze
  ELIGIBLE_STATES = %i[existing eligible no_account].freeze
  ALL_STATES = (%i[unknown] + INELIGIBLE_STATES + ELIGIBLE_STATES + PERSISTED_STATES).freeze

  after_initialize :setup

  # rubocop:disable Metrics/BlockLength
  aasm(:account_state) do
    state :unknown, initial: true
    state(*(INELIGIBLE_STATES + ELIGIBLE_STATES + PERSISTED_STATES))

    after_all_transitions :track_state

    # NOTE: This is eligibility for account creation or upgrade, not for access to services.
    event :check_eligibility do
      transitions from: ALL_STATES, to: :needs_identity_verification, unless: :identity_proofed?
      transitions from: ALL_STATES, to: :needs_ssn_resolution, if: :ssn_mismatch?
      transitions from: ALL_STATES, to: :needs_va_patient, unless: :va_patient?
      transitions from: ALL_STATES, to: :has_deactivated_mhv_ids, if: :deactivated_mhv_ids?
      transitions from: ALL_STATES, to: :has_multiple_active_mhv_ids, if: :multiple_active_mhv_ids?
      transitions from: ALL_STATES, to: :needs_terms_acceptance, if: :requires_terms_acceptance?
      transitions from: ALL_STATES, to: :eligible
    end

    # FIXME: revisit these in the future and see if they can be cleaned up
    # in the future might need to consider downgrades from upgrade, if account level can be changed.
    event :check_account_state do
      transitions from: %i[eligible], to: :no_account, unless: :exists?
      transitions from: %i[eligible], to: :upgraded, if: :previously_registered_somehow_upgraded?
      transitions from: %i[eligible], to: :registered, if: :previously_registered?
      transitions from: %i[eligible], to: :upgraded, if: :previously_upgraded?
      transitions from: %i[eligible], to: :existing
    end

    event :register do
      transitions from: %i[register_failed no_account], to: :registered
    end

    # we will upgrade existing account only if it has not been previously upgraded (even if subsequently downgraded)
    event :upgrade do
      transitions from: %i[upgrade_failed existing registered], to: :upgraded, unless: :already_premium?
    end

    event :existing_premium do
      transitions from: %i[existing], to: :existing, if: :already_premium?
    end

    event :fail_register do
      transitions from: [:no_account], to: :register_failed
    end

    event :fail_upgrade do
      transitions from: %i[registered existing], to: :upgrade_failed
    end
  end
  # rubocop:enable Metrics/BlockLength

  def creatable?
    may_register?
  end

  def upgradable?
    may_upgrade? && account_level.in?(UPGRADABLE_ACCOUNT_LEVELS)
  end

  def terms_and_conditions_accepted?
    terms_and_conditions_accepted.present?
  end

  def terms_and_conditions_accepted
    @terms_and_conditions_accepted ||=
      TermsAndConditionsAcceptance.joins(:terms_and_conditions)
                                  .includes(:terms_and_conditions)
                                  .where(terms_and_conditions: { latest: true, name: TERMS_AND_CONDITIONS_NAME })
                                  .where(user_uuid: user_uuid).limit(1).first
  end

  def exists?
    mhv_correlation_id.present?
  end

  # TODO: fix specs around these
  def account_level
    user.mhv_account_type
  end

  def user
    @user ||= User.find(user_uuid)
  end

  def already_premium?
    !previously_upgraded? && !created_at? && account_level == 'Premium'
  end

  private

  def track_state
    to_state = aasm(:account_state).to_state
    if INELIGIBLE_STATES.include?(to_state)
      tracker = MHVAccountIneligible.find(user.uuid)
      return if tracker && tracker.account_state == to_state
      if tracker
        tracker.update(account_state: to_state)
      else
        attrs = { uuid: user.uuid, account_state: to_state,
                  mhv_correlation_id: mhv_correlation_id, icn: user.icn }
        MHVAccountIneligible.create(attrs)
      end
      StatsD.increment("#{STATSD_ACCOUNT_INELIGIBLE_KEY}.#{to_state}")
    end
  end

  def identity_proofed?
    user.loa3?
  end

  def va_patient?
    user.va_patient?
  end

  def ssn_mismatch?
    user.ssn_mismatch?
  end

  def requires_terms_acceptance?
    return false if account_level == 'Premium'
    !terms_and_conditions_accepted?
  end

  def multiple_active_mhv_ids?
    if previously_upgraded? || previously_registered?
      false
    else
      user.va_profile.active_mhv_ids.size > 1
    end
  end

  def deactivated_mhv_ids?
    if previously_upgraded? || previously_registered?
      false
    else
      (user.va_profile.mhv_ids.to_a - user.va_profile.active_mhv_ids.to_a).any?
    end
  end

  def previously_upgraded?
    exists? && eligible? && upgraded_at? # could be existing or registered
  end

  def previously_registered?
    exists? && eligible? && registered_at? && !upgraded_at?
  end

  def previously_registered_somehow_upgraded?
    previously_registered? && changes[:account_state]&.first == 'upgraded'
  end

  def setup
    check_eligibility
    check_account_state if may_check_account_state?
  end
end<|MERGE_RESOLUTION|>--- conflicted
+++ resolved
@@ -4,24 +4,6 @@
 
 class MhvAccount < ActiveRecord::Base
   include AASM
-<<<<<<< HEAD
-
-  STATSD_ACCOUNT_INELIGIBLE_KEY = 'mhv.account.ineligible'
-  TERMS_AND_CONDITIONS_NAME = 'mhvac'
-  # Everything except existing and ineligible accounts should be able to transition to :needs_terms_acceptance
-  ALL_STATES = %i[
-    unknown
-    needs_terms_acceptance
-    existing
-    ineligible
-    registered
-    upgraded
-    register_failed
-    upgrade_failed
-  ].freeze
-
-=======
->>>>>>> 32a5e218
   # http://grafana.vetsgov-internal/dashboard/db/mhv-account-creation
   # the following scopes are used for dashboard metrics in grafana and are collected
   # by the job in app/workers/mhv/account_statistics_job.rb
@@ -41,6 +23,7 @@
   scope :historic, -> { where(mhv_correlation_id: nil) }
   scope :active, -> { where.not(mhv_correlation_id: nil) }
 
+  STATSD_ACCOUNT_INELIGIBLE_KEY = 'mhv.account.ineligible'
   TERMS_AND_CONDITIONS_NAME = 'mhvac'
   UPGRADABLE_ACCOUNT_LEVELS = [nil, 'Basic', 'Advanced'].freeze
   INELIGIBLE_STATES = %i[
