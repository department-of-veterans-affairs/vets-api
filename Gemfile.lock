--- conflicted
+++ resolved
@@ -57,17 +57,10 @@
 
 GIT
   remote: https://github.com/department-of-veterans-affairs/vets-json-schema
-<<<<<<< HEAD
-  revision: 458cb0a240755dbdd165f699cf061651124d9eed
-  branch: master
-  specs:
-    vets_json_schema (6.4.0)
-=======
   revision: 86f6211def250399a2f3e16eedfd7b4e8c7b02be
   branch: master
   specs:
     vets_json_schema (6.4.1)
->>>>>>> 8559bc84
       multi_json (~> 1.0)
       script_utils (= 0.0.4)
 
