--- conflicted
+++ resolved
@@ -16,6 +16,21 @@
         Flipper.enable(:lighthouse_claims_api_hardcode_wsdl)
       end
 
+      context 'OrgWebServiceBean' do
+        let(:endpoint) { 'VDC/VeteranRepresentativeService' }
+        let(:action) { 'readAllVeteranRepresentatives' }
+        let(:key) { 'VeteranRepresentativeReturnList' }
+
+        it 'response with the correct attributes' do
+          result = subject.for_action(endpoint, action)
+          parsed_result = JSON.parse(result.to_json)
+
+          expect(parsed_result['service']['bean']['path']).to eq 'VDC'
+          expect(parsed_result['service']['bean']['namespaces']['target']).to eq 'http://gov.va.vba.benefits.vdc/services'
+          expect(parsed_result['service']['path']).to eq 'VeteranRepresentativeService'
+        end
+      end
+
       context 'PersonWebServiceBean' do
         let(:endpoint) { 'VnpPersonWebServiceBean/VnpPersonService' }
         let(:action) { 'vnpPersonCreate' }
@@ -26,24 +41,21 @@
           parsed_result = JSON.parse(result.to_json)
           expect(parsed_result['service']['bean']['path']).to eq 'VnpPersonWebServiceBean'
           expect(parsed_result['service']['path']).to eq 'VnpPersonService'
+          expect(parsed_result['service']['bean']['namespaces']['target']).to eq 'http://personService.services.vonapp.vba.va.gov/'
         end
       end
 
-      context 'OrgWebServiceBean' do
-        let(:endpoint) { 'VDC/VeteranRepresentativeService' }
-        let(:action) { 'readAllVeteranRepresentatives' }
-        let(:key) { 'VeteranRepresentativeReturnList' }
+      context 'VnpAtchmsWebServiceBean' do
+        let(:endpoint) { 'VnpAtchmsWebServiceBean/VnpAtchmsService' }
+        let(:action) { 'vnpAtchmsCreate' }
+        let(:key) { 'return' }
 
         it 'response with the correct attributes' do
           result = subject.for_action(endpoint, action)
           parsed_result = JSON.parse(result.to_json)
-<<<<<<< HEAD
-          expect(parsed_result['service']['bean']['namespaces']['target']).to eq 'http://personService.services.vonapp.vba.va.gov/'
-=======
-          expect(parsed_result['service']['bean']['path']).to eq 'VDC'
-          expect(parsed_result['service']['bean']['namespaces']['target']).to eq 'http://gov.va.vba.benefits.vdc/services'
->>>>>>> 9e8e9d86
-          expect(parsed_result['service']['path']).to eq 'VeteranRepresentativeService'
+          expect(parsed_result['service']['bean']['path']).to eq 'VnpAtchmsWebServiceBean'
+          expect(parsed_result['service']['path']).to eq 'VnpAtchmsService'
+          expect(parsed_result['service']['bean']['namespaces']['target']).to eq 'http://atchmsService.services.vonapp.vba.va.gov/'
         end
       end
 
@@ -60,20 +72,6 @@
           expect(parsed_result['service']['bean']['namespaces']['target']).to eq 'http://gov.va.vba.benefits.vdc/services'
         end
       end
-
-      context 'VnpAtchmsWebServiceBean' do
-        let(:endpoint) { 'VnpAtchmsWebServiceBean/VnpAtchmsService' }
-        let(:action) { 'vnpAtchmsCreate' }
-        let(:key) { 'return' }
-
-        it 'response with the correct attributes' do
-          result = subject.for_action(endpoint, action)
-          parsed_result = JSON.parse(result.to_json)
-          expect(parsed_result['service']['bean']['path']).to eq 'VnpAtchmsWebServiceBean'
-          expect(parsed_result['service']['path']).to eq 'VnpAtchmsService'
-          expect(parsed_result['service']['bean']['namespaces']['target']).to eq 'http://atchmsService.services.vonapp.vba.va.gov/'
-        end
-      end
     end
   end
 
@@ -81,6 +79,18 @@
     context 'hardcoded WSDL' do
       before do
         Flipper.enable(:lighthouse_claims_api_hardcode_wsdl)
+      end
+
+      context 'OrgWebService' do
+        let(:endpoint) { 'VDC/VeteranRepresentativeService' }
+
+        it 'response with the correct namespace' do
+          result = subject.for_service(endpoint)
+          parsed_result = JSON.parse(result.to_json)
+          expect(parsed_result['bean']['path']).to eq 'VDC'
+          expect(parsed_result['bean']['namespaces']['target']).to eq 'http://gov.va.vba.benefits.vdc/services'
+          expect(parsed_result['path']).to eq 'VeteranRepresentativeService'
+        end
       end
 
       context 'PersonWebServiceBean' do
@@ -91,31 +101,7 @@
           parsed_result = JSON.parse(result.to_json)
           expect(parsed_result['bean']['path']).to eq 'VnpPersonWebServiceBean'
           expect(parsed_result['path']).to eq 'VnpPersonService'
-        end
-      end
-
-      context 'OrgWebService' do
-        let(:endpoint) { 'VDC/VeteranRepresentativeService' }
-
-        it 'response with the correct namespace' do
-          result = subject.for_service(endpoint)
-          parsed_result = JSON.parse(result.to_json)
           expect(parsed_result['bean']['namespaces']['target']).to eq 'http://personService.services.vonapp.vba.va.gov/'
-          expect(parsed_result['bean']['path']).to eq 'VDC'
-          expect(parsed_result['bean']['namespaces']['target']).to eq 'http://gov.va.vba.benefits.vdc/services'
-          expect(parsed_result['bean']['path']).to eq 'VDC'
-          expect(parsed_result['path']).to eq 'VeteranRepresentativeService'
-        end
-      end
-
-      context 'VdcBean' do
-        let(:endpoint) { 'VDC/ManageRepresentativeService' }
-
-        it 'response with the correct namespace' do
-          result = subject.for_service(endpoint)
-          parsed_result = JSON.parse(result.to_json)
-          expect(parsed_result['path']).to eq 'ManageRepresentativeService'
-          expect(parsed_result['bean']['namespaces']['target']).to eq 'http://gov.va.vba.benefits.vdc/services'
         end
       end
 
@@ -130,6 +116,18 @@
           expect(parsed_result['bean']['namespaces']['target']).to eq 'http://atchmsService.services.vonapp.vba.va.gov/'
         end
       end
+
+      context 'VdcBean' do
+        let(:endpoint) { 'VDC/ManageRepresentativeService' }
+
+        it 'response with the correct namespace' do
+          result = subject.for_service(endpoint)
+          parsed_result = JSON.parse(result.to_json)
+          expect(parsed_result['bean']['path']).to eq 'VDC'
+          expect(parsed_result['path']).to eq 'ManageRepresentativeService'
+          expect(parsed_result['bean']['namespaces']['target']).to eq 'http://gov.va.vba.benefits.vdc/services'
+        end
+      end
     end
   end
 end