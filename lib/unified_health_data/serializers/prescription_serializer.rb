# frozen_string_literal: true

require 'unified_health_data/models/prescription'

module UnifiedHealthData
  module Serializers
    class PrescriptionSerializer
      include JSONAPI::Serializer

      # Core prescription attributes
      attributes :type,
                 :refill_status,
                 :refill_submit_date,
                 :refill_date,
                 :refill_remaining,
                 :facility_name,
                 :ordered_date,
                 :quantity,
                 :expiration_date,
                 :prescription_number,
                 :prescription_name,
                 :dispensed_date,
                 :station_number,
                 :is_refillable,
                 :is_trackable,
                 :tracking,
                 :prescription_source,
                 :instructions,
                 :facility_phone_number,
<<<<<<< HEAD
                 :remarks
=======
                 :cmop_ndc_number
>>>>>>> d6728f3c
    end
  end
end<|MERGE_RESOLUTION|>--- conflicted
+++ resolved
@@ -27,11 +27,8 @@
                  :prescription_source,
                  :instructions,
                  :facility_phone_number,
-<<<<<<< HEAD
                  :remarks
-=======
                  :cmop_ndc_number
->>>>>>> d6728f3c
     end
   end
 end