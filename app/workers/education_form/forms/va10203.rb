--- conflicted
+++ resolved
@@ -12,13 +12,7 @@
     end
 
     def form_identifier
-<<<<<<< HEAD
-      return 'VA Form 22-10203DNY' if @education_stem_automated_decision&.automated_decision_state == 'denied'
-
-      'VA Form 22-10203'
-=======
       @stem_automated_decision&.automated_decision_state == 'denied' ? 'VA Form 22-10203DNY' : 'VA Form 22-10203'
->>>>>>> a335f8ba
     end
 
     def form_benefit
