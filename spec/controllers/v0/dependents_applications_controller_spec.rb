--- conflicted
+++ resolved
@@ -49,11 +49,6 @@
   describe 'POST create' do
     context 'with valid params v1' do
       before do
-<<<<<<< HEAD
-        allow(VBMS::SubmitDependentsPdfJob).to receive(:perform_sync)
-=======
-        allow(Flipper).to receive(:enabled?).with(:va_dependents_v2).and_return(false)
->>>>>>> 48e8abbb
         allow_any_instance_of(SavedClaim::DependencyClaim).to receive(:submittable_686?).and_return(true)
         allow_any_instance_of(SavedClaim::DependencyClaim).to receive(:submittable_674?).and_return(true)
         allow_any_instance_of(SavedClaim::DependencyClaim).to receive(:confirmation_number).and_return('')
@@ -90,11 +85,6 @@
 
     context 'with valid params v2' do
       before do
-<<<<<<< HEAD
-        allow(VBMS::SubmitDependentsPdfJob).to receive(:perform_sync)
-=======
-        allow(Flipper).to receive(:enabled?).with(:va_dependents_v2).and_return(true)
->>>>>>> 48e8abbb
         allow_any_instance_of(SavedClaim::DependencyClaim).to receive(:submittable_686?).and_return(true)
         allow_any_instance_of(SavedClaim::DependencyClaim).to receive(:submittable_674?).and_return(true)
         allow_any_instance_of(BGS::PersonWebService).to receive(:find_by_ssn).and_return({ file_nbr: '796043735' })
@@ -118,11 +108,6 @@
 
     context 'with v1 submitting with a v2 user' do
       before do
-<<<<<<< HEAD
-        allow(VBMS::SubmitDependentsPdfJob).to receive(:perform_sync)
-=======
-        allow(Flipper).to receive(:enabled?).with(:va_dependents_v2).and_return(true)
->>>>>>> 48e8abbb
         allow_any_instance_of(SavedClaim::DependencyClaim).to receive(:submittable_686?).and_return(true)
         allow_any_instance_of(SavedClaim::DependencyClaim).to receive(:submittable_674?).and_return(true)
         allow_any_instance_of(SavedClaim::DependencyClaim).to receive(:pdf_overflow_tracking)
