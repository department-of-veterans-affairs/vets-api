{
  "privacyAgreementAccepted": true,
  "vaFileNumber": "12345678",
<<<<<<< HEAD
  "veteranSocialSecurityNumber": "123456789",
=======
  "veteranSocialSecurityNumber": "123-45z6789",
>>>>>>> a5975d74
  "veteranFullName": {
    "first": "Testy",
    "middle": "Tester",
    "last": "Testerson"
  },
  "veteranDateOfBirth": "1981-11-05",
  "claimantAddress": {
    "city": "Baltimore",
    "country": "USA",
<<<<<<< HEAD
    "postalCode": "212310000",
=======
    "postalCode": "21231z1234",
>>>>>>> a5975d74
    "veteranAddressLine1": "street",
    "apartmentOrUnitNumber": "1B",
    "state": "MD"
  },
  "claimantEmail": "testy.testerson@gmail.com",
<<<<<<< HEAD
  "claimantPhone": "2123456789",
  "providers": [
    {
      "providerName": "provider1",
      "datesOfTreatment": [
        {
          "fromDate": "1980-1-1",
          "toDate": "1985-1-1"
        },
        {
          "fromDate": "1990-1-1",
          "toDate": "1995-1-1"
        }
      ],
      "numberAndStreet": "123 Main Street",
      "apartmentOrUnitNumber": "1B",
      "city": "Baltimore",
      "state": "MD",
      "country": "USA",
      "postalCode": "212001111"
    }
  ]
=======
  "claimantPhone": "2123456789"
>>>>>>> a5975d74
}<|MERGE_RESOLUTION|>--- conflicted
+++ resolved
@@ -1,11 +1,7 @@
 {
   "privacyAgreementAccepted": true,
   "vaFileNumber": "12345678",
-<<<<<<< HEAD
-  "veteranSocialSecurityNumber": "123456789",
-=======
   "veteranSocialSecurityNumber": "123-45z6789",
->>>>>>> a5975d74
   "veteranFullName": {
     "first": "Testy",
     "middle": "Tester",
@@ -15,17 +11,12 @@
   "claimantAddress": {
     "city": "Baltimore",
     "country": "USA",
-<<<<<<< HEAD
-    "postalCode": "212310000",
-=======
     "postalCode": "21231z1234",
->>>>>>> a5975d74
     "veteranAddressLine1": "street",
     "apartmentOrUnitNumber": "1B",
     "state": "MD"
   },
   "claimantEmail": "testy.testerson@gmail.com",
-<<<<<<< HEAD
   "claimantPhone": "2123456789",
   "providers": [
     {
@@ -48,7 +39,4 @@
       "postalCode": "212001111"
     }
   ]
-=======
-  "claimantPhone": "2123456789"
->>>>>>> a5975d74
 }