--- conflicted
+++ resolved
@@ -8,7 +8,6 @@
 
   STATSD_PROVIDER_METRIC = 'lighthouse_supplemental_document_upload_provider'
 
-<<<<<<< HEAD
   # Maps VA's internal Document Types to the correct document_type attribute for a Lighthouse526DocumentUpload polling
   # record. We need this to create a valid polling record
   POLLING_DOCUMENT_TYPES = {
@@ -16,9 +15,7 @@
     'L228' => Lighthouse526DocumentUpload::FORM_0781_DOCUMENT_TYPE,
     'L229' => Lighthouse526DocumentUpload::FORM_0781A_DOCUMENT_TYPE
   }.freeze
-
-=======
->>>>>>> b97a1896
+  
   # @param form526_submission [Form526Submission]
   #
   # @param va_document_type [String] VA document code, see LighthouseDocument::DOCUMENT_TYPES
