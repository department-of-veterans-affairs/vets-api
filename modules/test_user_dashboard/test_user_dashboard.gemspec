# frozen_string_literal: true

$LOAD_PATH.push File.expand_path('lib', __dir__)

# Maintain your gem's version:
require 'test_user_dashboard/version'

# Describe your gem and declare its dependencies:
Gem::Specification.new do |spec|
  spec.name        = 'test_user_dashboard'
  spec.version     = TestUserDashboard::VERSION
  spec.authors     = ['John Bramley']
  spec.email       = ['john.bramley@adhocteam.us']
  spec.homepage    = 'https://api.va.gov'
  spec.summary     = 'Test User Dashboard API'
  spec.description = 'The Test User Dashboard API supports the TUD frontend'
  spec.license     = 'CC0-1.0'

  spec.files = Dir['{app,config,db,lib}/**/*', 'Rakefile', 'README.md']
  spec.test_files = Dir['spec/**/*']

<<<<<<< HEAD
  spec.add_dependency 'rails', '~> 7.1.2'
=======
  spec.add_dependency 'rails'
>>>>>>> 16426fc5

  spec.add_development_dependency 'factory_bot_rails'
  spec.add_development_dependency 'rspec-rails'
end<|MERGE_RESOLUTION|>--- conflicted
+++ resolved
@@ -19,11 +19,7 @@
   spec.files = Dir['{app,config,db,lib}/**/*', 'Rakefile', 'README.md']
   spec.test_files = Dir['spec/**/*']
 
-<<<<<<< HEAD
-  spec.add_dependency 'rails', '~> 7.1.2'
-=======
   spec.add_dependency 'rails'
->>>>>>> 16426fc5
 
   spec.add_development_dependency 'factory_bot_rails'
   spec.add_development_dependency 'rspec-rails'
