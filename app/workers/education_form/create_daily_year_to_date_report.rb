--- conflicted
+++ resolved
@@ -27,11 +27,7 @@
     end
 
     def show_individual_benefits(form_type)
-<<<<<<< HEAD
-      if form_type == '1995' || form_type == '1990n'
-=======
       if form_type == '1990n'
->>>>>>> 8e72c68d
         false
       else
         true
