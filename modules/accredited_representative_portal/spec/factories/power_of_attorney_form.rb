# frozen_string_literal: true

<<<<<<< HEAD
form_data = <<~JSON
  {
    "authorizations": {
      "record_disclosure": true,
      "record_disclosure_limitations": [],
      "address_change": true
    },
    "dependent": {
      "name": {
        "first": "John",
        "middle": "Middle",
        "last": "Doe"
      },
      "address": {
        "address_line1": "123 Main St",
        "address_line2": "Apt 1",
        "city": "Springfield",
        "state_code": "IL",
        "country": "US",
        "zip_code": "62704",
        "zip_code_suffix": "6789"
      },
      "date_of_birth": "1980-12-31",
      "relationship": "Spouse",
      "phone": "1234567890",
      "email": "veteran@example.com"
    },
    "veteran": {
      "name": {
        "first": "John",
        "middle": "Middle",
        "last": "Doe"
      },
      "address": {
        "address_line1": "123 Main St",
        "address_line2": "Apt 1",
        "city": "Springfield",
        "state_code": "IL",
        "country": "US",
        "zip_code": "62704",
        "zip_code_suffix": "6789"
      },
      "ssn": "123456789",
      "va_file_number": "123456789",
      "date_of_birth": "1980-12-31",
      "service_number": "123456789",
      "service_branch": "ARMY",
      "phone": "1234567890",
      "email": "veteran@example.com"
    }
  }
JSON

FactoryBot.define do
  factory :power_of_attorney_form, class: 'AccreditedRepresentativePortal::PowerOfAttorneyForm' do
    data { form_data }
=======
form_data = {
  authorizations: {
    record_disclosure: true,
    record_disclosure_limitations: [],
    address_change: true
  },
  dependent: {
    name: {
      first: 'John',
      middle: 'Middle',
      last: 'Doe'
    },
    address: {
      address_line1: '123 Main St',
      address_line2: 'Apt 1',
      city: 'Springfield',
      state_code: 'IL',
      country: 'US',
      zip_code: '62704',
      zip_code_suffix: '6789'
    },
    date_of_birth: '1980-12-31',
    relationship: 'Spouse',
    phone: '1234567890',
    email: 'veteran@example.com'
  },
  veteran: {
    name: {
      first: 'John',
      middle: 'Middle',
      last: 'Doe'
    },
    address: {
      address_line1: '123 Main St',
      address_line2: 'Apt 1',
      city: 'Springfield',
      state_code: 'IL',
      country: 'US',
      zip_code: '62704',
      zip_code_suffix: '6789'
    },
    ssn: '123456789',
    va_file_number: '123456789',
    date_of_birth: '1980-12-31',
    service_number: '123456789',
    service_branch: 'ARMY',
    phone: '1234567890',
    email: 'veteran@example.com'
  }
}

FactoryBot.define do
  factory :power_of_attorney_form, class: 'AccreditedRepresentativePortal::PowerOfAttorneyForm' do
    data { form_data.to_json }
>>>>>>> 3c61cf13
  end
end<|MERGE_RESOLUTION|>--- conflicted
+++ resolved
@@ -1,63 +1,5 @@
 # frozen_string_literal: true
 
-<<<<<<< HEAD
-form_data = <<~JSON
-  {
-    "authorizations": {
-      "record_disclosure": true,
-      "record_disclosure_limitations": [],
-      "address_change": true
-    },
-    "dependent": {
-      "name": {
-        "first": "John",
-        "middle": "Middle",
-        "last": "Doe"
-      },
-      "address": {
-        "address_line1": "123 Main St",
-        "address_line2": "Apt 1",
-        "city": "Springfield",
-        "state_code": "IL",
-        "country": "US",
-        "zip_code": "62704",
-        "zip_code_suffix": "6789"
-      },
-      "date_of_birth": "1980-12-31",
-      "relationship": "Spouse",
-      "phone": "1234567890",
-      "email": "veteran@example.com"
-    },
-    "veteran": {
-      "name": {
-        "first": "John",
-        "middle": "Middle",
-        "last": "Doe"
-      },
-      "address": {
-        "address_line1": "123 Main St",
-        "address_line2": "Apt 1",
-        "city": "Springfield",
-        "state_code": "IL",
-        "country": "US",
-        "zip_code": "62704",
-        "zip_code_suffix": "6789"
-      },
-      "ssn": "123456789",
-      "va_file_number": "123456789",
-      "date_of_birth": "1980-12-31",
-      "service_number": "123456789",
-      "service_branch": "ARMY",
-      "phone": "1234567890",
-      "email": "veteran@example.com"
-    }
-  }
-JSON
-
-FactoryBot.define do
-  factory :power_of_attorney_form, class: 'AccreditedRepresentativePortal::PowerOfAttorneyForm' do
-    data { form_data }
-=======
 form_data = {
   authorizations: {
     record_disclosure: true,
@@ -112,6 +54,5 @@
 FactoryBot.define do
   factory :power_of_attorney_form, class: 'AccreditedRepresentativePortal::PowerOfAttorneyForm' do
     data { form_data.to_json }
->>>>>>> 3c61cf13
   end
 end