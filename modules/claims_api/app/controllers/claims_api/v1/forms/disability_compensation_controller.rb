# frozen_string_literal: true

require_dependency 'claims_api/application_controller'
require 'claims_api/form_schemas'
require 'claims_api/json_api_missing_attribute'
require 'jsonapi/parser'

module ClaimsApi
  module V1
    module Forms
      class DisabilityCompensationController < ApplicationController
        before_action { permit_scopes %w[claim.write] }
        before_action :validate_json_schema, only: [:submit_form_526]
        # before_action :validate_json_api_payload

        def submit_form_526
          auto_claim = ClaimsApi::AutoEstablishedClaim.create(
            status: ClaimsApi::AutoEstablishedClaim::PENDING,
            auth_headers: auth_headers,
            form_data: form_attributes
          )
          auto_claim.form.to_internal

          ClaimsApi::ClaimEstablisher.perform_async(auto_claim.id)

          render json: auto_claim, serializer: ClaimsApi::AutoEstablishedClaimSerializer
        end

        def upload_supporting_documents
          claim = ClaimsApi::AutoEstablishedClaim.find(params[:id])
          documents.each do |document|
            claim_document = claim.supporting_documents.build
            claim_document.set_file_data!(document, params[:doc_type], params[:description])
            claim_document.save!
            ClaimsApi::ClaimEstablisher.perform_async(claim_document.id)
          end

          head :ok
        end

        private

        def validate_json_api_payload
          JSONAPI.parse_resource!(params)
        end

        def validate_json_schema
          ClaimsApi::FormSchemas.validate!('526', form_attributes)
        rescue ClaimsApi::JsonApiMissingAttribute => e
          render json: e.to_json_api, status: e.code
        end

        def form_attributes
<<<<<<< HEAD
          params[:data][:attributes].permit!.to_h
=======
          JSON.parse(request.body.string)['data']['attributes']
>>>>>>> c1cf8392
        end

        def documents
          document_keys = params.keys.select { |key| key.include? 'attachment' }
          params.slice(*document_keys).values
        end

        def target_veteran
          @target_veteran ||= ClaimsApi::Veteran.from_headers(request.headers, with_gender: true)
        end

        def auth_headers
          EVSS::DisabilityCompensationAuthHeaders
            .new(target_veteran)
            .add_headers(
              EVSS::AuthHeaders.new(target_veteran).to_h
            )
        end
      end
    end
  end
end<|MERGE_RESOLUTION|>--- conflicted
+++ resolved
@@ -51,11 +51,7 @@
         end
 
         def form_attributes
-<<<<<<< HEAD
-          params[:data][:attributes].permit!.to_h
-=======
           JSON.parse(request.body.string)['data']['attributes']
->>>>>>> c1cf8392
         end
 
         def documents
