--- conflicted
+++ resolved
@@ -202,10 +202,7 @@
                                                     end_date: '2024-02-01T16:45:34.465Z',
                                                     page_number: 1,
                                                     page_size: 50 })
-<<<<<<< HEAD
-=======
       expect(claims_response.body['totalRecordCount']).to eq(claims_response.body['data'].size)
->>>>>>> 5c3ff6d9
       actual_ids = claims_response.body['data'].pluck('id')
 
       expect(StatsD).to have_received(:measure)
