--- conflicted
+++ resolved
@@ -10,12 +10,8 @@
     create(:evss_claim, id: 1, evss_id: 189_625,
                         user_uuid: user.uuid, data: {})
   end
-<<<<<<< HEAD
   let(:user) { FactoryBot.create(:user, :loa3) }
   let(:user_account) { create(:user_account) }
-=======
-  let(:user) { create(:user, :loa3) }
->>>>>>> 07e114fd
 
   before do
     sign_in_as(user)
