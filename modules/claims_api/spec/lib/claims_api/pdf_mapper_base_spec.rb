--- conflicted
+++ resolved
@@ -168,8 +168,6 @@
       end
     end
   end
-<<<<<<< HEAD
-=======
 
   describe '#make_date_object' do
     context 'when date_length is 4 (year only)' do
@@ -204,5 +202,4 @@
       end
     end
   end
->>>>>>> a75dbdd5
 end