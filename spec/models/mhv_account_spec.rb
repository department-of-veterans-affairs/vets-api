# frozen_string_literal: true

require 'rails_helper'

RSpec.describe MhvAccount, type: :model do
  let(:mvi_profile) do
    build(:mvi_profile,
          icn: '1012667122V019349',
          given_names: %w[Hector],
          family_name: 'Allen',
          suffix: nil,
          gender: 'M',
          birth_date: '1932-02-05',
          ssn: '796126859',
          mhv_ids: mhv_ids,
          vha_facility_ids: vha_facility_ids,
          home_phone: nil,
          address: mvi_profile_address)
  end

  let(:mvi_profile_address) do
    build(:mvi_profile_address,
          street: '20140624',
          city: 'Houston',
          state: 'TX',
          country: 'USA',
          postal_code: '77040')
  end

  let(:user) do
    create(:user, :loa3,
           ssn: mvi_profile.ssn,
           first_name: mvi_profile.given_names.first,
           last_name: mvi_profile.family_name,
           gender: mvi_profile.gender,
           birth_date: mvi_profile.birth_date,
           email: 'vets.gov.user+0@gmail.com')
  end

  let(:mhv_ids) { [] }
  let(:vha_facility_ids) { ['450'] }

  before(:each) do
    stub_mvi(mvi_profile)
  end

  around(:each) do |example|
    with_settings(Settings.mhv, facility_range: [[358, 718], [720, 758]]) do
      example.run
    end
  end

  it 'must have a user_uuid when initialized' do
    expect { described_class.new }
      .to raise_error(StandardError, 'You must use find_or_initialize_by(user_uuid: #)')
  end

  describe 'event' do
    context 'check_eligibility' do
      context 'with terms accepted' do
        let(:terms) { create(:terms_and_conditions, latest: true, name: described_class::TERMS_AND_CONDITIONS_NAME) }
        before(:each) { create(:terms_and_conditions_acceptance, terms_and_conditions: terms, user_uuid: user.uuid) }

        let(:base_attributes) { { user_uuid: user.uuid, account_state: 'needs_terms_acceptance' } }

        context 'not a va patient' do
          let(:vha_facility_ids) { ['999'] }

          it 'is ineligible if not a va patient' do
            subject = described_class.new(base_attributes)
            subject.send(:setup) # This gets called when object is first loaded
            expect(subject.account_state).to eq('ineligible')
            expect(subject.eligible?).to be_falsey
            expect(subject.accessible?).to be_falsey
            expect(subject.terms_and_conditions_accepted?).to be_truthy
          end
        end

        context 'with mhv id' do
          let(:mhv_ids) { ['14221465'] }
          let(:base_attributes) { { user_uuid: user.uuid } }

          it 'a priori registered account stays registered' do
            subject = described_class.new(
              base_attributes.merge(registered_at: Time.current, account_state: :registered)
            )
            subject.send(:setup) # This gets called when object is first loaded
            expect(subject.account_state).to eq('registered')
            expect(subject.accessible?).to be_falsey
          end

          it 'a priori failed upgrade that has been registered changes to registered' do
            subject = described_class.new(
              base_attributes.merge(registered_at: Time.current, upgraded_at: nil, account_state: :upgrade_failed)
            )
            subject.send(:setup) # This gets called when object is first loaded
            expect(subject.account_state).to eq('registered')
            expect(subject.accessible?).to be_falsey
          end

          it 'a priori upgraded account stays upgraded' do
            subject = described_class.new(
              base_attributes.merge(upgraded_at: Time.current, account_state: :upgraded)
            )
            subject.send(:setup) # This gets called when object is first loaded
            expect(subject.account_state).to eq('upgraded')
            expect(subject.accessible?).to be_truthy
          end
        end

        it 'is able to transition back to upgraded' do
          subject = described_class.new(base_attributes.merge(upgraded_at: Time.current))
          subject.send(:setup) # This gets called when object is first loaded
          expect(subject.account_state).to eq('upgraded')
          expect(subject.eligible?).to be_truthy
          expect(subject.terms_and_conditions_accepted?).to be_truthy
          expect(subject.accessible?).to be_truthy
        end

        it 'is able to transition back to registered' do
          subject = described_class.new(base_attributes.merge(registered_at: Time.current))
          subject.send(:setup) # This gets called when object is first loaded
          expect(subject.account_state).to eq('registered')
          expect(subject.eligible?).to be_truthy
          expect(subject.terms_and_conditions_accepted?).to be_truthy
          expect(subject.accessible?).to be_falsey
        end

        it 'falls back to unknown' do
          subject = described_class.new(base_attributes)
          subject.send(:setup) # This gets called when object is first loaded
          expect(subject.account_state).to eq('unknown')
          expect(subject.eligible?).to be_truthy
          expect(subject.terms_and_conditions_accepted?).to be_truthy
          expect(subject.accessible?).to be_falsey
        end

        it 'a priori registered account stays registered' do
          subject = described_class.new(base_attributes.merge(registered_at: nil, account_state: :registered))
          subject.send(:setup) # This gets called when object is first loaded
          expect(subject.account_state).to eq('registered')
          expect(subject.accessible?).to be_falsey
        end

        it 'a priori upgraded account stays upgraded' do
          subject = described_class.new(base_attributes.merge(upgraded_at: nil, account_state: :upgraded))
          subject.send(:setup) # This gets called when object is first loaded
          expect(subject.account_state).to eq('upgraded')
          expect(subject.accessible?).to be_truthy
        end

        it 'a priori register_failed account changes to unknown' do
          subject = described_class.new(base_attributes.merge(upgraded_at: nil, account_state: :register_failed))
          subject.send(:setup) # This gets called when object is first loaded
          expect(subject.account_state).to eq('unknown')
          expect(subject.accessible?).to be_falsey
        end

        it 'a priori upgrade_failed account changes to unknown' do
          subject = described_class.new(base_attributes.merge(upgraded_at: nil, account_state: :upgrade_failed))
          subject.send(:setup) # This gets called when object is first loaded
          expect(subject.account_state).to eq('unknown')
          expect(subject.accessible?).to be_falsey
        end
      end

      context 'with terms not accepted' do
        context 'not a va patient' do
          let(:vha_facility_ids) { ['999'] }

          it 'is ineligible if not a va patient' do
            subject = described_class.new(user_uuid: user.uuid, account_state: 'needs_terms_acceptance')
            subject.send(:setup) # This gets called when object is first loaded
            expect(subject.account_state).to eq('ineligible')
            expect(subject.eligible?).to be_falsey
            expect(subject.terms_and_conditions_accepted?).to be_falsey
            expect(subject.accessible?).to be_falsey
          end
        end

        context 'preexisting account' do
          let(:mhv_ids) { ['14221465'] }
          let(:base_attributes) { { user_uuid: user.uuid } }

          it 'does not transition to needs_terms_acceptance' do
            subject = described_class.new(base_attributes)
            subject.send(:setup) # This gets called when object is first loaded
            expect(subject.account_state).to eq('existing')
            expect(subject.eligible?).to be_truthy
            expect(subject.terms_and_conditions_accepted?).to be_falsey
            expect(subject.accessible?).to be_truthy
          end
        end

        it 'transitions to needs_terms_acceptance' do
          subject = described_class.new(user_uuid: user.uuid, account_state: 'upgraded', upgraded_at: Time.current)
          subject.send(:setup) # This gets called when object is first loaded
          expect(subject.account_state).to eq('needs_terms_acceptance')
          expect(subject.eligible?).to be_truthy
          expect(subject.terms_and_conditions_accepted?).to be_falsey
          expect(subject.accessible?).to be_falsey
        end

        it 'is able to transition back to registered' do
          subject = described_class.new(user_uuid: user.uuid, account_state: 'registered', registered_at: Time.current)
          subject.send(:setup) # This gets called when object is first loaded
          expect(subject.account_state).to eq('needs_terms_acceptance')
          expect(subject.eligible?).to be_truthy
          expect(subject.terms_and_conditions_accepted?).to be_falsey
          expect(subject.accessible?).to be_falsey
        end

        it 'it falls back to unknown' do
          subject = described_class.new(user_uuid: user.uuid, account_state: 'unknown')
          subject.send(:setup) # This gets called when object is first loaded
          expect(subject.account_state).to eq('needs_terms_acceptance')
          expect(subject.eligible?).to be_truthy
          expect(subject.terms_and_conditions_accepted?).to be_falsey
          expect(subject.accessible?).to be_falsey
        end
      end
    end

    context 'user with un-dashed uuid' do
      let(:nodashuser) do
        create(:user, :loa3,
               uuid: 'abcdef12345678',
               ssn: mvi_profile.ssn,
               first_name: mvi_profile.given_names.first,
               last_name: mvi_profile.family_name,
               gender: mvi_profile.gender,
               birth_date: mvi_profile.birth_date,
               email: 'vets.gov.user+0@gmail.com')
      end
      let(:terms) { create(:terms_and_conditions, latest: true, name: described_class::TERMS_AND_CONDITIONS_NAME) }
      before(:each) do
        create(:terms_and_conditions_acceptance,
               terms_and_conditions: terms,
               user_uuid: nodashuser.uuid)
      end
      let(:base_attributes) { { user_uuid: nodashuser.uuid, account_state: 'needs_terms_acceptance' } }
      let(:vha_facility_ids) { %w[200MH 488] }

      it 'is eligible with at least one facility in range' do
        subject = described_class.new(base_attributes)
        subject.send(:setup) # This gets called when object is first loaded
        expect(subject.eligible?).to be_truthy
        expect(subject.accessible?).to be_falsey
      end
    end
  end

<<<<<<< HEAD
=======
  describe 'account creation and upgrade' do
    subject { described_class.new(user_uuid: user.uuid) }
    let(:mhv_accounts_service) { double('mhv_accounts_service', create: true, upgrade: true) }

    before do
      allow(subject).to receive(:mhv_accounts_service).and_return(mhv_accounts_service)
    end

    it 'creates and upgrades an account' do
      expect(mhv_accounts_service).to receive(:create)
      expect(mhv_accounts_service).to receive(:upgrade)
      subject.create_and_upgrade!
    end
  end

>>>>>>> 9f1bc203
  describe 'va_patient eligibility' do
    subject { described_class.new(user_uuid: user.uuid) }
    context 'empty facility list' do
      let(:vha_facility_ids) { [] }
      it 'is ineligible if vha facility list is empty' do
        subject = described_class.new(user_uuid: user.uuid, account_state: 'needs_terms_acceptance')
        subject.send(:setup) # This gets called when object is first loaded
        expect(subject.account_state).to eq('ineligible')
        expect(subject.accessible?).to be_falsey
      end
    end

    context 'nil facility list' do
      let(:vha_facility_ids) { nil }
      it 'is ineligible if vha facility list is nil' do
        subject = described_class.new(user_uuid: user.uuid, account_state: 'needs_terms_acceptance')
        subject.send(:setup) # This gets called when object is first loaded
        expect(subject.account_state).to eq('ineligible')
        expect(subject.accessible?).to be_falsey
      end
    end

    context 'with standard range' do
      it 'is eligible with facility in range' do
        subject = described_class.new(user_uuid: user.uuid, account_state: 'needs_terms_acceptance')
        subject.send(:setup) # This gets called when object is first loaded
        expect(subject.account_state).not_to eq('ineligible')
        expect(subject.accessible?).to be_falsey
      end

      context 'with multiple facilities' do
        let(:vha_facility_ids) { %w[200MH 488] }
        it 'is eligible with at least one facility in range' do
          subject = described_class.new(user_uuid: user.uuid, account_state: 'needs_terms_acceptance')
          subject.send(:setup) # This gets called when object is first loaded
          expect(subject.account_state).not_to eq('ineligible')
          expect(subject.accessible?).to be_falsey
        end
      end

      context 'with alphanumeric facility' do
        let(:vha_facility_ids) { ['566GE'] }
        it 'is eligible with facility in range' do
          subject = described_class.new(user_uuid: user.uuid, account_state: 'needs_terms_acceptance')
          subject.send(:setup) # This gets called when object is first loaded
          expect(subject.account_state).not_to eq('ineligible')
          expect(subject.accessible?).to be_falsey
        end
      end

      context 'with excluded facility in middle of range' do
        let(:vha_facility_ids) { ['719'] }
        it 'is ineligible' do
          subject = described_class.new(user_uuid: user.uuid, account_state: 'needs_terms_acceptance')
          subject.send(:setup) # This gets called when object is first loaded
          expect(subject.account_state).to eq('ineligible')
          expect(subject.accessible?).to be_falsey
        end
      end
    end

    context 'with user facility on edge of range' do
      before do
        Settings.mhv.facility_range = [[450, 758]]
      end
      it 'is eligible with facility at edge ef range' do
        subject = described_class.new(user_uuid: user.uuid, account_state: 'needs_terms_acceptance')
        subject.send(:setup) # This gets called when object is first loaded
        expect(subject.account_state).not_to eq('ineligible')
        expect(subject.accessible?).to be_falsey
      end
    end

    context 'with even more abbreviated range' do
      before do
        Settings.mhv.facility_range = [[600, 758]]
      end

      it 'is ineligible with facility out of range' do
        subject = described_class.new(user_uuid: user.uuid, account_state: 'needs_terms_acceptance')
        subject.send(:setup) # This gets called when object is first loaded
        expect(subject.account_state).to eq('ineligible')
        expect(subject.accessible?).to be_falsey
      end

      context 'with multiple facilities' do
        let(:vha_facility_ids) { %w[200MH 488] }
        it 'is ineligible with all facilities out of range' do
          subject = described_class.new(user_uuid: user.uuid, account_state: 'needs_terms_acceptance')
          subject.send(:setup) # This gets called when object is first loaded
          expect(subject.account_state).to eq('ineligible')
          expect(subject.accessible?).to be_falsey
        end
      end

      context 'with alphanumeric facility' do
        let(:vha_facility_ids) { ['566GE'] }
        it 'is ineligible with facility out of range' do
          subject = described_class.new(user_uuid: user.uuid, account_state: 'needs_terms_acceptance')
          subject.send(:setup) # This gets called when object is first loaded
          expect(subject.account_state).to eq('ineligible')
          expect(subject.accessible?).to be_falsey
        end
      end
    end
  end
end<|MERGE_RESOLUTION|>--- conflicted
+++ resolved
@@ -250,24 +250,6 @@
     end
   end
 
-<<<<<<< HEAD
-=======
-  describe 'account creation and upgrade' do
-    subject { described_class.new(user_uuid: user.uuid) }
-    let(:mhv_accounts_service) { double('mhv_accounts_service', create: true, upgrade: true) }
-
-    before do
-      allow(subject).to receive(:mhv_accounts_service).and_return(mhv_accounts_service)
-    end
-
-    it 'creates and upgrades an account' do
-      expect(mhv_accounts_service).to receive(:create)
-      expect(mhv_accounts_service).to receive(:upgrade)
-      subject.create_and_upgrade!
-    end
-  end
-
->>>>>>> 9f1bc203
   describe 'va_patient eligibility' do
     subject { described_class.new(user_uuid: user.uuid) }
     context 'empty facility list' do
