# frozen_string_literal: true

require 'rails_helper'

RSpec.describe FormProfile, type: :model do
  include SchemaMatchers

  let(:user) { build(:user, :loa3) }

  before do
    user.va_profile.suffix = 'Jr.'
    user.va_profile.address.country = 'USA'
    stub_evss_pciu(user)
    described_class.instance_variable_set(:@mappings, nil)
  end

  let(:street_check) { build(:street_check) }

  let(:form_profile) do
    described_class.new(form_id: 'foo', user: user)
  end

  let(:us_phone) { form_profile.send :pciu_us_phone }

  let(:full_name) do
    {
      'first' => user.first_name&.capitalize,
      'last' => user.last_name&.capitalize,
      'suffix' => user.va_profile[:suffix]
    }
  end

  let(:veteran_full_name) do
    {
      'veteranFullName' => full_name
    }
  end

  let(:address) do
    {
      'street' => street_check[:street],
      'street2' => street_check[:street2],
      'city' => user.va_profile[:address][:city],
      'state' => user.va_profile[:address][:state],
      'country' => user.va_profile[:address][:country],
      'postal_code' => user.va_profile[:address][:postal_code][0..4]
    }
  end

  let(:veteran_address) do
    {
      'veteranAddress' => address
    }
  end

  let(:v40_10007_expected) do
    {
      'application' => {
        'claimant' => {
          'address' => address,
          'dateOfBirth' => user.birth_date,
          'name' => full_name,
          'ssn' => FormIdentityInformation.new(ssn: user.ssn).hyphenated_ssn,
          'email' => user.pciu_email,
          'phoneNumber' => us_phone
        }
      }
    }
  end

  let(:v686_c_674_expected) do
    {
      'veteranContactInformation' => {
        'veteranAddress' => {
          'addressLine1' => '140 Rock Creek Rd',
          'countryName' => 'USA',
          'city' => 'Washington',
          'stateCode' => 'DC',
          'zipCode' => '20011'
        },
        'phoneNumber' => '4445551212',
        'emailAddress' => 'test2@test1.net'
      },
      'veteranInformation' => {
        'fullName' => {
          'first' => 'Abraham',
          'last' => 'Lincoln',
          'suffix' => 'Jr.'
        },
        'ssn' => '796111863',
        'birthDate' => '1809-02-12'
      }
    }
  end

  let(:v21_686_c_expected) do
    {
      'veteranFullName' => {
        'first' => 'WESLEY',
        'middle' => 'Watson',
        'last' => 'FORD'
      },
      'veteranAddress' => {
        'addressType' => 'DOMESTIC',
        'street' => '3001 PARK CENTER DR',
        'street2' => 'APT 212',
        'city' => 'ALEXANDRIA',
        'state' => 'VA',
        'countryDropdown' => 'USA',
        'postalCode' => '22302'
      },
      'veteranEmail' => 'evssvsotest@gmail.com',
      'veteranSocialSecurityNumber' => '796043735',
      'dayPhone' => '2024619724',
      'maritalStatus' => 'NEVERMARRIED',
      'nightPhone' => '7893256545',
      'spouseMarriages' => [
        {
          'dateOfMarriage' => '1979-02-01',
          'locationOfMarriage' => {
            'countryDropdown' => 'USA',
            'city' => 'Washington',
            'state' => 'DC'
          },
          'spouseFullName' => {
            'first' => 'Dennis',
            'last' => 'Menise'
          }
        }
      ],
      'marriages' => [
        {
          'dateOfMarriage' => '1979-02-01',
          'locationOfMarriage' => {
            'countryDropdown' => 'USA',
            'city' => 'Washington',
            'state' => 'DC'
          },
          'spouseFullName' => {
            'first' => 'Dennis',
            'last' => 'Menise'
          }
        },
        {
          'dateOfMarriage' => '2018-02-02',
          'locationOfMarriage' => {
            'countryDropdown' => 'USA',
            'city' => 'Washington',
            'state' => 'DC'
          },
          'spouseFullName' => {
            'first' => 'Martha',
            'last' => 'Stewart'
          }
        }
      ],
      'currentMarriage' => {
        'spouseSocialSecurityNumber' => '579009999',
        'liveWithSpouse' => true,
        'spouseDateOfBirth' => '1969-02-16'
      },
      'dependents' => [
        {
          'fullName' => {
            'first' => 'ONE',
            'last' => 'FORD'
          },
          'childDateOfBirth' => '2018-08-02',
          'childInHousehold' => true,
          'childHasNoSsn' => true,
          'childHasNoSsnReason' => 'NOSSNASSIGNEDBYSSA'
        },
        {
          'fullName' => {
            'first' => 'TWO',
            'last' => 'FORD'
          },
          'childDateOfBirth' => '2018-08-02',
          'childInHousehold' => true,
          'childSocialSecurityNumber' => '092120182'
        },
        {
          'fullName' => {
            'first' => 'THREE',
            'last' => 'FORD'
          },
          'childDateOfBirth' => '2017-08-02',
          'childInHousehold' => true,
          'childSocialSecurityNumber' => '092120183'
        },
        {
          'fullName' => {
            'first' => 'FOUR',
            'last' => 'FORD'
          },
          'childDateOfBirth' => '2017-08-02',
          'childInHousehold' => true,
          'childSocialSecurityNumber' => '092120184'
        },
        {
          'fullName' => {
            'first' => 'FIVE',
            'last' => 'FORD'
          },
          'childDateOfBirth' => '2016-08-02',
          'childInHousehold' => true,
          'childSocialSecurityNumber' => '092120185'
        },
        {
          'fullName' => {
            'first' => 'SIX',
            'last' => 'FORD'
          },
          'childDateOfBirth' => '2015-08-02',
          'childInHousehold' => true,
          'childSocialSecurityNumber' => '092120186'
        },
        {
          'fullName' => {
            'first' => 'TEST',
            'last' => 'FORD'
          },
          'childDateOfBirth' => '2018-08-07',
          'childInHousehold' => true,
          'childSocialSecurityNumber' => '221223524'
        }
      ]
    }
  end

  let(:v22_1990_expected) do
    {
      'toursOfDuty' => [
        {
          'service_branch' => 'Air Force',
          'date_range' => {
            'from' => '2007-04-01', 'to' => '2016-06-01'
          }
        }
      ],
      'currentlyActiveDuty' => {
        'yes' => true
      },
      'veteranAddress' => {
        'street' => street_check[:street],
        'street2' => street_check[:street2],
        'city' => user.va_profile[:address][:city],
        'state' => user.va_profile[:address][:state],
        'country' => user.va_profile[:address][:country],
        'postal_code' => user.va_profile[:address][:postal_code][0..4]
      },
      'veteranFullName' => {
        'first' => user.first_name&.capitalize,
        'last' => user.last_name&.capitalize,
        'suffix' => user.va_profile[:suffix]
      },
      'gender' => user.gender,
      'homePhone' => us_phone,
      'veteranDateOfBirth' => user.birth_date,
      'veteranSocialSecurityNumber' => user.ssn,
      'email' => user.pciu_email
    }
  end

  let(:v22_0993_expected) do
    {
      'claimantFullName' => {
        'first' => user.first_name&.capitalize,
        'last' => user.last_name&.capitalize,
        'suffix' => user.va_profile[:suffix]
      },
      'claimantSocialSecurityNumber' => user.ssn
    }
  end

  let(:v22_0994_expected) do
    {
      'activeDuty' => true,
      'mailingAddress' => {
        'street' => street_check[:street],
        'street2' => street_check[:street2],
        'city' => user.va_profile[:address][:city],
        'state' => user.va_profile[:address][:state],
        'country' => user.va_profile[:address][:country],
        'postal_code' => user.va_profile[:address][:postal_code][0..4]
      },
      'applicantFullName' => {
        'first' => user.first_name&.capitalize,
        'last' => user.last_name&.capitalize,
        'suffix' => user.va_profile[:suffix]
      },
      'applicantGender' => user.gender,
      'dayTimePhone' => us_phone,
      'dateOfBirth' => user.birth_date,
      'applicantSocialSecurityNumber' => user.ssn,
      'emailAddress' => user.pciu_email
    }
  end

  let(:v22_1990_n_expected) do
    {
      'toursOfDuty' => [
        {
          'service_branch' => 'Air Force',
          'date_range' => {
            'from' => '2007-04-01', 'to' => '2016-06-01'
          }
        }
      ],
      'currentlyActiveDuty' => {
        'yes' => true
      },
      'veteranAddress' => {
        'street' => street_check[:street],
        'street2' => street_check[:street2],
        'city' => user.va_profile[:address][:city],
        'state' => user.va_profile[:address][:state],
        'country' => user.va_profile[:address][:country],
        'postal_code' => user.va_profile[:address][:postal_code][0..4]
      },
      'veteranFullName' => {
        'first' => user.first_name&.capitalize,
        'last' => user.last_name&.capitalize,
        'suffix' => user.va_profile[:suffix]
      },
      'gender' => user.gender,
      'homePhone' => us_phone,
      'veteranDateOfBirth' => user.birth_date,
      'veteranSocialSecurityNumber' => user.ssn,
      'email' => user.pciu_email
    }
  end

  let(:v22_1990_e_expected) do
    {
      'relativeAddress' => {
        'street' => street_check[:street],
        'street2' => street_check[:street2],
        'city' => user.va_profile[:address][:city],
        'state' => user.va_profile[:address][:state],
        'country' => user.va_profile[:address][:country],
        'postal_code' => user.va_profile[:address][:postal_code][0..4]
      },
      'relativeFullName' => {
        'first' => user.first_name&.capitalize,
        'last' => user.last_name&.capitalize,
        'suffix' => user.va_profile[:suffix]
      },
      'relativeSocialSecurityNumber' => user.ssn
    }
  end

  let(:v22_1995_expected) do
    {
      'veteranAddress' => {
        'street' => street_check[:street],
        'street2' => street_check[:street2],
        'city' => user.va_profile[:address][:city],
        'state' => user.va_profile[:address][:state],
        'country' => user.va_profile[:address][:country],
        'postal_code' => user.va_profile[:address][:postal_code][0..4]
      },
      'veteranFullName' => {
        'first' => user.first_name&.capitalize,
        'last' => user.last_name&.capitalize,
        'suffix' => user.va_profile[:suffix]
      },
      'homePhone' => us_phone,
      'veteranSocialSecurityNumber' => user.ssn,
      'email' => user.pciu_email
    }
  end

  let(:v22_1995_s_expected) do
    {
      'veteranAddress' => {
        'street' => street_check[:street],
        'street2' => street_check[:street2],
        'city' => user.va_profile[:address][:city],
        'state' => user.va_profile[:address][:state],
        'country' => user.va_profile[:address][:country],
        'postal_code' => user.va_profile[:address][:postal_code][0..4]
      },
      'veteranFullName' => {
        'first' => user.first_name&.capitalize,
        'last' => user.last_name&.capitalize,
        'suffix' => user.va_profile[:suffix]
      },
      'homePhone' => us_phone,
      'veteranSocialSecurityNumber' => user.ssn,
      'email' => user.pciu_email
    }
  end

  let(:v22_10203_expected) do
    {
      'veteranAddress' => {
        'street' => street_check[:street],
        'street2' => street_check[:street2],
        'city' => user.va_profile[:address][:city],
        'state' => user.va_profile[:address][:state],
        'country' => user.va_profile[:address][:country],
        'postal_code' => user.va_profile[:address][:postal_code][0..4]
      },
      'veteranFullName' => {
        'first' => user.first_name&.capitalize,
        'last' => user.last_name&.capitalize,
        'suffix' => user.va_profile[:suffix]
      },
      'homePhone' => us_phone,
      'veteranSocialSecurityNumber' => user.ssn,
      'email' => user.pciu_email
    }
  end

  let(:v22_5490_expected) do
    {
      'toursOfDuty' => [
        {
          'service_branch' => 'Air Force',
          'date_range' => {
            'from' => '2007-04-01', 'to' => '2016-06-01'
          }
        }
      ],
      'currentlyActiveDuty' => true,
      'relativeFullName' => {
        'first' => user.first_name&.capitalize,
        'last' => user.last_name&.capitalize,
        'suffix' => user.va_profile[:suffix]
      },
      'relativeSocialSecurityNumber' => user.ssn,
      'relativeDateOfBirth' => user.birth_date
    }
  end

  let(:v22_5495_expected) do
    {
      'toursOfDuty' => [
        {
          'service_branch' => 'Air Force',
          'date_range' => {
            'from' => '2007-04-01', 'to' => '2016-06-01'
          }
        }
      ],
      'currentlyActiveDuty' => true,
      'relativeFullName' => {
        'first' => user.first_name&.capitalize,
        'last' => user.last_name&.capitalize,
        'suffix' => user.va_profile[:suffix]
      },
      'relativeSocialSecurityNumber' => user.ssn,
      'relativeDateOfBirth' => user.birth_date
    }
  end

  let(:v1010ez_expected) do
    {
      'veteranFullName' => {
        'first' => user.first_name&.capitalize,
        'last' => user.last_name&.capitalize,
        'suffix' => user.va_profile[:suffix]
      },
      'veteranDateOfBirth' => user.birth_date,
      'email' => user.pciu_email,
      'veteranAddress' => {
        'street' => street_check[:street],
        'street2' => street_check[:street2],
        'city' => user.va_profile[:address][:city],
        'state' => user.va_profile[:address][:state],
        'country' => user.va_profile[:address][:country],
        'postal_code' => user.va_profile[:address][:postal_code][0..4]
      },
      'swAsiaCombat' => true,
      'lastServiceBranch' => 'air force',
      'lastEntryDate' => '2007-04-01',
      'lastDischargeDate' => '2007-04-02',
      'dischargeType' => 'honorable',
      'postNov111998Combat' => true,
      'gender' => user.gender,
      'homePhone' => us_phone,
      'veteranSocialSecurityNumber' => user.ssn,
      'vaCompensationType' => 'highDisability'
    }
  end

  let(:vmdot_expected) do
    {
      'fullName' => {
        'first' => user.first_name&.capitalize,
        'last' => user.last_name&.capitalize,
        'suffix' => user.va_profile[:suffix]
      },
      'permanentAddress' => {
        'street' => '456 ANYPLACE RD',
        'city' => 'PENSACOLA',
        'state' => 'FL',
        'country' => 'United States',
        'postalCode' => '33344'
      },
      'temporaryAddress' => {
        'street' => '123 SOMEWHERE',
        'street2' => 'OUT THERE',
        'city' => 'DENVER',
        'state' => 'CO',
        'country' => 'United States',
        'postalCode' => '80030'
      },
      'ssnLastFour' => user.ssn.last(4),
      'gender' => user.gender,
      'vetEmail' => 'veteran@gmail.com',
      'dateOfBirth' => user.birth_date,
      'eligibility' => {
        'accessories' => true,
        'batteries' => true
      },
      'supplies' => [
        {
          'productName' => 'ERHK HE11 680 MINI',
          'productGroup' => 'ACCESSORIES',
          'productId' => 6584,
          'availableForReorder' => true,
          'lastOrderDate' => '2019-11-22',
          'nextAvailabilityDate' => '2020-04-22',
          'quantity' => 1
        },
        {
          'productName' => 'ZA10',
          'productGroup' => 'BATTERIES',
          'productId' => 3315,
          'availableForReorder' => true,
          'lastOrderDate' => '2019-12-01',
          'nextAvailabilityDate' => '2020-05-01',
          'quantity' => 24
        },
        {
          'deviceName' => 'WILLIAMS SOUND CORP./POCKETALKER II',
          'productName' => 'M312',
          'productGroup' => 'BATTERIES',
          'productId' => 2298,
          'availableForReorder' => false,
          'lastOrderDate' => '2020-05-06',
          'nextAvailabilityDate' => '2020-10-06',
          'quantity' => 12
        },
        {
          'deviceName' => 'SIVANTOS/SIEMENS/007ASP2',
          'productName' => 'ZA13',
          'productGroup' => 'BATTERIES',
          'productId' => 2314,
          'availableForReorder' => false,
          'lastOrderDate' => '2020-05-06',
          'nextAvailabilityDate' => '2020-10-06',
          'quantity' => 60
        }
      ]
    }
  end

  let(:vvic_expected) do
    {
      'email' => user.pciu_email,
      'serviceBranches' => ['F'],
      'gender' => user.gender,
      'verified' => true,
      'veteranDateOfBirth' => user.birth_date,
      'phone' => us_phone,
      'veteranSocialSecurityNumber' => user.ssn
    }.merge(veteran_full_name).merge(veteran_address)
  end

  let(:v21_p_527_ez_expected) do
    {
      'veteranFullName' => {
        'first' => user.first_name&.capitalize,
        'last' => user.last_name&.capitalize,
        'suffix' => user.va_profile[:suffix]
      },
      'veteranAddress' => {
        'street' => street_check[:street],
        'street2' => street_check[:street2],
        'city' => user.va_profile[:address][:city],
        'state' => user.va_profile[:address][:state],
        'country' => user.va_profile[:address][:country],
        'postal_code' => user.va_profile[:address][:postal_code][0..4]
      },
      'gender' => user.gender,
      'dayPhone' => us_phone,
      'veteranSocialSecurityNumber' => user.ssn,
      'veteranDateOfBirth' => user.birth_date
    }
  end

  let(:v21_p_530_expected) do
    {
      'claimantFullName' => {
        'first' => user.first_name&.capitalize,
        'last' => user.last_name&.capitalize,
        'suffix' => user.va_profile[:suffix]
      },
      'claimantAddress' => {
        'street' => street_check[:street],
        'street2' => street_check[:street2],
        'city' => user.va_profile[:address][:city],
        'state' => user.va_profile[:address][:state],
        'country' => user.va_profile[:address][:country],
        'postal_code' => user.va_profile[:address][:postal_code][0..4]
      },
      'claimantPhone' => us_phone,
      'claimantEmail' => user.pciu_email
    }
  end

  let(:v21_526_ez_expected) do
    {
      'disabilities' => [
        {
          'diagnosticCode' => 5238,
          'decisionCode' => 'SVCCONNCTED',
          'decisionText' => 'Service Connected',
          'name' => 'Diabetes mellitus0',
          'ratedDisabilityId' => '0',
          'ratingDecisionId' => '63655',
          'ratingPercentage' => 100
        },
        {
          'diagnosticCode' => 5238,
          'decisionCode' => 'SVCCONNCTED',
          'decisionText' => 'Service Connected',
          'name' => 'Diabetes mellitus1',
          'ratedDisabilityId' => '1',
          'ratingDecisionId' => '63655',
          'ratingPercentage' => 100
        }
      ],
      'servicePeriods' => [
        {
          'serviceBranch' => 'Air Force Reserve',
          'dateRange' => {
            'from' => '2007-04-01',
            'to' => '2016-06-01'
          }
        }
      ],
      'reservesNationalGuardService' => {
        'obligationTermOfServiceDateRange' => {
          'from' => '2007-04-01',
          'to' => '2016-06-01'
        }
      },
      'veteran' => {
        'mailingAddress' => {
          'country' => 'USA',
          'city' => 'Washington',
          'state' => 'DC',
          'zipCode' => '20011',
          'addressLine1' => '140 Rock Creek Rd'
        },
        'primaryPhone' => '4445551212',
        'emailAddress' => 'test2@test1.net'
      },
      'bankAccountNumber' => '*********1234',
      'bankAccountType' => 'Checking',
      'bankName' => 'Comerica',
      'bankRoutingNumber' => '*****2115'
    }
  end

  let(:vfeedback_tool_expected) do
    {
      'address' => {
        'street' => street_check[:street],
        'street2' => street_check[:street2],
        'city' => user.va_profile[:address][:city],
        'state' => user.va_profile[:address][:state],
        'country' => 'US',
        'postal_code' => user.va_profile[:address][:postal_code][0..4]
      },
      'serviceBranch' => 'Air Force',
      'fullName' => {
        'first' => user.first_name&.capitalize,
        'last' => user.last_name&.capitalize,
        'suffix' => user.va_profile[:suffix]
      },
      'applicantEmail' => user.pciu_email,
      'phone' => us_phone,
      'serviceDateRange' => {
        'from' => '2007-04-01',
        'to' => '2007-04-02'
      }
    }
  end

  let(:v28_8832_expected) do
    {
      'claimantAddress' => {
        'addressLine1' => street_check[:street],
        'addressLine2' => street_check[:street2],
        'city' => user.va_profile[:address][:city],
<<<<<<< HEAD
        'state' => user.va_profile[:address][:state],
        'country' => 'USA',
        'postal_code' => user.va_profile[:address][:postal_code][0..4]
      },
      'claimantPhoneNumber' => '555-555-5555',
      'claimantEmailAddress' => 'derp@derp.com'
=======
        'stateCode' => user.va_profile[:address][:state],
        'countryName' => 'USA',
        'zipCode' => user.va_profile[:address][:postal_code][0..4]
      }
>>>>>>> e19c33cf
    }
  end

  describe '#pciu_us_phone' do
    def self.test_pciu_us_phone(primary, expected)
      it "returns #{expected}" do
        allow_any_instance_of(FormProfile).to receive(:pciu_primary_phone).and_return(primary)
        expect(form_profile.send(:pciu_us_phone)).to eq(expected)
      end
    end

    context 'with nil' do
      test_pciu_us_phone(nil, '')
    end

    context 'with an intl phone number' do
      test_pciu_us_phone('442079460976', '')
    end

    context 'with a us phone number' do
      test_pciu_us_phone('5557940976', '5557940976')
    end

    context 'with a us phone number' do
      test_pciu_us_phone('15557940976', '5557940976')
    end
  end

  describe '#extract_pciu_data' do
    it 'rescues EVSS::ErrorMiddleware::EVSSError errors' do
      expect(user).to receive(:pciu_primary_phone).and_raise(EVSS::ErrorMiddleware::EVSSError)

      expect(form_profile.send(:extract_pciu_data, :pciu_primary_phone)).to eq('')
    end
  end

  describe '#prefill_form' do
    def can_prefill_emis(yes)
      expect(user).to receive(:authorize).at_least(:once).with(:emis, :access?).and_return(yes)
    end

    def strip_required(schema)
      new_schema = {}

      schema.each do |k, v|
        next if k == 'required'

        new_schema[k] = v.is_a?(Hash) ? strip_required(v) : v
      end

      new_schema
    end

    def expect_prefilled(form_id)
      prefilled_data = Oj.load(described_class.for(form_id: form_id, user: user).prefill.to_json)['form_data']

      if form_id == '1010ez'
        '10-10EZ'
      elsif form_id == '21-526EZ'
        '21-526EZ-ALLCLAIMS'
      else
        form_id
      end.tap do |schema_form_id|
        schema = strip_required(VetsJsonSchema::SCHEMAS[schema_form_id]).except('anyOf')

        schema_data = prefilled_data.deep_dup

        errors = JSON::Validator.fully_validate(
          schema,
          schema_data.deep_transform_keys { |key| key.camelize(:lower) },
          validate_schema: true
        )
        expect(errors.empty?).to eq(true), "schema errors: #{errors}"
      end
      expect(prefilled_data).to eq(
        form_profile.send(:clean!, public_send("v#{form_id.underscore}_expected"))
      )
    end

    context 'with a user that can prefill mdot' do
      before do
        expect(user).to receive(:authorize).with(:mdot, :access?).and_return(true).at_least(:once)
        expect(user.authorize(:mdot, :access?)).to eq(true)
      end

      it 'returns a prefilled MDOT form' do
        VCR.use_cassette('mdot/get_supplies_200') do
          expect_prefilled('MDOT')
        end
      end
    end

    context 'when emis is down', skip_emis: true do
      it 'logs the error to sentry' do
        can_prefill_emis(true)
        error = RuntimeError.new('foo')
        expect(Rails.env).to receive(:production?).and_return(true)
        expect(user.military_information).to receive(:hca_last_service_branch).and_return('air force').and_raise(error)
        form_profile = described_class.for(form_id: '1010ez', user: user)
        expect(form_profile).to receive(:log_exception_to_sentry).with(error, {}, external_service: :emis)
        form_profile.prefill
      end
    end

    context 'user without an address' do
      it 'prefills properly' do
        expect(user.va_profile).to receive(:address).and_return(nil)
        described_class.for(form_id: '22-1990e', user: user).prefill
      end
    end

    context 'with emis data', skip_emis: true do
      # rubocop:disable Metrics/AbcSize, Metrics/MethodLength
      def stub_methods_for_emis_data
        military_information = user.military_information
        expect(military_information).to receive(:last_service_branch).and_return('Air Force')
        expect(military_information).to receive(:hca_last_service_branch).and_return('air force')
        expect(military_information).to receive(:last_entry_date).and_return('2007-04-01')
        expect(military_information).to receive(:last_discharge_date).and_return('2007-04-02')
        expect(military_information).to receive(:discharge_type).and_return('honorable')
        expect(military_information).to receive(:post_nov111998_combat).and_return(true)
        expect(military_information).to receive(:sw_asia_combat).and_return(true)
        expect(military_information).to receive(:compensable_va_service_connected).and_return(true).twice
        expect(military_information).to receive(:is_va_service_connected).and_return(true).twice
        expect(military_information).to receive(:tours_of_duty).and_return(
          [{ service_branch: 'Air Force', date_range: { from: '2007-04-01', to: '2016-06-01' } }]
        )
        expect(military_information).to receive(:service_branches).and_return(['F'])
        allow(military_information).to receive(:currently_active_duty_hash).and_return(
          yes: true
        )
        expect(user).to receive(:can_access_id_card?).and_return(true)
        expect(military_information).to receive(:service_periods).and_return(
          [{ service_branch: 'Air Force Reserve', date_range: { from: '2007-04-01', to: '2016-06-01' } }]
        )
        expect(military_information).to receive(:guard_reserve_service_history).and_return(
          [{ from: '2007-04-01', to: '2016-06-01' }, { from: '2002-02-14', to: '2007-01-01' }]
        )
        expect(military_information).to receive(:latest_guard_reserve_service_period).and_return(
          from: '2007-04-01',
          to: '2016-06-01'
        )
      end

      # rubocop:enable Metrics/AbcSize, Metrics/MethodLength

      context 'with vets360 prefill on' do
        before do
          stub_methods_for_emis_data
          Settings.vet360.prefill = true

          v22_1990_expected['email'] = Vet360Redis::ContactInformation.for_user(user).email.email_address
          v22_1990_expected['homePhone'] = '3035551234'
          v22_1990_expected['mobilePhone'] = '3035551234'
          v22_1990_expected['veteranAddress'] = {
            'street' => '140 Rock Creek Rd',
            'city' => 'Washington',
            'state' => 'DC',
            'country' => 'USA',
            'postalCode' => '20011'
          }
        end

        after do
          Settings.vet360.prefill = false
        end

        it 'prefills 1990' do
          expect_prefilled('22-1990')
        end
      end

      context 'with emis prefill for 0994' do
        before do
          stub_methods_for_emis_data
          can_prefill_emis(true)
          expect(user).to receive(:authorize).with(:evss, :access?).and_return(true).at_least(:once)
        end

        it 'prefills 0994' do
          expect_prefilled('22-0994')
        end
      end

      context 'with emis and ppiu prefill for 0994' do
        before do
          stub_methods_for_emis_data
          can_prefill_emis(true)
          expect(user).to receive(:authorize).with(:evss, :access?).and_return(true).at_least(:once)
          v22_0994_expected['bankAccount'] = {
            'bankAccountNumber' => '*********1234',
            'bankAccountType' => 'Checking',
            'bankName' => 'Comerica',
            'bankRoutingNumber' => '*****2115'
          }
        end

        it 'prefills 0994 with emis and payment information' do
          VCR.use_cassette('evss/pciu_address/address_domestic') do
            VCR.use_cassette('evss/disability_compensation_form/rated_disabilities') do
              VCR.use_cassette('evss/ppiu/payment_information') do
                expect_prefilled('22-0994')
              end
            end
          end
        end
      end

      context 'with emis prefill for 10203' do
        before do
          stub_methods_for_emis_data
          can_prefill_emis(true)
          expect(user).to receive(:authorize).with(:evss, :access?).and_return(true).at_least(:once)
        end

        it 'prefills 10203' do
          expect_prefilled('22-10203')
        end
      end

      context 'with emis and GiBillStatus prefill for 10203' do
        before do
          stub_methods_for_emis_data
          can_prefill_emis(true)
          expect(user).to receive(:authorize).with(:evss, :access?).and_return(true).at_least(:once)
          v22_10203_expected['remainingEntitlement'] = {
            'months' => 0,
            'days' => 12
          }
          v22_10203_expected['schoolName'] = 'OLD DOMINION UNIVERSITY'
          v22_10203_expected['schoolCity'] = 'NORFOLK'
          v22_10203_expected['schoolState'] = 'VA'
          v22_10203_expected['schoolCountry'] = 'USA'
        end

        it 'prefills 10203 with emis and entitlement information' do
          VCR.use_cassette('evss/pciu_address/address_domestic') do
            VCR.use_cassette('evss/disability_compensation_form/rated_disabilities') do
              VCR.use_cassette('evss/gi_bill_status/gi_bill_status') do
                VCR.use_cassette('gi_client/gets_the_institution_details') do
                  prefilled_data = Oj.load(
                    described_class.for(form_id: '22-10203', user: user).prefill.to_json
                  )['form_data']
                  expect(prefilled_data).to eq(form_profile.send(:clean!, v22_10203_expected))
                end
              end
            end
          end
        end
      end

      context 'with a user that can prefill emis' do
        before do
          stub_methods_for_emis_data
          can_prefill_emis(true)
        end

        context 'with a user with no vet360_id' do
          before do
            allow(user).to receive(:vet360_id).and_return(nil)
          end

          it 'omits address fields in 686c-674 form' do
            prefilled_data = described_class.for(form_id: '686C-674', user: user).prefill[:form_data]
            v686_c_674_expected['veteranContactInformation'].delete('veteranAddress')
            expect(prefilled_data).to eq(v686_c_674_expected)
          end
        end

        %w[
          22-1990
          22-1990N
          22-1990E
          22-1995
          22-5490
          22-5495
          40-10007
          1010ez
          22-0993
          FEEDBACK-TOOL
          686C-674
          28-8832
        ].each do |form_id|
          it "returns prefilled #{form_id}" do
            expect_prefilled(form_id)
          end
        end

        context 'with a user that can prefill evss' do
          before do
            expect(user).to receive(:authorize).with(:evss, :access?).and_return(true).at_least(:once)
          end

          # Note: `increase only` and `all claims` use the same form prefilling
          context 'when Vet360 prefill is disabled' do
            it 'returns prefilled 21-526EZ' do
              VCR.use_cassette('evss/pciu_address/address_domestic') do
                VCR.use_cassette('evss/disability_compensation_form/rated_disabilities') do
                  VCR.use_cassette('evss/ppiu/payment_information') do
                    expect_prefilled('21-526EZ')
                  end
                end
              end
            end
          end

          context 'when Vet360 prefill is enabled' do
            before do
              Settings.vet360.prefill = true
              expected_veteran_info = v21_526_ez_expected['veteran']
              expected_veteran_info['emailAddress'] = Vet360Redis::ContactInformation.for_user(user).email.email_address
              expected_veteran_info['primaryPhone'] = '3035551234'
            end

            after do
              Settings.vet360.prefill = false
            end

            it 'returns prefilled 21-526EZ' do
              VCR.use_cassette('evss/pciu_address/address_domestic') do
                VCR.use_cassette('evss/disability_compensation_form/rated_disabilities') do
                  VCR.use_cassette('evss/ppiu/payment_information') do
                    expect_prefilled('21-526EZ')
                  end
                end
              end
            end
          end

          it 'returns prefilled 21-686C' do
            VCR.use_cassette('evss/dependents/retrieve_user_with_max_attributes') do
              expect_prefilled('21-686C')
            end
          end
        end
      end
    end

    context 'with a burial application form' do
      it 'returns the va profile mapped to the burial form' do
        expect_prefilled('21P-530')
      end
    end

    context 'with a higher level review form' do
      let(:schema_name) { '20-0996' }
      let(:schema) { VetsJsonSchema::SCHEMAS[schema_name] }
      let(:form_profile) { described_class.for(form_id: schema_name, user: user) }
      let(:prefill) { Oj.load(form_profile.prefill.to_json)['form_data'] }

      before do
        allow_any_instance_of(BGS::PeopleService).to(
          receive(:find_person_by_participant_id).and_return({ file_nbr: '1234567890' })
        )
        allow_any_instance_of(Vet360::Models::Address).to(
          receive(:address_line3).and_return('suite 500')
        )
      end

      it 'street3 returns Vet360 address_line3' do
        expect(form_profile.send(:vet360_mailing_address)&.address_line3).to eq form_profile.send :street3
      end

      it 'prefills' do
        expect(prefill.dig('data', 'attributes', 'veteran', 'address', 'zipCode5')).to be_a(String).or be_nil
        expect(prefill.dig('data', 'attributes', 'veteran', 'phone', 'areaCode')).to be_a(String).or be_nil
        expect(prefill.dig('data', 'attributes', 'veteran', 'phone', 'phoneNumber')).to be_a(String).or be_nil
        expect(prefill.dig('nonPrefill', 'veteranAddress', 'street')).to be_a(String).or be_nil
        expect(prefill.dig('nonPrefill', 'veteranAddress', 'street2')).to be_a(String).or be_nil
        expect(prefill.dig('nonPrefill', 'veteranAddress', 'street3')).to be_a(String).or be_nil
        expect(prefill.dig('nonPrefill', 'veteranAddress', 'city')).to be_a(String).or be_nil
        expect(prefill.dig('nonPrefill', 'veteranAddress', 'state')).to be_a(String).or be_nil
        expect(prefill.dig('nonPrefill', 'veteranAddress', 'country')).to be_a(String).or be_nil
        expect(prefill.dig('nonPrefill', 'veteranAddress', 'postalCode')).to be_a(String).or be_nil
        expect(prefill.dig('nonPrefill', 'veteranSsnLastFour')).to be_a(String).or be_nil
        expect(prefill.dig('nonPrefill', 'veteranVaFileNumberLastFour')).to be_a(String)
      end

      it 'prefills an object that passes the schema' do
        full_example = VetsJsonSchema::EXAMPLES['HLR-CREATE-REQUEST-BODY']
        test_data = full_example.deep_merge prefill
        errors = JSON::Validator.fully_validate(
          schema,
          test_data,
          validate_schema: true
        )
        expect(errors.empty?).to eq(true), "schema errors: #{errors}"
      end
    end

    context 'with a pension application form' do
      it 'returns the va profile mapped to the pension form' do
        expect_prefilled('21P-527EZ')
      end
    end

    context 'when the form mapping can not be found' do
      it 'raises an IOError' do
        expect { described_class.new(form_id: 'foo', user: user).prefill }.to raise_error(IOError)
      end
    end
  end

  describe '.mappings_for_form' do
    context 'with multiple form profile instances' do
      let(:instance1) { FormProfile.new(form_id: '1010ez', user: user) }
      let(:instance2) { FormProfile.new(form_id: '1010ez', user: user) }

      it 'loads the yaml file only once' do
        expect(YAML).to receive(:load_file).once.and_return(
          'veteran_full_name' => %w[identity_information full_name],
          'gender' => %w[identity_information gender],
          'veteran_date_of_birth' => %w[identity_information date_of_birth],
          'veteran_address' => %w[contact_information address],
          'home_phone' => %w[contact_information home_phone]
        )
        instance1.prefill
        instance2.prefill
      end
    end
  end
end<|MERGE_RESOLUTION|>--- conflicted
+++ resolved
@@ -698,19 +698,12 @@
         'addressLine1' => street_check[:street],
         'addressLine2' => street_check[:street2],
         'city' => user.va_profile[:address][:city],
-<<<<<<< HEAD
         'state' => user.va_profile[:address][:state],
         'country' => 'USA',
         'postal_code' => user.va_profile[:address][:postal_code][0..4]
       },
       'claimantPhoneNumber' => '555-555-5555',
       'claimantEmailAddress' => 'derp@derp.com'
-=======
-        'stateCode' => user.va_profile[:address][:state],
-        'countryName' => 'USA',
-        'zipCode' => user.va_profile[:address][:postal_code][0..4]
-      }
->>>>>>> e19c33cf
     }
   end
 
