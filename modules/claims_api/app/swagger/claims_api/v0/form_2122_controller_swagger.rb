--- conflicted
+++ resolved
@@ -9,16 +9,11 @@
 
       swagger_path '/forms/2122' do
         operation :get do
-<<<<<<< HEAD
           security do
             key :apikey, []
           end
-          key :description, 'Returns a single 2122 JSON schema to auto generate a form'
-          key :summary, 'Get 2122 JSON Schema for form'
-=======
           key :summary, 'Gets schema for POA form.'
           key :description, 'Returns schema to automatically generate a POA form.'
->>>>>>> d0be88e2
           key :operationId, 'get2122JsonSchema'
           key :produces, [
             'application/json'
@@ -71,13 +66,9 @@
         end
 
         operation :post do
-<<<<<<< HEAD
           security do
             key :apikey, []
           end
-          key :summary, 'Accepts 2122 Power of Attorney form submission'
-          key :description, 'Accepts JSON payload. Full URL, including query parameters.'
-=======
           key :summary, 'Submit a POA form.'
           key(
             :description,
@@ -93,7 +84,6 @@
               A 200 response means the submission was successful, but does not mean the POA is effective. Check the status of a POA submission by using the GET /forms/2122/{id} endpoint.
             X
           )
->>>>>>> d0be88e2
           key :operationId, 'post2122poa'
           key :tags, [
             'Power of Attorney'
@@ -223,13 +213,9 @@
 
       swagger_path '/forms/2122/{id}' do
         operation :put do
-<<<<<<< HEAD
           security do
             key :apikey, []
           end
-          key :summary, 'Upload Power of attorney document'
-          key :description, 'Accepts a document binary as part of a multipart payload.'
-=======
           key :summary, 'Upload a signed 21-22 document.'
           key(
             :description,
@@ -237,7 +223,6 @@
               Accepts a document binary as part of a multipart payload. Use this PUT endpoint after the POST endpoint for uploading the signed 21-22 PDF form.
             X
           )
->>>>>>> d0be88e2
           key :operationId, 'upload2122Attachments'
           key :produces, [
             'application/json'
@@ -390,16 +375,11 @@
         end
 
         operation :get do
-<<<<<<< HEAD
           security do
             key :apikey, []
           end
-          key :summary, 'Check 2122 Status by ID'
-          key :description, 'Returns last active JSON payload. Full URL, including\nquery parameters.'
-=======
           key :summary, 'Check POA status by ID.'
           key :description, 'Based on ID, returns a 21-22 submission and current status.'
->>>>>>> d0be88e2
           key :operationId, 'get2122poa'
           key :tags, [
             'Power of Attorney'
@@ -516,16 +496,9 @@
 
       swagger_path '/forms/2122/active' do
         operation :get do
-<<<<<<< HEAD
           security do
             key :apikey, []
           end
-          key :summary, 'Check active power of attorney status'
-          key :description,
-              <<~X
-                Returns last Power of Attorney submission sent to this API.
-              X
-=======
           key :summary, 'Check active POA status.'
           key(
             :description,
@@ -533,7 +506,6 @@
               Returns the last active POA for a Veteran. To check the status of new POA submissions, use the GET /forms/2122/{id} endpoint.
             X
           )
->>>>>>> d0be88e2
           key :operationId, 'getActive2122Poa'
           key :tags, [
             'Power of Attorney'
@@ -650,16 +622,11 @@
 
       swagger_path '/forms/2122/validate' do
         operation :post do
-<<<<<<< HEAD
           security do
             key :apikey, []
           end
-          key :summary, ' 2122 Power of Attorney form submission dry run'
-          key :description, 'Accepts JSON payload.'
-=======
           key :summary, '21-22 POA form submission test run.'
           key :description, 'Test to make sure the form submission works with your parameters.'
->>>>>>> d0be88e2
           key :operationId, 'validate2122poa'
           key :tags, [
             'Power of Attorney'
