--- conflicted
+++ resolved
@@ -62,13 +62,8 @@
     InProgressForm.where(form_id: '21-526EZ').where("metadata->>'sync_modern0781_flow' = 'true'").pluck(:id)
   end
 
-<<<<<<< HEAD
-  def new_0781_submissions_saved_claims 
-    @new_0781_submissions_saved_claims ||= SavedClaim::DisabilityCompensation::Form526AllClaim.where.not(metadata:nil)
-=======
   def new_0781_submissions_saved_claims
     @new_0781_submissions_saved_claims ||= SavedClaim::DisabilityCompensation::Form526AllClaim.where.not(metadata: nil)
->>>>>>> 820bbe07
   end
 
   def new_0781_submissions
@@ -90,21 +85,13 @@
   def new_0781_primary_path_submissions
     Form526Submission.where(
       saved_claim_id: new_0781_submissions_saved_claims.pluck(:id)
-<<<<<<< HEAD
-    ).where('submitted_claim_id IS NOT NULL').pluck(:id)
-=======
     ).where.not(submitted_claim_id: nil).pluck(:id)
->>>>>>> 820bbe07
   end
 
   def new_0781_secondary_path_submissions
     Form526Submission.where(
       saved_claim_id: new_0781_submissions_saved_claims.pluck(:id)
-<<<<<<< HEAD
-    ).where('backup_submitted_claim_id IS NOT NULL').pluck(:id)
-=======
     ).where.not(backup_submitted_claim_id: nil).pluck(:id)
->>>>>>> 820bbe07
   end
 
   # Helper methods for old 0781 form metrics
@@ -113,14 +100,10 @@
   end
 
   def old_0781_submissions_saved_claims
-<<<<<<< HEAD
-    @old_0781_submissions_saved_claims ||= SavedClaim::DisabilityCompensation::Form526AllClaim.where(metadata:nil, created_at: new_0781_submissions_saved_claims.first.created_at..Time.current)
-=======
     @old_0781_submissions_saved_claims ||= SavedClaim::DisabilityCompensation::Form526AllClaim.where(
       metadata: nil,
       created_at: new_0781_submissions_saved_claims.first.created_at..Time.current
     )
->>>>>>> 820bbe07
   end
 
   def old_0781_submissions
@@ -136,8 +119,4 @@
       saved_claim_id: old_0781_submissions_saved_claims.pluck(:id)
     ).where('submitted_claim_id IS NULL AND backup_submitted_claim_id IS NULL').pluck(:id)
   end
-<<<<<<< HEAD
-
-=======
->>>>>>> 820bbe07
 end