--- conflicted
+++ resolved
@@ -1315,11 +1315,7 @@
           'EOB'
         )
 
-<<<<<<< HEAD
-        controller.send(:launch_background_job, attachment, form_id, attachment_guid)
-=======
         controller.send(:launch_background_job, attachment, form_id, 'EOB')
->>>>>>> cdd78753
       end
     end
 
@@ -1333,11 +1329,7 @@
         job = class_double(IvcChampva::TesseractOcrLoggerJob).as_stubbed_const
         expect(job).not_to receive(:perform_async)
 
-<<<<<<< HEAD
-        controller.send(:launch_background_job, attachment, form_id, attachment_guid)
-=======
         controller.send(:launch_background_job, attachment, form_id, 'EOB')
->>>>>>> cdd78753
       end
     end
   end
