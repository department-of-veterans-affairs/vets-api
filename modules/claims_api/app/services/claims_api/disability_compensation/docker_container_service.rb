# frozen_string_literal: true

require 'pdf_generator_service/pdf_client'
require 'claims_api/v2/disability_compensation_evss_mapper'
require 'evss_service/base'

module ClaimsApi
  module DisabilityCompensation
    class DockerContainerService < ClaimsApi::Service
      def upload(claim_id)
        log_service_progress(claim_id, 'docker_service',
                             'Docker container service started')

        auto_claim = get_claim(claim_id)

<<<<<<< HEAD
        add_transaction_id_to_headers(auto_claim) if auto_claim.transaction_id.present?
=======
        update_auth_headers(auto_claim) if auto_claim.transaction_id.present?
>>>>>>> 48c41d37

        evss_data = get_evss_data(auto_claim)

        log_service_progress(claim_id, 'docker_service',
                             'Submitting mapped data to Docker container')

        evss_res = evss_service.submit(auto_claim, evss_data, false)

        log_service_progress(claim_id, 'docker_service',
                             "Successfully submitted to Docker container with response: #{evss_res}")
        # update with the evss_id returned
        auto_claim.update!(evss_id: evss_res[:claimId])
      end

      private

<<<<<<< HEAD
      def add_transaction_id_to_headers(auto_claim)
        auto_claim.auth_headers['va_eauth_service_transaction_id'] = auto_claim.transaction_id
        auto_claim.save!
=======
      def update_auth_headers(auto_claim)
        updated_auth_headers = auto_claim.auth_headers
        updated_auth_headers['va_eauth_service_transaction_id'] = auto_claim.transaction_id
        auto_claim.update!(auth_headers: updated_auth_headers)
>>>>>>> 48c41d37
      end

      def get_evss_data(auto_claim)
        evss_mapper_service(auto_claim, veteran_file_number(auto_claim)).map_claim
      end
    end
  end
end<|MERGE_RESOLUTION|>--- conflicted
+++ resolved
@@ -13,11 +13,7 @@
 
         auto_claim = get_claim(claim_id)
 
-<<<<<<< HEAD
-        add_transaction_id_to_headers(auto_claim) if auto_claim.transaction_id.present?
-=======
         update_auth_headers(auto_claim) if auto_claim.transaction_id.present?
->>>>>>> 48c41d37
 
         evss_data = get_evss_data(auto_claim)
 
@@ -34,16 +30,10 @@
 
       private
 
-<<<<<<< HEAD
-      def add_transaction_id_to_headers(auto_claim)
-        auto_claim.auth_headers['va_eauth_service_transaction_id'] = auto_claim.transaction_id
-        auto_claim.save!
-=======
       def update_auth_headers(auto_claim)
         updated_auth_headers = auto_claim.auth_headers
         updated_auth_headers['va_eauth_service_transaction_id'] = auto_claim.transaction_id
         auto_claim.update!(auth_headers: updated_auth_headers)
->>>>>>> 48c41d37
       end
 
       def get_evss_data(auto_claim)
