--- conflicted
+++ resolved
@@ -5,13 +5,8 @@
     isolate_namespace VAOS
     config.generators.api_only = true
 
-<<<<<<< HEAD
-    initializer "model_core.factories", :after => "factory_bot.set_factory_paths" do
-      FactoryBot.definition_file_paths << File.expand_path('../../../spec/factories', __FILE__) if defined?(FactoryBot)
-=======
     initializer 'model_core.factories', after: 'factory_bot.set_factory_paths' do
       FactoryBot.definition_file_paths << File.expand_path('../../spec/factories', __dir__) if defined?(FactoryBot)
->>>>>>> 6f1ceb94
     end
   end
 end