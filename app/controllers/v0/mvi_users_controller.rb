# frozen_string_literal: true

module V0
  class MviUsersController < ApplicationController
    before_action { authorize :mvi, :access_add_person? }

    def submit
      # Caller must be using proxy add in order to complete Intent to File or Disability Compensation forms
      form_id = params[:id]
<<<<<<< HEAD
      if ['21-0966', VA526ez::FORM_ID].exclude?(form_id)
        raise Common::Exceptions::Internal::Forbidden.new(
=======
      if ['21-0966', FormProfiles::VA526ez::FORM_ID].exclude?(form_id)
        raise Common::Exceptions::Forbidden.new(
>>>>>>> c559b92a
          detail: "Action is prohibited with id parameter #{form_id}",
          source: 'MviUsersController'
        )
      end

      # Scenario indicates serious problems with user data
      if @current_user.birls_id.nil? && @current_user.participant_id.present?
        raise Common::Exceptions::External::UnprocessableEntity.new(
          detail: 'No birls_id while participant_id present',
          source: 'MviUsersController'
        )
      end

      # Make request to MVI to gather and update user ids
      add_response = @current_user.mvi.mvi_add_person
      raise add_response.error unless add_response.ok?

      render json: { "message": 'Success' }
    end
  end
end<|MERGE_RESOLUTION|>--- conflicted
+++ resolved
@@ -7,13 +7,8 @@
     def submit
       # Caller must be using proxy add in order to complete Intent to File or Disability Compensation forms
       form_id = params[:id]
-<<<<<<< HEAD
-      if ['21-0966', VA526ez::FORM_ID].exclude?(form_id)
+      if ['21-0966', FormProfiles::VA526ez::FORM_ID].exclude?(form_id)
         raise Common::Exceptions::Internal::Forbidden.new(
-=======
-      if ['21-0966', FormProfiles::VA526ez::FORM_ID].exclude?(form_id)
-        raise Common::Exceptions::Forbidden.new(
->>>>>>> c559b92a
           detail: "Action is prohibited with id parameter #{form_id}",
           source: 'MviUsersController'
         )
