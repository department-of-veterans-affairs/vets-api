# This file is auto-generated from the current state of the database. Instead
# of editing this file, please use the migrations feature of Active Record to
# incrementally modify your database, and then regenerate this schema definition.
#
# This file is the source Rails uses to define your schema when running `bin/rails
# db:schema:load`. When creating a new database, `bin/rails db:schema:load` tends to
# be faster and is potentially less error prone than running all of your
# migrations from scratch. Old migrations may fail to apply correctly if those
# migrations use external dependencies or application code.
#
# It's strongly recommended that you check this file into your version control system.

<<<<<<< HEAD
ActiveRecord::Schema.define(version: 2021_06_24_194646) do
=======
ActiveRecord::Schema.define(version: 2021_07_23_134730) do
>>>>>>> 66b7c07e

  # These are extensions that must be enabled in order to support this database
  enable_extension "btree_gin"
  enable_extension "pg_stat_statements"
  enable_extension "pg_trgm"
  enable_extension "pgcrypto"
  enable_extension "plpgsql"
  enable_extension "postgis"
  enable_extension "uuid-ossp"

  create_table "accounts", id: :serial, force: :cascade do |t|
    t.uuid "uuid", null: false
    t.string "idme_uuid"
    t.string "icn"
    t.string "edipi"
    t.datetime "created_at", null: false
    t.datetime "updated_at", null: false
    t.string "sec_id"
    t.index ["icn"], name: "index_accounts_on_icn"
    t.index ["idme_uuid"], name: "index_accounts_on_idme_uuid", unique: true
    t.index ["sec_id"], name: "index_accounts_on_sec_id"
    t.index ["uuid"], name: "index_accounts_on_uuid", unique: true
  end

  create_table "active_storage_attachments", force: :cascade do |t|
    t.string "name", null: false
    t.string "record_type", null: false
    t.bigint "record_id", null: false
    t.bigint "blob_id", null: false
    t.datetime "created_at", null: false
    t.index ["blob_id"], name: "index_active_storage_attachments_on_blob_id"
    t.index ["record_type", "record_id", "name", "blob_id"], name: "index_active_storage_attachments_uniqueness", unique: true
  end

  create_table "active_storage_blobs", force: :cascade do |t|
    t.string "key", null: false
    t.string "filename", null: false
    t.string "content_type"
    t.text "metadata"
    t.bigint "byte_size", null: false
    t.string "checksum", null: false
    t.datetime "created_at", null: false
    t.string "service_name", null: false
    t.index ["key"], name: "index_active_storage_blobs_on_key", unique: true
  end

  create_table "active_storage_variant_records", force: :cascade do |t|
    t.bigint "blob_id", null: false
    t.string "variation_digest", null: false
    t.index ["blob_id", "variation_digest"], name: "index_active_storage_variant_records_uniqueness", unique: true
  end

  create_table "appeal_submission_uploads", force: :cascade do |t|
    t.string "decision_review_evidence_attachment_guid"
    t.string "appeal_submission_id"
    t.string "lighthouse_upload_id"
    t.datetime "created_at", precision: 6, null: false
    t.datetime "updated_at", precision: 6, null: false
  end

  create_table "appeal_submissions", force: :cascade do |t|
    t.string "user_uuid"
    t.string "submitted_appeal_uuid"
    t.string "type_of_appeal"
    t.datetime "created_at", precision: 6, null: false
    t.datetime "updated_at", precision: 6, null: false
    t.string "board_review_option"
    t.string "encrypted_upload_metadata"
    t.string "encrypted_upload_metadata_iv"
  end

  create_table "appeals_api_event_subscriptions", force: :cascade do |t|
    t.string "topic"
    t.string "callback"
    t.datetime "created_at", precision: 6, null: false
    t.datetime "updated_at", precision: 6, null: false
    t.index ["topic", "callback"], name: "index_appeals_api_event_subscriptions_on_topic_and_callback"
  end

  create_table "appeals_api_evidence_submissions", force: :cascade do |t|
    t.string "supportable_type"
    t.string "supportable_id"
    t.datetime "created_at", precision: 6, null: false
    t.datetime "updated_at", precision: 6, null: false
    t.string "encrypted_file_data"
    t.string "encrypted_file_data_iv"
    t.string "source"
    t.uuid "guid", null: false
    t.integer "upload_submission_id", null: false
    t.index ["guid"], name: "index_appeals_api_evidence_submissions_on_guid"
    t.index ["supportable_type", "supportable_id"], name: "evidence_submission_supportable_id_type_index"
    t.index ["upload_submission_id"], name: "index_appeals_api_evidence_submissions_on_upload_submission_id", unique: true
  end

  create_table "appeals_api_higher_level_reviews", id: :uuid, default: -> { "gen_random_uuid()" }, force: :cascade do |t|
    t.string "status", default: "pending", null: false
    t.string "encrypted_form_data"
    t.string "encrypted_form_data_iv"
    t.string "encrypted_auth_headers"
    t.string "encrypted_auth_headers_iv"
    t.datetime "created_at", null: false
    t.datetime "updated_at", null: false
    t.string "code"
    t.string "detail"
    t.string "source"
    t.string "pdf_version"
    t.string "api_version"
  end

  create_table "appeals_api_notice_of_disagreements", id: :uuid, default: -> { "gen_random_uuid()" }, force: :cascade do |t|
    t.string "encrypted_form_data"
    t.string "encrypted_form_data_iv"
    t.string "encrypted_auth_headers"
    t.string "encrypted_auth_headers_iv"
    t.datetime "created_at", precision: 6, null: false
    t.datetime "updated_at", precision: 6, null: false
    t.string "status", default: "pending", null: false
    t.string "code"
    t.string "detail"
    t.string "source"
    t.string "board_review_option"
    t.string "pdf_version"
    t.string "api_version"
  end

  create_table "appeals_api_status_updates", force: :cascade do |t|
    t.string "from"
    t.string "to"
    t.string "statusable_type"
    t.string "statusable_id"
    t.datetime "status_update_time"
    t.datetime "created_at", precision: 6, null: false
    t.datetime "updated_at", precision: 6, null: false
    t.index ["statusable_type", "statusable_id"], name: "status_update_id_type_index"
  end

  create_table "appeals_api_supplemental_claims", id: :uuid, default: -> { "gen_random_uuid()" }, force: :cascade do |t|
    t.string "encrypted_form_data"
    t.string "encrypted_form_data_iv"
    t.string "encrypted_auth_headers"
    t.string "encrypted_auth_headers_iv"
    t.string "status", default: "pending"
    t.string "code"
    t.string "detail"
    t.string "source"
    t.string "pdf_version"
    t.string "api_version"
    t.datetime "created_at", precision: 6, null: false
    t.datetime "updated_at", precision: 6, null: false
  end

  create_table "async_transactions", id: :serial, force: :cascade do |t|
    t.string "type"
    t.string "user_uuid"
    t.string "source_id"
    t.string "source"
    t.string "status"
    t.string "transaction_id"
    t.string "transaction_status"
    t.datetime "created_at", null: false
    t.datetime "updated_at", null: false
    t.string "encrypted_metadata"
    t.string "encrypted_metadata_iv"
    t.index ["created_at"], name: "index_async_transactions_on_created_at"
    t.index ["source_id"], name: "index_async_transactions_on_source_id"
    t.index ["transaction_id", "source"], name: "index_async_transactions_on_transaction_id_and_source", unique: true
    t.index ["transaction_id"], name: "index_async_transactions_on_transaction_id"
    t.index ["user_uuid"], name: "index_async_transactions_on_user_uuid"
  end

  create_table "base_facilities", id: false, force: :cascade do |t|
    t.string "unique_id", null: false
    t.string "name", null: false
    t.string "facility_type", null: false
    t.string "classification"
    t.string "website"
    t.float "lat", null: false
    t.float "long", null: false
    t.jsonb "address"
    t.jsonb "phone"
    t.jsonb "hours"
    t.jsonb "services"
    t.jsonb "feedback"
    t.jsonb "access"
    t.string "fingerprint"
    t.datetime "created_at", null: false
    t.datetime "updated_at", null: false
    t.geography "location", limit: {:srid=>4326, :type=>"st_point", :geographic=>true}
    t.boolean "mobile"
    t.string "active_status"
    t.string "visn"
    t.index ["lat"], name: "index_base_facilities_on_lat"
    t.index ["location"], name: "index_base_facilities_on_location", using: :gist
    t.index ["name"], name: "index_base_facilities_on_name", opclass: :gin_trgm_ops, using: :gin
    t.index ["unique_id", "facility_type"], name: "index_base_facilities_on_unique_id_and_facility_type", unique: true
  end

  create_table "beta_registrations", id: :serial, force: :cascade do |t|
    t.string "user_uuid", null: false
    t.string "feature", null: false
    t.datetime "created_at", null: false
    t.datetime "updated_at", null: false
    t.index ["user_uuid", "feature"], name: "index_beta_registrations_on_user_uuid_and_feature", unique: true
  end

  create_table "central_mail_submissions", id: :serial, force: :cascade do |t|
    t.string "state", default: "pending", null: false
    t.integer "saved_claim_id", null: false
    t.index ["saved_claim_id"], name: "index_central_mail_submissions_on_saved_claim_id"
    t.index ["state"], name: "index_central_mail_submissions_on_state"
  end

  create_table "claims_api_auto_established_claims", id: :uuid, default: -> { "gen_random_uuid()" }, force: :cascade do |t|
    t.string "status"
    t.string "encrypted_form_data"
    t.string "encrypted_form_data_iv"
    t.string "encrypted_auth_headers"
    t.string "encrypted_auth_headers_iv"
    t.integer "evss_id"
    t.datetime "created_at", null: false
    t.datetime "updated_at", null: false
    t.string "md5"
    t.string "source"
    t.string "encrypted_file_data"
    t.string "encrypted_file_data_iv"
    t.string "encrypted_evss_response"
    t.string "encrypted_evss_response_iv"
    t.string "encrypted_bgs_flash_responses"
    t.string "encrypted_bgs_flash_responses_iv"
    t.string "flashes", default: [], array: true
    t.jsonb "special_issues", default: []
    t.string "encrypted_bgs_special_issue_responses"
    t.string "encrypted_bgs_special_issue_responses_iv"
    t.string "veteran_icn"
    t.index ["evss_id"], name: "index_claims_api_auto_established_claims_on_evss_id"
    t.index ["md5"], name: "index_claims_api_auto_established_claims_on_md5"
    t.index ["source"], name: "index_claims_api_auto_established_claims_on_source"
  end

  create_table "claims_api_power_of_attorneys", id: :uuid, default: -> { "gen_random_uuid()" }, force: :cascade do |t|
    t.string "status"
    t.string "current_poa"
    t.string "encrypted_form_data"
    t.string "encrypted_form_data_iv"
    t.string "encrypted_auth_headers"
    t.string "encrypted_auth_headers_iv"
    t.string "encrypted_file_data"
    t.string "encrypted_file_data_iv"
    t.string "md5"
    t.datetime "created_at", null: false
    t.datetime "updated_at", null: false
    t.string "vbms_new_document_version_ref_id"
    t.string "vbms_document_series_ref_id"
    t.string "vbms_error_message"
    t.integer "vbms_upload_failure_count", default: 0
    t.string "encrypted_source_data"
    t.string "encrypted_source_data_iv"
    t.string "header_md5"
    t.string "signature_errors", default: [], array: true
    t.index ["header_md5"], name: "index_claims_api_power_of_attorneys_on_header_md5"
  end

  create_table "claims_api_supporting_documents", id: :uuid, default: -> { "gen_random_uuid()" }, force: :cascade do |t|
    t.string "encrypted_file_data", null: false
    t.string "encrypted_file_data_iv", null: false
    t.datetime "created_at", null: false
    t.datetime "updated_at", null: false
    t.uuid "auto_established_claim_id"
  end

  create_table "covid_vaccine_expanded_registration_submissions", id: :serial, force: :cascade do |t|
    t.string "submission_uuid", null: false
    t.string "vetext_sid"
    t.boolean "sequestered", default: true, null: false
    t.string "state"
    t.string "email_confirmation_id"
    t.string "enrollment_id"
    t.string "batch_id"
    t.string "encrypted_raw_form_data"
    t.string "encrypted_raw_form_data_iv"
    t.string "encrypted_eligibility_info"
    t.string "encrypted_eligibility_info_iv"
    t.string "encrypted_form_data"
    t.string "encrypted_form_data_iv"
    t.datetime "created_at", null: false
    t.datetime "updated_at", null: false
    t.index ["batch_id"], name: "index_covid_vaccine_expanded_reg_submissions_on_batch_id"
    t.index ["encrypted_eligibility_info_iv"], name: "index_covid_vaccine_expanded_on_el_iv", unique: true
    t.index ["encrypted_form_data_iv"], name: "index_covid_vaccine_expanded_on_form_iv", unique: true
    t.index ["encrypted_raw_form_data_iv"], name: "index_covid_vaccine_expanded_on_raw_iv", unique: true
    t.index ["state"], name: "index_covid_vaccine_expanded_registration_submissions_on_state"
    t.index ["submission_uuid"], name: "index_covid_vaccine_expanded_on_submission_id", unique: true
    t.index ["vetext_sid"], name: "index_covid_vaccine_expanded_on_vetext_sid", unique: true
  end

  create_table "covid_vaccine_registration_submissions", id: :serial, force: :cascade do |t|
    t.string "sid"
    t.uuid "account_id"
    t.string "encrypted_form_data"
    t.string "encrypted_form_data_iv"
    t.datetime "created_at", null: false
    t.datetime "updated_at", null: false
    t.string "encrypted_raw_form_data"
    t.string "encrypted_raw_form_data_iv"
    t.boolean "expanded", default: false, null: false
    t.boolean "sequestered", default: false, null: false
    t.string "email_confirmation_id"
    t.string "enrollment_id"
    t.index ["account_id", "created_at"], name: "index_covid_vaccine_registry_submissions_2"
    t.index ["encrypted_form_data_iv"], name: "index_covid_vaccine_registry_submissions_on_iv", unique: true
    t.index ["sid"], name: "index_covid_vaccine_registry_submissions_on_sid", unique: true
  end

  create_table "directory_applications", force: :cascade do |t|
    t.string "name"
    t.string "logo_url"
    t.string "app_type"
    t.text "service_categories", default: [], array: true
    t.text "platforms", default: [], array: true
    t.string "app_url"
    t.text "description"
    t.string "privacy_url"
    t.string "tos_url"
    t.datetime "created_at", precision: 6, null: false
    t.datetime "updated_at", precision: 6, null: false
    t.index ["name"], name: "index_directory_applications_on_name", unique: true
  end

  create_table "disability_contentions", id: :serial, force: :cascade do |t|
    t.integer "code", null: false
    t.string "medical_term", null: false
    t.string "lay_term"
    t.datetime "created_at", null: false
    t.datetime "updated_at", null: false
    t.index ["code"], name: "index_disability_contentions_on_code", unique: true
    t.index ["lay_term"], name: "index_disability_contentions_on_lay_term", opclass: :gin_trgm_ops, using: :gin
    t.index ["medical_term"], name: "index_disability_contentions_on_medical_term", opclass: :gin_trgm_ops, using: :gin
  end

  create_table "drivetime_bands", force: :cascade do |t|
    t.string "name"
    t.string "unit"
    t.geography "polygon", limit: {:srid=>4326, :type=>"st_polygon", :geographic=>true}, null: false
    t.string "vha_facility_id", null: false
    t.datetime "created_at", null: false
    t.datetime "updated_at", null: false
    t.integer "min"
    t.integer "max"
    t.datetime "vssc_extract_date", default: "2001-01-01 00:00:00"
    t.index ["polygon"], name: "index_drivetime_bands_on_polygon", using: :gist
  end

  create_table "education_benefits_claims", id: :serial, force: :cascade do |t|
    t.datetime "submitted_at"
    t.datetime "processed_at"
    t.datetime "created_at", null: false
    t.datetime "updated_at", null: false
    t.string "encrypted_form"
    t.string "encrypted_form_iv"
    t.string "regional_processing_office", null: false
    t.string "form_type", default: "1990"
    t.integer "saved_claim_id", null: false
    t.index ["created_at"], name: "index_education_benefits_claims_on_created_at"
    t.index ["saved_claim_id"], name: "index_education_benefits_claims_on_saved_claim_id"
    t.index ["submitted_at"], name: "index_education_benefits_claims_on_submitted_at"
  end

  create_table "education_benefits_submissions", id: :serial, force: :cascade do |t|
    t.string "region", null: false
    t.datetime "created_at", null: false
    t.datetime "updated_at", null: false
    t.boolean "chapter33", default: false, null: false
    t.boolean "chapter30", default: false, null: false
    t.boolean "chapter1606", default: false, null: false
    t.boolean "chapter32", default: false, null: false
    t.string "status", default: "submitted", null: false
    t.integer "education_benefits_claim_id"
    t.string "form_type", default: "1990", null: false
    t.boolean "chapter35", default: false, null: false
    t.boolean "transfer_of_entitlement", default: false, null: false
    t.boolean "chapter1607", default: false, null: false
    t.boolean "vettec", default: false
    t.boolean "vrrap", default: false, null: false
    t.index ["created_at"], name: "index_education_benefits_submissions_on_created_at"
    t.index ["education_benefits_claim_id"], name: "index_education_benefits_claim_id", unique: true
    t.index ["region", "created_at", "form_type"], name: "index_edu_benefits_subs_ytd"
  end

  create_table "education_stem_automated_decisions", force: :cascade do |t|
    t.bigint "education_benefits_claim_id"
    t.string "automated_decision_state", default: "init"
    t.string "user_uuid", null: false
    t.datetime "created_at", precision: 6, null: false
    t.datetime "updated_at", precision: 6, null: false
    t.boolean "poa"
    t.string "encrypted_auth_headers_json"
    t.string "encrypted_auth_headers_json_iv"
    t.integer "remaining_entitlement"
    t.datetime "denial_email_sent_at"
    t.datetime "confirmation_email_sent_at"
    t.index ["education_benefits_claim_id"], name: "index_education_stem_automated_decisions_on_claim_id"
    t.index ["user_uuid"], name: "index_education_stem_automated_decisions_on_user_uuid"
  end

  create_table "evss_claims", id: :serial, force: :cascade do |t|
    t.integer "evss_id", null: false
    t.json "data", null: false
    t.datetime "created_at", null: false
    t.datetime "updated_at", null: false
    t.string "user_uuid", null: false
    t.json "list_data", default: {}, null: false
    t.boolean "requested_decision", default: false, null: false
    t.index ["evss_id"], name: "index_evss_claims_on_evss_id"
    t.index ["updated_at"], name: "index_evss_claims_on_updated_at"
    t.index ["user_uuid"], name: "index_evss_claims_on_user_uuid"
  end

  create_table "feature_toggle_events", force: :cascade do |t|
    t.string "feature_name"
    t.string "operation"
    t.string "gate_name"
    t.string "value"
    t.string "user"
    t.datetime "created_at", null: false
    t.datetime "updated_at", null: false
    t.index ["feature_name"], name: "index_feature_toggle_events_on_feature_name"
  end

  create_table "flipper_features", force: :cascade do |t|
    t.string "key", null: false
    t.datetime "created_at", null: false
    t.datetime "updated_at", null: false
  end

  create_table "flipper_gates", force: :cascade do |t|
    t.string "feature_key", null: false
    t.string "key", null: false
    t.string "value"
    t.datetime "created_at", null: false
    t.datetime "updated_at", null: false
  end

  create_table "form1010cg_submissions", force: :cascade do |t|
    t.string "carma_case_id", limit: 18, null: false
    t.datetime "accepted_at", null: false
    t.json "metadata"
    t.json "attachments"
    t.datetime "created_at", precision: 6, null: false
    t.datetime "updated_at", precision: 6, null: false
    t.uuid "claim_guid", null: false
    t.index ["carma_case_id"], name: "index_form1010cg_submissions_on_carma_case_id", unique: true
    t.index ["claim_guid"], name: "index_form1010cg_submissions_on_claim_guid", unique: true
  end

  create_table "form526_job_statuses", id: :serial, force: :cascade do |t|
    t.integer "form526_submission_id", null: false
    t.string "job_id", null: false
    t.string "job_class", null: false
    t.string "status", null: false
    t.string "error_class"
    t.string "error_message"
    t.datetime "updated_at", null: false
    t.index ["form526_submission_id"], name: "index_form526_job_statuses_on_form526_submission_id"
    t.index ["job_id"], name: "index_form526_job_statuses_on_job_id", unique: true
  end

  create_table "form526_submissions", id: :serial, force: :cascade do |t|
    t.string "user_uuid", null: false
    t.integer "saved_claim_id", null: false
    t.integer "submitted_claim_id"
    t.string "encrypted_auth_headers_json", null: false
    t.string "encrypted_auth_headers_json_iv", null: false
    t.string "encrypted_form_json", null: false
    t.string "encrypted_form_json_iv", null: false
    t.boolean "workflow_complete", default: false, null: false
    t.datetime "created_at", null: false
    t.datetime "updated_at", null: false
    t.boolean "multiple_birls", comment: "*After* a SubmitForm526 Job fails, a lookup is done to see if the veteran has multiple BIRLS IDs. This field gets set to true if that is the case. If the initial submit job succeeds, this field will remain false whether or not the veteran has multiple BIRLS IDs --so this field cannot technically be used to sum all Form526 veterans that have multiple BIRLS. This field /can/ give us an idea of how often having multiple BIRLS IDs is a problem."
    t.string "encrypted_birls_ids_tried", comment: "This field keeps track of the BIRLS IDs used when trying to do a SubmitForm526 Job. If a submit job fails, a lookup is done to retrieve all of the veteran's BIRLS IDs. If a BIRLS ID hasn't been used it will be swapped into the auth_headers, and the BIRLS ID that had just been used (when the job had failed), will be added to this array. To know which Form526Submissions have tried (or are trying) reattempts with a different BIRLS ID, search for Submissions where `multiple_birls: true`"
    t.string "encrypted_birls_ids_tried_iv"
    t.index ["saved_claim_id"], name: "index_form526_submissions_on_saved_claim_id", unique: true
    t.index ["submitted_claim_id"], name: "index_form526_submissions_on_submitted_claim_id", unique: true
    t.index ["user_uuid"], name: "index_form526_submissions_on_user_uuid"
  end

  create_table "form_attachments", id: :serial, force: :cascade do |t|
    t.datetime "created_at", null: false
    t.datetime "updated_at", null: false
    t.uuid "guid", null: false
    t.string "encrypted_file_data", null: false
    t.string "encrypted_file_data_iv", null: false
    t.string "type", null: false
    t.index ["guid", "type"], name: "index_form_attachments_on_guid_and_type", unique: true
  end

  create_table "gibs_not_found_users", id: :serial, force: :cascade do |t|
    t.string "edipi", null: false
    t.string "first_name", null: false
    t.string "last_name", null: false
    t.string "encrypted_ssn", null: false
    t.string "encrypted_ssn_iv", null: false
    t.datetime "dob", null: false
    t.datetime "created_at", null: false
    t.datetime "updated_at", null: false
    t.index ["edipi"], name: "index_gibs_not_found_users_on_edipi"
  end

  create_table "gpb_departments", id: :integer, default: nil, force: :cascade do |t|
    t.string "dept_name", limit: 255, null: false
  end

  create_table "gpb_employees", id: :integer, default: nil, force: :cascade do |t|
    t.string "emp_name", limit: 255, null: false
    t.integer "dept_id", null: false
    t.integer "salary", null: false
  end

  create_table "health_care_applications", id: :serial, force: :cascade do |t|
    t.datetime "created_at", null: false
    t.datetime "updated_at", null: false
    t.string "state", default: "pending", null: false
    t.string "form_submission_id_string"
    t.string "timestamp"
  end

  create_table "health_quest_questionnaire_responses", force: :cascade do |t|
    t.string "user_uuid"
    t.string "appointment_id"
    t.string "questionnaire_response_id"
    t.string "encrypted_questionnaire_response_data"
    t.string "encrypted_questionnaire_response_data_iv"
    t.string "encrypted_user_demographics_data"
    t.string "encrypted_user_demographics_data_iv"
    t.datetime "created_at", precision: 6, null: false
    t.datetime "updated_at", precision: 6, null: false
    t.index ["encrypted_questionnaire_response_data_iv"], name: "qr_key", unique: true
    t.index ["encrypted_user_demographics_data_iv"], name: "user_demographics_key", unique: true
    t.index ["user_uuid", "questionnaire_response_id"], name: "find_by_user_qr", unique: true
  end

  create_table "id_card_announcement_subscriptions", id: :serial, force: :cascade do |t|
    t.string "email", null: false
    t.datetime "created_at", null: false
    t.datetime "updated_at", null: false
    t.index ["email"], name: "index_id_card_announcement_subscriptions_on_email", unique: true
  end

  create_table "in_progress_forms", id: :serial, force: :cascade do |t|
    t.string "user_uuid", null: false
    t.string "form_id", null: false
    t.string "encrypted_form_data", null: false
    t.string "encrypted_form_data_iv", null: false
    t.datetime "created_at", null: false
    t.datetime "updated_at", null: false
    t.json "metadata"
    t.datetime "expires_at"
    t.index ["form_id", "user_uuid"], name: "index_in_progress_forms_on_form_id_and_user_uuid", unique: true
    t.index ["user_uuid"], name: "index_in_progress_forms_on_user_uuid"
  end

  create_table "invalid_letter_address_edipis", id: :serial, force: :cascade do |t|
    t.string "edipi", null: false
    t.datetime "created_at", null: false
    t.datetime "updated_at", null: false
    t.index ["edipi"], name: "index_invalid_letter_address_edipis_on_edipi"
  end

  create_table "maintenance_windows", id: :serial, force: :cascade do |t|
    t.string "pagerduty_id"
    t.string "external_service"
    t.datetime "start_time"
    t.datetime "end_time"
    t.string "description"
    t.datetime "created_at", null: false
    t.datetime "updated_at", null: false
    t.index ["end_time"], name: "index_maintenance_windows_on_end_time"
    t.index ["pagerduty_id"], name: "index_maintenance_windows_on_pagerduty_id"
    t.index ["start_time"], name: "index_maintenance_windows_on_start_time"
  end

  create_table "mhv_accounts", id: :serial, force: :cascade do |t|
    t.string "user_uuid", null: false
    t.string "account_state", null: false
    t.datetime "registered_at"
    t.datetime "upgraded_at"
    t.datetime "created_at", null: false
    t.datetime "updated_at", null: false
    t.string "mhv_correlation_id"
    t.index ["mhv_correlation_id"], name: "index_mhv_accounts_on_mhv_correlation_id"
    t.index ["user_uuid", "mhv_correlation_id"], name: "index_mhv_accounts_on_user_uuid_and_mhv_correlation_id", unique: true
  end

  create_table "notifications", id: :serial, force: :cascade do |t|
    t.integer "account_id", null: false
    t.integer "subject", null: false
    t.integer "status"
    t.datetime "status_effective_at"
    t.datetime "read_at"
    t.datetime "created_at", null: false
    t.datetime "updated_at", null: false
    t.index ["account_id", "subject"], name: "index_notifications_on_account_id_and_subject", unique: true
    t.index ["account_id"], name: "index_notifications_on_account_id"
    t.index ["status"], name: "index_notifications_on_status"
    t.index ["subject"], name: "index_notifications_on_subject"
  end

  create_table "persistent_attachments", id: :serial, force: :cascade do |t|
    t.uuid "guid"
    t.string "type"
    t.string "form_id"
    t.datetime "created_at", null: false
    t.datetime "updated_at", null: false
    t.integer "saved_claim_id"
    t.datetime "completed_at"
    t.string "encrypted_file_data", null: false
    t.string "encrypted_file_data_iv", null: false
    t.index ["guid"], name: "index_persistent_attachments_on_guid", unique: true
    t.index ["saved_claim_id"], name: "index_persistent_attachments_on_saved_claim_id"
  end

  create_table "personal_information_logs", id: :serial, force: :cascade do |t|
    t.jsonb "data", null: false
    t.string "error_class", null: false
    t.datetime "created_at", null: false
    t.datetime "updated_at", null: false
    t.index ["created_at"], name: "index_personal_information_logs_on_created_at"
    t.index ["error_class"], name: "index_personal_information_logs_on_error_class"
  end

  create_table "pghero_query_stats", force: :cascade do |t|
    t.text "database"
    t.text "user"
    t.text "query"
    t.bigint "query_hash"
    t.float "total_time"
    t.bigint "calls"
    t.datetime "captured_at"
    t.index ["database", "captured_at"], name: "index_pghero_query_stats_on_database_and_captured_at"
  end

  create_table "preferred_facilities", force: :cascade do |t|
    t.string "facility_code", null: false
    t.integer "account_id", null: false
    t.datetime "created_at", precision: 6, null: false
    t.datetime "updated_at", precision: 6, null: false
    t.index ["facility_code", "account_id"], name: "index_preferred_facilities_on_facility_code_and_account_id", unique: true
  end

  create_table "preneed_submissions", id: :serial, force: :cascade do |t|
    t.string "tracking_number", null: false
    t.string "application_uuid"
    t.string "return_description", null: false
    t.integer "return_code"
    t.datetime "created_at", null: false
    t.datetime "updated_at", null: false
    t.index ["application_uuid"], name: "index_preneed_submissions_on_application_uuid", unique: true
    t.index ["tracking_number"], name: "index_preneed_submissions_on_tracking_number", unique: true
  end

  create_table "saved_claims", id: :serial, force: :cascade do |t|
    t.datetime "created_at"
    t.datetime "updated_at"
    t.string "encrypted_form", null: false
    t.string "encrypted_form_iv", null: false
    t.string "form_id"
    t.uuid "guid", null: false
    t.string "type"
    t.index ["created_at", "type"], name: "index_saved_claims_on_created_at_and_type"
    t.index ["guid"], name: "index_saved_claims_on_guid", unique: true
  end

  create_table "session_activities", id: :serial, force: :cascade do |t|
    t.uuid "originating_request_id", null: false
    t.string "originating_ip_address", null: false
    t.text "generated_url", null: false
    t.string "name", null: false
    t.string "status", default: "incomplete", null: false
    t.uuid "user_uuid"
    t.string "sign_in_service_name"
    t.string "sign_in_account_type"
    t.boolean "multifactor_enabled"
    t.boolean "idme_verified"
    t.integer "duration"
    t.jsonb "additional_data"
    t.datetime "created_at", null: false
    t.datetime "updated_at", null: false
    t.index ["name"], name: "index_session_activities_on_name"
    t.index ["status"], name: "index_session_activities_on_status"
    t.index ["user_uuid"], name: "index_session_activities_on_user_uuid"
  end

  create_table "spool_file_events", force: :cascade do |t|
    t.integer "rpo"
    t.integer "number_of_submissions"
    t.string "filename"
    t.datetime "successful_at"
    t.integer "retry_attempt", default: 0
    t.datetime "created_at", precision: 6, null: false
    t.datetime "updated_at", precision: 6, null: false
    t.index ["rpo", "filename"], name: "index_spool_file_events_uniqueness", unique: true
  end

  create_table "terms_and_conditions", id: :serial, force: :cascade do |t|
    t.string "name"
    t.string "title"
    t.text "terms_content"
    t.text "header_content"
    t.string "yes_content"
    t.string "no_content"
    t.string "footer_content"
    t.string "version"
    t.boolean "latest", default: false
    t.datetime "created_at"
    t.datetime "updated_at"
    t.index ["name", "latest"], name: "index_terms_and_conditions_on_name_and_latest"
  end

  create_table "terms_and_conditions_acceptances", id: false, force: :cascade do |t|
    t.string "user_uuid"
    t.integer "terms_and_conditions_id"
    t.datetime "created_at"
    t.datetime "updated_at"
    t.index ["user_uuid"], name: "index_terms_and_conditions_acceptances_on_user_uuid"
  end

  create_table "test_user_dashboard_tud_accounts", force: :cascade do |t|
    t.string "account_uuid"
    t.string "first_name"
    t.string "middle_name"
    t.string "last_name"
    t.string "gender"
    t.datetime "birth_date"
    t.integer "ssn"
    t.string "phone"
    t.string "email"
    t.string "password"
    t.datetime "checkout_time"
    t.datetime "created_at", precision: 6, null: false
    t.datetime "updated_at", precision: 6, null: false
    t.text "services"
    t.string "id_type"
    t.string "loa"
    t.string "account_type"
    t.uuid "idme_uuid"
    t.text "notes"
  end

  create_table "va_forms_forms", force: :cascade do |t|
    t.string "form_name"
    t.string "url"
    t.string "title"
    t.date "first_issued_on"
    t.date "last_revision_on"
    t.integer "pages"
    t.string "sha256"
    t.datetime "created_at", null: false
    t.datetime "updated_at", null: false
    t.boolean "valid_pdf", default: false
    t.text "form_usage"
    t.text "form_tool_intro"
    t.string "form_tool_url"
    t.string "form_type"
    t.string "language"
    t.datetime "deleted_at"
    t.string "related_forms", array: true
    t.jsonb "benefit_categories"
    t.string "form_details_url"
    t.jsonb "va_form_administration"
    t.integer "row_id"
    t.float "ranking"
    t.string "tags"
    t.index ["valid_pdf"], name: "index_va_forms_forms_on_valid_pdf"
  end

  create_table "vba_documents_git_items", force: :cascade do |t|
    t.string "url", null: false
    t.jsonb "git_item"
    t.boolean "notified", default: false
    t.string "label"
    t.datetime "created_at", precision: 6, null: false
    t.datetime "updated_at", precision: 6, null: false
    t.index ["notified", "label"], name: "index_vba_documents_git_items_on_notified_and_label"
    t.index ["url"], name: "index_vba_documents_git_items_on_url", unique: true
  end

  create_table "vba_documents_upload_submissions", id: :serial, force: :cascade do |t|
    t.uuid "guid", null: false
    t.string "status", default: "pending", null: false
    t.string "code"
    t.string "detail"
    t.datetime "created_at", null: false
    t.datetime "updated_at", null: false
    t.boolean "s3_deleted"
    t.string "consumer_name"
    t.uuid "consumer_id"
    t.json "uploaded_pdf"
    t.boolean "use_active_storage", default: false
    t.jsonb "metadata", default: {}
    t.index ["guid"], name: "index_vba_documents_upload_submissions_on_guid"
    t.index ["status"], name: "index_vba_documents_upload_submissions_on_status"
  end

  create_table "versions", force: :cascade do |t|
    t.string "item_type", null: false
    t.bigint "item_id", null: false
    t.string "event", null: false
    t.string "whodunnit"
    t.text "object"
    t.datetime "created_at"
    t.text "object_changes"
    t.index ["item_type", "item_id"], name: "index_versions_on_item_type_and_item_id"
  end

  create_table "veteran_organizations", id: false, force: :cascade do |t|
    t.string "poa", limit: 3
    t.string "name"
    t.string "phone"
    t.string "state", limit: 2
    t.datetime "created_at", null: false
    t.datetime "updated_at", null: false
    t.index ["poa"], name: "index_veteran_organizations_on_poa", unique: true
  end

  create_table "veteran_representatives", id: false, force: :cascade do |t|
    t.string "representative_id"
    t.string "first_name"
    t.string "last_name"
    t.string "email"
    t.string "phone"
    t.datetime "created_at", null: false
    t.datetime "updated_at", null: false
    t.string "encrypted_ssn"
    t.string "encrypted_ssn_iv"
    t.string "encrypted_dob"
    t.string "encrypted_dob_iv"
    t.string "poa_codes", default: [], array: true
    t.string "user_types", default: [], array: true
    t.index ["representative_id", "first_name", "last_name"], name: "index_vso_grp", unique: true
  end

  create_table "vic_submissions", id: :serial, force: :cascade do |t|
    t.datetime "created_at", null: false
    t.datetime "updated_at", null: false
    t.string "state", default: "pending", null: false
    t.uuid "guid", null: false
    t.json "response"
    t.index ["guid"], name: "index_vic_submissions_on_guid", unique: true
  end

  create_table "webhooks_notification_attempt_assocs", id: false, force: :cascade do |t|
    t.bigint "webhooks_notification_id", null: false
    t.bigint "webhooks_notification_attempt_id", null: false
    t.index ["webhooks_notification_attempt_id"], name: "index_wh_assoc_attempt_id"
    t.index ["webhooks_notification_id"], name: "index_wh_assoc_notification_id"
  end

  create_table "webhooks_notification_attempts", force: :cascade do |t|
    t.boolean "success", default: false
    t.jsonb "response", null: false
    t.datetime "created_at", precision: 6, null: false
    t.datetime "updated_at", precision: 6, null: false
  end

  create_table "webhooks_notifications", force: :cascade do |t|
    t.string "api_name", null: false
    t.string "consumer_name", null: false
    t.uuid "consumer_id", null: false
    t.uuid "api_guid", null: false
    t.string "event", null: false
    t.string "callback_url", null: false
    t.jsonb "msg", null: false
    t.integer "final_attempt_id"
    t.integer "processing"
    t.datetime "created_at", precision: 6, null: false
    t.datetime "updated_at", precision: 6, null: false
    t.index ["api_name", "consumer_id", "api_guid", "event", "final_attempt_id"], name: "index_wh_notify"
    t.index ["final_attempt_id", "api_name", "event", "api_guid"], name: "index_wk_notify_processing"
  end

  create_table "webhooks_subscriptions", force: :cascade do |t|
    t.string "api_name", null: false
    t.string "consumer_name", null: false
    t.uuid "consumer_id", null: false
    t.uuid "api_guid"
    t.jsonb "events", default: {"subscriptions"=>[]}
    t.datetime "created_at", precision: 6, null: false
    t.datetime "updated_at", precision: 6, null: false
    t.index ["api_name", "consumer_id", "api_guid"], name: "index_webhooks_subscription", unique: true
  end

  add_foreign_key "active_storage_attachments", "active_storage_blobs", column: "blob_id"
  add_foreign_key "active_storage_variant_records", "active_storage_blobs", column: "blob_id"
  add_foreign_key "gpb_employees", "gpb_departments", column: "dept_id", name: "fk_gpb_department"
end<|MERGE_RESOLUTION|>--- conflicted
+++ resolved
@@ -10,11 +10,7 @@
 #
 # It's strongly recommended that you check this file into your version control system.
 
-<<<<<<< HEAD
-ActiveRecord::Schema.define(version: 2021_06_24_194646) do
-=======
 ActiveRecord::Schema.define(version: 2021_07_23_134730) do
->>>>>>> 66b7c07e
 
   # These are extensions that must be enabled in order to support this database
   enable_extension "btree_gin"
@@ -522,16 +518,6 @@
     t.index ["edipi"], name: "index_gibs_not_found_users_on_edipi"
   end
 
-  create_table "gpb_departments", id: :integer, default: nil, force: :cascade do |t|
-    t.string "dept_name", limit: 255, null: false
-  end
-
-  create_table "gpb_employees", id: :integer, default: nil, force: :cascade do |t|
-    t.string "emp_name", limit: 255, null: false
-    t.integer "dept_id", null: false
-    t.integer "salary", null: false
-  end
-
   create_table "health_care_applications", id: :serial, force: :cascade do |t|
     t.datetime "created_at", null: false
     t.datetime "updated_at", null: false
@@ -907,5 +893,4 @@
 
   add_foreign_key "active_storage_attachments", "active_storage_blobs", column: "blob_id"
   add_foreign_key "active_storage_variant_records", "active_storage_blobs", column: "blob_id"
-  add_foreign_key "gpb_employees", "gpb_departments", column: "dept_id", name: "fk_gpb_department"
 end