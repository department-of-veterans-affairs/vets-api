--- conflicted
+++ resolved
@@ -13,11 +13,6 @@
   before do
     stub_evss_pciu(user)
     described_class.instance_variable_set(:@mappings, nil)
-<<<<<<< HEAD
-    Flipper.disable(:va_v3_contact_information_service)
-    Flipper.disable(:remove_pciu)
-    Flipper.disable('remove_pciu_2')
-=======
     allow(Flipper).to receive(:enabled?).and_call_original
     allow(Flipper).to receive(:enabled?).with(:remove_pciu, anything).and_return(false)
     allow(Flipper).to receive(:enabled?).with(:disability_526_max_cfi_service_switch, anything).and_return(false)
@@ -25,7 +20,6 @@
                                         .and_return(false)
     allow(Flipper).to receive(:enabled?).with(ApiProviderFactory::FEATURE_TOGGLE_PPIU_DIRECT_DEPOSIT,
                                               anything).and_return(false)
->>>>>>> 1b830ed3
   end
 
   let(:street_check) { build(:street_check) }
