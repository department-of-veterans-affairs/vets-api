# frozen_string_literal: true

require 'rails_helper'
require 'pdf_fill/filler'
require 'lib/pdf_fill/fill_form_examples'

describe PdfFill::Filler, type: :model do
  include SchemaMatchers

  describe '#combine_extras' do
    subject do
      described_class.combine_extras(old_file_path, extras_generator)
    end

    let(:extras_generator) { double }
    let(:old_file_path) { 'tmp/pdfs/file_path.pdf' }

    context 'when extras_generator doesnt have text' do
      it 'returns the old_file_path' do
        expect(extras_generator).to receive(:text?).once.and_return(false)

        expect(subject).to eq(old_file_path)
      end
    end

    context 'when extras_generator has text' do
      before do
        expect(extras_generator).to receive(:text?).once.and_return(true)
      end

      it 'generates extras and combine the files' do
        file_path = 'tmp/pdfs/file_path_final.pdf'
        expect(extras_generator).to receive(:generate).once.and_return('extras.pdf')
        expect(described_class::PDF_FORMS).to receive(:cat).once.with(
          old_file_path,
          'extras.pdf',
          file_path
        )
        expect(File).to receive(:delete).once.with('extras.pdf')
        expect(File).to receive(:delete).once.with(old_file_path)

        expect(subject).to eq(file_path)
      end
    end
  end

  # see `fill_form_examples.rb` for documentation about options
  describe '#fill_form' do
    [
      {
        form_id: '21P-530EZ',
        factory: :burial_claim
      },
      {
        form_id: '21P-0969',
        factory: :income_and_assets_claim,
        use_vets_json_schema: true
      },
      {
        form_id: '10-10CG',
        factory: :caregivers_assistance_claim,
        input_data_fixture_dir: 'spec/fixtures/pdf_fill/10-10CG',
        output_pdf_fixture_dir: 'spec/fixtures/pdf_fill/10-10CG/signed',
        fill_options: {
          sign: true
        }
      },
      {
        form_id: '686C-674',
        factory: :dependency_claim
      },
      {
        form_id: '686C-674-V2',
        factory: :dependency_claim
      }
    ].each do |options|
      it_behaves_like 'a form filler', options
    end
  end

  describe '#fill_ancillary_form', run_at: '2017-07-25 00:00:00 -0400' do
<<<<<<< HEAD
    %w[21-4142 21-0781a 21-0781 21-8940 28-8832 28-1900 21-674 21-674-V2 21-0538 26-1880 5655].each do |form_id|
=======
    %w[21-4142 21-0781a 21-0781 21-0781V2 21-8940 28-8832 28-1900 21-674 21-0538 26-1880 5655].each do |form_id|
>>>>>>> 29131192
      context "form #{form_id}" do
        %w[simple kitchen_sink overflow].each do |type|
          context "with #{type} test data" do
            let(:form_data) do
              get_fixture("pdf_fill/#{form_id}/#{type}")
            end

            it 'fills the form correctly' do
              if type == 'overflow'
                # pdfs_fields_match? only compares based on filled fields, it doesn't read the extras page
                the_extras_generator = nil
                expect(described_class).to receive(:combine_extras).once do |old_file_path, extras_generator|
                  the_extras_generator = extras_generator
                  old_file_path
                end
              end

              file_path = described_class.fill_ancillary_form(form_data, 1, form_id)

              if type == 'overflow'
                extras_path = the_extras_generator.generate

                expect(
                  FileUtils.compare_file(extras_path, "spec/fixtures/pdf_fill/#{form_id}/overflow_extras.pdf")
                ).to eq(true)

                File.delete(extras_path)
              end

              expect(
                pdfs_fields_match?(file_path, "spec/fixtures/pdf_fill/#{form_id}/#{type}.pdf")
              ).to eq(true)

              File.delete(file_path)
            end
          end
        end
      end
    end
  end
end<|MERGE_RESOLUTION|>--- conflicted
+++ resolved
@@ -79,11 +79,7 @@
   end
 
   describe '#fill_ancillary_form', run_at: '2017-07-25 00:00:00 -0400' do
-<<<<<<< HEAD
-    %w[21-4142 21-0781a 21-0781 21-8940 28-8832 28-1900 21-674 21-674-V2 21-0538 26-1880 5655].each do |form_id|
-=======
-    %w[21-4142 21-0781a 21-0781 21-0781V2 21-8940 28-8832 28-1900 21-674 21-0538 26-1880 5655].each do |form_id|
->>>>>>> 29131192
+    %w[21-4142 21-0781a 21-0781 21-0781V2 21-8940 28-8832 28-1900 21-674 21-674-V2 21-0538 26-1880 5655].each do |form_id|
       context "form #{form_id}" do
         %w[simple kitchen_sink overflow].each do |type|
           context "with #{type} test data" do
