# frozen_string_literal: true

require 'claims_api/v2/benefits_documents/service'
require 'claims_api/claim_logger'
require 'common/client/errors'
require 'custom_error'

module ClaimsApi
  ##
  # Class to interact with the EVSS container
  #
  # Takes an optional request parameter
  # @param [] rails request object (used to determine environment)
  module EVSSService
    class Base
      def initialize(request = nil)
        @request = request
        @auth_headers = {}
        @use_mock = Settings.evss.mock_claims || false
      end

      def submit(claim, data, async = true) # rubocop:disable Style/OptionalBooleanParameter
        @auth_headers = claim.auth_headers

        begin
          resp = client.post('submit', data)&.body&.deep_symbolize_keys
          log_outcome_for_claims_api('submit', 'success', resp, claim) # return is for v1 Sidekiq worker

          resp
        rescue => e
<<<<<<< HEAD
          detail = get_error_message(e)
=======
          detail = e.respond_to?(:original_body) ? e.original_body : e
>>>>>>> 587c692d
          log_outcome_for_claims_api('submit', 'error', detail, claim)

          error_handler(e, detail, async)
        end
      end

      def validate(claim, data, async = true) # rubocop:disable Style/OptionalBooleanParameter
        @auth_headers = claim.auth_headers

        begin
          resp = client.post('validate', data)&.body&.deep_symbolize_keys
          log_outcome_for_claims_api('validate', 'success', resp, claim)

          resp
        rescue => e
          detail = get_error_message(e)
          log_outcome_for_claims_api('validate', 'error', detail, claim)

          error_handler(e, detail, async)
        end
      end

      private

      def client
        base_name = Settings.evss&.dvp&.url
        service_name = Settings.evss&.service_name

        raise StandardError, 'DVP URL missing' if base_name.blank?

        Faraday.new("#{base_name}/#{service_name}/rest/form526/v2",
                    # Disable SSL for (localhost) testing
                    ssl: { verify: Settings.evss&.dvp&.ssl != false },
                    headers:) do |f|
          f.request :json
          f.response :betamocks if @use_mock
          f.response :raise_custom_error
          f.response :json, parser_options: { symbolize_names: true }
          f.adapter Faraday.default_adapter
        end
      end

      def headers
        return @auth_headers if @use_mock # no sense in getting a token if the target request is mocked

        client_key = Settings.claims_api.evss_container&.client_key || ENV.fetch('EVSS_CLIENT_KEY', '')
        raise StandardError, 'EVSS client_key missing' if client_key.blank?

        @auth_headers.merge!({
                               Authorization: "Bearer #{access_token}",
                               'client-key': client_key,
                               'content-type': 'application/json; charset=UTF-8'
                             })
        @auth_headers.transform_keys(&:to_s)
      end

      def access_token
        @auth_token ||= ClaimsApi::V2::BenefitsDocuments::Service.new.get_auth_token
      end

      def log_outcome_for_claims_api(action, status, response, claim)
        ClaimsApi::Logger.log('526_docker_container',
                              detail: "EVSS DOCKER CONTAINER #{action} #{status}: #{response}", claim: claim&.id)
      end

      def error_handler(error, detail, async = true) # rubocop:disable Style/OptionalBooleanParameter
        ClaimsApi::CustomError.new(error, detail, async).build_error
      end

      def get_error_message(error)
        if error.respond_to? :original_body
          error.original_body
        elsif error.respond_to? :message
          error.message
        elsif error.respond_to? :errors
          error.errors
        elsif error.respond_to? :detailed_message
          error.detailed_message
        else
          error
        end
      end
    end
  end
end<|MERGE_RESOLUTION|>--- conflicted
+++ resolved
@@ -28,11 +28,8 @@
 
           resp
         rescue => e
-<<<<<<< HEAD
           detail = get_error_message(e)
-=======
-          detail = e.respond_to?(:original_body) ? e.original_body : e
->>>>>>> 587c692d
+
           log_outcome_for_claims_api('submit', 'error', detail, claim)
 
           error_handler(e, detail, async)
