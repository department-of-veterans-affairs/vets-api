# frozen_string_literal: true

require 'rails_helper'

RSpec.describe 'PPIU', type: :request do
  include SchemaMatchers

<<<<<<< HEAD
  before(:each) { sign_in(create(:user, :mhv)) }
=======
  let(:user) { create(:user, :mhv) }
  before(:each) { sign_in(user) }
>>>>>>> 2bdb38c0

  describe 'GET /v0/ppiu/payment_information' do
    context 'with a valid evss response' do
      let(:ppiu_response) { File.read('spec/support/ppiu/ppiu_response.json') }

      it 'should match the ppiu schema' do
        VCR.use_cassette('evss/ppiu/payment_information') do
          get '/v0/ppiu/payment_information'
          expect(response).to have_http_status(:ok)
          expect(response).to match_response_schema('payment_information')
          expect(JSON.parse(response.body)).to eq(JSON.parse(ppiu_response))
        end
      end
    end

    context 'with a 403 response' do
      it 'should return a not authorized response' do
        VCR.use_cassette('evss/ppiu/forbidden') do
          get '/v0/ppiu/payment_information'
          expect(response).to have_http_status(:forbidden)
          expect(response).to match_response_schema('evss_errors', strict: false)
        end
      end
    end

    context 'with a 500 server error type' do
      it 'should return a service error response' do
        VCR.use_cassette('evss/ppiu/service_error') do
          get '/v0/ppiu/payment_information'
          expect(response).to have_http_status(:service_unavailable)
          expect(response).to match_response_schema('evss_errors')
        end
      end
    end
  end

  describe 'PUT /v0/ppiu/payment_information' do
    let(:headers) { { 'CONTENT_TYPE' => 'application/json' } }
    let(:ppiu_response) { File.read('spec/support/ppiu/update_ppiu_response.json') }
    let(:ppiu_request) { File.read('spec/support/ppiu/update_ppiu_request.json') }

    context 'with a valid evss response' do
      it 'should match the ppiu schema' do
        VCR.use_cassette('evss/ppiu/update_payment_information') do
          put '/v0/ppiu/payment_information', params: ppiu_request, headers: headers
          expect(response).to have_http_status(:ok)
          expect(response).to match_response_schema('payment_information')
          expect(JSON.parse(response.body)).to eq(JSON.parse(ppiu_response))
        end
      end

      context 'when the user does have an associated email address' do
        it 'calls a background job to send an email' do
          VCR.use_cassette('evss/ppiu/update_payment_information') do
            user.all_emails do |email|
              expect(DirectDepositEmailJob).to receive(:perform_async).with(email, nil)
            end

            put '/v0/ppiu/payment_information', params: ppiu_request, headers: headers
          end
        end
      end

      context 'when user does not have an associated email address' do
        before do
          Settings.sentry.dsn = 'asdf'
        end
        after do
          Settings.sentry.dsn = nil
        end
        it 'should log a message to Sentry' do
          VCR.use_cassette('evss/ppiu/update_payment_information') do
            expect_any_instance_of(User).to receive(:all_emails).and_return([])
            expect(Raven).to receive(:capture_message).once

            put '/v0/ppiu/payment_information', params: ppiu_request, headers: headers
            expect(response).to have_http_status(:ok)
          end
        end
      end
    end

    context 'with an invalid request payload' do
      let(:ppiu_request) do
        {
          'account_type' => 'Checking',
          'financial_institution_name' => 'Bank of Ad Hoc',
          'account_number' => '12345678'
        }.to_json
      end

      it 'should return a validation error' do
        put '/v0/ppiu/payment_information', params: ppiu_request, headers: headers
        expect(response).to have_http_status(:unprocessable_entity)
        expect(response).to match_response_schema('errors')
      end
    end

    context 'with a 403 response' do
      it 'should return a not authorized response' do
        VCR.use_cassette('evss/ppiu/update_forbidden') do
          put '/v0/ppiu/payment_information', params: ppiu_request, headers: headers
          expect(response).to have_http_status(:forbidden)
          expect(response).to match_response_schema('evss_errors', strict: false)
        end
      end
    end

    context 'with a 500 server error type' do
      it 'should return a service error response' do
        VCR.use_cassette('evss/ppiu/update_service_error') do
          put '/v0/ppiu/payment_information', params: ppiu_request, headers: headers
          expect(response).to have_http_status(:service_unavailable)
          expect(response).to match_response_schema('evss_errors')
        end
      end
    end

    context 'with a 500 server error type pertaining to potential fraud' do
      it 'should return a service error response', :aggregate_failures do
        VCR.use_cassette('evss/ppiu/update_fraud') do
          put '/v0/ppiu/payment_information', params: ppiu_request, headers: headers
          expect(response).to have_http_status(:unprocessable_entity)
          expect(response).to match_response_schema('evss_errors')
          expect(JSON.parse(response.body)['errors'].first['title']).to eq('Potential Fraud')
        end
      end
    end

    context 'with a 500 server error type pertaining to the account being flagged' do
      it 'should return a service error response', :aggregate_failures do
        VCR.use_cassette('evss/ppiu/update_flagged') do
          put '/v0/ppiu/payment_information', params: ppiu_request, headers: headers
          expect(response).to have_http_status(:unprocessable_entity)
          expect(response).to match_response_schema('evss_errors')
          expect(JSON.parse(response.body)['errors'].first['title']).to eq('Account Flagged')
        end
      end
    end
  end
end<|MERGE_RESOLUTION|>--- conflicted
+++ resolved
@@ -5,12 +5,8 @@
 RSpec.describe 'PPIU', type: :request do
   include SchemaMatchers
 
-<<<<<<< HEAD
-  before(:each) { sign_in(create(:user, :mhv)) }
-=======
   let(:user) { create(:user, :mhv) }
   before(:each) { sign_in(user) }
->>>>>>> 2bdb38c0
 
   describe 'GET /v0/ppiu/payment_information' do
     context 'with a valid evss response' do
