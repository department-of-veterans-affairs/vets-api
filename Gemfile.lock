GIT
  remote: https://github.com/adhocteam/connect_vbms
  revision: 2284b8e9a68d2b44dda52a098ffc83f8fa283211
  tag: v2.1.1
  specs:
    connect_vbms (2.1.1)
      httpclient (~> 2.8.0)
      httpi (~> 4.0)
      mail
      nokogiri (>= 1.8.4)
      nori
      xmldsig (~> 0.3.1)
      xmlenc

GIT
  remote: https://github.com/department-of-veterans-affairs/apivore
  revision: 1c7d19c4a52f71a3ef07940697ad9520f1872dd6
  tag: v2.1.0.vsp
  specs:
    apivore (2.1.0.vsp)
      actionpack (>= 4)
      hashie (~> 5.0)
      json-schema (~> 5.0)
      rspec (~> 3)
      rspec-expectations (~> 3.1)
      rspec-mocks (~> 3.1)

GIT
  remote: https://github.com/department-of-veterans-affairs/betamocks
  revision: 88bda10e03c92a97067d2d4fecb89783c6de227f
  branch: master
  specs:
    betamocks (0.11.0)
      activesupport (>= 4.2)
      adler32
      faraday (>= 1.2.0, < 3.0)

GIT
  remote: https://github.com/department-of-veterans-affairs/bgs-ext.git
  revision: 350e45ae699407948d254d6fadd4f1b249e996f5
  ref: 350e45ae69
  specs:
    bgs_ext (0.23.2)
      httpclient
      nokogiri (>= 1.13.6)
      savon (~> 2.15.1)

GIT
  remote: https://github.com/department-of-veterans-affairs/fhir_client.git
  revision: 52e0197dcb1f940a1f0b28bfa983699f0c199696
  tag: v6.0.0
  specs:
    fhir_client (6.0.0)
      activesupport (>= 3)
      addressable (>= 2.3)
      fhir_dstu2_models (>= 1.1.1)
      fhir_models (>= 4.2.1)
      fhir_stu3_models (>= 3.1.1)
      http (~> 5.1)
      nokogiri (>= 1.10.4)
      oauth2 (>= 1.1)
      rack (>= 1.5)
      tilt (>= 1.1)

GIT
  remote: https://github.com/department-of-veterans-affairs/govdelivery-tms-ruby.git
  revision: f50c995b4a92fa8da4488ed608318eeca723b543
  tag: v4.1.0
  specs:
    govdelivery-tms (4.1.0)
      activesupport (>= 5.2.4.3, < 9.0.0)
      faraday
      mime-types

GIT
  remote: https://github.com/department-of-veterans-affairs/vets-json-schema
<<<<<<< HEAD
  revision: dec5c9d969c5afd6a8cc7a97d220727af6ff77db
  branch: master
  specs:
    vets_json_schema (25.2.20)
=======
  revision: 40ba7a29e498c7a98756d8934d578b89917d6244
  branch: master
  specs:
    vets_json_schema (25.2.21)
>>>>>>> 6db9216c
      multi_json (~> 1.0)
      script_utils (= 0.0.4)

PATH
  remote: modules
  specs:
    accredited_representative_portal (0.1.0)
      blind_index
    appeals_api (0.0.1)
      jsonapi-serializer (>= 2.2.0)
      sidekiq
    apps_api (0.0.1)
      faraday
      sidekiq
    ask_va_api (0.1.0)
    avs (0.1.0)
    banners (0.1.0)
    bpds (0.1.0)
    burials (0.1.0)
    check_in (0.1.0)
    claims_api (0.0.1)
      dry-schema
    claims_evidence_api (0.1.0)
    debts_api (0.1.0)
    decision_reviews (0.1.0)
      rails (>= 7.1.4.1)
    dependents_benefits (0.1.0)
    dependents_verification (0.1.0)
    dhp_connected_devices (0.1.0)
    facilities_api (0.1.0)
    income_and_assets (0.1.0)
    income_limits (0.1.0)
    increase_compensation (0.1.0)
    ivc_champva (0.1.0)
    meb_api (0.1.0)
    medical_expense_reports (0.1.0)
    mobile (0.1.0)
      dry-validation
    mocked_authentication (0.1.0)
      rails
    my_health (0.1.0)
      rails
    pensions (0.1.0)
    representation_management (0.1.0)
    simple_forms_api (0.1.0)
    sob (0.1.0)
    survivors_benefits (0.1.0)
    test_user_dashboard (0.1.0)
      rails
    travel_pay (0.1.0)
    va_notify (0.1.0)
    vaos (0.1.0)
      sidekiq
    vba_documents (1.0.0)
      aws-sdk-s3 (~> 1)
      sidekiq
    veteran (0.0.1)
    vre (0.1.0)
    vye (0.1.0)

GEM
  remote: https://enterprise.contribsys.com/
  specs:
    sidekiq-ent (7.3.4)
      einhorn (~> 1.0)
      gserver
      sidekiq (>= 7.3.7, < 8)
      sidekiq-pro (>= 7.3.4, < 8)
    sidekiq-pro (7.3.6)
      sidekiq (>= 7.3.7, < 8)

GEM
  remote: https://rubygems.org/
  specs:
    Ascii85 (2.0.1)
    aasm (5.5.2)
      concurrent-ruby (~> 1.0)
    actioncable (7.2.2.2)
      actionpack (= 7.2.2.2)
      activesupport (= 7.2.2.2)
      nio4r (~> 2.0)
      websocket-driver (>= 0.6.1)
      zeitwerk (~> 2.6)
    actionmailbox (7.2.2.2)
      actionpack (= 7.2.2.2)
      activejob (= 7.2.2.2)
      activerecord (= 7.2.2.2)
      activestorage (= 7.2.2.2)
      activesupport (= 7.2.2.2)
      mail (>= 2.8.0)
    actionmailer (7.2.2.2)
      actionpack (= 7.2.2.2)
      actionview (= 7.2.2.2)
      activejob (= 7.2.2.2)
      activesupport (= 7.2.2.2)
      mail (>= 2.8.0)
      rails-dom-testing (~> 2.2)
    actionpack (7.2.2.2)
      actionview (= 7.2.2.2)
      activesupport (= 7.2.2.2)
      nokogiri (>= 1.8.5)
      racc
      rack (>= 2.2.4, < 3.2)
      rack-session (>= 1.0.1)
      rack-test (>= 0.6.3)
      rails-dom-testing (~> 2.2)
      rails-html-sanitizer (~> 1.6)
      useragent (~> 0.16)
    actiontext (7.2.2.2)
      actionpack (= 7.2.2.2)
      activerecord (= 7.2.2.2)
      activestorage (= 7.2.2.2)
      activesupport (= 7.2.2.2)
      globalid (>= 0.6.0)
      nokogiri (>= 1.8.5)
    actionview (7.2.2.2)
      activesupport (= 7.2.2.2)
      builder (~> 3.1)
      erubi (~> 1.11)
      rails-dom-testing (~> 2.2)
      rails-html-sanitizer (~> 1.6)
    activejob (7.2.2.2)
      activesupport (= 7.2.2.2)
      globalid (>= 0.3.6)
    activemodel (7.2.2.2)
      activesupport (= 7.2.2.2)
    activerecord (7.2.2.2)
      activemodel (= 7.2.2.2)
      activesupport (= 7.2.2.2)
      timeout (>= 0.4.0)
    activerecord-import (2.2.0)
      activerecord (>= 4.2)
    activerecord-postgis-adapter (10.0.1)
      activerecord (~> 7.2.0)
      rgeo-activerecord (~> 8.0.0)
    activestorage (7.2.2.2)
      actionpack (= 7.2.2.2)
      activejob (= 7.2.2.2)
      activerecord (= 7.2.2.2)
      activesupport (= 7.2.2.2)
      marcel (~> 1.0)
    activesupport (7.2.2.2)
      base64
      benchmark (>= 0.3)
      bigdecimal
      concurrent-ruby (~> 1.0, >= 1.3.1)
      connection_pool (>= 2.2.5)
      drb
      i18n (>= 1.6, < 2)
      logger (>= 1.4.2)
      minitest (>= 5.1)
      securerandom (>= 0.3)
      tzinfo (~> 2.0, >= 2.0.5)
    addressable (2.8.7)
      public_suffix (>= 2.0.2, < 7.0)
    adler32 (0.0.2)
    afm (1.0.0)
    akami (1.3.3)
      base64
      gyoku (>= 0.4.0)
      nokogiri
    argon2-kdf (0.3.1)
      fiddle
    ast (2.4.3)
    attr_extras (7.1.0)
    avro (1.12.0)
      multi_json (~> 1.0)
    awesome_print (1.9.2)
    aws-eventstream (1.4.0)
    aws-msk-iam-sasl-signer (0.1.1)
      aws-sdk-kafka
      thor
    aws-partitions (1.1173.0)
    aws-sdk-core (3.233.0)
      aws-eventstream (~> 1, >= 1.3.0)
      aws-partitions (~> 1, >= 1.992.0)
      aws-sigv4 (~> 1.9)
      base64
      bigdecimal
      jmespath (~> 1, >= 1.6.1)
      logger
    aws-sdk-kafka (1.89.0)
      aws-sdk-core (~> 3, >= 3.216.0)
      aws-sigv4 (~> 1.5)
    aws-sdk-kms (1.114.0)
      aws-sdk-core (~> 3, >= 3.231.0)
      aws-sigv4 (~> 1.5)
    aws-sdk-s3 (1.199.1)
      aws-sdk-core (~> 3, >= 3.231.0)
      aws-sdk-kms (~> 1)
      aws-sigv4 (~> 1.5)
    aws-sdk-sns (1.106.0)
      aws-sdk-core (~> 3, >= 3.231.0)
      aws-sigv4 (~> 1.5)
    aws-sigv4 (1.12.1)
      aws-eventstream (~> 1, >= 1.0.2)
    axiom-types (0.1.1)
      descendants_tracker (~> 0.0.4)
      ice_nine (~> 0.11.0)
      thread_safe (~> 0.3, >= 0.3.1)
    base64 (0.3.0)
    bcp47 (0.3.3)
      i18n
    benchmark (0.4.1)
    bigdecimal (3.3.1)
    bigdecimal (3.3.1-java)
    bindex (0.8.1)
    blind_index (2.7.0)
      activesupport (>= 7.1)
      argon2-kdf (>= 0.2)
    blueprinter (1.2.1)
    bootsnap (1.18.6)
      msgpack (~> 1.2)
    brakeman (7.1.1)
      racc
    breakers (1.0)
      base64 (~> 0.2)
      faraday (>= 1.2.0, < 3.0)
      multi_json (~> 1.0)
    builder (3.3.0)
    bundler-audit (0.9.2)
      bundler (>= 1.2.0, < 3)
      thor (~> 1.0)
    byebug (12.0.0)
    carrierwave (3.1.2)
      activemodel (>= 6.0.0)
      activesupport (>= 6.0.0)
      addressable (~> 2.6)
      image_processing (~> 1.1)
      marcel (~> 1.0.0)
      ssrf_filter (~> 1.0)
    carrierwave-aws (1.6.0)
      aws-sdk-s3 (~> 1.0)
      carrierwave (>= 2.0, < 4)
    claide (1.1.0)
    claide-plugins (0.9.2)
      cork
      nap
      open4 (~> 1.3)
    clamav-client (3.2.0)
    cliver (0.3.2)
    cmdparse (3.0.7)
    coderay (1.1.3)
    coercible (1.0.0)
      descendants_tracker (~> 0.0.1)
    colored2 (3.1.2)
    combine_pdf (1.0.31)
      matrix
      ruby-rc4 (>= 0.1.5)
    committee (5.4.0)
      json_schema (~> 0.14, >= 0.14.3)
      openapi_parser (~> 2.0)
      rack (>= 1.5, < 3.1)
    committee-rails (0.8.0)
      actionpack (>= 6.0)
      activesupport (>= 6.0)
      committee (>= 5.1.0)
      railties (>= 6.0)
    concurrent-ruby (1.3.5)
    config (5.6.1)
      deep_merge (~> 1.2, >= 1.2.1)
      ostruct
    connection_pool (2.5.4)
    content_disposition (1.0.0)
    cork (0.3.0)
      colored2 (~> 3.1)
    coverband (6.1.5)
      base64
      redis (>= 3.0)
    crack (1.0.0)
      bigdecimal
      rexml
    crass (1.0.6)
    csv (3.3.5)
    danger (9.5.3)
      base64 (~> 0.2)
      claide (~> 1.0)
      claide-plugins (>= 0.9.2)
      colored2 (>= 3.1, < 5)
      cork (~> 0.1)
      faraday (>= 0.9.0, < 3.0)
      faraday-http-cache (~> 2.0)
      git (>= 1.13, < 3.0)
      kramdown (>= 2.5.1, < 3.0)
      kramdown-parser-gfm (~> 1.0)
      octokit (>= 4.0)
      pstore (~> 0.1)
      terminal-table (>= 1, < 5)
    database_cleaner (2.1.0)
      database_cleaner-active_record (>= 2, < 3)
    database_cleaner-active_record (2.2.0)
      activerecord (>= 5.a)
      database_cleaner-core (~> 2.0.0)
    database_cleaner-core (2.0.1)
    datadog (2.21.0)
      datadog-ruby_core_source (~> 3.4, >= 3.4.1)
      libdatadog (~> 18.1.0.1.0)
      libddwaf (~> 1.24.1.2.1)
      logger
      msgpack
    datadog-ruby_core_source (3.4.1)
    date (3.4.1)
    date (3.4.1-java)
    date_time_precision (0.8.1)
    date_validator (0.12.0)
      activemodel (>= 3)
      activesupport (>= 3)
    debug (1.11.0)
      irb (~> 1.10)
      reline (>= 0.3.8)
    declarative (0.0.20)
    deep_merge (1.2.2)
    descendants_tracker (0.0.4)
      thread_safe (~> 0.3, >= 0.3.1)
    diff-lcs (1.6.2)
    docile (1.4.0)
    dogstatsd-ruby (5.7.1)
    domain_name (0.6.20240107)
    down (5.4.2)
      addressable (~> 2.8)
    drb (2.2.3)
    dry-configurable (1.3.0)
      dry-core (~> 1.1)
      zeitwerk (~> 2.6)
    dry-core (1.1.0)
      concurrent-ruby (~> 1.0)
      logger
      zeitwerk (~> 2.6)
    dry-inflector (1.2.0)
    dry-initializer (3.2.0)
    dry-logic (1.6.0)
      bigdecimal
      concurrent-ruby (~> 1.0)
      dry-core (~> 1.1)
      zeitwerk (~> 2.6)
    dry-schema (1.14.1)
      concurrent-ruby (~> 1.0)
      dry-configurable (~> 1.0, >= 1.0.1)
      dry-core (~> 1.1)
      dry-initializer (~> 3.2)
      dry-logic (~> 1.5)
      dry-types (~> 1.8)
      zeitwerk (~> 2.6)
    dry-struct (1.8.0)
      dry-core (~> 1.1)
      dry-types (~> 1.8, >= 1.8.2)
      ice_nine (~> 0.11)
      zeitwerk (~> 2.6)
    dry-types (1.8.3)
      bigdecimal (~> 3.0)
      concurrent-ruby (~> 1.0)
      dry-core (~> 1.0)
      dry-inflector (~> 1.0)
      dry-logic (~> 1.4)
      zeitwerk (~> 2.6)
    dry-validation (1.11.1)
      concurrent-ruby (~> 1.0)
      dry-core (~> 1.1)
      dry-initializer (~> 3.2)
      dry-schema (~> 1.14)
      zeitwerk (~> 2.6)
    einhorn (1.0.0)
    erb (5.0.2)
    erb (5.0.2-java)
    erubi (1.13.1)
    et-orbi (1.2.11)
      tzinfo
    ethon (0.17.0)
      ffi (>= 1.15.0)
    factory_bot (6.5.5)
      activesupport (>= 6.1.0)
    factory_bot_rails (6.5.1)
      factory_bot (~> 6.5)
      railties (>= 6.1.0)
    faker (3.5.2)
      i18n (>= 1.8.11, < 2)
    faraday (2.13.4)
      faraday-net_http (>= 2.0, < 3.5)
      json
      logger
    faraday-follow_redirects (0.3.0)
      faraday (>= 1, < 3)
    faraday-http-cache (2.5.1)
      faraday (>= 0.8)
    faraday-httpclient (2.0.2)
      httpclient (>= 2.2)
    faraday-multipart (1.1.1)
      multipart-post (~> 2.0)
    faraday-net_http (3.4.1)
      net-http (>= 0.5.0)
    faraday-retry (2.3.2)
      faraday (~> 2.0)
    faraday-typhoeus (1.1.0)
      faraday (~> 2.0)
      typhoeus (~> 1.4)
    faraday_curl (0.0.2)
      faraday (>= 0.9.0)
    fastimage (2.4.0)
    ffi (1.17.2)
    ffi (1.17.2-java)
    ffi-compiler (1.3.2)
      ffi (>= 1.15.5)
      rake
    fhir_dstu2_models (1.1.1)
      bcp47 (>= 0.3)
      date_time_precision (>= 0.8)
      mime-types (>= 3.0)
      nokogiri (>= 1.11.4)
    fhir_models (4.2.2)
      bcp47 (>= 0.3)
      date_time_precision (>= 0.8)
      mime-types (>= 3.0)
      nokogiri (>= 1.11.4)
    fhir_stu3_models (3.1.1)
      bcp47 (>= 0.3)
      date_time_precision (>= 0.8)
      mime-types (>= 3.0)
      nokogiri (>= 1.11.4)
    fiddle (1.1.8)
    fitbit_api (1.0.0)
      oauth2 (~> 2.0)
    flipper (1.3.6)
      concurrent-ruby (< 2)
    flipper-active_record (1.3.5)
      activerecord (>= 4.2, < 9)
      flipper (~> 1.3.5)
    flipper-active_support_cache_store (1.3.6)
      activesupport (>= 4.2, < 9)
      flipper (~> 1.3.6)
    flipper-ui (1.3.6)
      erubi (>= 1.0.0, < 2.0.0)
      flipper (~> 1.3.6)
      rack (>= 1.4, < 4)
      rack-protection (>= 1.5.3, < 5.0.0)
      rack-session (>= 1.0.2, < 3.0.0)
      sanitize (< 8)
    foreman (0.90.0)
      thor (~> 1.4)
    formatador (1.1.0)
    fugit (1.11.1)
      et-orbi (~> 1, >= 1.2.11)
      raabro (~> 1.4)
    fuubar (2.5.1)
      rspec-core (~> 3.0)
      ruby-progressbar (~> 1.4)
    gems (1.3.0)
    geom2d (0.4.1)
    git (2.3.3)
      activesupport (>= 5.0)
      addressable (~> 2.8)
      process_executer (~> 1.1)
      rchardet (~> 1.8)
    globalid (1.2.1)
      activesupport (>= 6.1)
    google-api-client (0.53.0)
      google-apis-core (~> 0.1)
      google-apis-generator (~> 0.1)
    google-apis-core (0.18.0)
      addressable (~> 2.5, >= 2.5.1)
      googleauth (~> 1.9)
      httpclient (>= 2.8.3, < 3.a)
      mini_mime (~> 1.0)
      mutex_m
      representable (~> 3.0)
      retriable (>= 2.0, < 4.a)
    google-apis-discovery_v1 (0.20.0)
      google-apis-core (>= 0.15.0, < 2.a)
    google-apis-generator (0.18.0)
      activesupport (>= 5.0)
      gems (~> 1.2)
      google-apis-core (>= 0.15.0, < 2.a)
      google-apis-discovery_v1 (~> 0.18)
      thor (>= 0.20, < 2.a)
    google-cloud-env (2.3.1)
      base64 (~> 0.2)
      faraday (>= 1.0, < 3.a)
    google-logging-utils (0.2.0)
    google-protobuf (4.32.1)
      bigdecimal
      rake (>= 13)
    google-protobuf (4.32.1-aarch64-linux-gnu)
      bigdecimal
      rake (>= 13)
    google-protobuf (4.32.1-java)
      bigdecimal
      ffi (~> 1)
      ffi-compiler (~> 1)
      rake (>= 13)
    google-protobuf (4.32.1-x86-mingw32)
      bigdecimal
      rake (>= 13)
    google-protobuf (4.32.1-x86_64-linux-gnu)
      bigdecimal
      rake (>= 13)
    googleauth (1.15.0)
      faraday (>= 1.0, < 3.a)
      google-cloud-env (~> 2.2)
      google-logging-utils (~> 0.1)
      jwt (>= 1.4, < 4.0)
      multi_json (~> 1.11)
      os (>= 0.9, < 2.0)
      signet (>= 0.16, < 2.a)
    gserver (0.0.1)
    guard (2.18.1)
      formatador (>= 0.2.4)
      listen (>= 2.7, < 4.0)
      lumberjack (>= 1.0.12, < 2.0)
      nenv (~> 0.1)
      notiffany (~> 0.0)
      pry (>= 0.13.0)
      shellany (~> 0.0)
      thor (>= 0.18.1)
    guard-compat (1.2.1)
    guard-rspec (4.7.3)
      guard (~> 2.1)
      guard-compat (~> 1.1)
      rspec (>= 2.99.0, < 4.0)
    guard-rubocop (1.5.0)
      guard (~> 2.0)
      rubocop (< 2.0)
    gyoku (1.4.0)
      builder (>= 2.1.2)
      rexml (~> 3.0)
    hana (1.3.7)
    hashdiff (1.1.2)
    hashery (2.1.2)
    hashie (5.0.0)
    hexapdf (1.4.1)
      cmdparse (~> 3.0, >= 3.0.3)
      geom2d (~> 0.4, >= 0.4.1)
      openssl (>= 2.2.1)
      strscan (>= 3.1.2)
    holidays (8.8.0)
    http (5.2.0)
      addressable (~> 2.8)
      base64 (~> 0.1)
      http-cookie (~> 1.0)
      http-form_data (~> 2.2)
      llhttp-ffi (~> 0.5.0)
    http-cookie (1.0.5)
      domain_name (~> 0.5)
    http-form_data (2.3.0)
    httpclient (2.8.3)
    httpi (4.0.4)
      base64
      mutex_m
      nkf
      rack (>= 2.0, < 4)
    i18n (1.14.7)
      concurrent-ruby (~> 1.0)
    ice_nine (0.11.2)
    image_processing (1.14.0)
      mini_magick (>= 4.9.5, < 6)
      ruby-vips (>= 2.0.17, < 3)
    io-console (0.8.1)
    io-console (0.8.1-java)
    irb (1.15.2)
      pp (>= 0.6.0)
      rdoc (>= 4.0.0)
      reline (>= 0.4.2)
    iso_country_codes (0.7.8)
    jar-dependencies (0.5.5)
    jmespath (1.6.2)
    jruby-openssl (0.15.5-java)
    json (2.15.1)
    json (2.15.1-java)
    json-schema (5.2.2)
      addressable (~> 2.8)
      bigdecimal (~> 3.1)
    json_schema (0.21.0)
    json_schemer (2.4.0)
      bigdecimal
      hana (~> 1.3)
      regexp_parser (~> 2.0)
      simpleidn (~> 0.2)
    jsonapi-parser (0.1.1)
    jsonapi-serializer (2.2.0)
      activesupport (>= 4.2)
    jwe (1.1.1)
      base64
    jwt (2.10.2)
      base64
    karafka-core (2.5.7)
      karafka-rdkafka (>= 0.20.0)
      logger (>= 1.6.0)
    karafka-rdkafka (0.22.2)
      ffi (~> 1.15)
      json (> 2.0)
      logger
      mini_portile2 (~> 2.6)
      rake (> 12)
    karafka-rdkafka (0.22.2-aarch64-linux-gnu)
      ffi (~> 1.15)
      json (> 2.0)
      logger
      mini_portile2 (~> 2.6)
      rake (> 12)
    karafka-rdkafka (0.22.2-x86_64-linux-gnu)
      ffi (~> 1.15)
      json (> 2.0)
      logger
      mini_portile2 (~> 2.6)
      rake (> 12)
    kms_encrypted (1.7.0)
      activesupport (>= 7.1)
      base64
    kramdown (2.5.1)
      rexml (>= 3.3.9)
    kramdown-parser-gfm (1.1.0)
      kramdown (~> 2.0)
    language_server-protocol (3.17.0.5)
    libdatadog (18.1.0.1.0)
    libdatadog (18.1.0.1.0-aarch64-linux)
    libdatadog (18.1.0.1.0-x86_64-linux)
    libddwaf (1.24.1.2.1)
      ffi (~> 1.0)
    libddwaf (1.24.1.2.1-aarch64-linux)
      ffi (~> 1.0)
    libddwaf (1.24.1.2.1-x86_64-linux)
      ffi (~> 1.0)
    lint_roller (1.1.0)
    liquid (5.8.7)
      bigdecimal
      strscan (>= 3.1.1)
    listen (3.8.0)
      rb-fsevent (~> 0.10, >= 0.10.3)
      rb-inotify (~> 0.9, >= 0.9.10)
    llhttp-ffi (0.5.0)
      ffi-compiler (~> 1.0)
      rake (~> 13.0)
    lockbox (2.1.0)
    logger (1.7.0)
    loofah (2.24.1)
      crass (~> 1.0.2)
      nokogiri (>= 1.12.0)
    lumberjack (1.2.10)
    mail (2.8.1)
      mini_mime (>= 0.1.1)
      net-imap
      net-pop
      net-smtp
    marcel (1.0.4)
    matrix (0.4.2)
    memoist (0.16.2)
    method_source (1.1.0)
    mime-types (3.6.0)
      logger
      mime-types-data (~> 3.2015)
    mime-types-data (3.2025.0107)
    mimemagic (0.4.3)
      nokogiri (~> 1)
      rake
    mini_magick (5.3.1)
      logger
    mini_mime (1.1.5)
    mini_portile2 (2.8.9)
    minitest (5.26.0)
    mock_redis (0.51.0)
      redis (~> 5)
    msgpack (1.8.0)
    msgpack (1.8.0-java)
    multi_json (1.17.0)
    multi_xml (0.6.0)
    multipart-post (2.4.1)
    mutex_m (0.3.0)
    nap (1.1.0)
    nenv (0.3.0)
    net-http (0.6.0)
      uri
    net-imap (0.5.9)
      date
      net-protocol
    net-pop (0.1.2)
      net-protocol
    net-protocol (0.2.2)
      timeout
    net-sftp (4.0.0)
      net-ssh (>= 5.0.0, < 8.0.0)
    net-smtp (0.5.1)
      net-protocol
    net-ssh (7.2.0)
    nio4r (2.7.4)
    nio4r (2.7.4-java)
    nkf (0.2.0)
    nkf (0.2.0-java)
    nokogiri (1.18.10)
      mini_portile2 (~> 2.8.2)
      racc (~> 1.4)
    nokogiri (1.18.10-aarch64-linux-gnu)
      racc (~> 1.4)
    nokogiri (1.18.10-java)
      racc (~> 1.4)
    nokogiri (1.18.10-x86_64-linux-gnu)
      racc (~> 1.4)
    nori (2.7.1)
      bigdecimal
    notiffany (0.1.3)
      nenv (~> 0.1)
      shellany (~> 0.0)
    notifications-ruby-client (6.3.0)
      jwt (>= 1.5, < 4)
    oauth2 (2.0.9)
      faraday (>= 0.17.3, < 3.0)
      jwt (>= 1.0, < 3.0)
      multi_xml (~> 0.5)
      rack (>= 1.2, < 4)
      snaky_hash (~> 2.0)
      version_gem (~> 1.1)
    octokit (10.0.0)
      faraday (>= 1, < 3)
      sawyer (~> 0.9)
    oj (3.16.11)
      bigdecimal (>= 3.0)
      ostruct (>= 0.2)
    okcomputer (1.19.0)
    olive_branch (4.0.1)
      multi_json
      rails (>= 4.0)
    open4 (1.3.4)
    openapi_parser (2.1.0)
    openssl (3.3.1)
    openssl (3.3.1-java)
      jruby-openssl (~> 0.14)
    operating_hours (0.1.0)
    optimist (3.2.1)
    os (1.1.4)
    ostruct (0.6.2)
    ox (2.14.23)
      bigdecimal (>= 3.0)
    parallel (1.27.0)
    parallel_tests (5.4.0)
      parallel
    parser (3.3.9.0)
      ast (~> 2.4.1)
      racc
    patience_diff (1.2.0)
      optimist (~> 3.0)
    pdf-core (0.9.0)
    pdf-forms (1.5.2)
      cliver (~> 0.3.2)
      rexml (~> 3.2, >= 3.2.6)
      safe_shell (>= 1.0.3, < 2.0)
    pdf-inspector (1.3.0)
      pdf-reader (>= 1.0, < 3.0.a)
    pdf-reader (2.15.0)
      Ascii85 (>= 1.0, < 3.0, != 2.0.0)
      afm (>= 0.2.1, < 2)
      hashery (~> 2.0)
      ruby-rc4
      ttfunk
    pg (1.6.2)
    pg_query (6.1.0)
      google-protobuf (>= 3.25.3)
    pg_search (2.3.7)
      activerecord (>= 6.1)
      activesupport (>= 6.1)
    pkce_challenge (1.0.0)
    pp (0.6.2)
      prettyprint
    prawn (2.4.0)
      pdf-core (~> 0.9.0)
      ttfunk (~> 1.7)
    prawn-markup (1.1.0)
      nokogiri
      prawn
      prawn-table
    prawn-table (0.2.2)
      prawn (>= 1.3.0, < 3.0.0)
    prettyprint (0.2.0)
    prism (1.5.2)
    process_executer (1.3.0)
    pry (0.15.2)
      coderay (~> 1.1)
      method_source (~> 1.0)
    pry (0.15.2-java)
      coderay (~> 1.1)
      method_source (~> 1.0)
      spoon (~> 0.0)
    pry-byebug (3.11.0)
      byebug (~> 12.0)
      pry (>= 0.13, < 0.16)
    pstore (0.2.0)
    psych (5.2.6)
      date
      stringio
    psych (5.2.6-java)
      date
      jar-dependencies (>= 0.1.7)
    public_suffix (6.0.2)
    puma (7.0.4)
      nio4r (~> 2.0)
    puma (7.0.4-java)
      nio4r (~> 2.0)
    pundit (2.5.2)
      activesupport (>= 3.0.0)
    raabro (1.4.0)
    racc (1.8.1)
    racc (1.8.1-java)
    rack (2.2.20)
    rack-attack (6.7.0)
      rack (>= 1.0, < 4)
    rack-cors (2.0.2)
      rack (>= 2.0.0)
    rack-protection (3.2.0)
      base64 (>= 0.1.0)
      rack (~> 2.2, >= 2.2.4)
    rack-session (1.0.2)
      rack (< 3)
    rack-test (2.2.0)
      rack (>= 1.3)
    rack-timeout (0.7.0)
    rack-vcr (0.1.6)
      vcr (>= 2.9)
    rackup (1.0.1)
      rack (< 3)
      webrick
    rails (7.2.2.2)
      actioncable (= 7.2.2.2)
      actionmailbox (= 7.2.2.2)
      actionmailer (= 7.2.2.2)
      actionpack (= 7.2.2.2)
      actiontext (= 7.2.2.2)
      actionview (= 7.2.2.2)
      activejob (= 7.2.2.2)
      activemodel (= 7.2.2.2)
      activerecord (= 7.2.2.2)
      activestorage (= 7.2.2.2)
      activesupport (= 7.2.2.2)
      bundler (>= 1.15.0)
      railties (= 7.2.2.2)
    rails-dom-testing (2.3.0)
      activesupport (>= 5.0.0)
      minitest
      nokogiri (>= 1.6)
    rails-html-sanitizer (1.6.2)
      loofah (~> 2.21)
      nokogiri (>= 1.15.7, != 1.16.7, != 1.16.6, != 1.16.5, != 1.16.4, != 1.16.3, != 1.16.2, != 1.16.1, != 1.16.0.rc1, != 1.16.0)
    rails-session_cookie (0.3.0)
      rails (>= 4.0)
    rails_semantic_logger (4.18.0)
      rack
      railties (>= 5.1)
      semantic_logger (~> 4.16)
    railties (7.2.2.2)
      actionpack (= 7.2.2.2)
      activesupport (= 7.2.2.2)
      irb (~> 1.13)
      rackup (>= 1.0.0)
      rake (>= 12.2)
      thor (~> 1.0, >= 1.2.2)
      zeitwerk (~> 2.6)
    rainbow (3.1.1)
    rake (13.3.0)
    ransack (4.4.1)
      activerecord (>= 7.2)
      activesupport (>= 7.2)
      i18n
    rb-fsevent (0.11.2)
    rb-inotify (0.10.1)
      ffi (~> 1.0)
    rchardet (1.9.0)
    rdoc (6.14.2)
      erb
      psych (>= 4.0.0)
    redis (5.4.1)
      redis-client (>= 0.22.0)
    redis-client (0.25.1)
      connection_pool
    redis-namespace (1.11.0)
      redis (>= 4)
    regexp_parser (2.11.3)
    reline (0.6.2)
      io-console (~> 0.5)
    representable (3.2.0)
      declarative (< 0.1.0)
      trailblazer-option (>= 0.1.1, < 0.2.0)
      uber (< 0.2.0)
    request_store (1.7.0)
      rack (>= 1.4)
    require_all (3.0.0)
    restforce (8.0.0)
      faraday (>= 1.1.0, < 3.0.0)
      faraday-follow_redirects (<= 0.3.0, < 1.0.0)
      faraday-multipart (>= 1.0.0, < 2.0.0)
      faraday-net_http (< 4.0.0)
      hashie (>= 1.2.0, < 6.0)
      jwt (>= 1.5.6)
    retriable (3.1.2)
    rexml (3.4.2)
    rgeo (3.0.1)
    rgeo-activerecord (8.0.0)
      activerecord (>= 7.0)
      rgeo (>= 3.0)
    rgeo-geojson (2.2.0)
      multi_json (~> 1.15)
      rgeo (>= 1.0.0)
    roo (2.10.1)
      nokogiri (~> 1)
      rubyzip (>= 1.3.0, < 3.0.0)
    rspec (3.13.0)
      rspec-core (~> 3.13.0)
      rspec-expectations (~> 3.13.0)
      rspec-mocks (~> 3.13.0)
    rspec-core (3.13.5)
      rspec-support (~> 3.13.0)
    rspec-expectations (3.13.5)
      diff-lcs (>= 1.2.0, < 2.0)
      rspec-support (~> 3.13.0)
    rspec-instrumentation-matcher (0.0.9)
      activesupport
      rspec-expectations
    rspec-its (2.0.0)
      rspec-core (>= 3.13.0)
      rspec-expectations (>= 3.13.0)
    rspec-mocks (3.13.5)
      diff-lcs (>= 1.2.0, < 2.0)
      rspec-support (~> 3.13.0)
    rspec-rails (8.0.2)
      actionpack (>= 7.2)
      activesupport (>= 7.2)
      railties (>= 7.2)
      rspec-core (~> 3.13)
      rspec-expectations (~> 3.13)
      rspec-mocks (~> 3.13)
      rspec-support (~> 3.13)
    rspec-retry (0.6.2)
      rspec-core (> 3.3)
    rspec-sidekiq (5.2.0)
      rspec-core (~> 3.0)
      rspec-expectations (~> 3.0)
      rspec-mocks (~> 3.0)
      sidekiq (>= 5, < 9)
    rspec-support (3.13.5)
    rspec_junit_formatter (0.6.0)
      rspec-core (>= 2, < 4, != 2.12.0)
    rswag-specs (2.16.0)
      activesupport (>= 5.2, < 8.1)
      json-schema (>= 2.2, < 6.0)
      railties (>= 5.2, < 8.1)
      rspec-core (>= 2.14)
    rswag-ui (2.16.0)
      actionpack (>= 5.2, < 8.1)
      railties (>= 5.2, < 8.1)
    rtesseract (3.1.4)
    rubocop (1.81.1)
      json (~> 2.3)
      language_server-protocol (~> 3.17.0.2)
      lint_roller (~> 1.1.0)
      parallel (~> 1.10)
      parser (>= 3.3.0.2)
      rainbow (>= 2.2.2, < 4.0)
      regexp_parser (>= 2.9.3, < 3.0)
      rubocop-ast (>= 1.47.1, < 2.0)
      ruby-progressbar (~> 1.7)
      unicode-display_width (>= 2.4.0, < 4.0)
    rubocop-ast (1.47.1)
      parser (>= 3.3.7.2)
      prism (~> 1.4)
    rubocop-capybara (2.22.1)
      lint_roller (~> 1.1)
      rubocop (~> 1.72, >= 1.72.1)
    rubocop-factory_bot (2.27.1)
      lint_roller (~> 1.1)
      rubocop (~> 1.72, >= 1.72.1)
    rubocop-junit-formatter (0.1.4)
    rubocop-rails (2.33.4)
      activesupport (>= 4.2.0)
      lint_roller (~> 1.1)
      rack (>= 1.1)
      rubocop (>= 1.75.0, < 2.0)
      rubocop-ast (>= 1.44.0, < 2.0)
    rubocop-rspec (3.7.0)
      lint_roller (~> 1.1)
      rubocop (~> 1.72, >= 1.72.1)
    rubocop-rspec_rails (2.31.0)
      lint_roller (~> 1.1)
      rubocop (~> 1.72, >= 1.72.1)
      rubocop-rspec (~> 3.5)
    rubocop-thread_safety (0.7.3)
      lint_roller (~> 1.1)
      rubocop (~> 1.72, >= 1.72.1)
      rubocop-ast (>= 1.44.0, < 2.0)
    ruby-progressbar (1.13.0)
    ruby-rc4 (0.1.5)
    ruby-saml (1.18.1)
      nokogiri (>= 1.13.10)
      rexml
    ruby-vips (2.2.3)
      ffi (~> 1.12)
      logger
    rubyzip (2.4.1)
    rufus-scheduler (3.9.2)
      fugit (~> 1.1, >= 1.11.1)
    safe_shell (1.1.0)
    sanitize (7.0.0)
      crass (~> 1.0.2)
      nokogiri (>= 1.16.8)
    savon (2.15.1)
      akami (~> 1.2)
      builder (>= 2.1.2)
      gyoku (~> 1.2)
      httpi (>= 4, < 5)
      mail (~> 2.5)
      nokogiri (>= 1.8.1)
      nori (~> 2.4)
      wasabi (>= 3.7, < 6)
    sawyer (0.9.2)
      addressable (>= 2.3.5)
      faraday (>= 0.17.3, < 3)
    script_utils (0.0.4)
    securerandom (0.4.1)
    seedbank (0.5.0)
      rake (>= 10.0)
    semantic_logger (4.17.0)
      concurrent-ruby (~> 1.0)
    sentry-ruby (5.27.1)
      bigdecimal
      concurrent-ruby (~> 1.0, >= 1.0.2)
    shellany (0.0.1)
    shoulda-matchers (6.5.0)
      activesupport (>= 5.2.0)
    shrine (3.6.0)
      content_disposition (~> 1.0)
      down (~> 5.1)
    sidekiq (7.3.7)
      connection_pool (>= 2.3.0)
      logger
      rack (>= 2.2.4)
      redis-client (>= 0.22.2)
    sign_in_service (0.4.0)
      faraday (~> 2.7)
      jwt (~> 2.8)
    signet (0.21.0)
      addressable (~> 2.8)
      faraday (>= 0.17.5, < 3.a)
      jwt (>= 1.5, < 4.0)
      multi_json (~> 1.10)
    simplecov (0.22.0)
      docile (~> 1.1)
      simplecov-html (~> 0.11)
      simplecov_json_formatter (~> 0.1)
    simplecov-html (0.12.3)
    simplecov_json_formatter (0.1.4)
    simpleidn (0.2.3)
    slack-notify (0.6.0)
      faraday (>= 0.9)
      json (>= 1.8)
    snaky_hash (2.0.1)
      hashie
      version_gem (~> 1.1, >= 1.1.1)
    socksify (1.8.1)
    spoon (0.0.6)
      ffi
    ssrf_filter (1.2.0)
    staccato (0.5.3)
    statsd-instrument (3.9.10)
    stringio (3.1.7)
    strong_migrations (2.5.0)
      activerecord (>= 7.1)
    strscan (3.1.5)
    strscan (3.1.5-java)
    super_diff (0.16.0)
      attr_extras (>= 6.2.4)
      diff-lcs
      patience_diff
    swagger-blocks (3.0.0)
    terminal-table (4.0.0)
      unicode-display_width (>= 1.1.1, < 4)
    thor (1.4.0)
    thread_safe (0.3.6)
    thread_safe (0.3.6-java)
    tilt (2.3.0)
    timecop (0.9.10)
    timeout (0.4.3)
    trailblazer-option (0.1.2)
    ttfunk (1.7.0)
    typhoeus (1.4.1)
      ethon (>= 0.9.0)
    tzinfo (2.0.6)
      concurrent-ruby (~> 1.0)
    tzinfo-data (1.2024.1)
      tzinfo (>= 1.0.0)
    uber (0.1.0)
    unicode-display_width (3.2.0)
      unicode-emoji (~> 4.1)
    unicode-emoji (4.1.0)
    uri (1.0.4)
    useragent (0.16.11)
    utf8-cleaner (1.0.0)
      activesupport
    vcr (6.3.1)
      base64
    version_gem (1.1.3)
    virtus (2.0.0)
      axiom-types (~> 0.1)
      coercible (~> 1.0)
      descendants_tracker (~> 0.0, >= 0.0.3)
    warden (1.2.9)
      rack (>= 2.0.9)
    warden-github (1.3.2)
      activesupport (> 3.0)
      octokit (> 2.1.0)
      warden (> 1.0)
    wasabi (5.0.3)
      addressable
      faraday (>= 1.9, < 3)
      nokogiri (>= 1.13.9)
    waterdrop (2.8.12)
      karafka-core (>= 2.4.9, < 3.0.0)
      karafka-rdkafka (>= 0.20.0)
      zeitwerk (~> 2.3)
    web-console (4.2.1)
      actionview (>= 6.0.0)
      activemodel (>= 6.0.0)
      bindex (>= 0.4.0)
      railties (>= 6.0.0)
    webmock (3.25.1)
      addressable (>= 2.8.0)
      crack (>= 0.3.2)
      hashdiff (>= 0.4.0, < 2.0.0)
    webrick (1.9.1)
    websocket-driver (0.8.0)
      base64
      websocket-extensions (>= 0.1.0)
    websocket-driver (0.8.0-java)
      base64
      websocket-extensions (>= 0.1.0)
    websocket-extensions (0.1.5)
    will_paginate (4.0.1)
    with_advisory_lock (7.0.2)
      activerecord (>= 7.2)
      zeitwerk (>= 2.7)
    xmldsig (0.3.2)
      nokogiri
    xmlenc (0.8.0)
      activemodel (>= 3.0.0)
      activesupport (>= 3.0.0)
      nokogiri (>= 1.6.0, < 2.0.0)
      xmlmapper (>= 0.7.3)
    xmlmapper (0.8.1)
      nokogiri (~> 1.11)
    yard (0.9.37)
    zeitwerk (2.7.3)

PLATFORMS
  aarch64-linux
  java
  ruby
  x64-mingw32
  x86-mingw32
  x86-mswin32
  x86_64-linux

DEPENDENCIES
  aasm
  accredited_representative_portal!
  activerecord-import
  activerecord-postgis-adapter
  addressable
  apivore!
  appeals_api!
  apps_api!
  ask_va_api!
  avro
  avs!
  awesome_print
  aws-msk-iam-sasl-signer (~> 0.1.1)
  aws-sdk-kms
  aws-sdk-s3 (~> 1)
  aws-sdk-sns (~> 1)
  banners!
  betamocks!
  bgs_ext!
  blind_index
  blueprinter
  bootsnap
  bpds!
  brakeman
  breakers
  bundler-audit
  burials!
  byebug
  carrierwave
  carrierwave-aws
  check_in!
  claims_api!
  claims_evidence_api!
  clamav-client
  combine_pdf
  committee-rails
  config
  connect_vbms!
  coverband
  csv
  danger
  database_cleaner
  datadog
  date_validator
  debts_api!
  debug
  decision_reviews!
  dependents_benefits!
  dependents_verification!
  dhp_connected_devices!
  dogstatsd-ruby
  dry-struct
  dry-types
  ethon (>= 0.13.0)
  facilities_api!
  factory_bot_rails
  faker
  faraday (~> 2.13)
  faraday-follow_redirects
  faraday-httpclient
  faraday-multipart
  faraday-retry
  faraday-typhoeus
  faraday_curl
  fastimage
  fhir_client!
  fitbit_api
  flipper
  flipper-active_record
  flipper-active_support_cache_store
  flipper-ui
  foreman
  fuubar
  google-api-client
  google-apis-core
  google-apis-generator
  google-protobuf
  googleauth
  govdelivery-tms!
  guard-rspec
  guard-rubocop
  gyoku
  hashdiff
  hexapdf
  holidays
  httpclient
  ice_nine
  income_and_assets!
  income_limits!
  increase_compensation!
  iso_country_codes
  ivc_champva!
  json
  json-schema
  json_schemer
  jsonapi-parser
  jsonapi-serializer
  jwe
  jwt
  kms_encrypted
  liquid
  lockbox
  mail
  meb_api!
  medical_expense_reports!
  memoist
  mimemagic
  mini_magick
  mobile!
  mock_redis
  mocked_authentication!
  my_health!
  net-sftp
  nkf
  nokogiri
  notifications-ruby-client
  octokit
  oj
  okcomputer
  olive_branch
  operating_hours
  ox
  parallel
  parallel_tests
  pdf-forms
  pdf-inspector
  pdf-reader
  pensions!
  pg
  pg_query
  pg_search
  pkce_challenge
  prawn (~> 2.4.0)
  prawn-markup
  prawn-table
  pry-byebug
  puma
  pundit
  rack (~> 2.2.20)
  rack-attack
  rack-cors
  rack-test (= 2.2.0)
  rack-timeout
  rack-vcr
  rails (~> 7.2.2)
  rails-session_cookie
  rails_semantic_logger
  rainbow
  ransack
  redis
  redis-namespace
  representation_management!
  request_store
  require_all
  restforce
  rgeo-geojson
  roo
  rspec-instrumentation-matcher
  rspec-its
  rspec-rails
  rspec-retry
  rspec-sidekiq
  rspec_junit_formatter
  rswag-specs
  rswag-ui
  rtesseract
  rubocop
  rubocop-capybara
  rubocop-factory_bot
  rubocop-junit-formatter
  rubocop-rails
  rubocop-rspec
  rubocop-rspec_rails
  rubocop-thread_safety
  ruby-saml
  rubyzip
  rufus-scheduler
  savon
  seedbank
  sentry-ruby
  shoulda-matchers
  shrine
  sidekiq
  sidekiq-ent!
  sidekiq-pro!
  sign_in_service
  simple_forms_api!
  simplecov
  slack-notify
  sob!
  socksify
  staccato
  statsd-instrument
  strong_migrations
  super_diff
  survivors_benefits!
  swagger-blocks
  test_user_dashboard!
  timecop
  travel_pay!
  ttfunk (~> 1.7.0)
  tzinfo-data
  utf8-cleaner
  va_notify!
  vaos!
  vba_documents!
  vcr
  veteran!
  vets_json_schema!
  virtus
  vre!
  vye!
  warden-github
  waterdrop
  web-console
  webmock
  webrick
  will_paginate
  with_advisory_lock
  yard

RUBY VERSION
   ruby 3.3.6p108

BUNDLED WITH
   2.5.23<|MERGE_RESOLUTION|>--- conflicted
+++ resolved
@@ -74,17 +74,10 @@
 
 GIT
   remote: https://github.com/department-of-veterans-affairs/vets-json-schema
-<<<<<<< HEAD
-  revision: dec5c9d969c5afd6a8cc7a97d220727af6ff77db
-  branch: master
-  specs:
-    vets_json_schema (25.2.20)
-=======
   revision: 40ba7a29e498c7a98756d8934d578b89917d6244
   branch: master
   specs:
     vets_json_schema (25.2.21)
->>>>>>> 6db9216c
       multi_json (~> 1.0)
       script_utils (= 0.0.4)
 
