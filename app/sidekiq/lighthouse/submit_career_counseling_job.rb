--- conflicted
+++ resolved
@@ -20,14 +20,7 @@
         claim = nil
       end
 
-<<<<<<< HEAD
-      pcpg_monitor = PCPG::Monitor.new
-      pcpg_monitor.track_submission_exhaustion(msg, claim)
-
-      Lighthouse::SubmitCareerCounselingJob.trigger_failure_events(claim)
-=======
       Lighthouse::SubmitCareerCounselingJob.trigger_failure_events(msg, claim) if Flipper.enabled?(:pcpg_trigger_action_needed_email) # rubocop:disable Layout/LineLength
->>>>>>> bbdab6b7
     end
 
     def perform(claim_id, user_uuid = nil)
@@ -64,27 +57,11 @@
       )
     end
 
-<<<<<<< HEAD
-    def self.trigger_failure_events(claim)
-      email = claim.parsed_form.dig('claimantInformation', 'emailAddress')
-      if claim.present? && email.present?
-        VANotify::EmailJob.perform_async(
-          email,
-          Settings.vanotify.services.va_gov.template_id.form27_8832_action_needed_email,
-          {
-            'first_name' => claim.parsed_form.dig('claimantInformation', 'fullName', 'first')&.upcase.presence,
-            'date' => Time.zone.today.strftime('%B %d, %Y'),
-            'confirmation_number' => claim.confirmation_number
-          }
-        )
-      end
-=======
     def self.trigger_failure_events(msg, claim)
       pcpg_monitor = PCPG::Monitor.new
       email = claim.parsed_form.dig('claimantInformation', 'emailAddress')
       pcpg_monitor.track_submission_exhaustion(msg, claim, email)
       claim.send_failure_email(email) if claim.present?
->>>>>>> bbdab6b7
     end
   end
 end