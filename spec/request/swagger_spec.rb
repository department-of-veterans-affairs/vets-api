# frozen_string_literal: true

require 'rails_helper'
require 'saml/settings_service'
require 'sm/client'
require 'support/sm_client_helpers'
require 'rx/client'
require 'support/rx_client_helpers'
require 'bb/client'
require 'support/bb_client_helpers'
require 'support/pagerduty/services/spec_setup'
require 'support/stub_debt_letters'

RSpec.describe 'API doc validations', type: :request do
  context 'json validation' do
    it 'has valid json' do
      get '/v0/apidocs.json'
      json = response.body
      JSON.parse(json).to_yaml
    end
  end
end

RSpec.describe 'the API documentation', type: %i[apivore request], order: :defined do
  include AuthenticatedSessionHelper

  subject { Apivore::SwaggerChecker.instance_for('/v0/apidocs.json') }

  let(:rubysaml_settings) { build(:rubysaml_settings) }
  let(:mhv_user) { build(:user, :mhv, middle_name: 'Bob') }

  before do
    create(:account, idme_uuid: mhv_user.uuid)
    allow(SAML::SettingsService).to receive(:saml_settings).and_return(rubysaml_settings)
  end

  context 'has valid paths' do
    let(:headers) { { '_headers' => { 'Cookie' => sign_in(mhv_user, nil, true) } } }

    describe 'backend statuses' do
      describe '/v0/backend_statuses/{service}' do
        it 'supports getting backend service status' do
          expect(subject).to validate(:get, '/v0/backend_statuses/{service}', 200, headers.merge('service' => 'gibs'))
        end
      end

      describe '/v0/backend_statuses' do
        context 'when successful' do
          include_context 'simulating Redis caching of PagerDuty#get_services'

          it 'supports getting external services status data' do
            expect(subject).to validate(:get, '/v0/backend_statuses', 200, headers)
          end
        end

        context 'when the PagerDuty API rate limit has been exceeded' do
          it 'returns a 429 with error details' do
            VCR.use_cassette('pagerduty/external_services/get_services_429') do
              expect(subject).to validate(:get, '/v0/backend_statuses', 429, headers)
            end
          end
        end
      end
    end

    it 'supports listing in-progress forms' do
      expect(subject).to validate(:get, '/v0/in_progress_forms', 200, headers)
      expect(subject).to validate(:get, '/v0/in_progress_forms', 401)
    end

    it 'supports fetching feature_toggles' do
      expect(subject).to validate(:get, '/v0/feature_toggles', 200, features: 'facility_locator')
    end

    it 'supports fetching maintenance windows' do
      expect(subject).to validate(:get, '/v0/maintenance_windows', 200)
    end

    it 'supports getting an in-progress form' do
      FactoryBot.create(:in_progress_form, user_uuid: mhv_user.uuid)
      stub_evss_pciu(mhv_user)
      expect(subject).to validate(
        :get,
        '/v0/in_progress_forms/{id}',
        200,
        headers.merge('id' => '1010ez')
      )
      expect(subject).to validate(:get, '/v0/in_progress_forms/{id}', 401, 'id' => '1010ez')
    end

    it 'supports updating an in-progress form' do
      expect(subject).to validate(
        :put,
        '/v0/in_progress_forms/{id}',
        200,
        headers.merge(
          'id' => '1010ez',
          '_data' => { 'form_data' => { wat: 'foo' } }
        )
      )
      expect(subject).to validate(
        :put,
        '/v0/in_progress_forms/{id}',
        500,
        headers.merge('id' => '1010ez')
      )
      expect(subject).to validate(:put, '/v0/in_progress_forms/{id}', 401, 'id' => '1010ez')
    end

    it 'supports deleting an in-progress form' do
      form = FactoryBot.create(:in_progress_form, user_uuid: mhv_user.uuid)
      expect(subject).to validate(
        :delete,
        '/v0/in_progress_forms/{id}',
        200,
        headers.merge('id' => form.form_id)
      )
      expect(subject).to validate(:delete, '/v0/in_progress_forms/{id}', 401, 'id' => form.form_id)
    end

    it 'supports adding an education benefits form' do
      expect(subject).to validate(
        :post,
        '/v0/education_benefits_claims/{form_type}',
        200,
        'form_type' => '1990',
        '_data' => {
          'education_benefits_claim' => {
            'form' => build(:va1990).form
          }
        }
      )

      expect(subject).to validate(
        :post,
        '/v0/education_benefits_claims/{form_type}',
        422,
        'form_type' => '1990',
        '_data' => {
          'education_benefits_claim' => {
            'form' => {}.to_json
          }
        }
      )
    end

    it 'supports adding an caregiver\'s assistance claim' do
      VCR.use_cassette 'mvi/find_candidate/valid' do
<<<<<<< HEAD
        VCR.use_cassette 'mvi/find_candidate/valid_icn_ni_only' do
          VCR.use_cassette 'mvi/find_candidate/valid_no_gender' do
            VCR.use_cassette 'carma/auth/token/200' do
              VCR.use_cassette 'carma/submissions/create/201' do
                VCR.use_cassette 'carma/attachments/upload/201' do
                  expect(subject).to validate(
                    :post,
                    '/v0/caregivers_assistance_claims',
                    200,
                    '_data' => {
                      'caregivers_assistance_claim' => {
                        'form' => build(:caregivers_assistance_claim).form
                      }
                    }
                  )
                end
=======
        VCR.use_cassette 'emis/get_veteran_status/valid' do
          VCR.use_cassette 'mvi/find_candidate/valid_icn_ni_only' do
            VCR.use_cassette 'mvi/find_candidate/valid_no_gender' do
              VCR.use_cassette 'carma/submissions/create/201' do
                expect(subject).to validate(
                  :post,
                  '/v0/caregivers_assistance_claims',
                  200,
                  '_data' => {
                    'caregivers_assistance_claim' => {
                      'form' => build(:caregivers_assistance_claim).form
                    }
                  }
                )
>>>>>>> 983f3844
              end
            end
          end
        end
      end

      expect(subject).to validate(
        :post,
        '/v0/caregivers_assistance_claims',
        422,
        '_data' => {
          'caregivers_assistance_claim' => {
            'form' => {}.to_json
          }
        }
      )
    end

    it 'supports adding a pension' do
      expect(subject).to validate(
        :post,
        '/v0/pension_claims',
        200,
        '_data' => {
          'pension_claim' => {
            'form' => build(:pension_claim).form
          }
        }
      )

      expect(subject).to validate(
        :post,
        '/v0/pension_claims',
        422,
        '_data' => {
          'pension_claim' => {
            'invalid-form' => { invalid: true }.to_json
          }
        }
      )
    end

    it 'supports adding a burial claim', run_at: 'Thu, 29 Aug 2019 17:45:03 GMT' do
      allow(SecureRandom).to receive(:uuid).and_return('c3fa0769-70cb-419a-b3a6-d2563e7b8502')

      VCR.use_cassette(
        'mvi/find_candidate/find_profile_with_attributes',
        VCR::MATCH_EVERYTHING
      ) do
        expect(subject).to validate(
          :post,
          '/v0/burial_claims',
          200,
          '_data' => {
            'burial_claim' => {
              'form' => build(:burial_claim).form
            }
          }
        )

        expect(subject).to validate(
          :post,
          '/v0/burial_claims',
          422,
          '_data' => {
            'burial_claim' => {
              'invalid-form' => { invalid: true }.to_json
            }
          }
        )
      end
    end

    context 'MDOT tests' do
      let(:user_details) do
        {
          first_name: 'Greg',
          last_name: 'Anderson',
          middle_name: 'A',
          birth_date: '1991-04-05',
          ssn: '000550237'
        }
      end

      let(:user) { build(:user, :loa3, user_details) }
      let(:headers) do
        {
          '_headers' => {
            'Cookie' => sign_in(user, nil, true),
            'accept' => 'application/json',
            'content-type' => 'application/json'
          }
        }
      end

      let(:body) do
        {
          'use_veteran_address' => true,
          'use_temporary_address' => false,
          'order' => [{ 'product_id' => 2499 }],
          'permanent_address' => {
            'street' => '125 SOME RD',
            'street2' => 'APT 101',
            'city' => 'DENVER',
            'state' => 'CO',
            'country' => 'United States',
            'postal_code' => '111119999'
          },
          'temporary_address' => {
            'street' => '17250 w colfax ave',
            'street2' => 'a-204',
            'city' => 'Golden',
            'state' => 'CO',
            'country' => 'United States',
            'postal_code' => '80401'
          },
          'vet_email' => 'vet1@va.gov'
        }
      end

      it 'supports creating a MDOT order' do
        expect(subject).to validate(:post, '/v0/mdot/supplies', 401)

        VCR.use_cassette('mdot/submit_order', VCR::MATCH_EVERYTHING) do
          set_mdot_token_for(user)

          expect(subject).to validate(
            :post,
            '/v0/mdot/supplies',
            200,
            headers.merge(
              '_data' => body.to_json
            )
          )
        end
      end
    end

    it 'supports adding a preneed claim' do
      VCR.use_cassette('preneeds/burial_forms/creates_a_pre_need_burial_form') do
        expect(subject).to validate(
          :post,
          '/v0/preneeds/burial_forms',
          200,
          '_data' => {
            'application' => attributes_for(:burial_form)
          }
        )
      end

      expect(subject).to validate(
        :post,
        '/v0/preneeds/burial_forms',
        422,
        '_data' => {
          'application' => {
            'invalid-form' => { invalid: true }.to_json
          }
        }
      )
    end

    context 'debts tests' do
      let(:user) { build(:user, :loa3) }
      let(:headers) do
        { '_headers' => { 'Cookie' => sign_in(user, nil, true) } }
      end

      context 'debt letters index' do
        stub_debt_letters(:index)

        it 'validates the route' do
          expect(subject).to validate(
            :get,
            '/v0/debt_letters',
            200,
            headers
          )
        end
      end

      context 'debt letters show' do
        stub_debt_letters(:show)

        it 'validates the route' do
          expect(subject).to validate(
            :get,
            '/v0/debt_letters/{id}',
            200,
            headers.merge(
              'id' => CGI.escape(document_id)
            )
          )
        end
      end
    end

    context 'HCA tests' do
      let(:login_required) { Notification::LOGIN_REQUIRED }
      let(:test_veteran) do
        json_string = File.read(
          Rails.root.join('spec', 'fixtures', 'hca', 'veteran.json')
        )
        json = JSON.parse(json_string)
        json.delete('email')
        json.to_json
      end

      it 'supports getting the hca enrollment status' do
        expect(HealthCareApplication).to receive(:user_icn).and_return('123')
        expect(HealthCareApplication).to receive(:enrollment_status).with(
          '123', nil
        ).and_return(parsed_status: login_required)

        expect(subject).to validate(
          :get,
          '/v0/health_care_applications/enrollment_status',
          200,
          '_query_string' => {
            userAttributes: {
              veteranFullName: {
                first: 'First',
                last: 'last'
              },
              veteranDateOfBirth: '1923-01-02',
              veteranSocialSecurityNumber: '111-11-1234',
              gender: 'F'
            }
          }.to_query
        )
      end

      it 'supports getting the hca health check' do
        VCR.use_cassette('hca/health_check', match_requests_on: [:body]) do
          expect(subject).to validate(
            :get,
            '/v0/health_care_applications/healthcheck',
            200
          )
        end
      end

      it 'supports submitting a hca attachment' do
        expect(subject).to validate(
          :post,
          '/v0/hca_attachments',
          200,
          '_data' => {
            'hca_attachment' => {
              file_data: Rack::Test::UploadedFile.new(
                Rails.root.join('spec', 'fixtures', 'pdf_fill', 'extras.pdf'), 'application/pdf'
              )
            }
          }
        )
      end

      it 'supports getting a health care application state' do
        expect(subject).to validate(
          :get,
          '/v0/health_care_applications/{id}',
          200,
          'id' => create(:health_care_application).id
        )
      end

      it 'returns a 400 if no attachment data is given' do
        expect(subject).to validate(:post, '/v0/hca_attachments', 400, '')
      end

      it 'supports submitting a health care application', run_at: '2017-01-31' do
        VCR.use_cassette('hca/submit_anon', match_requests_on: [:body]) do
          expect(subject).to validate(
            :post,
            '/v0/health_care_applications',
            200,
            '_data' => {
              'form' => test_veteran
            }
          )
        end

        expect(subject).to validate(
          :post,
          '/v0/health_care_applications',
          422,
          '_data' => {
            'form' => {}.to_json
          }
        )

        allow_any_instance_of(HCA::Service).to receive(:post) do
          raise Common::Client::Errors::HTTPError, 'error message'
        end

        expect(subject).to validate(
          :post,
          '/v0/health_care_applications',
          400,
          '_data' => {
            'form' => test_veteran
          }
        )
      end
    end

    describe 'rx tests' do
      include Rx::ClientHelpers
      let(:headers) { { '_headers' => { 'Cookie' => sign_in(mhv_user, nil, true) } } }

      before do
        allow(Rx::Client).to receive(:new).and_return(authenticated_client)
      end

      context 'successful calls' do
        it 'supports getting a list of all prescriptions' do
          VCR.use_cassette('rx_client/prescriptions/gets_a_list_of_all_prescriptions') do
            expect(subject).to validate(:get, '/v0/prescriptions', 200, headers)
          end
        end

        it 'supports getting a list of active prescriptions' do
          VCR.use_cassette('rx_client/prescriptions/gets_a_list_of_active_prescriptions') do
            expect(subject).to validate(:get, '/v0/prescriptions/active', 200, headers)
          end
        end

        it 'supports getting details of a particular prescription' do
          VCR.use_cassette('rx_client/prescriptions/gets_a_single_prescription') do
            expect(subject).to validate(:get, '/v0/prescriptions/{id}', 200, headers.merge('id' => '13650545'))
          end
        end

        it 'supports refilling a prescription' do
          VCR.use_cassette('rx_client/prescriptions/refills_a_prescription') do
            expect(subject).to validate(:patch, '/v0/prescriptions/{id}/refill', 204,
                                        headers.merge('id' => '13650545'))
          end
        end

        it 'supports tracking a prescription' do
          VCR.use_cassette('rx_client/prescriptions/nested_resources/gets_tracking_for_a_prescription') do
            expect(subject).to validate(
              :get, '/v0/prescriptions/{prescription_id}/trackings', 200,
              headers.merge('prescription_id' => '13650541')
            )
          end
        end
      end

      context 'unsuccessful calls' do
        it 'returns error on showing a prescription with bad id' do
          VCR.use_cassette('rx_client/prescriptions/gets_a_single_prescription') do
            expect(subject).to validate(:get, '/v0/prescriptions/{id}', 404, headers.merge('id' => '1'))
          end
        end

        it 'returns error on refilling a prescription with bad id' do
          VCR.use_cassette('rx_client/prescriptions/prescription_refill_error') do
            expect(subject).to validate(:patch, '/v0/prescriptions/{id}/refill', 404, headers.merge('id' => '1'))
          end
        end

        it 'returns error on refilling a prescription that is not refillable' do
          VCR.use_cassette('rx_client/prescriptions/prescription_not_refillable_error') do
            expect(subject).to validate(:patch, '/v0/prescriptions/{id}/refill', 400, headers.merge('id' => '1'))
          end
        end

        it 'returns an error tracking a prescription with a bad id' do
          VCR.use_cassette('rx_client/prescriptions/nested_resources/tracking_error_id') do
            expect(subject).to validate(
              :get, '/v0/prescriptions/{prescription_id}/trackings', 404, headers.merge('prescription_id' => '1')
            )
          end
        end
      end
    end

    describe 'disability compensation' do
      before do
        create(:in_progress_form, form_id: FormProfiles::VA526ez::FORM_ID, user_uuid: mhv_user.uuid)
      end

      let(:form526) do
        File.read(
          Rails.root.join('spec', 'support', 'disability_compensation_form', 'front_end_submission.json')
        )
      end

      let(:form526v2) do
        File.read(
          Rails.root.join('spec', 'support', 'disability_compensation_form', 'all_claims_fe_submission.json')
        )
      end

      it 'supports getting rated disabilities' do
        expect(subject).to validate(:get, '/v0/disability_compensation_form/rated_disabilities', 401)
        VCR.use_cassette('evss/disability_compensation_form/rated_disabilities') do
          expect(subject).to validate(:get, '/v0/disability_compensation_form/rated_disabilities', 200, headers)
        end
      end

      context 'with a loa1 user' do
        let(:mhv_user) { build(:user, :loa1) }

        it 'supports getting separation_locations' do
          expect(subject).to validate(:get, '/v0/disability_compensation_form/separation_locations', 403, headers)
        end
      end

      it 'supports getting separation_locations' do
        expect(subject).to validate(:get, '/v0/disability_compensation_form/separation_locations', 401)
        VCR.use_cassette('evss/reference_data/get_intake_sites') do
          expect(subject).to validate(:get, '/v0/disability_compensation_form/separation_locations', 200, headers)
        end
      end

      it 'supports getting suggested conditions' do
        create(:disability_contention_arrhythmia)
        expect(subject).to validate(
          :get,
          '/v0/disability_compensation_form/suggested_conditions{params}',
          401,
          'params' => '?name_part=arr'
        )
        expect(subject).to validate(
          :get,
          '/v0/disability_compensation_form/suggested_conditions{params}',
          200,
          headers.merge('params' => '?name_part=arr')
        )
      end

      it 'supports submitting the form' do
        allow(EVSS::DisabilityCompensationForm::SubmitForm526)
          .to receive(:perform_async).and_return('57ca1a62c75e551fd2051ae9')
        expect(subject).to validate(:post, '/v0/disability_compensation_form/submit', 401)
        VCR.use_cassette('evss/ppiu/payment_information') do
          VCR.use_cassette('evss/intent_to_file/active_compensation') do
            VCR.use_cassette('emis/get_military_service_episodes/valid', allow_playback_repeats: true) do
              VCR.use_cassette('evss/disability_compensation_form/submit_form') do
                expect(subject).to validate(
                  :post,
                  '/v0/disability_compensation_form/submit',
                  200,
                  headers.update(
                    '_data' => form526
                  )
                )
              end
            end
          end
        end
      end

      it 'supports submitting the v2 form' do
        allow(EVSS::DisabilityCompensationForm::SubmitForm526)
          .to receive(:perform_async).and_return('57ca1a62c75e551fd2051ae9')
        expect(subject).to validate(:post, '/v0/disability_compensation_form/submit_all_claim', 401)
        VCR.use_cassette('evss/ppiu/payment_information') do
          VCR.use_cassette('evss/intent_to_file/active_compensation') do
            VCR.use_cassette('emis/get_military_service_episodes/valid', allow_playback_repeats: true) do
              VCR.use_cassette('evss/disability_compensation_form/submit_form_v2') do
                expect(subject).to validate(
                  :post,
                  '/v0/disability_compensation_form/submit_all_claim',
                  200,
                  headers.update(
                    '_data' => form526v2
                  )
                )
              end
            end
          end
        end
      end

      context 'with a submission and job status' do
        let(:submission) { create(:form526_submission, submitted_claim_id: 61_234_567) }
        let(:job_status) { create(:form526_job_status, form526_submission_id: submission.id) }

        it 'supports getting submission status' do
          expect(subject).to validate(
            :get,
            '/v0/disability_compensation_form/submission_status/{job_id}',
            401,
            'job_id' => job_status.job_id
          )
          expect(subject).to validate(
            :get,
            '/v0/disability_compensation_form/submission_status/{job_id}',
            200,
            headers.merge('job_id' => job_status.job_id)
          )
        end
      end

      it 'supports getting rating info' do
        expect(subject).to validate(:get, '/v0/disability_compensation_form/rating_info', 401)
        VCR.use_cassette('evss/disability_compensation_form/rating_info') do
          expect(subject).to validate(:get, '/v0/disability_compensation_form/rating_info', 200, headers)
        end
      end
    end

    describe 'intent to file' do
      it 'supports getting all intent to file' do
        expect(subject).to validate(:get, '/v0/intent_to_file', 401)
        VCR.use_cassette('evss/intent_to_file/intent_to_file') do
          expect(subject).to validate(:get, '/v0/intent_to_file', 200, headers)
        end
      end

      it 'supports getting an active compensation intent to file' do
        expect(subject).to validate(:get, '/v0/intent_to_file/{type}/active', 401, 'type' => 'compensation')
        VCR.use_cassette('evss/intent_to_file/active_compensation') do
          expect(subject).to validate(
            :get,
            '/v0/intent_to_file/{type}/active',
            200,
            headers.update('type' => 'compensation')
          )
        end
      end

      it 'supports creating an active compensation intent to file' do
        expect(subject).to validate(:post, '/v0/intent_to_file/{type}', 401, 'type' => 'compensation')
        VCR.use_cassette('evss/intent_to_file/create_compensation') do
          expect(subject).to validate(
            :post,
            '/v0/intent_to_file/{type}',
            200,
            headers.update('type' => 'compensation')
          )
        end
      end
    end

    describe 'MVI Users' do
      context 'when user is correct' do
        let(:mhv_user) { build(:user_with_no_ids) }

        it 'fails when invalid form id is passed' do
          expect(subject).to validate(:post, '/v0/mvi_users/{id}', 403, headers.merge('id' => '12-1234'))
        end
        it 'when correct form id is passed, it supports creating mvi user' do
          VCR.use_cassette('mvi/add_person/add_person_success') do
            VCR.use_cassette('mvi/find_candidate/orch_search_with_attributes') do
              expect(subject).to validate(:post, '/v0/mvi_users/{id}', 200, headers.merge('id' => '21-0966'))
            end
          end
        end
      end

      it 'fails when no user information is passed' do
        expect(subject).to validate(:post, '/v0/mvi_users/{id}', 401, 'id' => '21-0966')
      end
      context 'when user is missing birls only' do
        let(:mhv_user) { build(:user_with_no_birls_id) }

        it 'fails with 422' do
          expect(subject).to validate(:post, '/v0/mvi_users/{id}', 422, headers.merge('id' => '21-0966'))
        end
      end
    end

    describe 'PPIU' do
      it 'supports getting payment information' do
        expect(subject).to validate(:get, '/v0/ppiu/payment_information', 401)
        VCR.use_cassette('evss/ppiu/payment_information') do
          expect(subject).to validate(:get, '/v0/ppiu/payment_information', 200, headers)
        end
      end

      it 'supports updating payment information' do
        expect(subject).to validate(:put, '/v0/ppiu/payment_information', 401)
        VCR.use_cassette('evss/ppiu/payment_information') do
          VCR.use_cassette('evss/ppiu/update_payment_information') do
            expect(subject).to validate(
              :put,
              '/v0/ppiu/payment_information',
              200,
              headers.update(
                '_data' => {
                  'account_type' => 'Checking',
                  'financial_institution_name' => 'Bank of Amazing',
                  'account_number' => '1234567890',
                  'financial_institution_routing_number' => '123456789'
                }
              )
            )
          end
        end
      end
    end

    describe 'supporting evidence upload' do
      it 'supports uploading a file' do
        expect(subject).to validate(
          :post,
          '/v0/upload_supporting_evidence',
          200,
          '_data' => {
            'supporting_evidence_attachment' => {
              'file_data' => fixture_file_upload('spec/fixtures/pdf_fill/extras.pdf')
            }
          }
        )
      end

      it 'returns a 400 if no attachment data is given' do
        expect(subject).to validate(:post, '/v0/upload_supporting_evidence', 400, '')
      end
    end

    describe 'secure messaging' do
      include SM::ClientHelpers

      let(:uploads) do
        [
          Rack::Test::UploadedFile.new('spec/fixtures/files/sm_file1.jpg', 'image/jpg'),
          Rack::Test::UploadedFile.new('spec/fixtures/files/sm_file2.jpg', 'image/jpg'),
          Rack::Test::UploadedFile.new('spec/fixtures/files/sm_file3.jpg', 'image/jpg'),
          Rack::Test::UploadedFile.new('spec/fixtures/files/sm_file4.jpg', 'image/jpg')
        ]
      end

      before do
        allow(SM::Client).to receive(:new).and_return(authenticated_client)
      end

      let(:headers) { { '_headers' => { 'Cookie' => sign_in(mhv_user, nil, true) } } }

      describe 'triage teams' do
        context 'successful calls' do
          it 'supports getting a list of all prescriptions' do
            VCR.use_cassette('sm_client/triage_teams/gets_a_collection_of_triage_team_recipients') do
              expect(subject).to validate(:get, '/v0/messaging/health/recipients', 200, headers)
            end
          end
        end
      end

      describe 'folders' do
        context 'successful calls' do
          it 'supports getting a list of all folders' do
            VCR.use_cassette('sm_client/folders/gets_a_collection_of_folders') do
              expect(subject).to validate(:get, '/v0/messaging/health/folders', 200, headers)
            end
          end

          it 'supports getting a list of all messages in a folder' do
            VCR.use_cassette('sm_client/folders/nested_resources/gets_a_collection_of_messages') do
              expect(subject).to validate(
                :get,
                '/v0/messaging/health/folders/{folder_id}/messages', 200, headers.merge('folder_id' => '0')
              )
            end
          end

          it 'supports getting information about a specific folder' do
            VCR.use_cassette('sm_client/folders/gets_a_single_folder') do
              expect(subject).to validate(:get, '/v0/messaging/health/folders/{id}', 200,
                                          headers.merge('id' => '0'))
            end
          end

          it 'supports creating a new folder' do
            VCR.use_cassette('sm_client/folders/creates_a_folder_and_deletes_a_folder') do
              expect(subject).to validate(:post, '/v0/messaging/health/folders', 201,
                                          headers.merge(
                                            '_data' => { 'folder' => { 'name' => 'test folder 66745' } }
                                          ))
            end
          end

          it 'supports deleting a folder' do
            VCR.use_cassette('sm_client/folders/creates_a_folder_and_deletes_a_folder') do
              expect(subject).to validate(:delete, '/v0/messaging/health/folders/{id}', 204,
                                          headers.merge('id' => '674886'))
            end
          end
        end

        context 'unsuccessful calls' do
          it 'supports get a single folder id error messages' do
            VCR.use_cassette('sm_client/folders/gets_a_single_folder_id_error') do
              expect(subject).to validate(:get, '/v0/messaging/health/folders/{id}', 404,
                                          headers.merge('id' => '1000'))
            end
          end

          it 'supports deletea folder id folder error messages' do
            VCR.use_cassette('sm_client/folders/deletes_a_folder_id_error') do
              expect(subject).to validate(:delete, '/v0/messaging/health/folders/{id}', 404,
                                          headers.merge('id' => '1000'))
            end
          end

          it 'supports folder messages index error in a folder' do
            VCR.use_cassette('sm_client/folders/nested_resources/gets_a_collection_of_messages_id_error') do
              expect(subject).to validate(
                :get,
                '/v0/messaging/health/folders/{folder_id}/messages', 404, headers.merge('folder_id' => '1000')
              )
            end
          end
        end
      end

      describe 'messages' do
        context 'successful calls' do
          it 'supports getting a list of all messages in a thread' do
            VCR.use_cassette('sm_client/messages/gets_a_message_thread') do
              expect(subject).to validate(:get, '/v0/messaging/health/messages/{id}/thread', 200,
                                          headers.merge('id' => '573059'))
            end
          end

          it 'supports getting a message' do
            VCR.use_cassette('sm_client/messages/gets_a_message_with_id') do
              expect(subject).to validate(:get, '/v0/messaging/health/messages/{id}', 200,
                                          headers.merge('id' => '573059'))
            end
          end

          it 'supports getting a list of message categories' do
            VCR.use_cassette('sm_client/messages/gets_message_categories') do
              expect(subject).to validate(:get, '/v0/messaging/health/messages/categories', 200, headers)
            end
          end

          it 'supports getting message attachments' do
            VCR.use_cassette('sm_client/messages/nested_resources/gets_a_file_attachment') do
              expect(subject).to validate(:get, '/v0/messaging/health/messages/{message_id}/attachments/{id}',
                                          200, headers.merge('message_id' => '629999', 'id' => '629993'))
            end
          end

          it 'supports moving a message to another folder' do
            VCR.use_cassette('sm_client/messages/moves_a_message_with_id') do
              expect(subject).to validate(:patch, '/v0/messaging/health/messages/{id}/move',
                                          204, headers.merge('id' => '573052', '_query_string' => 'folder_id=0'))
            end
          end

          it 'supports creating a message with no attachments' do
            VCR.use_cassette('sm_client/messages/creates/a_new_message_without_attachments') do
              expect(subject).to validate(
                :post, '/v0/messaging/health/messages', 200,
                headers.merge('_data' => { 'message' => {
                                'subject' => 'CI Run', 'category' => 'OTHER', 'recipient_id' => '613586',
                                'body' => 'Continuous Integration'
                              } })
              )
            end
          end

          it 'supports creating a message with attachments' do
            VCR.use_cassette('sm_client/messages/creates/a_new_message_with_4_attachments') do
              expect(subject).to validate(
                :post, '/v0/messaging/health/messages', 200,
                headers.merge('id' => '674838',
                              '_data' => {
                                'message' => {
                                  'subject' => 'CI Run', 'category' => 'OTHER', 'recipient_id' => '613586',
                                  'body' => 'Continuous Integration'
                                },
                                'uploads' => uploads
                              })
              )
            end
          end

          it 'supports replying to a message with no attachments' do
            VCR.use_cassette('sm_client/messages/creates/a_reply_without_attachments') do
              expect(subject).to validate(
                :post, '/v0/messaging/health/messages/{id}/reply', 201,
                headers.merge('id' => '674838',
                              '_data' => { 'message' => {
                                'subject' => 'CI Run', 'category' => 'OTHER', 'recipient_id' => '613586',
                                'body' => 'Continuous Integration'
                              } })
              )
            end
          end

          it 'supports replying to a message with attachments' do
            VCR.use_cassette('sm_client/messages/creates/a_reply_with_4_attachments') do
              expect(subject).to validate(
                :post, '/v0/messaging/health/messages/{id}/reply', 201,
                headers.merge('id' => '674838',
                              '_data' => {
                                'message' => {
                                  'subject' => 'CI Run', 'category' => 'OTHER', 'recipient_id' => '613586',
                                  'body' => 'Continuous Integration'
                                },
                                'uploads' => uploads
                              })
              )
            end
          end

          it 'supports deleting a message' do
            VCR.use_cassette('sm_client/messages/deletes_the_message_with_id') do
              expect(subject).to validate(:delete, '/v0/messaging/health/messages/{id}', 204,
                                          headers.merge('id' => '573052'))
            end
          end
        end

        context 'unsuccessful calls' do
          it 'supports errors for list of all messages in a thread with invalid id' do
            VCR.use_cassette('sm_client/messages/gets_a_message_thread_id_error') do
              expect(subject).to validate(:get, '/v0/messaging/health/messages/{id}/thread', 404,
                                          headers.merge('id' => '999999'))
            end
          end

          it 'supports error message with invalid id' do
            VCR.use_cassette('sm_client/messages/gets_a_message_with_id_error') do
              expect(subject).to validate(:get, '/v0/messaging/health/messages/{id}', 404,
                                          headers.merge('id' => '999999'))
            end
          end

          it 'supports errors getting message attachments with invalid message id' do
            VCR.use_cassette('sm_client/messages/nested_resources/gets_a_file_attachment_message_id_error') do
              expect(subject).to validate(:get, '/v0/messaging/health/messages/{message_id}/attachments/{id}',
                                          404, headers.merge('message_id' => '999999', 'id' => '629993'))
            end
          end

          it 'supports errors getting message attachments with invalid attachment id' do
            VCR.use_cassette('sm_client/messages/nested_resources/gets_a_file_attachment_attachment_id_error') do
              expect(subject).to validate(:get, '/v0/messaging/health/messages/{message_id}/attachments/{id}',
                                          404, headers.merge('message_id' => '629999', 'id' => '999999'))
            end
          end

          it 'supports errors moving a message to another folder' do
            VCR.use_cassette('sm_client/messages/moves_a_message_with_id_error') do
              expect(subject).to validate(:patch, '/v0/messaging/health/messages/{id}/move',
                                          404, headers.merge('id' => '999999', '_query_string' => 'folder_id=0'))
            end
          end

          it 'supports errors creating a message with no attachments' do
            VCR.use_cassette('sm_client/messages/creates/a_new_message_without_attachments_recipient_id_error') do
              expect(subject).to validate(
                :post, '/v0/messaging/health/messages', 422,
                headers.merge('_data' => { 'message' => {
                                'subject' => 'CI Run', 'category' => 'OTHER', 'recipient_id' => '1',
                                'body' => 'Continuous Integration'
                              } })
              )
            end
          end

          it 'supports errors replying to a message with no attachments' do
            VCR.use_cassette('sm_client/messages/creates/a_reply_without_attachments_id_error') do
              expect(subject).to validate(
                :post, '/v0/messaging/health/messages/{id}/reply', 404,
                headers.merge('id' => '999999',
                              '_data' => { 'message' => {
                                'subject' => 'CI Run', 'category' => 'OTHER', 'recipient_id' => '613586',
                                'body' => 'Continuous Integration'
                              } })
              )
            end
          end

          it 'supports errors deleting a message' do
            VCR.use_cassette('sm_client/messages/deletes_the_message_with_id_error') do
              expect(subject).to validate(:delete, '/v0/messaging/health/messages/{id}', 404,
                                          headers.merge('id' => '999999'))
            end
          end
        end
      end

      describe 'message drafts' do
        context 'successful calls' do
          it 'supports creating a message draft' do
            VCR.use_cassette('sm_client/message_drafts/creates_a_draft') do
              expect(subject).to validate(
                :post, '/v0/messaging/health/message_drafts', 201,
                headers.merge('_data' => { 'message_draft' => {
                                'subject' => 'Subject 1', 'category' => 'OTHER', 'recipient_id' => '613586',
                                'body' => 'Body 1'
                              } })
              )
            end
          end

          %i[put patch].each do |op|
            it "supports updating a message draft with #{op}" do
              VCR.use_cassette('sm_client/message_drafts/updates_a_draft') do
                expect(subject).to validate(
                  op, '/v0/messaging/health/message_drafts/{id}', 204,
                  headers.merge('id' => '674942',
                                '_data' => { 'message_draft' => {
                                  'subject' => 'CI Run', 'category' => 'OTHER', 'recipient_id' => '613586',
                                  'body' => 'Updated Body'
                                } })
                )
              end
            end
          end

          it 'supports creating a message draft reply' do
            VCR.use_cassette('sm_client/message_drafts/creates_a_draft_reply') do
              expect(subject).to validate(
                :post, '/v0/messaging/health/message_drafts/{reply_id}/replydraft', 201,
                headers.merge('reply_id' => '674874',
                              '_data' => { 'message_draft' => {
                                'subject' => 'Updated Subject', 'category' => 'OTHER', 'recipient_id' => '613586',
                                'body' => 'Body 1'
                              } })
              )
            end
          end

          it 'supports updating a message draft reply' do
            VCR.use_cassette('sm_client/message_drafts/updates_a_draft_reply') do
              expect(subject).to validate(
                :put, '/v0/messaging/health/message_drafts/{reply_id}/replydraft/{draft_id}', 204,
                headers.merge('reply_id' => '674874',
                              'draft_id' => '674944',
                              '_data' => { 'message_draft' => {
                                'subject' => 'CI Run', 'category' => 'OTHER', 'recipient_id' => '613586',
                                'body' => 'Updated Body'
                              } })
              )
            end
          end
        end
      end
    end

    describe 'bb' do
      include BB::ClientHelpers

      describe 'health_records' do
        let(:headers) { { '_headers' => { 'Cookie' => sign_in(mhv_user, nil, true) } } }

        before do
          allow(BB::Client).to receive(:new).and_return(authenticated_client)
        end

        describe 'show a report' do
          context 'successful calls' do
            it 'supports showing a report' do
              # Using mucked-up yml because apivore has a problem processing non-json responses
              VCR.use_cassette('bb_client/gets_a_text_report_for_apivore') do
                expect(subject).to validate(:get, '/v0/health_records', 200,
                                            headers.merge('_query_string' => 'doc_type=txt'))
              end
            end
          end

          context 'unsuccessful calls' do
            it 'handles a backend error' do
              VCR.use_cassette('bb_client/report_error_response') do
                expect(subject).to validate(:get, '/v0/health_records', 503,
                                            headers.merge('_query_string' => 'doc_type=txt'))
              end
            end
          end
        end

        describe 'create a report' do
          context 'successful calls' do
            it 'supports creating a report' do
              VCR.use_cassette('bb_client/generates_a_report') do
                expect(subject).to validate(
                  :post, '/v0/health_records', 202,
                  headers.merge('_data' => {
                                  'from_date' => 10.years.ago.iso8601.to_json,
                                  'to_date' => Time.now.iso8601.to_json,
                                  'data_classes' => BB::GenerateReportRequestForm::ELIGIBLE_DATA_CLASSES
                                })
                )
              end
            end
          end

          context 'unsuccessful calls' do
            it 'requires from_date, to_date, and data_classes' do
              expect(subject).to validate(
                :post, '/v0/health_records', 422,
                headers.merge('_data' => {
                                'to_date' => Time.now.iso8601.to_json,
                                'data_classes' => BB::GenerateReportRequestForm::ELIGIBLE_DATA_CLASSES.to_json
                              })
              )

              expect(subject).to validate(
                :post, '/v0/health_records', 422,
                headers.merge('_data' => {
                                'from_date' => 10.years.ago.iso8601.to_json,
                                'data_classes' => BB::GenerateReportRequestForm::ELIGIBLE_DATA_CLASSES.to_json
                              })
              )

              expect(subject).to validate(
                :post, '/v0/health_records', 422,
                headers.merge('_data' => {
                                'from_date' => 10.years.ago.iso8601.to_json,
                                'to_date' => Time.now.iso8601.to_json
                              })
              )
            end
          end
        end

        describe 'eligible data classes' do
          it 'supports retrieving eligible data classes' do
            VCR.use_cassette('bb_client/gets_a_list_of_eligible_data_classes') do
              expect(subject).to validate(:get, '/v0/health_records/eligible_data_classes', 200, headers)
            end
          end
        end

        describe 'refresh' do
          context 'successful calls' do
            it 'supports health records refresh' do
              VCR.use_cassette('bb_client/gets_a_list_of_extract_statuses') do
                expect(subject).to validate(:get, '/v0/health_records/refresh', 200, headers)
              end
            end
          end

          context 'unsuccessful calls' do
            let(:mhv_user) { build(:user, :loa1) } # a user without mhv_correlation_id

            it 'raises forbidden when user is not eligible' do
              expect(subject).to validate(:get, '/v0/health_records/refresh', 403, headers)
            end
          end
        end
      end
    end

    describe 'gibct' do
      describe 'yellow_ribbon_programs' do
        describe 'index' do
          it 'supports showing a list of yellow_ribbon_programs' do
            VCR.use_cassette('gi_client/gets_yellow_ribbon_programs_search_results') do
              expect(subject).to validate(:get, '/v0/gi/yellow_ribbon_programs', 200)
            end
          end
        end
      end

      describe 'institutions' do
        describe 'autocomplete' do
          it 'supports autocomplete of institution names' do
            VCR.use_cassette('gi_client/gets_a_list_of_institution_autocomplete_suggestions') do
              expect(subject).to validate(
                :get, '/v0/gi/institutions/autocomplete', 200, '_query_string' => 'term=university'
              )
            end
          end
        end

        describe 'search' do
          it 'supports autocomplete of institution names' do
            VCR.use_cassette('gi_client/gets_institution_search_results') do
              expect(subject).to validate(
                :get, '/v0/gi/institutions/search', 200, '_query_string' => 'name=illinois'
              )
            end
          end
        end

        describe 'show' do
          context 'successful calls' do
            it 'supports showing institution details' do
              VCR.use_cassette('gi_client/gets_the_institution_details') do
                expect(subject).to validate(:get, '/v0/gi/institutions/{id}', 200, 'id' => '11900146')
              end
            end
          end

          context 'unsuccessful calls' do
            it 'returns error on refilling a prescription with bad id' do
              VCR.use_cassette('gi_client/gets_institution_details_error') do
                expect(subject).to validate(:get, '/v0/gi/institutions/{id}', 404, 'id' => 'splunge')
              end
            end
          end
        end
      end

      describe 'calculator_constants' do
        it 'supports getting all calculator constants' do
          VCR.use_cassette('gi_client/gets_the_calculator_constants') do
            expect(subject).to validate(
              :get, '/v0/gi/calculator_constants', 200
            )
          end
        end
      end

      describe 'institution programs' do
        describe 'autocomplete' do
          it 'supports autocomplete of institution names' do
            VCR.use_cassette('gi_client/gets_a_list_of_institution_program_autocomplete_suggestions') do
              expect(subject).to validate(
                :get, '/v0/gi/institution_programs/autocomplete', 200, '_query_string' => 'term=code'
              )
            end
          end
        end

        describe 'search' do
          it 'supports autocomplete of institution names' do
            VCR.use_cassette('gi_client/gets_institution_program_search_results') do
              expect(subject).to validate(
                :get, '/v0/gi/institution_programs/search', 200, '_query_string' => 'name=code'
              )
            end
          end
        end
      end
    end

    context 'without EVSS mock' do
      before do
        Settings.evss.mock_gi_bill_status = false
        Settings.evss.mock_letters = false
      end

      it 'supports getting EVSS Gi Bill Status' do
        Timecop.freeze(ActiveSupport::TimeZone.new('Eastern Time (US & Canada)').parse('1st Feb 2018 12:15:06'))
        expect(subject).to validate(:get, '/v0/post911_gi_bill_status', 401)
        VCR.use_cassette('evss/gi_bill_status/gi_bill_status') do
          # TODO: this cassette was hacked to return all 3 entitlements since
          # I cannot make swagger doc allow an attr to be :object or :null
          expect(subject).to validate(:get, '/v0/post911_gi_bill_status', 200, headers)
        end
        VCR.use_cassette('evss/gi_bill_status/vet_not_found') do
          expect(subject).to validate(:get, '/v0/post911_gi_bill_status', 404, headers)
        end
        Timecop.return
      end

      it 'supports Gi Bill Status 503 condition' do
        # Timecop.freeze(Time.zone.parse('1st Feb 2018 00:15:06'))
        Timecop.freeze(ActiveSupport::TimeZone.new('Eastern Time (US & Canada)').parse('1st Feb 2018 00:15:06'))
        expect(subject).to validate(:get, '/v0/post911_gi_bill_status', 503, headers)
        Timecop.return
      end

      it 'supports getting EVSS Letters' do
        expect(subject).to validate(:get, '/v0/letters', 401)
        VCR.use_cassette('evss/letters/letters') do
          expect(subject).to validate(:get, '/v0/letters', 200, headers)
        end
      end

      it 'supports getting EVSS Letters Beneficiary' do
        expect(subject).to validate(:get, '/v0/letters/beneficiary', 401)
        VCR.use_cassette('evss/letters/beneficiary') do
          expect(subject).to validate(:get, '/v0/letters/beneficiary', 200, headers)
        end
      end

      it 'supports posting EVSS Letters' do
        expect(subject).to validate(:post, '/v0/letters/{id}', 401, 'id' => 'commissary')
      end

      it 'supports getting EVSS PCIUAddress states' do
        expect(subject).to validate(:get, '/v0/address/states', 401)
        VCR.use_cassette('evss/pciu_address/states') do
          expect(subject).to validate(:get, '/v0/address/states', 200, headers)
        end
      end

      it 'supports getting EVSS PCIUAddress countries' do
        expect(subject).to validate(:get, '/v0/address/countries', 401)
        VCR.use_cassette('evss/pciu_address/countries') do
          expect(subject).to validate(:get, '/v0/address/countries', 200, headers)
        end
      end

      it 'supports getting EVSS PCIUAddress' do
        expect(subject).to validate(:get, '/v0/address', 401)
        VCR.use_cassette('evss/pciu_address/address_domestic') do
          expect(subject).to validate(:get, '/v0/address', 200, headers)
        end
      end

      it 'supports putting EVSS PCIUAddress' do
        expect(subject).to validate(:put, '/v0/address', 401)
        VCR.use_cassette('evss/pciu_address/address_update') do
          expect(subject).to validate(
            :put,
            '/v0/address',
            200,
            headers.update(
              '_data' => {
                'type' => 'DOMESTIC',
                'address_effective_date' => '2017-08-07T19:43:59.383Z',
                'address_one' => '225 5th St',
                'address_two' => '',
                'address_three' => '',
                'city' => 'Springfield',
                'state_code' => 'OR',
                'country_name' => 'USA',
                'zip_code' => '97477',
                'zip_suffix' => ''
              }
            )
          )
        end
      end
    end

    it 'supports getting the user data' do
      expect(subject).to validate(:get, '/v0/user', 200, headers)
      expect(subject).to validate(:get, '/v0/user', 401)
    end

    context '/v0/user endpoint with some external service errors' do
      let(:user) { build(:user, middle_name: 'Lee') }
      let(:headers) { { '_headers' => { 'Cookie' => sign_in(user, nil, true) } } }

      it 'supports getting user with some external errors', skip_mvi: true do
        expect(subject).to validate(:get, '/v0/user', 296, headers)
      end
    end

    context 'terms and conditions routes' do
      context 'with some terms and acceptances' do
        let!(:terms) { create(:terms_and_conditions, latest: true) }
        # The Faker in the factory will _sometimes_ return the same name. make sure it's different
        # so that the association in terms_acc works as expected with these tests.
        let!(:terms2) { create(:terms_and_conditions, latest: true, name: "#{terms.name}-again") }
        let!(:terms_acc) do
          create(:terms_and_conditions_acceptance, user_uuid: mhv_user.uuid, terms_and_conditions: terms)
        end

        it 'validates the routes' do
          expect(subject).to validate(
            :get,
            '/v0/terms_and_conditions',
            200
          )
          expect(subject).to validate(
            :get,
            '/v0/terms_and_conditions/{name}/versions/latest',
            200,
            'name' => terms.name
          )
          expect(subject).to validate(
            :get,
            '/v0/terms_and_conditions/{name}/versions/latest/user_data',
            200,
            headers.merge('name' => terms.name)
          )
          expect(subject).to validate(
            :post,
            '/v0/terms_and_conditions/{name}/versions/latest/user_data',
            422,
            headers.merge('name' => terms.name)
          )
          expect(subject).to validate(
            :post,
            '/v0/terms_and_conditions/{name}/versions/latest/user_data',
            200,
            headers.merge('name' => terms2.name)
          )
        end

        it 'validates auth errors' do
          expect(subject).to validate(
            :get,
            '/v0/terms_and_conditions/{name}/versions/latest/user_data',
            401,
            'name' => terms.name
          )
          expect(subject).to validate(
            :post,
            '/v0/terms_and_conditions/{name}/versions/latest/user_data',
            401,
            'name' => terms.name
          )
        end
      end

      context 'with no terms and acceptances' do
        it 'validates the routes' do
          expect(subject).to validate(
            :get,
            '/v0/terms_and_conditions',
            200
          )
          expect(subject).to validate(
            :get,
            '/v0/terms_and_conditions/{name}/versions/latest',
            404,
            'name' => 'blat'
          )
          expect(subject).to validate(
            :get,
            '/v0/terms_and_conditions/{name}/versions/latest/user_data',
            404,
            headers.merge('name' => 'blat')
          )
          expect(subject).to validate(
            :post,
            '/v0/terms_and_conditions/{name}/versions/latest/user_data',
            404,
            headers.merge('name' => 'blat')
          )
        end
      end
    end

    describe 'facility locator tests', team: :facilities do
      context 'successful calls' do
        let(:provider) { FactoryBot.build(:provider, :from_provider_info) }
        let(:provider_services_response) do
          {
            'CareSiteAddressStreet' => '3195 S Price Rd Ste 148',
            'CareSiteAddressCity' => 'Chandler',
            'CareSiteAddressZipCode' => '85248',
            'CareSiteAddressState' => 'AZ',
            'Latitude' => 33.258135,
            'Longitude' => -111.887927
          }
        end

        vcr_options = {
          cassette_name: '/lighthouse/facilities',
          match_requests_on: %i[path query],
          allow_playback_repeats: true,
          record: :new_episodes
        }

        context 'Using the Lighthouse API', vcr: vcr_options do
          before do
            Flipper.enable(:facility_locator_lighthouse_api, true)
          end

          it 'supports getting a list of facilities' do
            expect(subject).to validate(
              :get,
              '/v0/facilities/va', 200,
              {
                '_query_string' => { bbox: ['-122.440689', '45.451913', '-122.78675', '45.64'] }.to_query
              }
            )
          end

          it '404s on non-existent facility' do
            expect(subject).to validate(:get, '/v0/facilities/va/{id}', 404, 'id' => 'nca_9999999')
          end
        end

        context 'Using Active Record' do
          before do
            Flipper.enable(:facility_locator_lighthouse_api, false)
          end

          it 'supports getting a list of facilities' do
            VCR.use_cassette('facilities/va/pdx_bbox') do
              expect(subject).to validate(:get, '/v0/facilities/va', 200,
                                          'bbox' => ['-122.440689', '45.451913', '-122.78675', '45.64'])
            end
          end

          it '404s on non-existent facility' do
            VCR.use_cassette('facilities/va/nonexistent_cemetery') do
              expect(subject).to validate(:get, '/v0/facilities/va/{id}', 404, 'id' => 'nca_9999999')
            end
          end
        end

        it 'supports getting a single facility' do
          VCR.use_cassette('/lighthouse/facilities', match_requests_on: %i[path query]) do
            create :vha_648A4
            expect(subject).to validate(:get, '/v0/facilities/va/{id}', 200, 'id' => 'vha_648A4')
          end
        end

        it '400s on invalid bounding box query' do
          expect(subject).to validate(:get, '/v0/facilities/va', 400,
                                      '_query_string' => 'bbox[]=-122&bbox[]=45&bbox[]=-123')
        end

        it 'supports getting a list of facilities by name' do
          create :vha_648A4
          expect(subject).to validate(:get, '/v0/facilities/suggested', 200,
                                      '_query_string' => 'type[]=health&name_part=por')
        end

        it '400s on invalid type' do
          create :vha_648A4
          expect(subject).to validate(:get, '/v0/facilities/suggested', 400,
                                      '_query_string' => 'type[]=foo&name_part=por')
        end

        it 'supports getting a provider by id' do
          expect_any_instance_of(Facilities::PPMS::Client).to receive(:provider_info)
            .with('1407842941').and_return(provider)
          expect_any_instance_of(Facilities::PPMS::Client).to receive(:provider_services)
            .with('1407842941').and_return([provider_services_response])
          expect(subject).to validate(:get, '/v0/facilities/ccp/{id}', 200, 'id' => 'ccp_1407842941')
        end

        it '400s on improper id' do
          VCR.use_cassette('facilities/va/ppms', match_requests_on: %i[path query]) do
            expect(subject).to validate(:get, '/v0/facilities/ccp/{id}', 400, 'id' => 'ccap_123123')
          end
        end

        it '404s if provider is missing' do
          VCR.use_cassette('facilities/va/ppms_nonexistent', match_requests_on: [:method]) do
            expect(subject).to validate(:get, '/v0/facilities/ccp/{id}', 404, 'id' => 'ccp_123123')
          end
        end

        it 'supports getting the services list' do
          VCR.use_cassette('facilities/va/ppms', match_requests_on: %i[path query]) do
            expect(subject).to validate(:get, '/v0/facilities/services', 200, 'id' => 'ccp_1407842941')
          end
        end
      end
    end

    describe 'appeals' do
      it 'documents appeals 401' do
        expect(subject).to validate(:get, '/v0/appeals', 401)
      end

      it 'documents appeals 200' do
        VCR.use_cassette('/caseflow/appeals') do
          expect(subject).to validate(:get, '/v0/appeals', 200, headers)
        end
      end

      it 'documents appeals 403' do
        VCR.use_cassette('/caseflow/forbidden') do
          expect(subject).to validate(:get, '/v0/appeals', 403, headers)
        end
      end

      it 'documents appeals 404' do
        VCR.use_cassette('/caseflow/not_found') do
          expect(subject).to validate(:get, '/v0/appeals', 404, headers)
        end
      end

      it 'documents appeals 422' do
        VCR.use_cassette('/caseflow/invalid_ssn') do
          expect(subject).to validate(:get, '/v0/appeals', 422, headers)
        end
      end

      it 'documents appeals 502' do
        VCR.use_cassette('/caseflow/server_error') do
          expect(subject).to validate(:get, '/v0/appeals', 502, headers)
        end
      end
    end

    describe 'higher_level_reviews' do
      context 'GET' do
        it 'documents higher_level_reviews 200' do
          VCR.use_cassette('decision_review/200_review') do
            expect(subject).to validate(:get, '/v0/appeals/higher_level_reviews/{uuid}',
                                        200, headers.merge('uuid' => '4bc96bee-c6a3-470e-b222-66a47629dc20'))
          end
        end

        it 'documents higher_level_reviews 404' do
          VCR.use_cassette('decision_review/404_review') do
            expect(subject).to validate(:get, '/v0/appeals/higher_level_reviews/{uuid}',
                                        404, headers.merge('uuid' => '1234'))
          end
        end

        it 'documents higher_level_reviews 502' do
          VCR.use_cassette('decision_review/502_review') do
            expect(subject).to validate(:get, '/v0/appeals/higher_level_reviews/{uuid}',
                                        502, headers.merge('uuid' => '1234'))
          end
        end
      end

      context 'POST' do
        it 'documents higher_level_reviews 202' do
          VCR.use_cassette('decision_review/202_intake_status') do
            expect(subject).to validate(:post, '/v0/appeals/higher_level_reviews',
                                        202, headers)
          end
        end

        [400, 403, 404, 409, 422].each do |status|
          it "documents higher_level_reviews #{status}" do
            VCR.use_cassette("decision_review/#{status}_intake_status") do
              expect(subject).to validate(:post, '/v0/appeals/higher_level_reviews',
                                          status, headers)
            end
          end
        end
      end
    end

    describe 'intake_statuses' do
      it 'documents intake_statuses 200' do
        VCR.use_cassette('decision_review/200_intake_status') do
          expect(subject).to validate(:get, '/v0/appeals/intake_statuses/{intake_id}',
                                      200, headers.merge('intake_id' => '1234567890'))
        end
      end

      it 'documents intake_statuses 404' do
        VCR.use_cassette('decision_review/404_get_intake_status') do
          expect(subject).to validate(:get, '/v0/appeals/intake_statuses/{intake_id}',
                                      404, headers.merge('intake_id' => '1234'))
        end
      end

      it 'documents intake_statuses 502' do
        VCR.use_cassette('decision_review/502_intake_status') do
          expect(subject).to validate(:get, '/v0/appeals/intake_statuses/{intake_id}',
                                      502, headers.merge('intake_id' => '1234'))
        end
      end
    end

    describe 'contestable_issues' do
      [200, 404, 422, 502].each do |status_code|
        it "documents contestable_issues #{status_code}" do
          VCR.use_cassette("decision_review/#{status_code}_contestable_issues") do
            expect(subject).to validate(:get, '/v0/appeals/contestable_issues', status_code, headers)
          end
        end
      end
    end

    describe 'appointments' do
      before do
        allow_any_instance_of(User).to receive(:icn).and_return('1234')
      end

      context 'when successful' do
        it 'supports getting appointments data' do
          VCR.use_cassette('ihub/appointments/simple_success') do
            expect(subject).to validate(:get, '/v0/appointments', 200, headers)
          end
        end
      end

      context 'when not signed in' do
        it 'returns a 401 with error details' do
          expect(subject).to validate(:get, '/v0/appointments', 401)
        end
      end

      context 'when iHub experiences an error' do
        it 'returns a 400 with error details' do
          VCR.use_cassette('ihub/appointments/error_occurred') do
            expect(subject).to validate(:get, '/v0/appointments', 400, headers)
          end
        end
      end

      context 'the user does not have an ICN' do
        before do
          allow_any_instance_of(User).to receive(:icn).and_return(nil)
        end

        it 'returns a 502 with error details' do
          expect(subject).to validate(:get, '/v0/appointments', 502, headers)
        end
      end
    end

    describe 'preferences' do
      let(:preference) { create(:preference) }
      let(:route) { '/v0/user/preferences/choices' }
      let(:choice) { create :preference_choice, preference: preference }
      let(:request_body) do
        [
          {
            preference: { code: preference.code },
            user_preferences: [{ code: choice.code }]
          }
        ]
      end

      it 'supports getting preference data' do
        expect(subject).to validate(:get, route, 200, headers)
        expect(subject).to validate(:get, route, 401)
        expect(subject).to validate(:get, "#{route}/{code}", 200, headers.merge('code' => preference.code))
        expect(subject).to validate(:get, "#{route}/{code}", 401, 'code' => preference.code)
        expect(subject).to validate(:get, "#{route}/{code}", 404, headers.merge('code' => 'wrong'))
      end

      it 'supports creating and/or updating UserPreferences for POST /v0/user/preferences' do
        expect(subject).to validate(
          :post,
          '/v0/user/preferences',
          200,
          headers.merge('_data' => { '_json' => request_body.as_json })
        )
      end

      it 'supports authorization validation for POST /v0/user/preferences' do
        expect(subject).to validate(:post, '/v0/user/preferences', 401)
      end

      it 'supports 400 error reporting for POST /v0/user/preferences' do
        bad_request_body = [
          {
            preference: { code: preference.code },
            user_preferences: []
          }
        ]

        expect(subject).to validate(
          :post,
          '/v0/user/preferences',
          400,
          headers.merge('_data' => { '_json' => bad_request_body.as_json })
        )
      end

      it 'supports 404 error reporting for POST /v0/user/preferences' do
        bad_request_body = [
          {
            preference: { code: 'code-not-in-db' },
            user_preferences: [{ code: 'code-not-in-db' }]
          }
        ]

        expect(subject).to validate(
          :post,
          '/v0/user/preferences',
          404,
          headers.merge('_data' => { '_json' => bad_request_body.as_json })
        )
      end

      it 'supports 422 error reporting for POST /v0/user/preferences' do
        allow(UserPreference).to receive(:for_preference_and_account).and_raise(
          ActiveRecord::RecordNotDestroyed.new('Cannot destroy this record')
        )

        expect(subject).to validate(
          :post,
          '/v0/user/preferences',
          422,
          headers.merge('_data' => { '_json' => request_body.as_json })
        )
      end
    end

    describe 'user preferences' do
      let(:benefits) { create(:preference, :benefits) }
      let(:account) { Account.first }

      before do
        create(
          :user_preference,
          account_id: account.id,
          preference: benefits,
          preference_choice: benefits.choices.first
        )
      end

      it 'supports getting an index of a user\'s UserPreferences' do
        expect(subject).to validate(:get, '/v0/user/preferences', 200, headers)
        expect(subject).to validate(:get, '/v0/user/preferences', 401)
      end

      it 'supports deleting all of a user\'s UserPreferences' do
        expect(subject).to validate(
          :delete,
          '/v0/user/preferences/{code}/delete_all',
          200,
          headers.merge('code' => benefits.code)
        )
        expect(subject).to validate(:delete, '/v0/user/preferences/{code}/delete_all', 401, 'code' => benefits.code)
        expect(subject).to validate(
          :delete,
          '/v0/user/preferences/{code}/delete_all',
          404,
          headers.merge('code' => 'junk')
        )

        allow(UserPreference).to receive(:for_preference_and_account).and_raise(
          ActiveRecord::RecordNotDestroyed.new('Cannot destroy this record')
        )
        expect(subject).to validate(
          :delete,
          '/v0/user/preferences/{code}/delete_all',
          422,
          headers.merge('code' => benefits.code)
        )
      end
    end

    describe 'profiles' do
      it 'supports getting email address data' do
        expect(subject).to validate(:get, '/v0/profile/email', 401)
        VCR.use_cassette('evss/pciu/email') do
          expect(subject).to validate(:get, '/v0/profile/email', 200, headers)
        end
      end

      it 'supports getting primary phone number data' do
        expect(subject).to validate(:get, '/v0/profile/primary_phone', 401)
        VCR.use_cassette('evss/pciu/primary_phone') do
          expect(subject).to validate(:get, '/v0/profile/primary_phone', 200, headers)
        end
      end

      it 'supports getting alternate phone number data' do
        expect(subject).to validate(:get, '/v0/profile/alternate_phone', 401)
        VCR.use_cassette('evss/pciu/alternate_phone') do
          expect(subject).to validate(:get, '/v0/profile/alternate_phone', 200, headers)
        end
      end

      it 'supports getting service history data' do
        expect(subject).to validate(:get, '/v0/profile/service_history', 401)
        VCR.use_cassette('emis/get_military_service_episodes/valid') do
          expect(subject).to validate(:get, '/v0/profile/service_history', 200, headers)
        end
      end

      it 'supports getting personal information data' do
        expect(subject).to validate(:get, '/v0/profile/personal_information', 401)
        VCR.use_cassette('mvi/find_candidate/valid') do
          expect(subject).to validate(:get, '/v0/profile/personal_information', 200, headers)
        end
      end

      it 'supports posting primary phone number data' do
        expect(subject).to validate(:post, '/v0/profile/primary_phone', 401)

        VCR.use_cassette('evss/pciu/post_primary_phone') do
          phone = build(:phone_number, :nil_effective_date)

          expect(subject).to validate(
            :post,
            '/v0/profile/primary_phone',
            200,
            headers.merge('_data' => phone.as_json)
          )
        end
      end

      it 'supports posting alternate phone number data' do
        expect(subject).to validate(:post, '/v0/profile/alternate_phone', 401)

        VCR.use_cassette('evss/pciu/post_alternate_phone') do
          phone = build(:phone_number, :nil_effective_date)

          expect(subject).to validate(
            :post,
            '/v0/profile/alternate_phone',
            200,
            headers.merge('_data' => phone.as_json)
          )
        end
      end

      it 'supports posting email address data' do
        expect(subject).to validate(:post, '/v0/profile/email', 401)

        VCR.use_cassette('evss/pciu/post_email_address') do
          email_address = build(:email_address)

          expect(subject).to validate(
            :post,
            '/v0/profile/email',
            200,
            headers.merge('_data' => email_address.as_json)
          )
        end
      end

      it 'supports getting full name data' do
        expect(subject).to validate(:get, '/v0/profile/full_name', 401)

        user = build(:user_with_suffix, :loa3)
        headers = { '_headers' => { 'Cookie' => sign_in(user, nil, true) } }

        expect(subject).to validate(:get, '/v0/profile/full_name', 200, headers)
      end

      it 'supports posting vet360 email address data' do
        expect(subject).to validate(:post, '/v0/profile/email_addresses', 401)

        VCR.use_cassette('vet360/contact_information/post_email_success') do
          email_address = build(:email)

          expect(subject).to validate(
            :post,
            '/v0/profile/email_addresses',
            200,
            headers.merge('_data' => email_address.as_json)
          )
        end
      end

      it 'supports putting vet360 email address data' do
        expect(subject).to validate(:put, '/v0/profile/email_addresses', 401)

        VCR.use_cassette('vet360/contact_information/put_email_success') do
          email_address = build(:email, id: 42)

          expect(subject).to validate(
            :put,
            '/v0/profile/email_addresses',
            200,
            headers.merge('_data' => email_address.as_json)
          )
        end
      end

      it 'supports deleting vet360 email address data' do
        expect(subject).to validate(:delete, '/v0/profile/email_addresses', 401)

        VCR.use_cassette('vet360/contact_information/delete_email_success') do
          email_address = build(:email, id: 42)

          expect(subject).to validate(
            :delete,
            '/v0/profile/email_addresses',
            200,
            headers.merge('_data' => email_address.as_json)
          )
        end
      end

      it 'supports posting vet360 telephone data' do
        expect(subject).to validate(:post, '/v0/profile/telephones', 401)

        VCR.use_cassette('vet360/contact_information/post_telephone_success') do
          telephone = build(:telephone)

          expect(subject).to validate(
            :post,
            '/v0/profile/telephones',
            200,
            headers.merge('_data' => telephone.as_json)
          )
        end
      end

      it 'supports putting vet360 telephone data' do
        expect(subject).to validate(:put, '/v0/profile/telephones', 401)

        VCR.use_cassette('vet360/contact_information/put_telephone_success') do
          telephone = build(:telephone, id: 42)

          expect(subject).to validate(
            :put,
            '/v0/profile/telephones',
            200,
            headers.merge('_data' => telephone.as_json)
          )
        end
      end

      it 'supports deleting vet360 telephone data' do
        expect(subject).to validate(:delete, '/v0/profile/telephones', 401)

        VCR.use_cassette('vet360/contact_information/delete_telephone_success') do
          telephone = build(:telephone, id: 42)

          expect(subject).to validate(
            :delete,
            '/v0/profile/telephones',
            200,
            headers.merge('_data' => telephone.as_json)
          )
        end
      end

      it 'supports the address validation api' do
        expect(subject).to validate(:post, '/v0/profile/address_validation', 401)

        address = build(:vet360_address, :multiple_matches)
        VCR.use_cassette(
          'vet360/address_validation/validate_match',
          VCR::MATCH_EVERYTHING
        ) do
          VCR.use_cassette(
            'vet360/address_validation/candidate_multiple_matches',
            VCR::MATCH_EVERYTHING
          ) do
            expect(subject).to validate(
              :post,
              '/v0/profile/address_validation',
              200,
              headers.merge('_data' => { address: address.to_h })
            )
          end
        end
      end

      it 'supports posting vet360 address data' do
        expect(subject).to validate(:post, '/v0/profile/addresses', 401)

        VCR.use_cassette('vet360/contact_information/post_address_success') do
          address = build(:vet360_address)

          expect(subject).to validate(
            :post,
            '/v0/profile/addresses',
            200,
            headers.merge('_data' => address.as_json)
          )
        end
      end

      it 'supports putting vet360 address data' do
        expect(subject).to validate(:put, '/v0/profile/addresses', 401)

        VCR.use_cassette('vet360/contact_information/put_address_success') do
          address = build(:vet360_address, id: 42)

          expect(subject).to validate(
            :put,
            '/v0/profile/addresses',
            200,
            headers.merge('_data' => address.as_json)
          )
        end
      end

      it 'supports deleting vet360 address data' do
        expect(subject).to validate(:delete, '/v0/profile/addresses', 401)

        VCR.use_cassette('vet360/contact_information/delete_address_success') do
          address = build(:vet360_address, id: 42)

          expect(subject).to validate(
            :delete,
            '/v0/profile/addresses',
            200,
            headers.merge('_data' => address.as_json)
          )
        end
      end

      it 'supports posting vet360 permission data' do
        expect(subject).to validate(:post, '/v0/profile/permissions', 401)

        VCR.use_cassette('vet360/contact_information/post_permission_success') do
          permission = build(:permission)

          expect(subject).to validate(
            :post,
            '/v0/profile/permissions',
            200,
            headers.merge('_data' => permission.as_json)
          )
        end
      end

      it 'supports putting vet360 permission data' do
        expect(subject).to validate(:put, '/v0/profile/permissions', 401)

        VCR.use_cassette('vet360/contact_information/put_permission_success') do
          permission = build(:permission, id: 401)

          expect(subject).to validate(
            :put,
            '/v0/profile/permissions',
            200,
            headers.merge('_data' => permission.as_json)
          )
        end
      end

      it 'supports deleting vet360 permission data' do
        expect(subject).to validate(:delete, '/v0/profile/permissions', 401)

        VCR.use_cassette('vet360/contact_information/delete_permission_success') do
          permission = build(:permission, id: 361) # TODO: ID

          expect(subject).to validate(
            :delete,
            '/v0/profile/permissions',
            200,
            headers.merge('_data' => permission.as_json)
          )
        end
      end

      it 'supports posting to initialize a vet360_id' do
        expect(subject).to validate(:post, '/v0/profile/initialize_vet360_id', 401)

        VCR.use_cassette('vet360/person/init_vet360_id_success') do
          expect(subject).to validate(
            :post,
            '/v0/profile/initialize_vet360_id',
            200,
            headers.merge('_data' => {})
          )
        end
      end
    end

    describe 'profile/status' do
      before do
        # vet360_id appears in the API request URI so we need it to match the cassette
        allow_any_instance_of(Mvi).to receive(:response_from_redis_or_service).and_return(
          MVI::Responses::FindProfileResponse.new(
            status: MVI::Responses::FindProfileResponse::RESPONSE_STATUS[:ok],
            profile: build(:mvi_profile, vet360_id: '1')
          )
        )
      end

      let(:user) { build(:user, :loa3) }
      let(:headers) { { '_headers' => { 'Cookie' => sign_in(user, nil, true) } } }

      it 'supports GETting async transaction by ID' do
        transaction = create(
          :address_transaction,
          transaction_id: 'a030185b-e88b-4e0d-a043-93e4f34c60d6',
          user_uuid: user.uuid
        )
        expect(subject).to validate(
          :get,
          '/v0/profile/status/{transaction_id}',
          401,
          'transaction_id' => transaction.transaction_id
        )

        VCR.use_cassette('vet360/contact_information/address_transaction_status') do
          expect(subject).to validate(
            :get,
            '/v0/profile/status/{transaction_id}',
            200,
            headers.merge('transaction_id' => transaction.transaction_id)
          )
        end
      end

      it 'supports GETting async transactions by user' do
        expect(subject).to validate(
          :get,
          '/v0/profile/status/',
          401
        )

        VCR.use_cassette('vet360/contact_information/address_transaction_status') do
          expect(subject).to validate(
            :get,
            '/v0/profile/status/',
            200,
            headers
          )
        end
      end
    end

    describe 'profile/person/status/:transaction_id' do
      let(:user_without_vet360_id) { build(:user_with_suffix, :loa3) }
      let(:headers) { { '_headers' => { 'Cookie' => sign_in(user_without_vet360_id, nil, true) } } }

      before do
        allow_any_instance_of(User).to receive(:vet360_id).and_return(nil)
      end

      it 'supports GETting async person transaction by transaction ID' do
        transaction_id = '786efe0e-fd20-4da2-9019-0c00540dba4d'
        transaction = create(
          :initialize_person_transaction,
          :init_vet360_id,
          user_uuid: user_without_vet360_id.uuid,
          transaction_id: transaction_id
        )

        expect(subject).to validate(
          :get,
          '/v0/profile/person/status/{transaction_id}',
          401,
          'transaction_id' => transaction.transaction_id
        )

        VCR.use_cassette('vet360/contact_information/person_transaction_status') do
          expect(subject).to validate(
            :get,
            '/v0/profile/person/status/{transaction_id}',
            200,
            headers.merge('transaction_id' => transaction.transaction_id)
          )
        end
      end
    end

    describe 'profile/connected_applications' do
      let(:token) { 'fa0f28d6-224a-4015-a3b0-81e77de269f2' }
      let(:user) { create(:user, :loa3, uuid: '00u2fqgvbyT23TZNm2p7') }
      let(:headers) { { '_headers' => { 'Cookie' => sign_in(user, token, true) } } }

      before do
        Session.create(uuid: user.uuid, token: token)
      end

      it 'supports getting connected applications' do
        with_okta_configured do
          expect(subject).to validate(:get, '/v0/profile/connected_applications', 401)
          VCR.use_cassette('okta/grants') do
            expect(subject).to validate(:get, '/v0/profile/connected_applications', 200, headers)
          end
        end
      end

      it 'supports removing connected applications grants' do
        with_okta_configured do
          parameters = { 'application_id' => '0oa2ey2m6kEL2897N2p7' }
          expect(subject).to validate(:delete, '/v0/profile/connected_applications/{application_id}', 401, parameters)
          VCR.use_cassette('okta/delete_grants') do
            expect(subject).to(
              validate(
                :delete,
                '/v0/profile/connected_applications/{application_id}',
                204,
                headers.merge(parameters)
              )
            )
          end
        end
      end
    end

    describe 'when EVSS authorization requirements are not met' do
      let(:unauthorized_evss_user) { build(:unauthorized_evss_user, :loa3) }
      let(:headers) { { '_headers' => { 'Cookie' => sign_in(unauthorized_evss_user, nil, true) } } }

      it 'supports returning a custom 403 Forbidden response', :aggregate_failures do
        expect(subject).to validate(:get, '/v0/profile/email', 403, headers)
        expect(subject).to validate(:get, '/v0/profile/primary_phone', 403, headers)
        expect(subject).to validate(:get, '/v0/profile/alternate_phone', 403, headers)
        expect(subject).to validate(:post, '/v0/profile/email', 403, headers)
        expect(subject).to validate(:post, '/v0/profile/primary_phone', 403, headers)
        expect(subject).to validate(:post, '/v0/profile/alternate_phone', 403, headers)
      end
    end

    describe 'when MVI returns an unexpected response body' do
      it 'supports returning a custom 502 response' do
        allow_any_instance_of(MVI::Models::MviProfile).to receive(:gender).and_return(nil)
        allow_any_instance_of(MVI::Models::MviProfile).to receive(:birth_date).and_return(nil)

        VCR.use_cassette('mvi/find_candidate/missing_birthday_and_gender') do
          expect(subject).to validate(:get, '/v0/profile/personal_information', 502, headers)
        end
      end
    end

    describe 'when EMIS returns an unexpected response body' do
      it 'supports returning a custom 502 response' do
        allow(EMISRedis::MilitaryInformation).to receive_message_chain(:for_user, :service_history) { nil }

        expect(subject).to validate(:get, '/v0/profile/service_history', 502, headers)
      end
    end

    describe 'search' do
      context 'when successful' do
        it 'supports getting search results data' do
          VCR.use_cassette('search/success') do
            expect(subject).to validate(:get, '/v0/search', 200, '_query_string' => 'query=benefits')
          end
        end
      end

      context 'with an empty search query' do
        it 'returns a 400 with error details' do
          VCR.use_cassette('search/empty_query') do
            expect(subject).to validate(:get, '/v0/search', 400, '_query_string' => 'query=')
          end
        end
      end

      context 'when the Search.gov rate limit has been exceeded' do
        it 'returns a 429 with error details' do
          VCR.use_cassette('search/exceeds_rate_limit') do
            expect(subject).to validate(:get, '/v0/search', 429, '_query_string' => 'query=benefits')
          end
        end
      end
    end

    describe 'notifications' do
      let(:notification_subject) { Notification::FORM_10_10EZ }

      describe 'POST /v0/notifications' do
        let(:post_body) do
          {
            subject: notification_subject,
            read: false
          }
        end

        it 'supports posting notification data' do
          expect(subject).to validate(
            :post,
            '/v0/notifications',
            200,
            headers.merge('_data' => post_body)
          )
        end

        it 'supports authorization validation' do
          expect(subject).to validate(
            :post,
            '/v0/notifications',
            401,
            '_data' => post_body
          )
        end

        it 'supports validating posted notification data' do
          expect(subject).to validate(
            :post,
            '/v0/notifications',
            422,
            headers.merge('_data' => post_body.merge(subject: 'random_subject'))
          )
        end
      end

      describe 'GET /v0/notifications/{subject}' do
        context 'when user has an associated Notification record' do
          let!(:notification) do
            create :notification, account_id: mhv_user.account.id, subject: notification_subject
          end

          it 'supports getting dismissed status data' do
            expect(subject).to validate(
              :get,
              '/v0/notifications/{subject}',
              200,
              headers.merge('subject' => notification_subject)
            )
          end
        end

        context 'when user does not have an associated Notification record' do
          it 'supports record not found feedback' do
            expect(subject).to validate(
              :get,
              '/v0/notifications/{subject}',
              404,
              headers.merge('subject' => notification_subject)
            )
          end
        end

        context 'authorization' do
          it 'supports authorization validation' do
            expect(subject).to validate(
              :get,
              '/v0/notifications/{subject}',
              401,
              'subject' => notification_subject
            )
          end
        end

        context 'when the passed subject is not defined in the Notification#subject enum' do
          it 'supports invalid subject validation' do
            expect(subject).to validate(
              :get,
              '/v0/notifications/{subject}',
              422,
              headers.merge('subject' => 'random_subject')
            )
          end
        end
      end

      describe 'PATCH /v0/notifications/{subject}' do
        let(:patch_body) { { read: true } }

        context 'user has an existing Notification record with the passed subject' do
          let!(:notification) do
            create :notification, :dismissed_status, account_id: mhv_user.account.id, read_at: Time.current
          end

          it 'supports updating notification data' do
            expect(subject).to validate(
              :patch,
              '/v0/notifications/{subject}',
              200,
              headers.merge('_data' => patch_body, 'subject' => notification_subject)
            )
          end

          it 'supports authorization validation' do
            expect(subject).to validate(
              :patch,
              '/v0/notifications/{subject}',
              401,
              '_data' => patch_body, 'subject' => notification_subject
            )
          end

          it 'supports validating updated notification data' do
            expect(subject).to validate(
              :patch,
              '/v0/notifications/{subject}',
              422,
              headers.merge('_data' => patch_body, 'subject' => 'random_subject')
            )
          end
        end

        context 'user does not have a Notification record with the passed subject' do
          it 'supports validating the presence of an existing record to be updated' do
            expect(subject).to validate(
              :patch,
              '/v0/notifications/{subject}',
              404,
              headers.merge('_data' => patch_body, 'subject' => notification_subject)
            )
          end
        end
      end

      describe 'GET /v0/notifications/dismissed_statuses/{subject}' do
        context 'when user has an associated Notification record' do
          let!(:notification) do
            create :notification, :dismissed_status, account_id: mhv_user.account.id, read_at: Time.current
          end

          it 'supports getting dismissed status data' do
            expect(subject).to validate(
              :get,
              '/v0/notifications/dismissed_statuses/{subject}',
              200,
              headers.merge('subject' => notification_subject)
            )
          end
        end

        context 'when user does not have an associated Notification record' do
          it 'supports record not found feedback' do
            expect(subject).to validate(
              :get,
              '/v0/notifications/dismissed_statuses/{subject}',
              404,
              headers.merge('subject' => notification_subject)
            )
          end
        end

        context 'authorization' do
          it 'supports authorization validation' do
            expect(subject).to validate(
              :get,
              '/v0/notifications/dismissed_statuses/{subject}',
              401,
              'subject' => notification_subject
            )
          end
        end

        context 'when the passed subject is not defined in the Notification#subject enum' do
          it 'supports invalid subject validation' do
            expect(subject).to validate(
              :get,
              '/v0/notifications/dismissed_statuses/{subject}',
              422,
              headers.merge('subject' => 'random_subject')
            )
          end
        end
      end

      describe 'POST /v0/notifications/dismissed_statuses' do
        let(:post_body) do
          {
            subject: notification_subject,
            status: Notification::PENDING_MT,
            status_effective_at: '2019-04-23T00:00:00.000-06:00'
          }
        end

        it 'supports posting dismissed status data' do
          expect(subject).to validate(
            :post,
            '/v0/notifications/dismissed_statuses',
            200,
            headers.merge('_data' => post_body)
          )
        end

        it 'supports authorization validation' do
          expect(subject).to validate(
            :post,
            '/v0/notifications/dismissed_statuses',
            401,
            '_data' => post_body
          )
        end

        it 'supports validating posted dismissed status data' do
          expect(subject).to validate(
            :post,
            '/v0/notifications/dismissed_statuses',
            422,
            headers.merge('_data' => post_body.merge(status: 'random_status'))
          )
        end
      end

      describe 'PATCH /v0/notifications/dismissed_statuses/{subject}' do
        let(:patch_body) do
          {
            status: Notification::CLOSED,
            status_effective_at: '2019-04-23T00:00:00.000-06:00'
          }
        end

        context 'user has an existing Notification record with the passed subject' do
          let!(:notification) do
            create :notification, :dismissed_status, account_id: mhv_user.account.id, read_at: Time.current
          end

          it 'supports updating dismissed status data' do
            expect(subject).to validate(
              :patch,
              '/v0/notifications/dismissed_statuses/{subject}',
              200,
              headers.merge('_data' => patch_body, 'subject' => notification_subject)
            )
          end

          it 'supports authorization validation' do
            expect(subject).to validate(
              :patch,
              '/v0/notifications/dismissed_statuses/{subject}',
              401,
              '_data' => patch_body, 'subject' => notification_subject
            )
          end

          it 'supports validating updated dismissed status data' do
            expect(subject).to validate(
              :patch,
              '/v0/notifications/dismissed_statuses/{subject}',
              422,
              headers.merge('_data' => patch_body.merge(status: 'random_status'), 'subject' => notification_subject)
            )
          end
        end

        context 'user does not have a Notification record with the passed subject' do
          it 'supports validating the presence of an existing record to be updated' do
            expect(subject).to validate(
              :patch,
              '/v0/notifications/dismissed_statuses/{subject}',
              404,
              headers.merge('_data' => patch_body, 'subject' => notification_subject)
            )
          end
        end
      end

      describe 'forms' do
        context 'when successful' do
          it 'supports getting form results data with a query' do
            VCR.use_cassette('forms/200_form_query') do
              expect(subject).to validate(:get, '/v0/forms', 200, '_query_string' => 'query=health')
            end
          end

          it 'support getting form results without a query' do
            VCR.use_cassette('forms/200_all_forms') do
              expect(subject).to validate(:get, '/v0/forms', 200)
            end
          end
        end
      end
    end

    describe 'dependents applications' do
      it 'supports getting dependent information' do
        expect(subject).to validate(:get, '/v0/dependents_applications/show', 401)
        VCR.use_cassette('bgs/claimant_web_service/dependents') do
          expect(subject).to validate(:get, '/v0/dependents_applications/show', 200, headers)
        end
      end
    end

    describe 'va file number' do
      it 'supports checking if a user has a veteran number' do
        expect(subject).to validate(:get, '/v0/profile/valid_va_file_number', 401)
        VCR.use_cassette('bgs/person_web_service/find_person_by_participant_id') do
          expect(subject).to validate(:get, '/v0/profile/valid_va_file_number', 200, headers)
        end
      end
    end
  end

  context 'and' do
    it 'tests all documented routes' do
      subject.untested_mappings.delete('/v0/letters/{id}') # exclude this route as it returns a binary
      expect(subject).to validate_all_paths
    end
  end
end<|MERGE_RESOLUTION|>--- conflicted
+++ resolved
@@ -146,39 +146,24 @@
 
     it 'supports adding an caregiver\'s assistance claim' do
       VCR.use_cassette 'mvi/find_candidate/valid' do
-<<<<<<< HEAD
-        VCR.use_cassette 'mvi/find_candidate/valid_icn_ni_only' do
-          VCR.use_cassette 'mvi/find_candidate/valid_no_gender' do
-            VCR.use_cassette 'carma/auth/token/200' do
-              VCR.use_cassette 'carma/submissions/create/201' do
-                VCR.use_cassette 'carma/attachments/upload/201' do
-                  expect(subject).to validate(
-                    :post,
-                    '/v0/caregivers_assistance_claims',
-                    200,
-                    '_data' => {
-                      'caregivers_assistance_claim' => {
-                        'form' => build(:caregivers_assistance_claim).form
-                      }
-                    }
-                  )
-                end
-=======
         VCR.use_cassette 'emis/get_veteran_status/valid' do
           VCR.use_cassette 'mvi/find_candidate/valid_icn_ni_only' do
             VCR.use_cassette 'mvi/find_candidate/valid_no_gender' do
-              VCR.use_cassette 'carma/submissions/create/201' do
-                expect(subject).to validate(
-                  :post,
-                  '/v0/caregivers_assistance_claims',
-                  200,
-                  '_data' => {
-                    'caregivers_assistance_claim' => {
-                      'form' => build(:caregivers_assistance_claim).form
-                    }
-                  }
-                )
->>>>>>> 983f3844
+              VCR.use_cassette 'carma/auth/token/200' do
+                VCR.use_cassette 'carma/submissions/create/201' do
+                  VCR.use_cassette 'carma/attachments/upload/201' do
+                    expect(subject).to validate(
+                      :post,
+                      '/v0/caregivers_assistance_claims',
+                      200,
+                      '_data' => {
+                        'caregivers_assistance_claim' => {
+                          'form' => build(:caregivers_assistance_claim).form
+                        }
+                      }
+                    )
+                  end
+                end
               end
             end
           end
