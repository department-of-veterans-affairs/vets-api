# frozen_string_literal: true

require 'rails_helper'
require 'unified_health_data/models/prescription'
require 'unified_health_data/adapters/prescriptions_adapter'

describe UnifiedHealthData::Adapters::PrescriptionsAdapter do
  subject { described_class.new(user) }

  let(:user) { build(:user, :loa3, icn: '1000123456V123456') }
  let(:vista_medication_data) do
    {
      'prescriptionId' => '28148665',
      'refillStatus' => 'active',
      'refillSubmitDate' => nil,
      'refillDate' => 'Mon, 14 Jul 2025 00:00:00 EDT',
      'refillRemaining' => 11,
      'facilityName' => 'SLC4',
      'isRefillable' => true,
      'isTrackable' => false,
      'sig' => 'APPLY TEASPOONFUL(S) TO THE AFFECTED AREA EVERY DAY',
      'orderedDate' => 'Mon, 14 Jul 2025 00:00:00 EDT',
      'quantity' => 1,
      'expirationDate' => 'Wed, 15 Jul 2026 00:00:00 EDT',
      'prescriptionNumber' => '3636485',
      'prescriptionName' => 'COAL TAR 2.5% TOP SOLN',
      'dispensedDate' => nil,
      'stationNumber' => '991',
      'cmopDivisionPhone' => '555-1234',
      'providerLastName' => 'SMITH',
      'providerFirstName' => 'JOHN',
      'dialCmopDivisionPhone' => '555-DIAL',
      'remarks' => 'TEST REMARKS FOR VISTA',
      'cmopNdcNumber' => '00093721410',
      'dataSourceSystem' => 'VISTA'
    }
  end
  let(:oracle_health_medication_data) do
    {
      'resourceType' => 'MedicationRequest',
      'id' => '15208365735',
      'status' => 'active',
      'authoredOn' => '2025-01-29T19:41:43Z',
      'requester' => {
        'reference' => 'Practitioner/12345',
        'display' => 'Doe, Jane, MD'
      },
      'medicationCodeableConcept' => {
        'text' => 'amLODIPine (amLODIPine 5 mg tablet)'
      },
      'dosageInstruction' => [
        {
          'text' => 'See Instructions, daily, 1 EA, 0 Refill(s)'
        }
      ],
      'dispenseRequest' => {
        'numberOfRepeatsAllowed' => 0,
        'quantity' => {
          'value' => 1,
          'unit' => 'EA'
        }
      },
      'note' => [
        { 'text' => 'Take with food.' },
        { 'text' => 'May cause dizziness.' }
      ],
      'contained' => [
        {
          'resourceType' => 'MedicationDispense',
          'id' => 'dispense-1',
          'whenHandedOver' => '2025-01-15T10:00:00Z',
          'quantity' => { 'value' => 30 },
          'location' => { 'display' => 'Main Pharmacy' }
        },
        {
          'resourceType' => 'MedicationDispense',
          'id' => 'dispense-2',
          'whenHandedOver' => '2025-01-29T14:30:00Z',
          'quantity' => { 'value' => 30 },
          'location' => { 'display' => 'Main Pharmacy' }
        },
        {
          'resourceType' => 'MedicationDispense',
          'id' => 'dispense-3',
          'whenHandedOver' => '2025-01-22T09:15:00Z',
          'quantity' => { 'value' => 30 },
          'location' => { 'display' => 'Main Pharmacy' }
        }
      ]
    }
  end
  let(:unified_response) do
    {
      'vista' => {
        'medicationList' => {
          'medication' => [vista_medication_data]
        }
      },
      'oracle-health' => {
        'entry' => [
          {
            'resource' => oracle_health_medication_data
          }
        ]
      }
    }
  end

  before do
    allow(Rails.cache).to receive(:exist?).and_return(false)
  end

  describe '#parse' do
    context 'with unified response data' do
      before do
        # Ensure business rules filtering doesn't interfere with basic parsing tests
        allow(Flipper).to receive(:enabled?).with(:mhv_medications_display_pending_meds, user).and_return(false)
      end

      it 'returns prescriptions from both VistA and Oracle Health' do
        prescriptions = subject.parse(unified_response)

        expect(prescriptions.size).to eq(2)
        expect(prescriptions).to all(be_a(UnifiedHealthData::Prescription))

        vista_prescription = prescriptions.find { |p| p.prescription_id == '28148665' }
        oracle_prescription = prescriptions.find { |p| p.prescription_id == '15208365735' }

        expect(vista_prescription).to be_present
        expect(oracle_prescription).to be_present
      end

<<<<<<< HEAD
      it 'extracts provider_name from VistA data' do
        prescriptions = subject.parse(unified_response)
        vista_prescription = prescriptions.find { |p| p.prescription_id == '28148665' }

        expect(vista_prescription.provider_name).to eq('SMITH, JOHN')
      end

      it 'extracts provider_name from Oracle Health data' do
        prescriptions = subject.parse(unified_response)
        oracle_prescription = prescriptions.find { |p| p.prescription_id == '15208365735' }

        expect(oracle_prescription.provider_name).to eq('Doe, Jane, MD')
=======
      it 'sets cmop_division_phone correctly for both sources' do
        prescriptions = subject.parse(unified_response)

        vista_prescription = prescriptions.find { |p| p.prescription_id == '28148665' }
        oracle_prescription = prescriptions.find { |p| p.prescription_id == '15208365735' }

        expect(vista_prescription.cmop_division_phone).to eq('555-1234')
        expect(oracle_prescription.cmop_division_phone).to be_nil
>>>>>>> 07ae8e39
      end

      it 'sets cmop_ndc_number from VistA source and null for Oracle Health source' do
        prescriptions = subject.parse(unified_response)

        vista_prescription = prescriptions.find { |p| p.prescription_id == '28148665' }
        oracle_prescription = prescriptions.find { |p| p.prescription_id == '15208365735' }

        expect(vista_prescription.cmop_ndc_number).to eq('00093721410')
        expect(oracle_prescription.cmop_ndc_number).to be_nil
      end

      context 'business rules filtering (applied regardless of current_only)' do
        context 'when display_pending_meds flipper is enabled' do
          let(:vista_medication_pf) do
            vista_medication_data.merge('prescriptionSource' => 'PF')
          end

          let(:vista_medication_pd) do
            vista_medication_data.merge('prescriptionSource' => 'PD')
          end

          let(:response_with_pf) do
            {
              'vista' => { 'medicationList' => { 'medication' => [vista_medication_pf] } },
              'oracle-health' => { 'entry' => [] }
            }
          end

          let(:response_with_pd) do
            {
              'vista' => { 'medicationList' => { 'medication' => [vista_medication_pd] } },
              'oracle-health' => { 'entry' => [] }
            }
          end

          before do
            allow(Flipper).to receive(:enabled?).with(:mhv_medications_display_pending_meds, user).and_return(true)
          end

          it 'excludes PF (Partial Fill) prescriptions only' do
            prescriptions = subject.parse(response_with_pf)
            expect(prescriptions).to be_empty
          end

          it 'includes PD (Pending) prescriptions when flag is enabled' do
            prescriptions = subject.parse(response_with_pd)
            expect(prescriptions.size).to eq(1)
            expect(prescriptions.first.prescription_source).to eq('PD')
          end
        end

        context 'when display_pending_meds flipper is disabled' do
          let(:vista_medication_pf) do
            vista_medication_data.merge('prescriptionSource' => 'PF')
          end

          let(:vista_medication_pd) do
            vista_medication_data.merge('prescriptionSource' => 'PD')
          end

          let(:response_with_pf_and_pd) do
            {
              'vista' => { 'medicationList' => { 'medication' => [vista_medication_pf, vista_medication_pd] } },
              'oracle-health' => { 'entry' => [] }
            }
          end

          before do
            allow(Flipper).to receive(:enabled?).with(:mhv_medications_display_pending_meds, user).and_return(false)
          end

          it 'excludes both PF and PD prescriptions' do
            prescriptions = subject.parse(response_with_pf_and_pd)
            expect(prescriptions).to be_empty
          end
        end
      end

      context 'with current_only: false (default)' do
        it 'returns all prescriptions without filtering' do
          prescriptions = subject.parse(unified_response, current_only: false)

          expect(prescriptions.size).to eq(2)
          expect(prescriptions).to all(be_a(UnifiedHealthData::Prescription))
        end
      end

      context 'with current_only: true' do
        let(:vista_medication_expired_old) do
          vista_medication_data.merge(
            'refillStatus' => 'expired',
            'expirationDate' => 200.days.ago.strftime('%a, %d %b %Y %H:%M:%S %Z')
          )
        end

        context 'filters out old discontinued/expired prescriptions' do
          let(:response_with_old_expired) do
            {
              'vista' => { 'medicationList' => { 'medication' => [vista_medication_expired_old] } },
              'oracle-health' => { 'entry' => [] }
            }
          end

          it 'excludes expired prescriptions older than 180 days' do
            allow(Rails.logger).to receive(:info)

            prescriptions = subject.parse(response_with_old_expired, current_only: true)

            expect(prescriptions).to be_empty
            expect(Rails.logger).to have_received(:info).with(
              hash_including(
                message: 'Applied current filtering to prescriptions',
                excluded_count: 1
              )
            )
          end
        end

        context 'handles invalid expiration dates gracefully' do
          let(:vista_medication_invalid_date) do
            vista_medication_data.merge(
              'refillStatus' => 'expired',
              'expirationDate' => 'invalid-date'
            )
          end

          let(:response_with_invalid_date) do
            {
              'vista' => { 'medicationList' => { 'medication' => [vista_medication_invalid_date] } },
              'oracle-health' => { 'entry' => [] }
            }
          end

          it 'logs warning and does not exclude based on date' do
            allow(Rails.logger).to receive(:warn)
            allow(Rails.logger).to receive(:info)

            prescriptions = subject.parse(response_with_invalid_date, current_only: true)

            expect(prescriptions.size).to eq(1)
            expect(Rails.logger).to have_received(:warn).with(
              /Invalid expiration date for rx ending in \d{4}: invalid-date/
            )
          end
        end

        context 'does not filter active or recent prescriptions' do
          it 'includes active prescriptions regardless of expiration date' do
            allow(Rails.logger).to receive(:info)

            prescriptions = subject.parse(unified_response, current_only: true)

            expect(prescriptions.size).to eq(2)
            expect(Rails.logger).to have_received(:info).with(
              hash_including(
                message: 'Applied current filtering to prescriptions',
                original_count: 2,
                filtered_count: 2,
                excluded_count: 0
              )
            )
          end
        end
      end
    end

    context 'with VistA-only data' do
      let(:vista_only_response) do
        {
          'vista' => unified_response['vista'],
          'oracle-health' => nil
        }
      end

      it 'returns only VistA prescriptions' do
        prescriptions = subject.parse(vista_only_response)

        expect(prescriptions.size).to eq(1)
        expect(prescriptions.first.prescription_id).to eq('28148665')
        expect(prescriptions.first.prescription_name).to eq('COAL TAR 2.5% TOP SOLN')
      end

      it 'falls back to orderableItem when prescriptionName is missing' do
        vista_data_without_name = vista_medication_data.merge(
          'prescriptionName' => nil,
          'orderableItem' => 'METFORMIN 500MG TABLET'
        )
        response = {
          'vista' => { 'medicationList' => { 'medication' => [vista_data_without_name] } },
          'oracle-health' => nil
        }

        prescriptions = subject.parse(response)

        expect(prescriptions.size).to eq(1)
        expect(prescriptions.first.prescription_name).to eq('METFORMIN 500MG TABLET')
      end
    end

    context 'with Oracle Health-only data' do
      let(:oracle_only_response) do
        {
          'vista' => nil,
          'oracle-health' => unified_response['oracle-health']
        }
      end

      it 'returns only Oracle Health prescriptions' do
        prescriptions = subject.parse(oracle_only_response)

        expect(prescriptions.size).to eq(1)
        expect(prescriptions.first.prescription_id).to eq('15208365735')
        expect(prescriptions.first.prescription_name).to eq('amLODIPine (amLODIPine 5 mg tablet)')
      end
    end

    context 'with nil input' do
      it 'returns empty array' do
        expect(subject.parse(nil)).to eq([])
      end
    end

    context 'with empty data' do
      let(:empty_response) do
        {
          'vista' => { 'medicationList' => { 'medication' => [] } },
          'oracle-health' => { 'entry' => [] }
        }
      end

      it 'returns empty array' do
        expect(subject.parse(empty_response)).to eq([])
      end
    end

    context 'with Oracle Health data containing multiple MedicationDispense resources' do
      it 'uses the most recent dispensed date based on whenHandedOver' do
        prescriptions = subject.parse(unified_response)
        oracle_prescription = prescriptions.find { |p| p.prescription_id == '15208365735' }

        # Should use the most recent whenHandedOver date: '2025-01-29T14:30:00Z'
        expect(oracle_prescription.refill_date).to eq('2025-01-29T14:30:00Z')
      end
    end

    context 'with Oracle Health data containing dispense location' do
      let(:oracle_medication_with_dispense) do
        {
          'resourceType' => 'MedicationRequest',
          'id' => '15208365735',
          'status' => 'active',
          'authoredOn' => '2025-01-29T19:41:43Z',
          'medicationCodeableConcept' => {
            'text' => 'amLODIPine (amLODIPine 5 mg tablet)'
          },
          'contained' => [
            {
              'resourceType' => 'MedicationDispense',
              'id' => 'dispense-1',
              'status' => 'completed',
              'whenHandedOver' => '2025-01-29T14:30:00Z',
              'location' => {
                'display' => '648-PHARMACY-MAIN'
              }
            }
          ]
        }
      end

      let(:response_with_dispense) do
        {
          'vista' => nil,
          'oracle-health' => {
            'entry' => [
              {
                'resource' => oracle_medication_with_dispense
              }
            ]
          }
        }
      end

      before do
        # Mock Rails cache to return a facility name for station 648
        allow(Rails.cache).to receive(:read).with('uhd:facility_names:648').and_return('Portland VA Medical Center')
        allow(Rails.cache).to receive(:exist?).with('uhd:facility_names:648').and_return(true)
        allow(StatsD).to receive(:increment)
      end

      it 'extracts facility name from dispense location via cache' do
        prescriptions = subject.parse(response_with_dispense)
        oracle_prescription = prescriptions.first

        expect(oracle_prescription.facility_name).to eq('Portland VA Medical Center')
      end
    end

    context 'with Oracle Health inpatient prescriptions' do
      let(:oracle_medication_inpatient) do
        oracle_health_medication_data.merge(
          'category' => [
            {
              'coding' => [
                {
                  'system' => 'http://terminology.hl7.org/CodeSystem/medicationrequest-admin-location',
                  'code' => 'inpatient'
                }
              ]
            }
          ]
        )
      end

      let(:response_with_inpatient) do
        {
          'vista' => nil,
          'oracle-health' => {
            'entry' => [
              {
                'resource' => oracle_medication_inpatient
              }
            ]
          }
        }
      end

      it 'excludes inpatient prescriptions' do
        prescriptions = subject.parse(response_with_inpatient)
        expect(prescriptions).to be_empty
      end
    end

    context 'with Oracle Health outpatient prescriptions' do
      let(:oracle_medication_outpatient) do
        oracle_health_medication_data.merge(
          'category' => [
            {
              'coding' => [
                {
                  'system' => 'http://terminology.hl7.org/CodeSystem/medicationrequest-admin-location',
                  'code' => 'outpatient'
                }
              ]
            }
          ]
        )
      end

      let(:response_with_outpatient) do
        {
          'vista' => nil,
          'oracle-health' => {
            'entry' => [
              {
                'resource' => oracle_medication_outpatient
              }
            ]
          }
        }
      end

      it 'includes outpatient prescriptions' do
        prescriptions = subject.parse(response_with_outpatient)
        expect(prescriptions.size).to eq(1)
        expect(prescriptions.first.category).to eq(['outpatient'])
      end
    end

    context 'with Oracle Health community prescriptions' do
      let(:oracle_medication_community) do
        oracle_health_medication_data.merge(
          'category' => [
            {
              'coding' => [
                {
                  'system' => 'http://terminology.hl7.org/CodeSystem/medicationrequest-admin-location',
                  'code' => 'community'
                }
              ]
            }
          ]
        )
      end

      let(:response_with_community) do
        {
          'vista' => nil,
          'oracle-health' => {
            'entry' => [
              {
                'resource' => oracle_medication_community
              }
            ]
          }
        }
      end

      it 'includes community prescriptions' do
        prescriptions = subject.parse(response_with_community)
        expect(prescriptions.size).to eq(1)
        expect(prescriptions.first.category).to eq(['community'])
      end
    end

    context 'with Oracle Health prescriptions with multiple categories' do
      let(:oracle_medication_multiple_categories) do
        oracle_health_medication_data.merge(
          'category' => [
            {
              'coding' => [
                {
                  'system' => 'http://terminology.hl7.org/CodeSystem/medicationrequest-admin-location',
                  'code' => 'outpatient'
                }
              ]
            },
            {
              'coding' => [
                {
                  'system' => 'http://terminology.hl7.org/CodeSystem/medicationrequest-admin-location',
                  'code' => 'community'
                }
              ]
            }
          ]
        )
      end

      let(:response_with_multiple_categories) do
        {
          'vista' => nil,
          'oracle-health' => {
            'entry' => [
              {
                'resource' => oracle_medication_multiple_categories
              }
            ]
          }
        }
      end

      it 'includes prescriptions with multiple categories' do
        prescriptions = subject.parse(response_with_multiple_categories)
        expect(prescriptions.size).to eq(1)
        expect(prescriptions.first.category).to eq(%w[outpatient community])
      end
    end

    context 'with Oracle Health prescriptions with inpatient in multiple categories' do
      let(:oracle_medication_inpatient_and_community) do
        oracle_health_medication_data.merge(
          'category' => [
            {
              'coding' => [
                {
                  'system' => 'http://terminology.hl7.org/CodeSystem/medicationrequest-admin-location',
                  'code' => 'inpatient'
                }
              ]
            },
            {
              'coding' => [
                {
                  'system' => 'http://terminology.hl7.org/CodeSystem/medicationrequest-admin-location',
                  'code' => 'community'
                }
              ]
            }
          ]
        )
      end

      let(:response_with_inpatient_and_community) do
        {
          'vista' => nil,
          'oracle-health' => {
            'entry' => [
              {
                'resource' => oracle_medication_inpatient_and_community
              }
            ]
          }
        }
      end

      it 'excludes prescriptions if any category is inpatient' do
        prescriptions = subject.parse(response_with_inpatient_and_community)
        expect(prescriptions).to be_empty
      end
    end

    context 'with missing provider information' do
      let(:vista_medication_no_provider) do
        vista_medication_data.except('providerLastName', 'providerFirstName')
      end

      let(:oracle_medication_no_requester) do
        oracle_health_medication_data.except('requester')
      end

      let(:response_with_missing_providers) do
        {
          'vista' => { 'medicationList' => { 'medication' => [vista_medication_no_provider] } },
          'oracle-health' => {
            'entry' => [
              {
                'resource' => oracle_medication_no_requester
              }
            ]
          }
        }
      end

      it 'handles missing provider data gracefully' do
        prescriptions = subject.parse(response_with_missing_providers)

        expect(prescriptions.size).to eq(2)
        vista_prescription = prescriptions.find { |p| p.prescription_id == '28148665' }
        oracle_prescription = prescriptions.find { |p| p.prescription_id == '15208365735' }

        expect(vista_prescription.provider_name).to be_nil
        expect(oracle_prescription.provider_name).to be_nil
      end

      it 'handles partial VistA provider data (only last name)' do
        partial_data = vista_medication_data.except('providerFirstName')
        response = {
          'vista' => { 'medicationList' => { 'medication' => [partial_data] } },
          'oracle-health' => nil
        }

        prescriptions = subject.parse(response)
        expect(prescriptions.first.provider_name).to eq('SMITH')
      end

      it 'handles partial VistA provider data (only first name)' do
        partial_data = vista_medication_data.except('providerLastName')
        response = {
          'vista' => { 'medicationList' => { 'medication' => [partial_data] } },
          'oracle-health' => nil
        }

        prescriptions = subject.parse(response)
        expect(prescriptions.first.provider_name).to eq('JOHN')
      end
    end

    context 'dial_cmop_division_phone field' do
      it 'maps dialCmopDivisionPhone from Vista prescriptions' do
        prescriptions = subject.parse(unified_response)
        vista_prescription = prescriptions.find { |p| p.prescription_id == '28148665' }

        expect(vista_prescription.dial_cmop_division_phone).to eq('555-DIAL')
      end

      it 'sets dial_cmop_division_phone to null for Oracle Health prescriptions' do
        prescriptions = subject.parse(unified_response)
        oracle_prescription = prescriptions.find { |p| p.prescription_id == '15208365735' }

        expect(oracle_prescription.dial_cmop_division_phone).to be_nil
      end
    end

    context 'with remarks field' do
      context 'VistA prescriptions' do
        it 'includes remarks from VistA data' do
          prescriptions = subject.parse(unified_response)
          vista_prescription = prescriptions.find { |p| p.prescription_id == '28148665' }

          expect(vista_prescription.remarks).to eq('TEST REMARKS FOR VISTA')
        end

        it 'returns nil when remarks is not present' do
          vista_data_without_remarks = vista_medication_data.merge('remarks' => nil)
          response = {
            'vista' => { 'medicationList' => { 'medication' => [vista_data_without_remarks] } },
            'oracle-health' => nil
          }

          prescriptions = subject.parse(response)
          expect(prescriptions.first.remarks).to be_nil
        end
      end

      context 'Oracle Health prescriptions' do
        it 'concatenates all note.text fields' do
          prescriptions = subject.parse(unified_response)
          oracle_prescription = prescriptions.find { |p| p.prescription_id == '15208365735' }

          expect(oracle_prescription.remarks).to eq('Take with food. May cause dizziness.')
        end

        it 'returns nil when note array is empty' do
          oracle_data_without_notes = oracle_health_medication_data.merge('note' => [])
          response = {
            'vista' => nil,
            'oracle-health' => {
              'entry' => [
                {
                  'resource' => oracle_data_without_notes
                }
              ]
            }
          }

          prescriptions = subject.parse(response)
          expect(prescriptions.first.remarks).to be_nil
        end

        it 'returns nil when note is not present' do
          oracle_data_without_notes = oracle_health_medication_data.dup
          oracle_data_without_notes.delete('note')
          response = {
            'vista' => nil,
            'oracle-health' => {
              'entry' => [
                {
                  'resource' => oracle_data_without_notes
                }
              ]
            }
          }

          prescriptions = subject.parse(response)
          expect(prescriptions.first.remarks).to be_nil
        end

        it 'handles single note' do
          oracle_data_with_single_note = oracle_health_medication_data.merge(
            'note' => [{ 'text' => 'Single note text' }]
          )
          response = {
            'vista' => nil,
            'oracle-health' => {
              'entry' => [
                {
                  'resource' => oracle_data_with_single_note
                }
              ]
            }
          }

          prescriptions = subject.parse(response)
          expect(prescriptions.first.remarks).to eq('Single note text')
        end

        it 'handles multiple notes' do
          oracle_data_with_multiple_notes = oracle_health_medication_data.merge(
            'note' => [
              { 'text' => 'First note' },
              { 'text' => 'Second note' },
              { 'text' => 'Third note' }
            ]
          )
          response = {
            'vista' => nil,
            'oracle-health' => {
              'entry' => [
                {
                  'resource' => oracle_data_with_multiple_notes
                }
              ]
            }
          }

          prescriptions = subject.parse(response)
          expect(prescriptions.first.remarks).to eq('First note Second note Third note')
        end

        it 'filters out notes without text field' do
          oracle_data_with_mixed_notes = oracle_health_medication_data.merge(
            'note' => [
              { 'text' => 'Valid note' },
              { 'authorReference' => 'Practitioner/123' },
              { 'text' => 'Another valid note' }
            ]
          )
          response = {
            'vista' => nil,
            'oracle-health' => {
              'entry' => [
                {
                  'resource' => oracle_data_with_mixed_notes
                }
              ]
            }
          }

          prescriptions = subject.parse(response)
          expect(prescriptions.first.remarks).to eq('Valid note Another valid note')
        end

        it 'filters out notes with empty text' do
          oracle_data_with_empty_text = oracle_health_medication_data.merge(
            'note' => [
              { 'text' => 'Valid note' },
              { 'text' => '' },
              { 'text' => 'Another valid note' }
            ]
          )
          response = {
            'vista' => nil,
            'oracle-health' => {
              'entry' => [
                {
                  'resource' => oracle_data_with_empty_text
                }
              ]
            }
          }

          prescriptions = subject.parse(response)
          expect(prescriptions.first.remarks).to eq('Valid note Another valid note')
        end
      end
    end
  end
end<|MERGE_RESOLUTION|>--- conflicted
+++ resolved
@@ -130,7 +130,6 @@
         expect(oracle_prescription).to be_present
       end
 
-<<<<<<< HEAD
       it 'extracts provider_name from VistA data' do
         prescriptions = subject.parse(unified_response)
         vista_prescription = prescriptions.find { |p| p.prescription_id == '28148665' }
@@ -143,7 +142,8 @@
         oracle_prescription = prescriptions.find { |p| p.prescription_id == '15208365735' }
 
         expect(oracle_prescription.provider_name).to eq('Doe, Jane, MD')
-=======
+      end
+
       it 'sets cmop_division_phone correctly for both sources' do
         prescriptions = subject.parse(unified_response)
 
@@ -152,7 +152,6 @@
 
         expect(vista_prescription.cmop_division_phone).to eq('555-1234')
         expect(oracle_prescription.cmop_division_phone).to be_nil
->>>>>>> 07ae8e39
       end
 
       it 'sets cmop_ndc_number from VistA source and null for Oracle Health source' do
