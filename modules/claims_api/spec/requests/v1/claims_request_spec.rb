# frozen_string_literal: true

require 'rails_helper'

<<<<<<< HEAD
require 'evss/request_decision'
require 'bgs/power_of_attorney_verifier'

=======
>>>>>>> 53a47345
RSpec.describe 'EVSS Claims management', type: :request do
  include SchemaMatchers

  let(:request_headers) do
    {
      'X-VA-SSN' => '796043735',
      'X-VA-First-Name' => 'WESLEY',
      'X-VA-Last-Name' => 'FORD',
      'X-VA-Birth-Date' => '1986-05-06T00:00:00+00:00'
    }
  end
  let(:camel_inflection_header) { { 'X-Key-Inflection' => 'camel' } }
  let(:request_headers_camel) { request_headers.merge(camel_inflection_header) }
  let(:scopes) { %w[claim.read] }

  before do
    stub_poa_verification
    stub_mvi
  end

  context 'index' do
    it 'lists all Claims', run_at: 'Tue, 12 Dec 2017 03:09:06 GMT' do
      with_okta_user(scopes) do |auth_header|
        VCR.use_cassette('evss/claims/claims') do
          get '/services/claims/v1/claims', params: nil, headers: request_headers.merge(auth_header)
          expect(response).to match_response_schema('claims_api/claims')
        end
      end
    end

    it 'lists all Claims when camel-inflection', run_at: 'Tue, 12 Dec 2017 03:09:06 GMT' do
      with_okta_user(scopes) do |auth_header|
        VCR.use_cassette('evss/claims/claims') do
          get '/services/claims/v1/claims', params: nil, headers: request_headers_camel.merge(auth_header)
          expect(response).to match_camelized_response_schema('claims_api/claims')
        end
      end
    end

    context 'with errors' do
      it 'renders an empty array' do
        with_okta_user(scopes) do |auth_header|
          VCR.use_cassette('evss/claims/claims_with_errors') do
            get '/services/claims/v1/claims', params: nil, headers: request_headers.merge(auth_header)
            expect(JSON.parse(response.body)['data'].length).to eq(0)
          end
        end
      end
    end
  end

  context 'for a single claim' do
    it 'shows a single Claim', run_at: 'Wed, 13 Dec 2017 03:28:23 GMT' do
      with_okta_user(scopes) do |auth_header|
        VCR.use_cassette('evss/claims/claim') do
          get '/services/claims/v1/claims/600118851', params: nil, headers: request_headers.merge(auth_header)
          expect(response).to match_response_schema('claims_api/claim')
        end
      end
    end

    it 'shows a single Claim when camel-inflected', run_at: 'Wed, 13 Dec 2017 03:28:23 GMT' do
      with_okta_user(scopes) do |auth_header|
        VCR.use_cassette('evss/claims/claim') do
          get '/services/claims/v1/claims/600118851', params: nil, headers: request_headers_camel.merge(auth_header)
          expect(response).to match_camelized_response_schema('claims_api/claim')
        end
      end
    end

    it 'shows a single Claim through auto established claims', run_at: 'Wed, 13 Dec 2017 03:28:23 GMT' do
      with_okta_user(scopes) do |auth_header|
        create(:auto_established_claim,
               auth_headers: { some: 'data' },
               evss_id: 600_118_851,
               id: 'd5536c5c-0465-4038-a368-1a9d9daf65c9')
        VCR.use_cassette('evss/claims/claim') do
          get(
            '/services/claims/v1/claims/d5536c5c-0465-4038-a368-1a9d9daf65c9',
            params: nil, headers: request_headers.merge(auth_header)
          )
          expect(response).to match_response_schema('claims_api/claim')
        end
      end
    end

    it 'shows a single Claim through auto established claims when camel-inflected',
       run_at: 'Wed, 13 Dec 2017 03:28:23 GMT' do
      with_okta_user(scopes) do |auth_header|
        create(:auto_established_claim,
               auth_headers: { some: 'data' },
               evss_id: 600_118_851,
               id: 'd5536c5c-0465-4038-a368-1a9d9daf65c9')
        VCR.use_cassette('evss/claims/claim') do
          get(
            '/services/claims/v1/claims/d5536c5c-0465-4038-a368-1a9d9daf65c9',
            params: nil, headers: request_headers_camel.merge(auth_header)
          )
          expect(response).to match_camelized_response_schema('claims_api/claim')
        end
      end
    end

    context 'with errors' do
      it '404s' do
        with_okta_user(scopes) do |auth_header|
          VCR.use_cassette('evss/claims/claim_with_errors') do
            get '/services/claims/v1/claims/123123131', params: nil, headers: request_headers.merge(auth_header)
            expect(response.status).to eq(404)
          end
        end
      end

      it 'shows a single errored Claim with an error message', run_at: 'Wed, 13 Dec 2017 03:28:23 GMT' do
        with_okta_user(scopes) do |auth_header|
          create(:auto_established_claim,
                 auth_headers: auth_header,
                 evss_id: 600_118_851,
                 id: 'd5536c5c-0465-4038-a368-1a9d9daf65c9',
                 status: 'errored',
                 evss_response: { 'messages' => [{ 'key' => 'Error', 'severity' => 'FATAL', 'text' => 'Failed' }] })
          VCR.use_cassette('evss/claims/claim') do
            get(
              '/services/claims/v0/claims/d5536c5c-0465-4038-a368-1a9d9daf65c9',
              params: nil,
              headers: {
                'X-VA-SSN' => '796043735', 'X-VA-First-Name' => 'WESLEY',
                'X-VA-Last-Name' => 'FORD', 'X-VA-EDIPI' => '1007697216',
                'X-Consumer-Username' => 'TestConsumer', 'X-VA-User' => 'adhoc.test.user',
                'X-VA-Birth-Date' => '1986-05-06T00:00:00+00:00', 'X-VA-LOA' => '3'
              }
            )
            expect(response.status).to eq(422)
          end
        end
      end

      it 'shows a single errored Claim without an error message', run_at: 'Wed, 13 Dec 2017 03:28:23 GMT' do
        with_okta_user(scopes) do |auth_header|
          create(:auto_established_claim,
                 auth_headers: auth_header,
                 evss_id: 600_118_851,
                 id: 'd5536c5c-0465-4038-a368-1a9d9daf65c9',
                 status: 'errored',
                 evss_response: nil)
          VCR.use_cassette('evss/claims/claim') do
            get(
              '/services/claims/v0/claims/d5536c5c-0465-4038-a368-1a9d9daf65c9',
              params: nil,
              headers: {
                'X-VA-SSN' => '796043735', 'X-VA-First-Name' => 'WESLEY',
                'X-VA-Last-Name' => 'FORD', 'X-VA-EDIPI' => '1007697216',
                'X-Consumer-Username' => 'TestConsumer', 'X-VA-User' => 'adhoc.test.user',
                'X-VA-Birth-Date' => '1986-05-06T00:00:00+00:00', 'X-VA-LOA' => '3'
              }
            )
            expect(response.status).to eq(422)
          end
        end
      end
    end
  end

  context 'POA verifier' do
    it 'users the poa verifier when the header is present' do
      with_okta_user(scopes) do |auth_header|
        VCR.use_cassette('evss/claims/claim') do
          verifier_stub = instance_double('BGS::PowerOfAttorneyVerifier')
          allow(BGS::PowerOfAttorneyVerifier).to receive(:new) { verifier_stub }
          allow(verifier_stub).to receive(:verify)
          headers = request_headers.merge(auth_header)
          get '/services/claims/v1/claims/d5536c5c-0465-4038-a368-1a9d9daf65c9', params: nil, headers: headers
          expect(response.status).to eq(200)
        end
      end
    end
  end

  context 'with oauth user and no headers' do
    it 'lists all Claims', run_at: 'Tue, 12 Dec 2017 03:09:06 GMT' do
      with_okta_user(scopes) do |auth_header|
        verifier_stub = instance_double('BGS::PowerOfAttorneyVerifier')
        allow(BGS::PowerOfAttorneyVerifier).to receive(:new) { verifier_stub }
        allow(verifier_stub).to receive(:verify)
        VCR.use_cassette('evss/claims/claims') do
          get '/services/claims/v1/claims', params: nil, headers: auth_header
          expect(response).to match_response_schema('claims_api/claims')
        end
      end
    end

    it 'lists all Claims when camel-inflected', run_at: 'Tue, 12 Dec 2017 03:09:06 GMT' do
      with_okta_user(scopes) do |auth_header|
        verifier_stub = instance_double('BGS::PowerOfAttorneyVerifier')
        allow(BGS::PowerOfAttorneyVerifier).to receive(:new) { verifier_stub }
        allow(verifier_stub).to receive(:verify)
        VCR.use_cassette('evss/claims/claims') do
          get '/services/claims/v1/claims', params: nil, headers: auth_header.merge(camel_inflection_header)
          expect(response).to match_camelized_response_schema('claims_api/claims')
        end
      end
    end
  end
end<|MERGE_RESOLUTION|>--- conflicted
+++ resolved
@@ -2,12 +2,6 @@
 
 require 'rails_helper'
 
-<<<<<<< HEAD
-require 'evss/request_decision'
-require 'bgs/power_of_attorney_verifier'
-
-=======
->>>>>>> 53a47345
 RSpec.describe 'EVSS Claims management', type: :request do
   include SchemaMatchers
 
