--- conflicted
+++ resolved
@@ -298,10 +298,8 @@
     describe '#track_submission_exhaustion' do
       context 'with a claim parameter' do
         it 'logs sidekiq job exhaustion' do
-<<<<<<< HEAD
           notification = double(Pensions::NotificationEmail)
-=======
->>>>>>> 5819f0c7
+
           msg = { 'args' => [claim.id, current_user.uuid] }
 
           log = 'Lighthouse::PensionBenefitIntakeJob submission to LH exhausted!'
@@ -314,7 +312,6 @@
             tags: {
               form_id: '21P-527EZ'
             }
-<<<<<<< HEAD
           }
 
           expect(Pensions::NotificationEmail).to receive(:new).with(claim).and_return notification
@@ -350,10 +347,6 @@
           }
 
           expect(Pensions::NotificationEmail).not_to receive(:new)
-=======
-          }
-
->>>>>>> 5819f0c7
           expect(monitor).to receive(:log_silent_failure).with(payload, current_user.uuid, anything)
 
           expect(monitor).to receive(:track_request).with(
@@ -364,11 +357,7 @@
             **payload
           )
 
-<<<<<<< HEAD
           monitor.track_submission_exhaustion(msg, nil)
-=======
-          monitor.track_submission_exhaustion(msg, claim)
->>>>>>> 5819f0c7
         end
       end
     end
