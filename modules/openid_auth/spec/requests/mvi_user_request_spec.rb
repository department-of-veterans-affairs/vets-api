--- conflicted
+++ resolved
@@ -125,10 +125,8 @@
           'x-va-last-name' => 'Paget'
         }
       end
-<<<<<<< HEAD
-=======
+
       let(:body) { File.read('spec/support/mvi/find_candidate_ar_code_database_error_response.xml') }
->>>>>>> 3cf12cca
 
       it 'should respond properly when MVI is down' do
         stub_request(:post, Settings.mvi.url).to_return(status: 200, body: body)
@@ -263,11 +261,9 @@
           'last_name' => 'Paget'
         }
       end
-<<<<<<< HEAD
-
-=======
+
       let(:body) { File.read('spec/support/mvi/find_candidate_ar_code_database_error_response.xml') }
->>>>>>> 3cf12cca
+
       it 'should respond properly when MVI is down' do
         stub_request(:post, Settings.mvi.url).to_return(status: 200, body: body)
         post '/internal/auth/v0/mvi-user', params: JSON.generate(req_body), headers: headers
