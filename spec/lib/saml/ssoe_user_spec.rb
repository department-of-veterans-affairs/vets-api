--- conflicted
+++ resolved
@@ -716,16 +716,7 @@
       context 'with one id string' do
         let(:sec_id) { '1234567890' }
 
-<<<<<<< HEAD
-        it 'does not log a warning to sentry' do
-          expect_any_instance_of(Vets::SharedLogging).not_to receive(:log_message_to_sentry).with(
-            'User attributes contains multiple sec_id values',
-            'warn',
-            { sec_id: }
-          )
-=======
         it 'does not log a warning' do
->>>>>>> 4efc53bd
           subject.validate!
           expect(Rails.logger).not_to have_received(:warn).with(
             '[SAML][UserAttributes][SSOe] User attributes contains multiple sec_id values', anything
