--- conflicted
+++ resolved
@@ -83,13 +83,9 @@
         clear_saved_form(params[:form_id]) if params[:form_id]
 
         render json: {
-<<<<<<< HEAD
-          data: { 'status': response.status }
-=======
           data: {
             status: response.status
           }
->>>>>>> be072669
         }
       end
 
