GIT
  remote: https://github.com/department-of-veterans-affairs/betamocks
  revision: df8f8e600863fe35b1d0bab01372f65a75d50937
  branch: master
  specs:
    betamocks (0.7.0)
      activesupport (>= 4.2)
      adler32
      faraday (>= 0.7.4, <= 0.17.0)

GIT
  remote: https://github.com/department-of-veterans-affairs/connect_vbms.git
  revision: bebad55f8723f091c7d41522178b11999f574499
  branch: master
  specs:
    connect_vbms (1.2.0)
      httpclient (~> 2.8.0)
      httpi (~> 2.4)
      mail
      nokogiri (>= 1.8.4)
      nori
      xmldsig (~> 0.3.1)
      xmlenc

GIT
  remote: https://github.com/department-of-veterans-affairs/lighthouse-bgs.git
  revision: 08bdfbbb286814a617b069dfabbf00d30f63daac
  branch: master
  specs:
    lighthouse_bgs (0.9.0)
      httpclient
      nokogiri (>= 1.8.5)
      savon (~> 2.12)

GIT
  remote: https://github.com/department-of-veterans-affairs/vets-json-schema
  revision: 7e4e0a84a7a2be1272080462fd61eb7971091727
  branch: master
  specs:
    vets_json_schema (3.142.0)
      multi_json (~> 1.0)
      script_utils (= 0.0.4)

PATH
  remote: modules/appeals_api
  specs:
    appeals_api (0.0.1)
      rails (~> 5.2.3)

PATH
  remote: modules/claims_api
  specs:
    claims_api (0.0.1)
      rails (~> 5.2.3)

PATH
  remote: modules/openid_auth
  specs:
    openid_auth (0.0.1)
      rails (~> 5.2.3)

PATH
  remote: modules/va_facilities
  specs:
    va_facilities (0.0.1)
      rails (~> 5.2.3)

PATH
  remote: modules/va_forms
  specs:
    va_forms (0.0.1)
      faraday
      nokogiri
      paper_trail
      rails (~> 5.2.3)
      sidekiq

PATH
  remote: modules/vaos
  specs:
    vaos (0.1.0)
      rails (~> 5.2.3)

PATH
  remote: modules/vba_documents
  specs:
    vba_documents (0.0.1)
      aws-sdk-s3 (~> 1)
      rails (~> 5.2.3)
      sidekiq

PATH
  remote: modules/veteran_confirmation
  specs:
    veteran_confirmation (0.0.1)
      rails (~> 5.2.3)

PATH
  remote: modules/veteran_verification
  specs:
    veteran_verification (0.0.1)
      rails (~> 5.2.3)

PATH
  remote: modules/veteran
  specs:
    veteran (0.0.1)
      rails (~> 5.2.3)

GEM
  remote: https://rubygems.org/
  remote: https://enterprise.contribsys.com/
  specs:
    Ascii85 (1.0.3)
    aasm (5.0.6)
      concurrent-ruby (~> 1.0)
    actioncable (5.2.4.2)
      actionpack (= 5.2.4.2)
      nio4r (~> 2.0)
      websocket-driver (>= 0.6.1)
    actionmailer (5.2.4.2)
      actionpack (= 5.2.4.2)
      actionview (= 5.2.4.2)
      activejob (= 5.2.4.2)
      mail (~> 2.5, >= 2.5.4)
      rails-dom-testing (~> 2.0)
    actionpack (5.2.4.2)
      actionview (= 5.2.4.2)
      activesupport (= 5.2.4.2)
      rack (~> 2.0, >= 2.0.8)
      rack-test (>= 0.6.3)
      rails-dom-testing (~> 2.0)
      rails-html-sanitizer (~> 1.0, >= 1.0.2)
    actionview (5.2.4.2)
      activesupport (= 5.2.4.2)
      builder (~> 3.1)
      erubi (~> 1.4)
      rails-dom-testing (~> 2.0)
      rails-html-sanitizer (~> 1.0, >= 1.0.3)
    active_model_serializers (0.10.4)
      actionpack (>= 4.1, < 6)
      activemodel (>= 4.1, < 6)
      case_transform (>= 0.2)
      jsonapi (= 0.1.1.beta6)
    activejob (5.2.4.2)
      activesupport (= 5.2.4.2)
      globalid (>= 0.3.6)
    activemodel (5.2.4.2)
      activesupport (= 5.2.4.2)
    activerecord (5.2.4.2)
      activemodel (= 5.2.4.2)
      activesupport (= 5.2.4.2)
      arel (>= 9.0)
    activerecord-import (1.0.4)
      activerecord (>= 3.2)
    activerecord-postgis-adapter (5.2.2)
      activerecord (~> 5.1)
      rgeo-activerecord (~> 6.0)
    activestorage (5.2.4.2)
      actionpack (= 5.2.4.2)
      activerecord (= 5.2.4.2)
      marcel (~> 0.3.1)
    activesupport (5.2.4.2)
      concurrent-ruby (~> 1.0, >= 1.0.2)
      i18n (>= 0.7, < 2)
      minitest (~> 5.1)
      tzinfo (~> 1.1)
    addressable (2.7.0)
      public_suffix (>= 2.0.2, < 5.0)
    adler32 (0.0.2)
    afm (0.2.2)
    akami (1.3.1)
      gyoku (>= 0.4.0)
      nokogiri
    apivore (1.6.2)
      actionpack (>= 4, < 6)
      hashie (~> 3.3)
      json-schema (~> 2.5)
      rspec (~> 3)
      rspec-expectations (~> 3.1)
      rspec-mocks (~> 3.1)
    arel (9.0.0)
    ast (2.4.0)
    attr_encrypted (3.1.0)
      encryptor (~> 3.0.0)
    awesome_print (1.8.0)
    awrence (1.1.0)
    aws-partitions (1.79.0)
    aws-sdk-core (3.19.0)
      aws-partitions (~> 1.0)
      aws-sigv4 (~> 1.0)
      jmespath (~> 1.0)
    aws-sdk-kms (1.5.0)
      aws-sdk-core (~> 3)
      aws-sigv4 (~> 1.0)
    aws-sdk-s3 (1.9.0)
      aws-sdk-core (~> 3)
      aws-sdk-kms (~> 1)
      aws-sigv4 (~> 1.0)
    aws-sdk-sns (1.1.0)
      aws-sdk-core (~> 3)
      aws-sigv4 (~> 1.0)
    aws-sigv4 (1.0.2)
    axiom-types (0.1.1)
      descendants_tracker (~> 0.0.4)
      ice_nine (~> 0.11.0)
      thread_safe (~> 0.3, >= 0.3.1)
    benchmark-ips (2.7.2)
    bindex (0.8.1)
    brakeman (4.8.0)
    breakers (0.3.0)
      faraday (>= 0.7.4, < 0.18)
      multi_json (~> 1.0)
    builder (3.2.4)
    bundler-audit (0.6.1)
      bundler (>= 1.2.0, < 3)
      thor (~> 0.18)
    byebug (11.1.1)
    carrierwave (0.11.2)
      activemodel (>= 3.2.0)
      activesupport (>= 3.2.0)
      json (>= 1.7)
      mime-types (>= 1.16)
      mimemagic (>= 0.3.0)
    carrierwave-aws (1.3.0)
      aws-sdk-s3 (~> 1.0)
      carrierwave (>= 0.7, < 2.0)
    case_transform (0.2)
      activesupport
    childprocess (3.0.0)
    claide (1.0.3)
    claide-plugins (0.9.2)
      cork
      nap
      open4 (~> 1.3)
    clam_scan (0.0.2)
    cliver (0.3.2)
    coderay (1.1.2)
    coercible (1.0.0)
      descendants_tracker (~> 0.0.1)
    colored2 (3.1.2)
    colorize (0.8.1)
    concurrent-ruby (1.1.6)
    config (2.2.1)
      deep_merge (~> 1.2, >= 1.2.1)
      dry-validation (~> 1.0, >= 1.0.0)
    connection_pool (2.2.2)
    content_disposition (1.0.0)
    cork (0.3.0)
      colored2 (~> 3.1)
    crack (0.4.3)
      safe_yaml (~> 1.0.0)
    crass (1.0.6)
    danger (6.3.2)
      claide (~> 1.0)
      claide-plugins (>= 0.9.2)
      colored2 (~> 3.1)
      cork (~> 0.1)
      faraday (~> 0.9)
      faraday-http-cache (~> 2.0)
      git (~> 1.6)
      kramdown (~> 2.0)
      kramdown-parser-gfm (~> 1.0)
      no_proxy_fix
      octokit (~> 4.7)
      terminal-table (~> 1)
    database_cleaner (1.8.3)
    date_validator (0.9.0)
      activemodel
      activesupport
    deep_merge (1.2.1)
    descendants_tracker (0.0.4)
      thread_safe (~> 0.3, >= 0.3.1)
    diff-lcs (1.3)
    docile (1.3.2)
    down (4.8.1)
      addressable (~> 2.5)
    dry-configurable (0.9.0)
      concurrent-ruby (~> 1.0)
      dry-core (~> 0.4, >= 0.4.7)
    dry-container (0.7.2)
      concurrent-ruby (~> 1.0)
      dry-configurable (~> 0.1, >= 0.1.3)
    dry-core (0.4.9)
      concurrent-ruby (~> 1.0)
    dry-equalizer (0.3.0)
    dry-inflector (0.2.0)
    dry-initializer (3.0.3)
    dry-logic (1.0.5)
      concurrent-ruby (~> 1.0)
      dry-core (~> 0.2)
      dry-equalizer (~> 0.2)
    dry-schema (1.4.3)
      concurrent-ruby (~> 1.0)
      dry-configurable (~> 0.8, >= 0.8.3)
      dry-core (~> 0.4)
      dry-equalizer (~> 0.2)
      dry-initializer (~> 3.0)
      dry-logic (~> 1.0)
      dry-types (~> 1.2)
    dry-struct (1.2.0)
      dry-core (~> 0.4, >= 0.4.3)
      dry-equalizer (~> 0.3)
      dry-types (~> 1.0)
      ice_nine (~> 0.11)
    dry-types (1.2.2)
      concurrent-ruby (~> 1.0)
      dry-container (~> 0.3)
      dry-core (~> 0.4, >= 0.4.4)
      dry-equalizer (~> 0.3)
      dry-inflector (~> 0.1, >= 0.1.2)
      dry-logic (~> 1.0, >= 1.0.2)
    dry-validation (1.4.1)
      concurrent-ruby (~> 1.0)
      dry-container (~> 0.7, >= 0.7.1)
      dry-core (~> 0.4)
      dry-equalizer (~> 0.2)
      dry-initializer (~> 3.0)
      dry-schema (~> 1.0, >= 1.4.3)
    e2mmap (0.1.0)
    ecma-re-validator (0.2.0)
      regexp_parser (~> 1.2)
    einhorn (0.7.4)
    encryptor (3.0.0)
    equalizer (0.0.11)
    erubi (1.9.0)
    et-orbi (1.2.4)
      tzinfo
    ethon (0.12.0)
      ffi (>= 1.3.0)
    factory_bot (5.1.1)
      activesupport (>= 4.2.0)
    factory_bot_rails (5.1.1)
      factory_bot (~> 5.1.0)
      railties (>= 4.2.0)
    faker (2.10.2)
      i18n (>= 1.6, < 2)
    faker-medical (0.5.2)
      faker
    fakeredis (0.7.0)
      redis (>= 3.2, < 5.0)
    faraday (0.17.0)
      multipart-post (>= 1.2, < 3)
    faraday-http-cache (2.0.0)
      faraday (~> 0.8)
    faraday_curl (0.0.2)
      faraday (>= 0.9.0)
    faraday_middleware (0.13.1)
      faraday (>= 0.7.4, < 1.0)
    fast_jsonapi (1.5)
      activesupport (>= 4.2)
    fastimage (2.1.7)
    ffi (1.12.2)
    figaro (1.1.1)
      thor (~> 0.14)
    flipper (0.17.2)
    flipper-active_record (0.17.2)
      activerecord (>= 4.2, < 7)
      flipper (~> 0.17.2)
    flipper-active_support_cache_store (0.17.2)
      activesupport (>= 4.2, < 7)
      flipper (~> 0.17.2)
    flipper-ui (0.17.2)
      erubi (>= 1.0.0, < 2.0.0)
      flipper (~> 0.17.2)
      rack (>= 1.4, < 3)
      rack-protection (>= 1.5.3, < 2.1.0)
    foreman (0.87.0)
    formatador (0.2.5)
    fugit (1.3.3)
      et-orbi (~> 1.1, >= 1.1.8)
      raabro (~> 1.1)
    fuubar (2.5.0)
      rspec-core (~> 3.0)
      ruby-progressbar (~> 1.4)
    git (1.6.0)
      rchardet (~> 1.8)
    globalid (0.4.2)
      activesupport (>= 4.2.0)
    govdelivery-tms (2.8.4)
      activesupport
      faraday
      faraday_middleware
      mime-types
    guard (2.16.2)
      formatador (>= 0.2.4)
      listen (>= 2.7, < 4.0)
      lumberjack (>= 1.0.12, < 2.0)
      nenv (~> 0.1)
      notiffany (~> 0.0)
      pry (>= 0.9.12)
      shellany (~> 0.0)
      thor (>= 0.18.1)
    guard-compat (1.2.1)
    guard-rspec (4.7.3)
      guard (~> 2.1)
      guard-compat (~> 1.1)
      rspec (>= 2.99.0, < 4.0)
    guard-rubocop (1.3.0)
      guard (~> 2.0)
      rubocop (~> 0.20)
    gyoku (1.3.1)
      builder (>= 2.1.2)
    hana (1.3.5)
    hashdiff (1.0.0)
    hashery (2.1.2)
    hashie (3.6.0)
    holidays (8.1.0)
    httpclient (2.8.3)
    httpi (2.4.4)
      rack
      socksify
    i18n (1.8.2)
      concurrent-ruby (~> 1.0)
    ice_nine (0.11.2)
    iconv (1.0.8)
    iniparse (1.4.4)
    iso_country_codes (0.7.8)
    jaro_winkler (1.5.4)
    jmespath (1.4.0)
    json (2.3.0)
    json-schema (2.8.1)
      addressable (>= 2.4)
    json_schemer (0.2.8)
      ecma-re-validator (~> 0.2)
      hana (~> 1.3)
      regexp_parser (~> 1.5)
      uri_template (~> 0.7)
    jsonapi (0.1.1.beta6)
      jsonapi-parser (= 0.1.1.beta3)
      jsonapi-renderer (= 0.1.1.beta1)
    jsonapi-parser (0.1.1.beta3)
    jsonapi-renderer (0.1.1.beta1)
    jwt (2.2.1)
    kramdown (2.1.0)
    kramdown-parser-gfm (1.1.0)
      kramdown (~> 2.0)
    levenshtein-ffi (1.1.0)
      ffi (~> 1.9)
    liquid (4.0.3)
    listen (3.2.1)
      rb-fsevent (~> 0.10, >= 0.10.3)
      rb-inotify (~> 0.9, >= 0.9.10)
    loofah (2.4.0)
      crass (~> 1.0.2)
      nokogiri (>= 1.5.9)
    lumberjack (1.2.4)
    mail (2.7.1)
      mini_mime (>= 0.1.1)
    marcel (0.3.3)
      mimemagic (~> 0.3.2)
    memoist (0.16.2)
    method_source (1.0.0)
    mime-types (3.3)
      mime-types-data (~> 3.2015)
    mime-types-data (3.2019.1009)
    mimemagic (0.3.4)
    mini_magick (4.10.1)
    mini_mime (1.0.2)
    mini_portile2 (2.4.0)
    minitest (5.14.0)
    multi_json (1.14.1)
    multipart-post (2.1.1)
    nap (1.1.0)
    nenv (0.3.0)
    net-sftp (2.1.2)
      net-ssh (>= 2.6.5)
    net-ssh (4.1.0)
    newrelic_rpm (6.9.0.363)
    nio4r (2.5.2)
    no_proxy_fix (0.1.2)
    nokogiri (1.10.9)
      mini_portile2 (~> 2.4.0)
    nori (2.6.0)
    notiffany (0.1.3)
      nenv (~> 0.1)
      shellany (~> 0.0)
    octokit (4.18.0)
      faraday (>= 0.9)
      sawyer (~> 0.8.0, >= 0.5.3)
    oj (3.9.0)
    olive_branch (3.0.0)
      multi_json
      oj
      rails (>= 4.0)
    open4 (1.3.4)
    operating_hours (0.1.0)
    origami (2.1.0)
      colorize (~> 0.7)
    overcommit (0.52.1)
      childprocess (>= 0.6.3, < 4)
      iniparse (~> 1.4)
    ox (2.13.2)
    paper_trail (10.3.1)
      activerecord (>= 4.2)
      request_store (~> 1.1)
    parallel (1.19.1)
    parser (2.7.0.5)
      ast (~> 2.4.0)
    pdf-core (0.7.0)
    pdf-forms (1.2.0)
      cliver (~> 0.3.2)
      safe_shell (>= 1.0.3, < 2.0)
    pdf-inspector (1.3.0)
      pdf-reader (>= 1.0, < 3.0.a)
    pdf-reader (2.4.0)
      Ascii85 (~> 1.0.0)
      afm (~> 0.2.1)
      hashery (~> 2.0)
      ruby-rc4
      ttfunk
    pg (1.2.0)
    prawn (2.2.2)
      pdf-core (~> 0.7.0)
      ttfunk (~> 1.5)
    pry (0.13.0)
      coderay (~> 1.1)
      method_source (~> 1.0)
    pry-byebug (3.9.0)
      byebug (~> 11.0)
      pry (~> 0.13.0)
    public_suffix (4.0.3)
    puma (4.3.3)
      nio4r (~> 2.0)
    puma-plugin-statsd (0.1.0)
      json
      puma (>= 3.12, < 5)
    pundit (1.1.0)
      activesupport (>= 3.0.0)
    raabro (1.1.6)
    rack (2.0.9)
    rack-attack (6.2.2)
      rack (>= 1.0, < 3)
    rack-cors (1.1.1)
      rack (>= 2.0.0)
    rack-protection (2.0.8.1)
      rack
    rack-test (1.1.0)
      rack (>= 1.0, < 3)
    rack-vcr (0.1.5)
      vcr (>= 2.9)
    rails (5.2.4.2)
      actioncable (= 5.2.4.2)
      actionmailer (= 5.2.4.2)
      actionpack (= 5.2.4.2)
      actionview (= 5.2.4.2)
      activejob (= 5.2.4.2)
      activemodel (= 5.2.4.2)
      activerecord (= 5.2.4.2)
      activestorage (= 5.2.4.2)
      activesupport (= 5.2.4.2)
      bundler (>= 1.3.0)
      railties (= 5.2.4.2)
      sprockets-rails (>= 2.0.0)
    rails-dom-testing (2.0.3)
      activesupport (>= 4.2.0)
      nokogiri (>= 1.6)
    rails-html-sanitizer (1.3.0)
      loofah (~> 2.3)
    rails-session_cookie (0.2.2)
      rails (>= 4.0)
    rails_semantic_logger (4.4.0)
      rails (>= 3.2)
      semantic_logger (~> 4.4)
    railties (5.2.4.2)
      actionpack (= 5.2.4.2)
      activesupport (= 5.2.4.2)
      method_source
      rake (>= 0.8.7)
      thor (>= 0.19.0, < 2.0)
    rainbow (3.0.0)
    rake (13.0.1)
    rb-fsevent (0.10.3)
    rb-inotify (0.10.1)
      ffi (~> 1.0)
<<<<<<< HEAD
    redis (4.1.3)
=======
    rchardet (1.8.0)
    redis (3.3.5)
>>>>>>> 10798c4e
    redis-namespace (1.7.0)
      redis (>= 3.0.4)
    regexp_parser (1.6.0)
    request_store (1.5.0)
      rack (>= 1.4)
    restforce (3.0.0)
      faraday (>= 0.9.0, <= 1.0)
      faraday_middleware (>= 0.8.8, <= 1.0)
      hashie (>= 1.2.0, < 4.0)
      json (>= 1.7.5)
    rexml (3.2.4)
    rgeo (2.0.1)
    rgeo-activerecord (6.1.0)
      activerecord (~> 5.0)
      rgeo (>= 1.0.0)
    rgeo-geojson (2.1.1)
      rgeo (>= 1.0.0)
    rspec (3.9.0)
      rspec-core (~> 3.9.0)
      rspec-expectations (~> 3.9.0)
      rspec-mocks (~> 3.9.0)
    rspec-core (3.9.1)
      rspec-support (~> 3.9.1)
    rspec-expectations (3.9.0)
      diff-lcs (>= 1.2.0, < 2.0)
      rspec-support (~> 3.9.0)
    rspec-instrumentation-matcher (0.0.9)
      activesupport
      rspec-expectations
    rspec-mocks (3.9.1)
      diff-lcs (>= 1.2.0, < 2.0)
      rspec-support (~> 3.9.0)
    rspec-rails (3.9.0)
      actionpack (>= 3.0)
      activesupport (>= 3.0)
      railties (>= 3.0)
      rspec-core (~> 3.9.0)
      rspec-expectations (~> 3.9.0)
      rspec-mocks (~> 3.9.0)
      rspec-support (~> 3.9.0)
    rspec-support (3.9.2)
    rspec_junit_formatter (0.4.1)
      rspec-core (>= 2, < 4, != 2.12.0)
    rubocop (0.81.0)
      jaro_winkler (~> 1.5.1)
      parallel (~> 1.10)
      parser (>= 2.7.0.1)
      rainbow (>= 2.2.2, < 4.0)
      rexml
      ruby-progressbar (~> 1.7)
      unicode-display_width (>= 1.4.0, < 2.0)
    rubocop-junit-formatter (0.1.4)
    rubocop-rails (2.5.1)
      activesupport
      rack (>= 1.1)
      rubocop (>= 0.72.0)
    rubocop-rspec (1.37.1)
      rubocop (>= 0.68.1)
    rubocop-thread_safety (0.3.4)
      rubocop (>= 0.51.0)
    ruby-progressbar (1.10.1)
    ruby-rc4 (0.1.5)
    ruby-saml (1.11.0)
      nokogiri (>= 1.5.10)
    rubyzip (2.0.0)
    rufus-scheduler (3.6.0)
      fugit (~> 1.1, >= 1.1.6)
    safe_shell (1.1.0)
    safe_yaml (1.0.5)
    savon (2.12.0)
      akami (~> 1.2)
      builder (>= 2.1.2)
      gyoku (~> 1.2)
      httpi (~> 2.3)
      nokogiri (>= 1.8.1)
      nori (~> 2.4)
      wasabi (~> 3.4)
    sawyer (0.8.2)
      addressable (>= 2.3.5)
      faraday (> 0.8, < 2.0)
    script_utils (0.0.4)
    seedbank (0.5.0)
      rake (>= 10.0)
    semantic_logger (4.5.0)
      concurrent-ruby (~> 1.0)
    sentry-raven (2.9.0)
      faraday (>= 0.7.6, < 1.0)
    shellany (0.0.1)
    shrine (2.19.3)
      content_disposition (~> 1.0)
      down (~> 4.1)
    shrine-memory (0.2.2)
      down
      shrine (~> 2.0)
    sidekiq (5.2.8)
      connection_pool (~> 2.2, >= 2.2.2)
      rack (< 2.1.0)
      rack-protection (>= 1.5.0)
      redis (>= 3.3.5, < 5)
    sidekiq-ent (1.8.1)
      einhorn (= 0.7.4)
      sidekiq (>= 5.2.3)
      sidekiq-pro (>= 4.0.4)
    sidekiq-instrument (0.3.0)
      sidekiq (>= 4.2, < 6)
      statsd-instrument (~> 2.0, >= 2.0.4)
    sidekiq-pro (5.0.0)
      concurrent-ruby (>= 1.0.5)
      sidekiq (>= 5.2.7)
    sidekiq-scheduler (3.0.1)
      e2mmap
      redis (>= 3, < 5)
      rufus-scheduler (~> 3.2)
      sidekiq (>= 3)
      thwait
      tilt (>= 1.4.0)
    simplecov (0.18.5)
      docile (~> 1.1)
      simplecov-html (~> 0.11)
    simplecov-html (0.12.1)
    socksify (1.7.1)
    spring (2.1.0)
    spring-commands-rspec (1.0.4)
      spring (>= 0.9.1)
    sprockets (4.0.0)
      concurrent-ruby (~> 1.0)
      rack (> 1, < 3)
    sprockets-rails (3.2.1)
      actionpack (>= 4.0)
      activesupport (>= 4.0)
      sprockets (>= 3.0.0)
    staccato (0.5.3)
    statsd-instrument (2.9.2)
    swagger-blocks (3.0.0)
    terminal-table (1.8.0)
      unicode-display_width (~> 1.1, >= 1.1.1)
    thor (0.20.3)
    thread_safe (0.3.6)
    thwait (0.1.0)
    tilt (2.0.10)
    timecop (0.9.1)
    ttfunk (1.5.1)
    typhoeus (1.3.1)
      ethon (>= 0.9.0)
    tzinfo (1.2.6)
      thread_safe (~> 0.1)
    unicode-display_width (1.7.0)
    upsert (2.9.10)
    uri_template (0.7.0)
    utf8-cleaner (0.2.5)
      activesupport
    vcr (5.1.0)
    virtus (1.0.5)
      axiom-types (~> 0.1)
      coercible (~> 1.0)
      descendants_tracker (~> 0.0, >= 0.0.3)
      equalizer (~> 0.0, >= 0.0.9)
    wasabi (3.5.0)
      httpi (~> 2.0)
      nokogiri (>= 1.4.2)
    web-console (3.7.0)
      actionview (>= 5.0)
      activemodel (>= 5.0)
      bindex (>= 0.4.0)
      railties (>= 5.0)
    webmock (3.8.2)
      addressable (>= 2.3.6)
      crack (>= 0.3.2)
      hashdiff (>= 0.4.0, < 2.0.0)
    webrick (1.6.0)
    websocket-driver (0.7.1)
      websocket-extensions (>= 0.1.0)
    websocket-extensions (0.1.4)
    will_paginate (3.1.0)
    xmldsig (0.3.2)
      nokogiri
    xmlenc (0.7.1)
      activemodel (>= 3.0.0)
      activesupport (>= 3.0.0)
      nokogiri (>= 1.6.0, < 2.0.0)
      xmlmapper (>= 0.7.3)
    xmlmapper (0.7.3)
      nokogiri (~> 1.5)
    yard (0.9.24)
    zero_downtime_migrations (0.0.7)
      activerecord

PLATFORMS
  ruby

DEPENDENCIES
  aasm
  active_model_serializers (= 0.10.4)
  activerecord-import
  activerecord-postgis-adapter (~> 5.2.2)
  addressable
  apivore
  appeals_api!
  attr_encrypted (= 3.1.0)
  awesome_print (~> 1.8)
  awrence
  aws-sdk-s3 (~> 1)
  aws-sdk-sns (~> 1)
  benchmark-ips
  betamocks!
  brakeman (~> 4.7)
  breakers
  bundler-audit
  byebug
  carrierwave (~> 0.11)
  carrierwave-aws
  claims_api!
  clam_scan
  config
  connect_vbms!
  danger
  database_cleaner
  date_validator
  dry-struct
  dry-types
  factory_bot_rails (> 5)
  faker
  faker-medical
  fakeredis
  faraday
  faraday_curl
  faraday_middleware
  fast_jsonapi
  fastimage
  figaro
  flipper
  flipper-active_record
  flipper-active_support_cache_store
  flipper-ui
  foreman
  fuubar
  govdelivery-tms (= 2.8.4)
  guard-rspec (~> 4.7)
  guard-rubocop
  gyoku
  holidays
  httpclient
  ice_nine
  iconv
  iso_country_codes
  json (>= 2.3.0)
  json-schema
  json_schemer
  jsonapi-parser
  jwt
  levenshtein-ffi
  lighthouse_bgs!
  liquid
  mail (= 2.7.1)
  memoist
  mini_magick (~> 4.10.1)
  net-sftp
  newrelic_rpm
  nokogiri (~> 1.10)
  oj
  olive_branch
  openid_auth!
  operating_hours
  origami
  overcommit
  ox
  paper_trail
  pdf-forms
  pdf-inspector
  pdf-reader
  pg
  prawn
  pry-byebug
  puma (~> 4.3.2)
  puma-plugin-statsd (~> 0.1.0)
  pundit
  rack
  rack-attack
  rack-cors
  rack-test
  rack-vcr
  rails (~> 5.2.4)
  rails-session_cookie
  rails_semantic_logger (~> 4.4)
  rainbow
  redis
  redis-namespace
  request_store
  restforce
  rgeo-geojson
  rspec-instrumentation-matcher
  rspec-rails (~> 3.5)
  rspec_junit_formatter
  rubocop
  rubocop-junit-formatter
  rubocop-rails
  rubocop-rspec
  rubocop-thread_safety
  ruby-saml
  rubyzip (>= 1.3.0)
  savon
  seedbank
  sentry-raven (= 2.9.0)
  shrine
  shrine-memory
  sidekiq (~> 5.0)
  sidekiq-ent!
  sidekiq-instrument
  sidekiq-pro!
  sidekiq-scheduler (~> 3.0)
  simplecov
  socksify
  spring
  spring-commands-rspec
  staccato
  statsd-instrument
  swagger-blocks
  timecop
  typhoeus
  tzinfo-data
  upsert
  utf8-cleaner
  va_facilities!
  va_forms!
  vaos!
  vba_documents!
  vcr
  veteran!
  veteran_confirmation!
  veteran_verification!
  vets_json_schema!
  virtus
  web-console
  webmock
  webrick
  will_paginate
  yard
  zero_downtime_migrations

RUBY VERSION
   ruby 2.6.6p146

BUNDLED WITH
   1.17.3<|MERGE_RESOLUTION|>--- conflicted
+++ resolved
@@ -573,12 +573,8 @@
     rb-fsevent (0.10.3)
     rb-inotify (0.10.1)
       ffi (~> 1.0)
-<<<<<<< HEAD
+    rchardet (1.8.0)
     redis (4.1.3)
-=======
-    rchardet (1.8.0)
-    redis (3.3.5)
->>>>>>> 10798c4e
     redis-namespace (1.7.0)
       redis (>= 3.0.4)
     regexp_parser (1.6.0)
