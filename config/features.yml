--- conflicted
+++ resolved
@@ -186,12 +186,10 @@
     actor_type: user
     description: >
       Update to Chapter 33/Post-9/11 GI Bill benefit rates set to go live 8/1
-<<<<<<< HEAD
   show_edu_benefits_1990_wizard:
     actor_type: user
     description: >
       This determines when the wizard should show up on the 1990 introduction page
-=======
   show_edu_benefits_1990E_wizard:
     actor_type: user
     description: >
@@ -199,5 +197,4 @@
   get_help_ask_form:
     actor_type: user
     description: >
-      Enables inquiry form for users to submit questions, suggestions, and complaints.
->>>>>>> a7ca4c00
+      Enables inquiry form for users to submit questions, suggestions, and complaints.