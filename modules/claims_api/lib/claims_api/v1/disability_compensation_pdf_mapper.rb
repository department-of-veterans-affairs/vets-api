--- conflicted
+++ resolved
@@ -414,12 +414,10 @@
         set_pdf_data_for_service_information
 
         service_periods
-<<<<<<< HEAD
+
         confinements if @auto_claim.dig('serviceInformation', 'confinements')
-=======
         reserves_national_guard_service if @auto_claim.dig('serviceInformation', 'reservesNationalGuardService')
         alternate_names if @auto_claim.dig('serviceInformation', 'alternateNames')
->>>>>>> 1101e847
       end
 
       def set_pdf_data_for_service_information
@@ -481,7 +479,6 @@
         @pdf_data[:data][:attributes][:serviceInformation][:additionalPeriodsOfService] = additional_periods
       end
 
-<<<<<<< HEAD
       def confinements
         set_pdf_data_for_pow_confinement
 
@@ -507,7 +504,8 @@
         end
         @pdf_data[:data][:attributes][:serviceInformation][:prisonerOfWarConfinement] =
           { confinementDates: periods_of_confinement }
-=======
+      end
+
       # If reserves are present
       # 'obligationTermOfServiceFromDate', 'obligationTermOfServiceToDate' & 'unitName' are required via the schema
       def reserves_national_guard_service
@@ -586,7 +584,6 @@
         end
 
         @pdf_data[:data][:attributes][:serviceInformation][:alternateNames] = names
->>>>>>> 1101e847
       end
     end
   end
