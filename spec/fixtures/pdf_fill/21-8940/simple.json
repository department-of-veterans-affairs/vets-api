--- conflicted
+++ resolved
@@ -33,10 +33,6 @@
   "disabilities": [],
   "treatments": [],
   "specialCircumstances": [],
-<<<<<<< HEAD
   "standardClaim": false, 
-  "education": ""
-=======
-  "standardClaim": false
->>>>>>> a3ba6c37
+  "education": "college4"
 }