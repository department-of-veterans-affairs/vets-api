# frozen_string_literal: true

require 'evss/disability_compensation_form/service'
require 'evss/ppiu/service'
require 'disability_compensation/factories/api_provider_factory'
require 'vets/model'

module VA526ez
  class FormSpecialIssue
    include Vets::Model

    attribute :code, String
    attribute :name, String
  end

  class FormRatedDisability
    include Vets::Model

    attribute :name, String
    attribute :rated_disability_id, String
    attribute :rating_decision_id, String
    attribute :diagnostic_code, Integer
    attribute :decision_code, String
    attribute :decision_text, String
    attribute :rating_percentage, Integer
    attribute :maximum_rating_percentage, Integer
  end

  class FormRatedDisabilities
    include Vets::Model

    attribute :rated_disabilities, FormRatedDisability, array: true
  end

  class FormPaymentAccountInformation
    include Vets::Model

    attribute :account_type, String
    attribute :account_number, String
    attribute :routing_number, String
    attribute :bank_name, String
  end

  class FormAddress
    include Vets::Model

    attribute :country, String
    attribute :city, String
    attribute :state, String
    attribute :zip_code, String
    attribute :address_line_1, String
    attribute :address_line_2, String
    attribute :address_line_3, String
  end

  class FormContactInformation
    include Vets::Model

    attribute :mailing_address, FormAddress
    attribute :primary_phone, String
    attribute :email_address, String
  end

  class FormVeteranContactInformation
    include Vets::Model

    attribute :veteran, FormContactInformation
  end

  # internal form prefill
  # does not reach out to external services
  class Form526Prefill
    include Vets::Model

    attribute :started_form_version, String
    attribute :sync_modern_0781_flow, Bool
  end
end

class FormProfiles::VA526ez < FormProfile
  FORM_ID = '21-526EZ'
  attribute :rated_disabilities_information, VA526ez::FormRatedDisabilities
  attribute :veteran_contact_information, VA526ez::FormContactInformation
  attribute :payment_information, VA526ez::FormPaymentAccountInformation
  attribute :prefill_526, VA526ez::Form526Prefill

  def prefill
    @prefill_526 = initialize_form526_prefill

    begin
      @rated_disabilities_information = initialize_rated_disabilities_information
    rescue => e
      Rails.logger.error("Form526 Prefill for rated disabilities failed. #{e.message}")
    end

    begin
      @veteran_contact_information = initialize_veteran_contact_information
    rescue => e
      Rails.logger.error("Form526 Prefill for veteran contact information failed. #{e.message}")
    end

    begin
      @payment_information = initialize_payment_information
    rescue => e
      Rails.logger.error("Form526 Prefill for payment information failed. #{e.message}")
    end

    prefill_base_class_methods

    mappings = self.class.mappings_for_form(form_id)
    form_data = generate_prefill(mappings)
    { form_data:, metadata: }
  end

  def metadata
    {
      version: 0,
      prefill: true,
      returnUrl: '/veteran-information'
    }
  end

  def initialize_rated_disabilities_information
    return {} unless user.authorize :evss, :access?

    api_provider = ApiProviderFactory.call(
      type: ApiProviderFactory::FACTORIES[:rated_disabilities],
      provider: :lighthouse,
      options: {
        icn: user.icn.to_s,
        auth_headers: EVSS::DisabilityCompensationAuthHeaders.new(user).add_headers(EVSS::AuthHeaders.new(user).to_h)
      },
      current_user: user,
      feature_toggle: nil
    )
    invoker = 'FormProfiles::VA526ez#initialize_rated_disabilities_information'
    response = api_provider.get_rated_disabilities(nil, nil, { invoker: })
    ClaimFastTracking::MaxRatingAnnotator.annotate_disabilities(response)

    # Remap response object to schema fields
    VA526ez::FormRatedDisabilities.new(
      rated_disabilities: response.rated_disabilities.map(&:attribute_values)
    )
  end

  private

  def prefill_base_class_methods
    begin
      @identity_information = initialize_identity_information
    rescue => e
      Rails.logger.error("Form526 Prefill for identity information failed. #{e.message}")
    end

    begin
      @contact_information = initialize_contact_information
    rescue => e
      Rails.logger.error("Form526 Prefill for contact information failed. #{e.message}")
    end

    begin
      @military_information = initialize_military_information
    rescue => e
      Rails.logger.error("Form526 Prefill for military information failed. #{e.message}")
    end
  end

  def initialize_form526_prefill
    VA526ez::Form526Prefill.new(
      started_form_version: '2022',
      sync_modern_0781_flow: Flipper.enabled?(:disability_compensation_sync_modern_0781_flow, user)
    )
  end

  def initialize_vets360_contact_info
    return {} unless vet360_contact_info

    {
      mailing_address: convert_vets360_address(vet360_mailing_address),
      email_address: vet360_contact_info&.email&.email_address,
      primary_phone: [
        vet360_contact_info&.home_phone&.area_code,
        vet360_contact_info&.home_phone&.phone_number
      ].join
    }.compact
  end

  def initialize_veteran_contact_information
    return {} unless user.authorize :va_profile, :access_to_v2?

    contact_info = initialize_vets360_contact_info
<<<<<<< HEAD
    # Logging was added below to contrast/compare completeness of contact information returned
    # from VA Profile alone versus VA Profile. This logging will be removed when the Flipper flag is.
    Rails.logger.info("mailing_address=#{contact_info[:mailing_address].present?}," \
                      "email_address=#{contact_info[:email_address].present?}," \
                      "primary_phone=#{contact_info[:primary_phone].present?}")

=======
>>>>>>> 581f0114
    contact_info = VA526ez::FormContactInformation.new(contact_info)

    VA526ez::FormVeteranContactInformation.new(
      veteran: contact_info
    )
  end

  def convert_vets360_address(address)
    return if address.blank?

    {
      address_line_1: address.address_line1,
      address_line_2: address.address_line2,
      address_line_3: address.address_line3,
      city: address.city,
      country: address.country_code_iso3,
      state: address.state_code || address.province,
      zip_code: address.zip_plus_four || address.international_postal_code
    }.compact
  end

  def prefill_domestic_address(address)
    {
      country: address&.country_name,
      city: address&.city,
      state: address&.state_code,
      zip_code: address&.zip_code,
      address_line_1: address&.address_one,
      address_line_2: address&.address_two,
      address_line_3: address&.address_three
    }.compact
  end

  def prefill_international_address(address)
    {
      country: address&.country_name,
      city: address&.city,
      address_line_1: address&.address_one,
      address_line_2: address&.address_two,
      address_line_3: address&.address_three
    }.compact
  end

  def prefill_military_address(address)
    {
      country: 'USA',
      city: address&.military_post_office_type_code,
      state: address&.military_state_code,
      zip_code: address&.zip_code,
      address_line_1: address&.address_one,
      address_line_2: address&.address_two,
      address_line_3: address&.address_three
    }.compact
  end

  def initialize_payment_information
    return {} unless user.authorize(:lighthouse, :direct_deposit_access?) && user.authorize(:evss, :access?)

    provider = ApiProviderFactory.call(type: ApiProviderFactory::FACTORIES[:ppiu],
                                       provider: ApiProviderFactory::API_PROVIDER[:lighthouse],
                                       current_user: user,
                                       feature_toggle: nil)
    response = provider.get_payment_information
    raw_account = response.responses.first&.payment_account

    if raw_account
      VA526ez::FormPaymentAccountInformation.new(
        account_type: raw_account&.account_type&.capitalize,
        account_number: mask(raw_account&.account_number),
        routing_number: mask(raw_account&.financial_institution_routing_number),
        bank_name: raw_account&.financial_institution_name
      )
    else
      {}
    end
  rescue => e
    lighthouse_direct_deposit_error(e, provider)
    {}
  end

  def lighthouse_direct_deposit_error(e, provider)
    method_name = '#initialize_payment_information'
    error_message = "#{method_name} Failed to retrieve DirectDeposit data from #{provider.class}: #{e.message}"
    Rails.logger.error(error_message)
  end

  def mask(number)
    number.gsub(/.(?=.{4})/, '*')
  end
end<|MERGE_RESOLUTION|>--- conflicted
+++ resolved
@@ -189,15 +189,6 @@
     return {} unless user.authorize :va_profile, :access_to_v2?
 
     contact_info = initialize_vets360_contact_info
-<<<<<<< HEAD
-    # Logging was added below to contrast/compare completeness of contact information returned
-    # from VA Profile alone versus VA Profile. This logging will be removed when the Flipper flag is.
-    Rails.logger.info("mailing_address=#{contact_info[:mailing_address].present?}," \
-                      "email_address=#{contact_info[:email_address].present?}," \
-                      "primary_phone=#{contact_info[:primary_phone].present?}")
-
-=======
->>>>>>> 581f0114
     contact_info = VA526ez::FormContactInformation.new(contact_info)
 
     VA526ez::FormVeteranContactInformation.new(
