GIT
  remote: https://github.com/department-of-veterans-affairs/active_model_serializers
  revision: 19015caa80227e5ae5d62179129edcaa43fb3d9d
  branch: master
  specs:
    active_model_serializers (0.10.4.vsp)
      actionpack (>= 4.1)
      activemodel (>= 4.1)
      case_transform (>= 0.2)
      jsonapi (= 0.1.1.beta6)

GIT
  remote: https://github.com/department-of-veterans-affairs/apivore
  revision: b5b6c9803334f9ddc1c11e4f201fdc9f6353ef59
  branch: master
  specs:
    apivore (1.6.2.vsp)
      actionpack (>= 4)
      hashie (~> 3.3)
      json-schema (~> 2.5)
      rspec (~> 3)
      rspec-expectations (~> 3.1)
      rspec-mocks (~> 3.1)

GIT
  remote: https://github.com/department-of-veterans-affairs/betamocks
  revision: df8f8e600863fe35b1d0bab01372f65a75d50937
  branch: master
  specs:
    betamocks (0.7.0)
      activesupport (>= 4.2)
      adler32
      faraday (>= 0.7.4, <= 0.17.0)

GIT
  remote: https://github.com/department-of-veterans-affairs/bgs-ext.git
  revision: f8e5d69ed0cb1791bc41e5b6e55b22134c39fad4
  specs:
    bgs_ext (0.14.6)
      httpclient
      nokogiri (>= 1.8.5)
      savon (~> 2.12)

GIT
  remote: https://github.com/department-of-veterans-affairs/connect_vbms.git
  revision: bebad55f8723f091c7d41522178b11999f574499
  branch: master
  specs:
    connect_vbms (1.2.0)
      httpclient (~> 2.8.0)
      httpi (~> 2.4)
      mail
      nokogiri (>= 1.8.4)
      nori
      xmldsig (~> 0.3.1)
      xmlenc

GIT
  remote: https://github.com/department-of-veterans-affairs/vets-json-schema
  revision: bde3b2422f9120790938ac0ea5e031bd0101b9be
<<<<<<< HEAD
  branch: master
=======
  ref: bde3b2422f9120790938ac0ea5e031bd0101b9be
>>>>>>> da28f686
  specs:
    vets_json_schema (13.1.0)
      multi_json (~> 1.0)
      script_utils (= 0.0.4)

PATH
  remote: modules/appeals_api
  specs:
    appeals_api (0.0.1)
      sidekiq

PATH
  remote: modules/claims_api
  specs:
    claims_api (0.0.1)

PATH
  remote: modules/covid_research
  specs:
    covid_research (0.1.0)
      rails (~> 6.0.3, >= 6.0.3.2)
      sidekiq

PATH
  remote: modules/health_quest
  specs:
    health_quest (0.1.0)

PATH
  remote: modules/mobile
  specs:
    mobile (0.1.0)
      rails (~> 6.0.3, >= 6.0.3.2)

PATH
  remote: modules/openid_auth
  specs:
    openid_auth (0.0.1)

PATH
  remote: modules/va_forms
  specs:
    va_forms (0.0.1)
      faraday
      nokogiri
      paper_trail
      sidekiq

PATH
  remote: modules/vaos
  specs:
    vaos (0.1.0)
      sidekiq

PATH
  remote: modules/vba_documents
  specs:
    vba_documents (0.0.1)
      aws-sdk-s3 (~> 1)
      sidekiq

PATH
  remote: modules/veteran_confirmation
  specs:
    veteran_confirmation (0.0.1)

PATH
  remote: modules/veteran_verification
  specs:
    veteran_verification (0.0.1)

PATH
  remote: modules/veteran
  specs:
    veteran (0.0.1)

GEM
  remote: https://rubygems.org/
  remote: https://enterprise.contribsys.com/
  specs:
    Ascii85 (1.0.3)
    aasm (5.0.6)
      concurrent-ruby (~> 1.0)
    actioncable (6.0.3.3)
      actionpack (= 6.0.3.3)
      nio4r (~> 2.0)
      websocket-driver (>= 0.6.1)
    actionmailbox (6.0.3.3)
      actionpack (= 6.0.3.3)
      activejob (= 6.0.3.3)
      activerecord (= 6.0.3.3)
      activestorage (= 6.0.3.3)
      activesupport (= 6.0.3.3)
      mail (>= 2.7.1)
    actionmailer (6.0.3.3)
      actionpack (= 6.0.3.3)
      actionview (= 6.0.3.3)
      activejob (= 6.0.3.3)
      mail (~> 2.5, >= 2.5.4)
      rails-dom-testing (~> 2.0)
    actionpack (6.0.3.3)
      actionview (= 6.0.3.3)
      activesupport (= 6.0.3.3)
      rack (~> 2.0, >= 2.0.8)
      rack-test (>= 0.6.3)
      rails-dom-testing (~> 2.0)
      rails-html-sanitizer (~> 1.0, >= 1.2.0)
    actiontext (6.0.3.3)
      actionpack (= 6.0.3.3)
      activerecord (= 6.0.3.3)
      activestorage (= 6.0.3.3)
      activesupport (= 6.0.3.3)
      nokogiri (>= 1.8.5)
    actionview (6.0.3.3)
      activesupport (= 6.0.3.3)
      builder (~> 3.1)
      erubi (~> 1.4)
      rails-dom-testing (~> 2.0)
      rails-html-sanitizer (~> 1.1, >= 1.2.0)
    activejob (6.0.3.3)
      activesupport (= 6.0.3.3)
      globalid (>= 0.3.6)
    activemodel (6.0.3.3)
      activesupport (= 6.0.3.3)
    activerecord (6.0.3.3)
      activemodel (= 6.0.3.3)
      activesupport (= 6.0.3.3)
    activerecord-import (1.0.4)
      activerecord (>= 3.2)
    activerecord-postgis-adapter (6.0.0)
      activerecord (~> 6.0)
      rgeo-activerecord (~> 6.0)
    activestorage (6.0.3.3)
      actionpack (= 6.0.3.3)
      activejob (= 6.0.3.3)
      activerecord (= 6.0.3.3)
      marcel (~> 0.3.1)
    activesupport (6.0.3.3)
      concurrent-ruby (~> 1.0, >= 1.0.2)
      i18n (>= 0.7, < 2)
      minitest (~> 5.1)
      tzinfo (~> 1.1)
      zeitwerk (~> 2.2, >= 2.2.2)
    addressable (2.7.0)
      public_suffix (>= 2.0.2, < 5.0)
    adler32 (0.0.2)
    afm (0.2.2)
    akami (1.3.1)
      gyoku (>= 0.4.0)
      nokogiri
    ast (2.4.1)
    attr_encrypted (3.1.0)
      encryptor (~> 3.0.0)
    attr_extras (6.2.4)
    awesome_print (1.8.0)
    awrence (1.1.1)
    aws-partitions (1.79.0)
    aws-sdk-core (3.19.0)
      aws-partitions (~> 1.0)
      aws-sigv4 (~> 1.0)
      jmespath (~> 1.0)
    aws-sdk-kms (1.5.0)
      aws-sdk-core (~> 3)
      aws-sigv4 (~> 1.0)
    aws-sdk-s3 (1.9.0)
      aws-sdk-core (~> 3)
      aws-sdk-kms (~> 1)
      aws-sigv4 (~> 1.0)
    aws-sdk-sns (1.1.0)
      aws-sdk-core (~> 3)
      aws-sigv4 (~> 1.0)
    aws-sigv4 (1.0.2)
    axiom-types (0.1.1)
      descendants_tracker (~> 0.0.4)
      ice_nine (~> 0.11.0)
      thread_safe (~> 0.3, >= 0.3.1)
    benchmark-ips (2.8.2)
    bindex (0.8.1)
    brakeman (4.9.0)
    breakers (0.3.0)
      faraday (>= 0.7.4, < 0.18)
      multi_json (~> 1.0)
    builder (3.2.4)
    bundler-audit (0.7.0.1)
      bundler (>= 1.2.0, < 3)
      thor (>= 0.18, < 2)
    byebug (11.1.3)
    carrierwave (0.11.2)
      activemodel (>= 3.2.0)
      activesupport (>= 3.2.0)
      json (>= 1.7)
      mime-types (>= 1.16)
      mimemagic (>= 0.3.0)
    carrierwave-aws (1.3.0)
      aws-sdk-s3 (~> 1.0)
      carrierwave (>= 0.7, < 2.0)
    case_transform (0.2)
      activesupport
    childprocess (3.0.0)
    claide (1.0.3)
    claide-plugins (0.9.2)
      cork
      nap
      open4 (~> 1.3)
    clam_scan (0.0.2)
    cliver (0.3.2)
    coderay (1.1.3)
    coercible (1.0.0)
      descendants_tracker (~> 0.0.1)
    colored2 (3.1.2)
    colorize (0.8.1)
    combine_pdf (1.0.16)
      ruby-rc4 (>= 0.1.5)
    concurrent-ruby (1.1.7)
    config (2.2.1)
      deep_merge (~> 1.2, >= 1.2.1)
      dry-validation (~> 1.0, >= 1.0.0)
    connection_pool (2.2.3)
    content_disposition (1.0.0)
    cork (0.3.0)
      colored2 (~> 3.1)
    crack (0.4.3)
      safe_yaml (~> 1.0.0)
    crass (1.0.6)
    danger (8.0.4)
      claide (~> 1.0)
      claide-plugins (>= 0.9.2)
      colored2 (~> 3.1)
      cork (~> 0.1)
      faraday (>= 0.9.0, < 2.0)
      faraday-http-cache (~> 2.0)
      git (~> 1.7)
      kramdown (~> 2.0)
      kramdown-parser-gfm (~> 1.0)
      no_proxy_fix
      octokit (~> 4.7)
      terminal-table (~> 1)
    database_cleaner (1.8.5)
    date_validator (0.9.0)
      activemodel
      activesupport
    deep_merge (1.2.1)
    descendants_tracker (0.0.4)
      thread_safe (~> 0.3, >= 0.3.1)
    diff-lcs (1.4.4)
    docile (1.3.2)
    down (4.8.1)
      addressable (~> 2.5)
    dry-configurable (0.9.0)
      concurrent-ruby (~> 1.0)
      dry-core (~> 0.4, >= 0.4.7)
    dry-container (0.7.2)
      concurrent-ruby (~> 1.0)
      dry-configurable (~> 0.1, >= 0.1.3)
    dry-core (0.4.9)
      concurrent-ruby (~> 1.0)
    dry-equalizer (0.3.0)
    dry-inflector (0.2.0)
    dry-initializer (3.0.3)
    dry-logic (1.0.5)
      concurrent-ruby (~> 1.0)
      dry-core (~> 0.2)
      dry-equalizer (~> 0.2)
    dry-schema (1.4.3)
      concurrent-ruby (~> 1.0)
      dry-configurable (~> 0.8, >= 0.8.3)
      dry-core (~> 0.4)
      dry-equalizer (~> 0.2)
      dry-initializer (~> 3.0)
      dry-logic (~> 1.0)
      dry-types (~> 1.2)
    dry-struct (1.2.0)
      dry-core (~> 0.4, >= 0.4.3)
      dry-equalizer (~> 0.3)
      dry-types (~> 1.0)
      ice_nine (~> 0.11)
    dry-types (1.2.2)
      concurrent-ruby (~> 1.0)
      dry-container (~> 0.3)
      dry-core (~> 0.4, >= 0.4.4)
      dry-equalizer (~> 0.3)
      dry-inflector (~> 0.1, >= 0.1.2)
      dry-logic (~> 1.0, >= 1.0.2)
    dry-validation (1.4.1)
      concurrent-ruby (~> 1.0)
      dry-container (~> 0.7, >= 0.7.1)
      dry-core (~> 0.4)
      dry-equalizer (~> 0.2)
      dry-initializer (~> 3.0)
      dry-schema (~> 1.0, >= 1.4.3)
    e2mmap (0.1.0)
    ecma-re-validator (0.2.0)
      regexp_parser (~> 1.2)
    einhorn (0.7.4)
    encryptor (3.0.0)
    equalizer (0.0.11)
    erubi (1.9.0)
    et-orbi (1.2.4)
      tzinfo
    ethon (0.12.0)
      ffi (>= 1.3.0)
    factory_bot (6.1.0)
      activesupport (>= 5.0.0)
    factory_bot_rails (6.1.0)
      factory_bot (~> 6.1.0)
      railties (>= 5.0.0)
    faker (2.13.0)
      i18n (>= 1.6, < 2)
    fakeredis (0.8.0)
      redis (~> 4.1)
    faraday (0.17.0)
      multipart-post (>= 1.2, < 3)
    faraday-http-cache (2.2.0)
      faraday (>= 0.8)
    faraday_adapter_socks (0.1.1)
      faraday (~> 0.9)
      socksify (~> 1.7)
    faraday_curl (0.0.2)
      faraday (>= 0.9.0)
    faraday_middleware (0.13.1)
      faraday (>= 0.7.4, < 1.0)
    fast_jsonapi (1.5)
      activesupport (>= 4.2)
    fastimage (2.1.7)
    ffi (1.12.2)
    filelock (1.1.1)
    find_a_port (1.0.1)
    flipper (0.17.2)
    flipper-active_record (0.17.2)
      activerecord (>= 4.2, < 7)
      flipper (~> 0.17.2)
    flipper-active_support_cache_store (0.17.2)
      activesupport (>= 4.2, < 7)
      flipper (~> 0.17.2)
    flipper-ui (0.17.2)
      erubi (>= 1.0.0, < 2.0.0)
      flipper (~> 0.17.2)
      rack (>= 1.4, < 3)
      rack-protection (>= 1.5.3, < 2.1.0)
    foreman (0.87.1)
    formatador (0.2.5)
    fugit (1.3.3)
      et-orbi (~> 1.1, >= 1.1.8)
      raabro (~> 1.1)
    fuubar (2.5.0)
      rspec-core (~> 3.0)
      ruby-progressbar (~> 1.4)
    git (1.7.0)
      rchardet (~> 1.8)
    globalid (0.4.2)
      activesupport (>= 4.2.0)
    govdelivery-tms (2.8.4)
      activesupport
      faraday
      faraday_middleware
      mime-types
    guard (2.16.2)
      formatador (>= 0.2.4)
      listen (>= 2.7, < 4.0)
      lumberjack (>= 1.0.12, < 2.0)
      nenv (~> 0.1)
      notiffany (~> 0.0)
      pry (>= 0.9.12)
      shellany (~> 0.0)
      thor (>= 0.18.1)
    guard-compat (1.2.1)
    guard-rspec (4.7.3)
      guard (~> 2.1)
      guard-compat (~> 1.1)
      rspec (>= 2.99.0, < 4.0)
    guard-rubocop (1.3.0)
      guard (~> 2.0)
      rubocop (~> 0.20)
    gyoku (1.3.1)
      builder (>= 2.1.2)
    hana (1.3.5)
    hashdiff (1.0.1)
    hashery (2.1.2)
    hashie (3.6.0)
    holidays (8.1.0)
    httpclient (2.8.3)
    httpi (2.4.5)
      rack
      socksify
    i18n (1.8.5)
      concurrent-ruby (~> 1.0)
    ice_nine (0.11.2)
    iniparse (1.5.0)
    iso_country_codes (0.7.8)
    jmespath (1.4.0)
    json (2.3.1)
    json-schema (2.8.1)
      addressable (>= 2.4)
    json_schemer (0.2.8)
      ecma-re-validator (~> 0.2)
      hana (~> 1.3)
      regexp_parser (~> 1.5)
      uri_template (~> 0.7)
    jsonapi (0.1.1.beta6)
      jsonapi-parser (= 0.1.1.beta3)
      jsonapi-renderer (= 0.1.1.beta1)
    jsonapi-parser (0.1.1.beta3)
    jsonapi-renderer (0.1.1.beta1)
    jwt (2.2.1)
    kramdown (2.3.0)
      rexml
    kramdown-parser-gfm (1.1.0)
      kramdown (~> 2.0)
    levenshtein-ffi (1.1.0)
      ffi (~> 1.9)
    liquid (4.0.3)
    listen (3.2.1)
      rb-fsevent (~> 0.10, >= 0.10.3)
      rb-inotify (~> 0.9, >= 0.9.10)
    loofah (2.7.0)
      crass (~> 1.0.2)
      nokogiri (>= 1.5.9)
    lumberjack (1.2.4)
    mail (2.7.1)
      mini_mime (>= 0.1.1)
    marcel (0.3.3)
      mimemagic (~> 0.3.2)
    memoist (0.16.2)
    method_source (1.0.0)
    mime-types (3.3)
      mime-types-data (~> 3.2015)
    mime-types-data (3.2019.1009)
    mimemagic (0.3.5)
    mini_magick (4.10.1)
    mini_mime (1.0.2)
    mini_portile2 (2.4.0)
    minitest (5.14.2)
    multi_json (1.15.0)
    multipart-post (2.1.1)
    nap (1.1.0)
    nenv (0.3.0)
    net-sftp (2.1.2)
      net-ssh (>= 2.6.5)
    net-ssh (4.1.0)
    nio4r (2.5.3)
    no_proxy_fix (0.1.2)
    nokogiri (1.10.10)
      mini_portile2 (~> 2.4.0)
    nori (2.6.0)
    notiffany (0.1.3)
      nenv (~> 0.1)
      shellany (~> 0.0)
    notifications-ruby-client (5.1.2)
      jwt (>= 1.5, < 3)
    octokit (4.18.0)
      faraday (>= 0.9)
      sawyer (~> 0.8.0, >= 0.5.3)
    oj (3.9.0)
    olive_branch (3.0.0)
      multi_json
      oj
      rails (>= 4.0)
    open4 (1.3.4)
    operating_hours (0.1.0)
    origami (2.1.0)
      colorize (~> 0.7)
    overcommit (0.53.0)
      childprocess (>= 0.6.3, < 4)
      iniparse (~> 1.4)
    ox (2.13.2)
    pact (1.54.0)
      pact-mock_service (~> 3.0, >= 3.3.1)
      pact-support (~> 1.9)
      rack-test (>= 0.6.3, < 2.0.0)
      rspec (~> 3.0)
      term-ansicolor (~> 1.0)
      thor (>= 0.20, < 2.0)
      webrick (~> 1.3)
    pact-mock_service (3.6.2)
      filelock (~> 1.1)
      find_a_port (~> 1.0.1)
      json
      pact-support (~> 1.12, >= 1.12.0)
      rack (~> 2.0)
      rspec (>= 2.14)
      term-ansicolor (~> 1.0)
      thor (>= 0.19, < 2.0)
      webrick (~> 1.3)
    pact-support (1.15.1)
      awesome_print (~> 1.1)
      randexp (~> 0.1.7)
      rspec (>= 2.14)
      term-ansicolor (~> 1.0)
    paper_trail (10.3.1)
      activerecord (>= 4.2)
      request_store (~> 1.1)
    parallel (1.19.2)
    parser (2.7.1.4)
      ast (~> 2.4.1)
    patience_diff (1.1.0)
      trollop (~> 1.16)
    pdf-core (0.7.0)
    pdf-forms (1.2.0)
      cliver (~> 0.3.2)
      safe_shell (>= 1.0.3, < 2.0)
    pdf-inspector (1.3.0)
      pdf-reader (>= 1.0, < 3.0.a)
    pdf-reader (2.4.0)
      Ascii85 (~> 1.0.0)
      afm (~> 0.2.1)
      hashery (~> 2.0)
      ruby-rc4
      ttfunk
    pg (1.2.3)
    prawn (2.2.2)
      pdf-core (~> 0.7.0)
      ttfunk (~> 1.5)
    pry (0.13.1)
      coderay (~> 1.1)
      method_source (~> 1.0)
    pry-byebug (3.9.0)
      byebug (~> 11.0)
      pry (~> 0.13.0)
    public_suffix (4.0.5)
    puma (4.3.5)
      nio4r (~> 2.0)
    puma-plugin-statsd (0.1.0)
      json
      puma (>= 3.12, < 5)
    pundit (1.1.0)
      activesupport (>= 3.0.0)
    raabro (1.1.6)
    rack (2.2.3)
    rack-attack (6.2.2)
      rack (>= 1.0, < 3)
    rack-cors (1.1.1)
      rack (>= 2.0.0)
    rack-protection (2.0.8.1)
      rack
    rack-test (1.1.0)
      rack (>= 1.0, < 3)
    rack-vcr (0.1.5)
      vcr (>= 2.9)
    rails (6.0.3.3)
      actioncable (= 6.0.3.3)
      actionmailbox (= 6.0.3.3)
      actionmailer (= 6.0.3.3)
      actionpack (= 6.0.3.3)
      actiontext (= 6.0.3.3)
      actionview (= 6.0.3.3)
      activejob (= 6.0.3.3)
      activemodel (= 6.0.3.3)
      activerecord (= 6.0.3.3)
      activestorage (= 6.0.3.3)
      activesupport (= 6.0.3.3)
      bundler (>= 1.3.0)
      railties (= 6.0.3.3)
      sprockets-rails (>= 2.0.0)
    rails-dom-testing (2.0.3)
      activesupport (>= 4.2.0)
      nokogiri (>= 1.6)
    rails-html-sanitizer (1.3.0)
      loofah (~> 2.3)
    rails-session_cookie (0.2.2)
      rails (>= 4.0)
    rails_semantic_logger (4.4.0)
      rails (>= 3.2)
      semantic_logger (~> 4.4)
    railties (6.0.3.3)
      actionpack (= 6.0.3.3)
      activesupport (= 6.0.3.3)
      method_source
      rake (>= 0.8.7)
      thor (>= 0.20.3, < 2.0)
    rainbow (3.0.0)
    rake (13.0.1)
    randexp (0.1.7)
    rb-fsevent (0.10.3)
    rb-inotify (0.10.1)
      ffi (~> 1.0)
    rchardet (1.8.0)
    redis (4.1.4)
    redis-namespace (1.7.0)
      redis (>= 3.0.4)
    regexp_parser (1.6.0)
    request_store (1.5.0)
      rack (>= 1.4)
    restforce (3.0.0)
      faraday (>= 0.9.0, <= 1.0)
      faraday_middleware (>= 0.8.8, <= 1.0)
      hashie (>= 1.2.0, < 4.0)
      json (>= 1.7.5)
    rexml (3.2.4)
    rgeo (2.0.1)
    rgeo-activerecord (6.2.1)
      activerecord (>= 5.0)
      rgeo (>= 1.0.0)
    rgeo-geojson (2.1.1)
      rgeo (>= 1.0.0)
    rspec (3.9.0)
      rspec-core (~> 3.9.0)
      rspec-expectations (~> 3.9.0)
      rspec-mocks (~> 3.9.0)
    rspec-core (3.9.2)
      rspec-support (~> 3.9.3)
    rspec-expectations (3.9.2)
      diff-lcs (>= 1.2.0, < 2.0)
      rspec-support (~> 3.9.0)
    rspec-instrumentation-matcher (0.0.9)
      activesupport
      rspec-expectations
    rspec-mocks (3.9.1)
      diff-lcs (>= 1.2.0, < 2.0)
      rspec-support (~> 3.9.0)
    rspec-rails (4.0.1)
      actionpack (>= 4.2)
      activesupport (>= 4.2)
      railties (>= 4.2)
      rspec-core (~> 3.9)
      rspec-expectations (~> 3.9)
      rspec-mocks (~> 3.9)
      rspec-support (~> 3.9)
    rspec-retry (0.6.2)
      rspec-core (> 3.3)
    rspec-support (3.9.3)
    rspec_junit_formatter (0.4.1)
      rspec-core (>= 2, < 4, != 2.12.0)
    rubocop (0.84.0)
      parallel (~> 1.10)
      parser (>= 2.7.0.1)
      rainbow (>= 2.2.2, < 4.0)
      rexml
      rubocop-ast (>= 0.0.3)
      ruby-progressbar (~> 1.7)
      unicode-display_width (>= 1.4.0, < 2.0)
    rubocop-ast (0.3.0)
      parser (>= 2.7.1.4)
    rubocop-junit-formatter (0.1.4)
    rubocop-rails (2.6.0)
      activesupport (>= 4.2.0)
      rack (>= 1.1)
      rubocop (>= 0.82.0)
    rubocop-rspec (1.41.0)
      rubocop (>= 0.68.1)
    rubocop-thread_safety (0.4.0)
      rubocop (>= 0.51.0)
    ruby-progressbar (1.10.1)
    ruby-rc4 (0.1.5)
    ruby-saml (1.11.0)
      nokogiri (>= 1.5.10)
    rubyzip (2.0.0)
    rufus-scheduler (3.6.0)
      fugit (~> 1.1, >= 1.1.6)
    safe_shell (1.1.0)
    safe_yaml (1.0.5)
    savon (2.12.1)
      akami (~> 1.2)
      builder (>= 2.1.2)
      gyoku (~> 1.2)
      httpi (~> 2.3)
      nokogiri (>= 1.8.1)
      nori (~> 2.4)
      wasabi (~> 3.4)
    sawyer (0.8.2)
      addressable (>= 2.3.5)
      faraday (> 0.8, < 2.0)
    script_utils (0.0.4)
    seedbank (0.5.0)
      rake (>= 10.0)
    semantic_logger (4.5.0)
      concurrent-ruby (~> 1.0)
    sentry-raven (2.13.0)
      faraday (>= 0.7.6, < 1.0)
    shellany (0.0.1)
    shrine (2.19.3)
      content_disposition (~> 1.0)
      down (~> 4.1)
    shrine-memory (0.2.2)
      down
      shrine (~> 2.0)
    sidekiq (5.2.9)
      connection_pool (~> 2.2, >= 2.2.2)
      rack (~> 2.0)
      rack-protection (>= 1.5.0)
      redis (>= 3.3.5, < 4.2)
    sidekiq-ent (1.8.1)
      einhorn (= 0.7.4)
      sidekiq (>= 5.2.3)
      sidekiq-pro (>= 4.0.4)
    sidekiq-pro (5.0.0)
      concurrent-ruby (>= 1.0.5)
      sidekiq (>= 5.2.7)
    sidekiq-scheduler (3.0.1)
      e2mmap
      redis (>= 3, < 5)
      rufus-scheduler (~> 3.2)
      sidekiq (>= 3)
      thwait
      tilt (>= 1.4.0)
    simplecov (0.17.1)
      docile (~> 1.1)
      json (>= 1.8, < 3)
      simplecov-html (~> 0.10.0)
    simplecov-html (0.10.2)
    socksify (1.7.1)
    spring (2.1.0)
    spring-commands-rspec (1.0.4)
      spring (>= 0.9.1)
    sprockets (4.0.2)
      concurrent-ruby (~> 1.0)
      rack (> 1, < 3)
    sprockets-rails (3.2.1)
      actionpack (>= 4.0)
      activesupport (>= 4.0)
      sprockets (>= 3.0.0)
    staccato (0.5.3)
    statsd-instrument (2.6.0)
    super_diff (0.5.1)
      attr_extras (>= 6.2.4)
      diff-lcs
      patience_diff
    swagger-blocks (3.0.0)
    sync (0.5.0)
    term-ansicolor (1.7.1)
      tins (~> 1.0)
    terminal-table (1.8.0)
      unicode-display_width (~> 1.1, >= 1.1.1)
    thor (1.0.1)
    thread_safe (0.3.6)
    thwait (0.1.0)
    tilt (2.0.10)
    timecop (0.9.1)
    tins (1.25.0)
      sync
    trollop (1.16.2)
    ttfunk (1.5.1)
    typhoeus (1.3.1)
      ethon (>= 0.9.0)
    tzinfo (1.2.7)
      thread_safe (~> 0.1)
    unicode-display_width (1.7.0)
    uri_template (0.7.0)
    utf8-cleaner (0.2.5)
      activesupport
    vcr (6.0.0)
    virtus (1.0.5)
      axiom-types (~> 0.1)
      coercible (~> 1.0)
      descendants_tracker (~> 0.0, >= 0.0.3)
      equalizer (~> 0.0, >= 0.0.9)
    wasabi (3.5.0)
      httpi (~> 2.0)
      nokogiri (>= 1.4.2)
    web-console (3.7.0)
      actionview (>= 5.0)
      activemodel (>= 5.0)
      bindex (>= 0.4.0)
      railties (>= 5.0)
    webmock (3.8.3)
      addressable (>= 2.3.6)
      crack (>= 0.3.2)
      hashdiff (>= 0.4.0, < 2.0.0)
    webrick (1.6.0)
    websocket-driver (0.7.3)
      websocket-extensions (>= 0.1.0)
    websocket-extensions (0.1.5)
    will_paginate (3.1.0)
    xmldsig (0.3.2)
      nokogiri
    xmlenc (0.7.1)
      activemodel (>= 3.0.0)
      activesupport (>= 3.0.0)
      nokogiri (>= 1.6.0, < 2.0.0)
      xmlmapper (>= 0.7.3)
    xmlmapper (0.7.3)
      nokogiri (~> 1.5)
    yard (0.9.25)
    zeitwerk (2.4.0)
    zero_downtime_migrations (0.0.7)
      activerecord

PLATFORMS
  ruby

DEPENDENCIES
  aasm
  active_model_serializers!
  activerecord-import
  activerecord-postgis-adapter (~> 6.0.0)
  addressable
  apivore!
  appeals_api!
  attr_encrypted (= 3.1.0)
  awesome_print (~> 1.8)
  awrence
  aws-sdk-s3 (~> 1)
  aws-sdk-sns (~> 1)
  benchmark-ips
  betamocks!
  bgs_ext!
  brakeman (~> 4.7)
  breakers
  bundler-audit
  byebug
  carrierwave (~> 0.11)
  carrierwave-aws
  claims_api!
  clam_scan
  combine_pdf
  config
  connect_vbms!
  covid_research!
  danger
  database_cleaner
  date_validator
  dry-struct
  dry-types
  factory_bot_rails (> 5)
  faker
  fakeredis
  faraday
  faraday_adapter_socks
  faraday_curl
  faraday_middleware
  fast_jsonapi
  fastimage
  flipper
  flipper-active_record
  flipper-active_support_cache_store
  flipper-ui
  foreman
  fuubar
  govdelivery-tms (= 2.8.4)
  guard-rspec (~> 4.7)
  guard-rubocop
  gyoku
  health_quest!
  holidays
  httpclient
  ice_nine
  iso_country_codes
  json (>= 2.3.0)
  json-schema
  json_schemer
  jsonapi-parser
  jwt
  levenshtein-ffi
  liquid
  mail (= 2.7.1)
  memoist
  mini_magick (~> 4.10.1)
  mobile!
  net-sftp
  nokogiri (~> 1.10)
  notifications-ruby-client (~> 5.1)
  oj
  olive_branch
  openid_auth!
  operating_hours
  origami
  overcommit
  ox
  pact
  pact-mock_service
  paper_trail
  pdf-forms
  pdf-inspector
  pdf-reader
  pg
  prawn
  pry-byebug
  puma (~> 4.3.5)
  puma-plugin-statsd (~> 0.1.0)
  pundit
  rack
  rack-attack
  rack-cors
  rack-test
  rack-vcr
  rails (~> 6.0.2)
  rails-session_cookie
  rails_semantic_logger (~> 4.4)
  rainbow
  redis
  redis-namespace
  request_store
  restforce
  rgeo-geojson
  rspec-instrumentation-matcher
  rspec-rails
  rspec-retry
  rspec_junit_formatter
  rubocop
  rubocop-junit-formatter
  rubocop-rails
  rubocop-rspec
  rubocop-thread_safety
  ruby-saml
  rubyzip (>= 1.3.0)
  savon
  seedbank
  sentry-raven
  shrine
  shrine-memory
  sidekiq (~> 5.0)
  sidekiq-ent!
  sidekiq-pro!
  sidekiq-scheduler (~> 3.0)
  simplecov (< 0.18)
  spring
  spring-commands-rspec
  staccato
  statsd-instrument (~> 2.6.0)
  super_diff
  swagger-blocks
  timecop
  typhoeus
  tzinfo-data
  utf8-cleaner
  va_forms!
  vaos!
  vba_documents!
  vcr
  veteran!
  veteran_confirmation!
  veteran_verification!
  vets_json_schema!
  virtus
  web-console
  webmock
  webrick
  websocket-extensions (>= 0.1.5)
  will_paginate
  yard
  zero_downtime_migrations

RUBY VERSION
   ruby 2.6.6p146

BUNDLED WITH
   1.17.3<|MERGE_RESOLUTION|>--- conflicted
+++ resolved
@@ -58,11 +58,6 @@
 GIT
   remote: https://github.com/department-of-veterans-affairs/vets-json-schema
   revision: bde3b2422f9120790938ac0ea5e031bd0101b9be
-<<<<<<< HEAD
-  branch: master
-=======
-  ref: bde3b2422f9120790938ac0ea5e031bd0101b9be
->>>>>>> da28f686
   specs:
     vets_json_schema (13.1.0)
       multi_json (~> 1.0)
