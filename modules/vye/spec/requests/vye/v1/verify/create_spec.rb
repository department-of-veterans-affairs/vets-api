--- conflicted
+++ resolved
@@ -53,25 +53,19 @@
 
       it 'creates a new verification' do
         post('/vye/v1/verify', headers:, params:)
+        expect(response).to have_http_status(:no_content)
+      end
 
-<<<<<<< HEAD
-        expect(response).to have_http_status(:no_content)
-=======
-          expect(response).to have_http_status(:no_content)
+      context 'with BDN processing disabled' do
+        before do
+          allow(Flipper).to receive(:enabled?).with(:disable_bdn_processing).and_return(true)
         end
 
-        context 'with BDN processing disabled' do
-          before do
-            allow(Flipper).to receive(:enabled?).with(:disable_bdn_processing).and_return(true)
-          end
+        it 'returns an bad_request response' do
+          post('/vye/v1/verify', headers:, params:)
 
-          it 'returns an bad_request response' do
-            post('/vye/v1/verify', headers:, params:)
-
-            expect(response).to have_http_status(:bad_request)
-          end
+          expect(response).to have_http_status(:bad_request)
         end
->>>>>>> f9990e49
       end
     end
   end
