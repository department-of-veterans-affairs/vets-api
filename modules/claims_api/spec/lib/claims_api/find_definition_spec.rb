--- conflicted
+++ resolved
@@ -16,22 +16,6 @@
         Flipper.enable(:lighthouse_claims_api_hardcode_wsdl)
       end
 
-<<<<<<< HEAD
-      context 'ClaimantServiceBean' do
-        let(:endpoint) { 'ClaimantServiceBean/ClaimantWebService' }
-        let(:action) { 'findPOAByPtcpntId' }
-        let(:key) { 'return' }
-
-        it 'response with the correct attributes for ClaimantServiceBean' do
-          result = subject.for_action(endpoint, action)
-          parsed_result = JSON.parse(result.to_json)
-
-          expect(parsed_result['service']['bean']['path']).to eq 'ClaimantServiceBean'
-          expect(parsed_result['service']['path']).to eq 'ClaimantWebService'
-          expect(parsed_result['service']['bean']['namespaces']['target']).to eq 'http://services.share.benefits.vba.va.gov/'
-        end
-      end
-
       context 'CorporateUpdateServiceBean' do
         let(:endpoint) { 'CorporateUpdateServiceBean/CorporateUpdateWebService' }
         let(:action) { 'updatePoaAccess' }
@@ -47,8 +31,6 @@
         end
       end
 
-=======
->>>>>>> 61e60005
       context 'EBenefitsBnftClaimStatusWebServiceBean' do
         let(:endpoint) { 'EBenefitsBnftClaimStatusWebServiceBean/EBenefitsBnftClaimStatusWebService' }
         let(:action) { 'findBenefitClaimsStatusByPtcpntId' }
