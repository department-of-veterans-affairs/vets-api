--- conflicted
+++ resolved
@@ -5,9 +5,6 @@
 class MhvAccount < ActiveRecord::Base
   include AASM
 
-<<<<<<< HEAD
-  scope :accounts_created, -> { where.not(registered_at: nil) }
-=======
   TERMS_AND_CONDITIONS_NAME = 'mhvac'
   # Everything except existing and ineligible accounts should be able to transition to :needs_terms_acceptance
   ALL_STATES = %i[
@@ -29,7 +26,6 @@
   scope :existing_upgraded, -> { where(registered_at: nil).where.not(upgraded_at: nil) }
   scope :created_failed_upgrade, -> { created.where(account_state: :upgrade_failed) }
   scope :created_and_upgraded, -> { created.where.not(upgraded_at: nil) }
->>>>>>> 73df52df
   scope :failed_create, -> { where(registered_at: nil, account_state: :register_failed) }
 
   TERMS_AND_CONDITIONS_NAME = 'mhvac'
