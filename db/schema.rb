# This file is auto-generated from the current state of the database. Instead
# of editing this file, please use the migrations feature of Active Record to
# incrementally modify your database, and then regenerate this schema definition.
#
# Note that this schema.rb definition is the authoritative source for your
# database schema. If you need to create the application database on another
# system, you should be using db:schema:load, not running all the migrations
# from scratch. The latter is a flawed and unsustainable approach (the more migrations
# you'll amass, the slower it'll run and the greater likelihood for issues).
#
# It's strongly recommended that you check this file into your version control system.

<<<<<<< HEAD
ActiveRecord::Schema.define(version: 2019_09_12_172742) do
=======
ActiveRecord::Schema.define(version: 2019_09_12_185242) do
>>>>>>> 800a33a1

  # These are extensions that must be enabled in order to support this database
  enable_extension "btree_gin"
  enable_extension "pg_trgm"
  enable_extension "pgcrypto"
  enable_extension "plpgsql"
  enable_extension "postgis"
  enable_extension "uuid-ossp"

  create_table "accounts", id: :serial, force: :cascade do |t|
    t.uuid "uuid", null: false
    t.string "idme_uuid"
    t.string "icn"
    t.string "edipi"
    t.datetime "created_at", null: false
    t.datetime "updated_at", null: false
    t.index ["idme_uuid"], name: "index_accounts_on_idme_uuid", unique: true
    t.index ["uuid"], name: "index_accounts_on_uuid", unique: true
  end

  create_table "async_transactions", id: :serial, force: :cascade do |t|
    t.string "type"
    t.string "user_uuid"
    t.string "source_id"
    t.string "source"
    t.string "status"
    t.string "transaction_id"
    t.string "transaction_status"
    t.datetime "created_at", null: false
    t.datetime "updated_at", null: false
    t.string "encrypted_metadata"
    t.string "encrypted_metadata_iv"
    t.index ["source_id"], name: "index_async_transactions_on_source_id"
    t.index ["transaction_id", "source"], name: "index_async_transactions_on_transaction_id_and_source", unique: true
    t.index ["transaction_id"], name: "index_async_transactions_on_transaction_id"
    t.index ["user_uuid"], name: "index_async_transactions_on_user_uuid"
  end

  create_table "base_facilities", id: false, force: :cascade do |t|
    t.string "unique_id", null: false
    t.string "name", null: false
    t.string "facility_type", null: false
    t.string "classification"
    t.string "website"
    t.float "lat", null: false
    t.float "long", null: false
    t.jsonb "address"
    t.jsonb "phone"
    t.jsonb "hours"
    t.jsonb "services"
    t.jsonb "feedback"
    t.jsonb "access"
    t.string "fingerprint"
    t.datetime "created_at", null: false
    t.datetime "updated_at", null: false
    t.geography "location", limit: {:srid=>4326, :type=>"st_point", :geographic=>true}
    t.boolean "mobile"
<<<<<<< HEAD
=======
    t.string "active_status"
>>>>>>> 800a33a1
    t.index ["location"], name: "index_base_facilities_on_location", using: :gist
    t.index ["name"], name: "index_base_facilities_on_name", using: :gin
    t.index ["unique_id", "facility_type"], name: "index_base_facilities_on_unique_id_and_facility_type", unique: true
  end

  create_table "beta_registrations", id: :serial, force: :cascade do |t|
    t.string "user_uuid", null: false
    t.string "feature", null: false
    t.datetime "created_at", null: false
    t.datetime "updated_at", null: false
    t.index ["user_uuid", "feature"], name: "index_beta_registrations_on_user_uuid_and_feature", unique: true
  end

  create_table "central_mail_submissions", id: :serial, force: :cascade do |t|
    t.string "state", default: "pending", null: false
    t.integer "saved_claim_id", null: false
    t.index ["saved_claim_id"], name: "index_central_mail_submissions_on_saved_claim_id"
    t.index ["state"], name: "index_central_mail_submissions_on_state"
  end

  create_table "claims_api_auto_established_claims", id: :uuid, default: -> { "uuid_generate_v4()" }, force: :cascade do |t|
    t.string "status"
    t.string "encrypted_form_data"
    t.string "encrypted_form_data_iv"
    t.string "encrypted_auth_headers"
    t.string "encrypted_auth_headers_iv"
    t.integer "evss_id"
    t.datetime "created_at", null: false
    t.datetime "updated_at", null: false
    t.string "md5"
    t.string "source"
  end

  create_table "claims_api_power_of_attorneys", id: :uuid, default: -> { "gen_random_uuid()" }, force: :cascade do |t|
    t.string "status"
    t.string "current_poa"
    t.string "encrypted_form_data"
    t.string "encrypted_form_data_iv"
    t.string "encrypted_auth_headers"
    t.string "encrypted_auth_headers_iv"
    t.string "encrypted_file_data"
    t.string "encrypted_file_data_iv"
    t.string "md5"
    t.string "source"
    t.datetime "created_at", null: false
    t.datetime "updated_at", null: false
  end

  create_table "claims_api_supporting_documents", id: :uuid, default: -> { "uuid_generate_v4()" }, force: :cascade do |t|
    t.string "encrypted_file_data", null: false
    t.string "encrypted_file_data_iv", null: false
    t.datetime "created_at", null: false
    t.datetime "updated_at", null: false
    t.uuid "auto_established_claim_id", null: false
  end

  create_table "disability_compensation_job_statuses", id: :serial, force: :cascade do |t|
    t.integer "disability_compensation_submission_id", null: false
    t.string "job_id", null: false
    t.string "job_class", null: false
    t.string "status", null: false
    t.string "error_message"
    t.datetime "updated_at", null: false
    t.index ["disability_compensation_submission_id"], name: "index_disability_compensation_job_statuses_on_dsc_id"
    t.index ["job_id"], name: "index_disability_compensation_job_statuses_on_job_id", unique: true
  end

  create_table "disability_compensation_submissions", id: :serial, force: :cascade do |t|
    t.datetime "created_at", null: false
    t.datetime "updated_at", null: false
    t.integer "disability_compensation_id"
    t.integer "va526ez_submit_transaction_id"
    t.boolean "complete", default: false
  end

  create_table "disability_contentions", id: :serial, force: :cascade do |t|
    t.integer "code", null: false
    t.string "medical_term", null: false
    t.string "lay_term"
    t.datetime "created_at", null: false
    t.datetime "updated_at", null: false
    t.index ["code"], name: "index_disability_contentions_on_code", unique: true
    t.index ["lay_term"], name: "index_disability_contentions_on_lay_term", using: :gin
    t.index ["medical_term"], name: "index_disability_contentions_on_medical_term", using: :gin
  end

  create_table "education_benefits_claims", id: :serial, force: :cascade do |t|
    t.datetime "submitted_at"
    t.datetime "processed_at"
    t.datetime "created_at", null: false
    t.datetime "updated_at", null: false
    t.string "encrypted_form"
    t.string "encrypted_form_iv"
    t.string "regional_processing_office", null: false
    t.string "form_type", default: "1990"
    t.integer "saved_claim_id", null: false
    t.index ["created_at"], name: "index_education_benefits_claims_on_created_at"
    t.index ["saved_claim_id"], name: "index_education_benefits_claims_on_saved_claim_id"
    t.index ["submitted_at"], name: "index_education_benefits_claims_on_submitted_at"
  end

  create_table "education_benefits_submissions", id: :serial, force: :cascade do |t|
    t.string "region", null: false
    t.datetime "created_at", null: false
    t.datetime "updated_at", null: false
    t.boolean "chapter33", default: false, null: false
    t.boolean "chapter30", default: false, null: false
    t.boolean "chapter1606", default: false, null: false
    t.boolean "chapter32", default: false, null: false
    t.string "status", default: "submitted", null: false
    t.integer "education_benefits_claim_id"
    t.string "form_type", default: "1990", null: false
    t.boolean "chapter35", default: false, null: false
    t.boolean "transfer_of_entitlement", default: false, null: false
    t.boolean "chapter1607", default: false, null: false
    t.boolean "vettec", default: false
    t.index ["education_benefits_claim_id"], name: "index_education_benefits_claim_id", unique: true
    t.index ["region", "created_at", "form_type"], name: "index_edu_benefits_subs_ytd"
  end

  create_table "evss_claims", id: :serial, force: :cascade do |t|
    t.integer "evss_id", null: false
    t.json "data", null: false
    t.datetime "created_at", null: false
    t.datetime "updated_at", null: false
    t.string "user_uuid", null: false
    t.json "list_data", default: {}, null: false
    t.boolean "requested_decision", default: false, null: false
    t.index ["user_uuid"], name: "index_evss_claims_on_user_uuid"
  end

  create_table "flipper_features", force: :cascade do |t|
    t.string "key", null: false
    t.datetime "created_at", null: false
    t.datetime "updated_at", null: false
  end

  create_table "flipper_gates", force: :cascade do |t|
    t.string "feature_key", null: false
    t.string "key", null: false
    t.string "value"
    t.datetime "created_at", null: false
    t.datetime "updated_at", null: false
  end

  create_table "form526_job_statuses", id: :serial, force: :cascade do |t|
    t.integer "form526_submission_id", null: false
    t.string "job_id", null: false
    t.string "job_class", null: false
    t.string "status", null: false
    t.string "error_class"
    t.string "error_message"
    t.datetime "updated_at", null: false
    t.index ["form526_submission_id"], name: "index_form526_job_statuses_on_form526_submission_id"
    t.index ["job_id"], name: "index_form526_job_statuses_on_job_id", unique: true
  end

  create_table "form526_opt_ins", id: :serial, force: :cascade do |t|
    t.string "user_uuid", null: false
    t.string "encrypted_email", null: false
    t.string "encrypted_email_iv", null: false
    t.datetime "created_at", null: false
    t.datetime "updated_at", null: false
    t.index ["user_uuid"], name: "index_form526_opt_ins_on_user_uuid", unique: true
  end

  create_table "form526_submissions", id: :serial, force: :cascade do |t|
    t.string "user_uuid", null: false
    t.integer "saved_claim_id", null: false
    t.integer "submitted_claim_id"
    t.string "encrypted_auth_headers_json", null: false
    t.string "encrypted_auth_headers_json_iv", null: false
    t.string "encrypted_form_json", null: false
    t.string "encrypted_form_json_iv", null: false
    t.boolean "workflow_complete", default: false, null: false
    t.datetime "created_at", null: false
    t.datetime "updated_at", null: false
    t.index ["saved_claim_id"], name: "index_form526_submissions_on_saved_claim_id", unique: true
    t.index ["submitted_claim_id"], name: "index_form526_submissions_on_submitted_claim_id", unique: true
    t.index ["user_uuid"], name: "index_form526_submissions_on_user_uuid"
  end

  create_table "form_attachments", id: :serial, force: :cascade do |t|
    t.datetime "created_at", null: false
    t.datetime "updated_at", null: false
    t.uuid "guid", null: false
    t.string "encrypted_file_data", null: false
    t.string "encrypted_file_data_iv", null: false
    t.string "type", null: false
    t.index ["guid", "type"], name: "index_form_attachments_on_guid_and_type", unique: true
  end

  create_table "gibs_not_found_users", id: :serial, force: :cascade do |t|
    t.string "edipi", null: false
    t.string "first_name", null: false
    t.string "last_name", null: false
    t.string "encrypted_ssn", null: false
    t.string "encrypted_ssn_iv", null: false
    t.datetime "dob", null: false
    t.datetime "created_at", null: false
    t.datetime "updated_at", null: false
    t.index ["edipi"], name: "index_gibs_not_found_users_on_edipi"
  end

  create_table "health_care_applications", id: :serial, force: :cascade do |t|
    t.datetime "created_at", null: false
    t.datetime "updated_at", null: false
    t.string "state", default: "pending", null: false
    t.string "form_submission_id_string"
    t.string "timestamp"
  end

  create_table "id_card_announcement_subscriptions", id: :serial, force: :cascade do |t|
    t.string "email", null: false
    t.datetime "created_at", null: false
    t.datetime "updated_at", null: false
    t.index ["email"], name: "index_id_card_announcement_subscriptions_on_email", unique: true
  end

  create_table "in_progress_forms", id: :serial, force: :cascade do |t|
    t.string "user_uuid", null: false
    t.string "form_id", null: false
    t.string "encrypted_form_data", null: false
    t.string "encrypted_form_data_iv", null: false
    t.datetime "created_at", null: false
    t.datetime "updated_at", null: false
    t.json "metadata"
    t.datetime "expires_at"
    t.index ["form_id", "user_uuid"], name: "index_in_progress_forms_on_form_id_and_user_uuid", unique: true
  end

  create_table "invalid_letter_address_edipis", id: :serial, force: :cascade do |t|
    t.string "edipi", null: false
    t.datetime "created_at", null: false
    t.datetime "updated_at", null: false
    t.index ["edipi"], name: "index_invalid_letter_address_edipis_on_edipi"
  end

  create_table "maintenance_windows", id: :serial, force: :cascade do |t|
    t.string "pagerduty_id"
    t.string "external_service"
    t.datetime "start_time"
    t.datetime "end_time"
    t.string "description"
    t.datetime "created_at", null: false
    t.datetime "updated_at", null: false
    t.index ["end_time"], name: "index_maintenance_windows_on_end_time"
    t.index ["pagerduty_id"], name: "index_maintenance_windows_on_pagerduty_id"
    t.index ["start_time"], name: "index_maintenance_windows_on_start_time"
  end

  create_table "mhv_accounts", id: :serial, force: :cascade do |t|
    t.string "user_uuid", null: false
    t.string "account_state", null: false
    t.datetime "registered_at"
    t.datetime "upgraded_at"
    t.datetime "created_at", null: false
    t.datetime "updated_at", null: false
    t.string "mhv_correlation_id"
    t.index ["user_uuid", "mhv_correlation_id"], name: "index_mhv_accounts_on_user_uuid_and_mhv_correlation_id", unique: true
  end

  create_table "notifications", id: :serial, force: :cascade do |t|
    t.integer "account_id", null: false
    t.integer "subject", null: false
    t.integer "status"
    t.datetime "status_effective_at"
    t.datetime "read_at"
    t.datetime "created_at", null: false
    t.datetime "updated_at", null: false
    t.index ["account_id", "subject"], name: "index_notifications_on_account_id_and_subject", unique: true
    t.index ["account_id"], name: "index_notifications_on_account_id"
    t.index ["status"], name: "index_notifications_on_status"
    t.index ["subject"], name: "index_notifications_on_subject"
  end

  create_table "persistent_attachments", id: :serial, force: :cascade do |t|
    t.uuid "guid"
    t.string "type"
    t.string "form_id"
    t.datetime "created_at", null: false
    t.datetime "updated_at", null: false
    t.integer "saved_claim_id"
    t.datetime "completed_at"
    t.string "encrypted_file_data", null: false
    t.string "encrypted_file_data_iv", null: false
    t.index ["guid"], name: "index_persistent_attachments_on_guid", unique: true
    t.index ["saved_claim_id"], name: "index_persistent_attachments_on_saved_claim_id"
  end

  create_table "personal_information_logs", id: :serial, force: :cascade do |t|
    t.jsonb "data", null: false
    t.string "error_class", null: false
    t.datetime "created_at", null: false
    t.datetime "updated_at", null: false
    t.index ["created_at"], name: "index_personal_information_logs_on_created_at"
    t.index ["error_class"], name: "index_personal_information_logs_on_error_class"
  end

  create_table "preference_choices", id: :serial, force: :cascade do |t|
    t.string "code"
    t.string "description"
    t.integer "preference_id"
    t.datetime "created_at", null: false
    t.datetime "updated_at", null: false
    t.index ["preference_id"], name: "index_preference_choices_on_preference_id"
  end

  create_table "preferences", id: :serial, force: :cascade do |t|
    t.string "code", null: false
    t.string "title"
    t.datetime "created_at", null: false
    t.datetime "updated_at", null: false
    t.index ["code"], name: "index_preferences_on_code", unique: true
  end

  create_table "preneed_submissions", id: :serial, force: :cascade do |t|
    t.string "tracking_number", null: false
    t.string "application_uuid"
    t.string "return_description", null: false
    t.integer "return_code"
    t.datetime "created_at", null: false
    t.datetime "updated_at", null: false
    t.index ["application_uuid"], name: "index_preneed_submissions_on_application_uuid", unique: true
    t.index ["tracking_number"], name: "index_preneed_submissions_on_tracking_number", unique: true
  end

  create_table "saved_claims", id: :serial, force: :cascade do |t|
    t.datetime "created_at"
    t.datetime "updated_at"
    t.string "encrypted_form", null: false
    t.string "encrypted_form_iv", null: false
    t.string "form_id"
    t.uuid "guid", null: false
    t.string "type"
    t.index ["created_at", "type"], name: "index_saved_claims_on_created_at_and_type"
    t.index ["guid"], name: "index_saved_claims_on_guid", unique: true
  end

  create_table "session_activities", id: :serial, force: :cascade do |t|
    t.uuid "originating_request_id", null: false
    t.string "originating_ip_address", null: false
    t.text "generated_url", null: false
    t.string "name", null: false
    t.string "status", default: "incomplete", null: false
    t.uuid "user_uuid"
    t.string "sign_in_service_name"
    t.string "sign_in_account_type"
    t.boolean "multifactor_enabled"
    t.boolean "idme_verified"
    t.integer "duration"
    t.jsonb "additional_data"
    t.datetime "created_at", null: false
    t.datetime "updated_at", null: false
    t.index ["name"], name: "index_session_activities_on_name"
    t.index ["status"], name: "index_session_activities_on_status"
    t.index ["user_uuid"], name: "index_session_activities_on_user_uuid"
  end

  create_table "terms_and_conditions", id: :serial, force: :cascade do |t|
    t.string "name"
    t.string "title"
    t.text "terms_content"
    t.text "header_content"
    t.string "yes_content"
    t.string "no_content"
    t.string "footer_content"
    t.string "version"
    t.boolean "latest", default: false
    t.datetime "created_at"
    t.datetime "updated_at"
    t.index ["name", "latest"], name: "index_terms_and_conditions_on_name_and_latest"
  end

  create_table "terms_and_conditions_acceptances", id: false, force: :cascade do |t|
    t.string "user_uuid"
    t.integer "terms_and_conditions_id"
    t.datetime "created_at"
    t.datetime "updated_at"
    t.index ["user_uuid"], name: "index_terms_and_conditions_acceptances_on_user_uuid"
  end

  create_table "user_preferences", id: :serial, force: :cascade do |t|
    t.integer "account_id", null: false
    t.integer "preference_id", null: false
    t.integer "preference_choice_id", null: false
    t.datetime "created_at", null: false
    t.datetime "updated_at", null: false
    t.index ["account_id"], name: "index_user_preferences_on_account_id"
    t.index ["preference_choice_id"], name: "index_user_preferences_on_preference_choice_id"
    t.index ["preference_id"], name: "index_user_preferences_on_preference_id"
  end

  create_table "vba_documents_upload_submissions", id: :serial, force: :cascade do |t|
    t.uuid "guid", null: false
    t.string "status", default: "pending", null: false
    t.string "code"
    t.string "detail"
    t.datetime "created_at", null: false
    t.datetime "updated_at", null: false
    t.boolean "s3_deleted"
    t.string "consumer_name"
    t.uuid "consumer_id"
    t.index ["guid"], name: "index_vba_documents_upload_submissions_on_guid"
    t.index ["status"], name: "index_vba_documents_upload_submissions_on_status"
  end

  create_table "veteran_organizations", id: false, force: :cascade do |t|
    t.string "poa", limit: 3
    t.string "name"
    t.string "phone"
    t.string "state", limit: 2
    t.datetime "created_at", null: false
    t.datetime "updated_at", null: false
    t.index ["poa"], name: "index_veteran_organizations_on_poa", unique: true
  end

  create_table "veteran_representatives", id: false, force: :cascade do |t|
    t.string "representative_id"
    t.string "first_name"
    t.string "last_name"
    t.string "email"
    t.string "phone"
    t.datetime "created_at", null: false
    t.datetime "updated_at", null: false
    t.string "encrypted_ssn"
    t.string "encrypted_ssn_iv"
    t.string "encrypted_dob"
    t.string "encrypted_dob_iv"
    t.string "poa_codes", default: [], array: true
    t.string "user_types", default: [], array: true
    t.index ["representative_id", "first_name", "last_name"], name: "index_vso_grp", unique: true
  end

  create_table "vic_submissions", id: :serial, force: :cascade do |t|
    t.datetime "created_at", null: false
    t.datetime "updated_at", null: false
    t.string "state", default: "pending", null: false
    t.uuid "guid", null: false
    t.json "response"
    t.index ["guid"], name: "index_vic_submissions_on_guid", unique: true
  end

end<|MERGE_RESOLUTION|>--- conflicted
+++ resolved
@@ -10,11 +10,7 @@
 #
 # It's strongly recommended that you check this file into your version control system.
 
-<<<<<<< HEAD
-ActiveRecord::Schema.define(version: 2019_09_12_172742) do
-=======
 ActiveRecord::Schema.define(version: 2019_09_12_185242) do
->>>>>>> 800a33a1
 
   # These are extensions that must be enabled in order to support this database
   enable_extension "btree_gin"
@@ -72,10 +68,7 @@
     t.datetime "updated_at", null: false
     t.geography "location", limit: {:srid=>4326, :type=>"st_point", :geographic=>true}
     t.boolean "mobile"
-<<<<<<< HEAD
-=======
     t.string "active_status"
->>>>>>> 800a33a1
     t.index ["location"], name: "index_base_facilities_on_location", using: :gist
     t.index ["name"], name: "index_base_facilities_on_name", using: :gin
     t.index ["unique_id", "facility_type"], name: "index_base_facilities_on_unique_id_and_facility_type", unique: true
