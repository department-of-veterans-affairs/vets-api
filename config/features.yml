--- conflicted
+++ resolved
@@ -221,15 +221,13 @@
     actor_type: user
     description: Enables users to access the claim letters page
     enable_in_development: true
-<<<<<<< HEAD
   claims_api_special_issues_updater_uses_local_bgs:
     actor_type: user
     description: Enables special issues updater to use local_bgs
-=======
+    enable_in_development: true
   claims_api_flash_updater_uses_local_bgs:
     actor_type: user
     description: Enables flash updater to use local_bgs
->>>>>>> df4dc268
     enable_in_development: true
   claims_api_local_bgs_refactor:
     actor_type: user
