--- conflicted
+++ resolved
@@ -10,10 +10,6 @@
     :gender: M
     :birth_date: '19320205'
     :ssn: '796126859'
-<<<<<<< HEAD
-    :address:
-    :home_phone:
-=======
     :address: !ruby/object:MVI::Models::MviProfileAddress
       city: HOUSTON
       state: TX
@@ -21,7 +17,6 @@
       country: USA
       street: "# 20140624"
     :home_phone: "(512)543-4568"
->>>>>>> 3f71113d
     :icn: 1012667122V019349
     :mhv_ids:
     - '14374039'
@@ -30,12 +25,9 @@
     :vha_facility_ids:
     - 200ESR
     - 200MHS
-<<<<<<< HEAD
     - '648'
-=======
     - 200MHS
     - 200MHS
->>>>>>> 3f71113d
     :edipi: '1005329660'
     :participant_id: '600043186'
   '796121200':
@@ -145,13 +137,8 @@
       state: AL
       postal_code: '35763'
       country: USA
-<<<<<<< HEAD
-      street: ASDASD
-    :home_phone:
-=======
       street: 110 KIRKWOOD DR SE
     :home_phone: 
->>>>>>> 3f71113d
     :icn: 1012643432V477452
     :mhv_ids:
     - '10055461'
@@ -444,10 +431,6 @@
     :gender: M
     :birth_date: '19460106'
     :ssn: '796127544'
-<<<<<<< HEAD
-    :address:
-    :home_phone:
-=======
     :address: !ruby/object:MVI::Models::MviProfileAddress
       city: FAIRFAX
       state: VA
@@ -455,7 +438,6 @@
       country: USA
       street: 1407 N FAIRFAX AVE
     :home_phone: 
->>>>>>> 3f71113d
     :icn: 1012832612V245638
     :mhv_ids: []
     :vha_facility_ids:
@@ -1115,19 +1097,11 @@
     :birth_date: '19810911'
     :ssn: '796143067'
     :address: !ruby/object:MVI::Models::MviProfileAddress
-<<<<<<< HEAD
-      city:
-      state:
-      postal_code:
-      country: USA
-      street:
-=======
       country: USA
       street:
       city:
       state:
       postal_code:
->>>>>>> 3f71113d
     :home_phone:
     :icn: 1012830632V301660
     :mhv_ids: []
@@ -2212,10 +2186,6 @@
     :gender: F
     :birth_date: '19820504'
     :ssn: '796064608'
-<<<<<<< HEAD
-    :address:
-    :home_phone:
-=======
     :address: !ruby/object:MVI::Models::MviProfileAddress
       city: ORLANDO
       state: FL
@@ -2223,7 +2193,6 @@
       country: USA
       street: 1234 PARK LN
     :home_phone: "(404)751-1234"
->>>>>>> 3f71113d
     :icn: 1012830142V503884
     :mhv_ids: []
     :vha_facility_ids:
@@ -2578,12 +2547,6 @@
     :birth_date: '19590225'
     :ssn: '796013145'
     :address: !ruby/object:MVI::Models::MviProfileAddress
-<<<<<<< HEAD
-      city:
-      state:
-      postal_code: '28910'
-=======
->>>>>>> 3f71113d
       country: USA
       street: 345 OCEAN LAKE DR
       city:
@@ -2613,17 +2576,11 @@
     :edipi: '1098420416'
     :participant_id: '600071398'
   '796019724':
-<<<<<<< HEAD
-    :given_names: []
-    :family_name:
-    :suffix:
-=======
     :given_names:
     - Theodore
     - Matthew
     :family_name: Roberts
     :suffix: 
->>>>>>> 3f71113d
     :gender: M
     :birth_date: '19860228'
     :ssn: '796019724'
@@ -2875,17 +2832,11 @@
     :edipi: '1011239230'
     :participant_id: '600052702'
   '796128746':
-<<<<<<< HEAD
-    :given_names: []
-    :family_name:
-    :suffix:
-=======
     :given_names:
     - Jim
     - W
     :family_name: Scott
     :suffix: 
->>>>>>> 3f71113d
     :gender: M
     :birth_date: '19590704'
     :ssn: '796128746'
@@ -3145,30 +3096,6 @@
     :vha_facility_ids: []
     :edipi: '1323360622'
     :participant_id: '600076490'
-<<<<<<< HEAD
-  '796083573':
-    :given_names:
-    - Dale
-    - P
-    :family_name: Soto
-    :suffix: Jr
-    :gender: M
-    :birth_date: '19320408'
-    :ssn: '796083573'
-    :address: !ruby/object:MVI::Models::MviProfileAddress
-      city: HYDERABAD
-      state:
-      postal_code:
-      country: IND
-      street: 1243 ADAMS DR
-    :home_phone:
-    :icn: 1012833451V763238
-    :mhv_ids: []
-    :vha_facility_ids: []
-    :edipi: '1010397690'
-    :participant_id: '600076495'
-=======
->>>>>>> 3f71113d
   '796153369':
     :given_names:
     - Dwayne
@@ -3962,56 +3889,6 @@
   '796164121':
     :given_names:
     - Vicki
-<<<<<<< HEAD
-    -
-    :family_name: Schmidt
-    :suffix:
-    :gender: F
-    :birth_date: 19231224
-    :ssn: 796164121
-    :address:
-    :home_phone:
-    :icn: 45542461134121204
-    :mhv_ids:
-    - 96651708
-    :vha_facility_ids: []
-    :edipi: 8827662219
-    :participant_id: 32417402
-  '796086306':
-    :given_names:
-    - Kathy
-    -
-    :family_name: Rogers
-    :suffix:
-    :gender: F
-    :birth_date: 19860726
-    :ssn: 796086306
-    :address:
-    :home_phone:
-    :icn: 60193550167970153
-    :mhv_ids:
-    - 19947224
-    :vha_facility_ids: []
-    :edipi: 7011062709
-    :participant_id: 483061501
-  '796330157':
-    :given_names:
-    - Arthur
-    - Lee
-    :family_name: Thomas
-    :suffix:
-    :gender: M
-    :birth_date: 19570222
-    :ssn: 796330157
-    :address:
-    :home_phone:
-    :icn: 55507491301261273
-    :mhv_ids:
-    - 31472933
-    :vha_facility_ids: []
-    :edipi: 21836475
-    :participant_id: 741716939
-=======
     - A
     :family_name: Schmidt
     :suffix: 
@@ -4072,77 +3949,11 @@
     :vha_facility_ids: []
     :edipi: '1242991873'
     :participant_id: 
->>>>>>> 3f71113d
   '796056674':
     :given_names:
     - Dianne
     - B
     :family_name: Scott
-<<<<<<< HEAD
-    :suffix:
-    :gender: M
-    :birth_date: 19690406
-    :ssn: 796056674
-    :address:
-    :home_phone:
-    :icn: 33991311612229264
-    :mhv_ids:
-    - 81899561
-    :vha_facility_ids: []
-    :edipi: 5343578988
-    :participant_id: 204225751
-  '796066621':
-    :given_names:
-    - Gary
-    - Z
-    :family_name: Todd
-    :suffix:
-    :gender: M
-    :birth_date: 19551112
-    :ssn: 796066621
-    :address:
-    :home_phone:
-    :icn: 33991311612229264
-    :mhv_ids:
-    - 81899561
-    :vha_facility_ids: []
-    :edipi: 5343578988
-    :participant_id: 204225751
-'301010301':
-    :given_names:
-    - Jean
-    - Z
-    :family_name: Picard
-    :suffix:
-    :gender: M
-    :birth_date: 19771001
-    :ssn: 301010301
-    :address:
-    :home_phone:
-    :icn: 33991311612229264
-    :mhv_ids:
-    - 81899561
-    :vha_facility_ids: []
-    :edipi: 5343578988
-    :participant_id: 204225751
-'796066620':
-    :given_names:
-    - Srikanth
-    - Z
-    :family_name: Vanapalli
-    :suffix:
-    :gender: M
-    :birth_date: 19551112
-    :ssn: 796066620
-    :address:
-    :home_phone:
-    :icn: 33991311612229264
-    :mhv_ids:
-    - 81899561
-    :vha_facility_ids: []
-    :edipi: 5343578988
-    :participant_id: 204225751
-=======
     :suffix: 
     :gender: F
     :birth_date: '19690406'
@@ -4458,5 +4269,4 @@
     :vha_facility_ids:
     - '989'
     :edipi: 
-    :participant_id: 
->>>>>>> 3f71113d
+    :participant_id: 