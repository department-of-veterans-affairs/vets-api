--- conflicted
+++ resolved
@@ -57,23 +57,15 @@
         let(:action) { 'findPersonBySSN' }
         let(:key) { 'PersonDTO' }
 
-<<<<<<< HEAD
-        it 'response with the correct attributes for PersonWebServiceBean' do
-          result = subject.for_action(endpoint, action)
-          parsed_result = JSON.parse(result.to_json)
-
-=======
-        it 'response with the correct attributes' do
-          result = subject.for_action(endpoint, action)
-          parsed_result = JSON.parse(result.to_json)
->>>>>>> 93d039a4
+        it 'response with the correct attributes' do
+          result = subject.for_action(endpoint, action)
+          parsed_result = JSON.parse(result.to_json)
+
           expect(parsed_result['service']['bean']['path']).to eq 'PersonWebServiceBean'
           expect(parsed_result['service']['path']).to eq 'PersonWebService'
           expect(parsed_result['service']['bean']['namespaces']['target']).to eq 'http://person.services.vetsnet.vba.va.gov/'
         end
       end
-<<<<<<< HEAD
-=======
 
       context 'VdcBean' do
         let(:endpoint) { 'VDC/ManageRepresentativeService' }
@@ -186,7 +178,6 @@
           expect(parsed_result['service']['bean']['namespaces']['target']).to eq 'http://ptcpntService.services.vonapp.vba.va.gov/'
         end
       end
->>>>>>> 93d039a4
     end
   end
 
@@ -226,11 +217,7 @@
         end
       end
 
-<<<<<<< HEAD
       context 'PersonWebService' do
-=======
-      context 'PersonWebServiceBean' do
->>>>>>> 93d039a4
         let(:endpoint) { 'PersonWebServiceBean/PersonWebService' }
 
         it 'response with the correct namespace' do
@@ -241,8 +228,6 @@
           expect(parsed_result['bean']['namespaces']['target']).to eq 'http://person.services.vetsnet.vba.va.gov/'
         end
       end
-<<<<<<< HEAD
-=======
 
       context 'VdcBean' do
         let(:endpoint) { 'VDC/ManageRepresentativeService' }
@@ -339,7 +324,6 @@
           expect(parsed_result['bean']['namespaces']['target']).to eq 'http://ptcpntService.services.vonapp.vba.va.gov/'
         end
       end
->>>>>>> 93d039a4
     end
   end
 end