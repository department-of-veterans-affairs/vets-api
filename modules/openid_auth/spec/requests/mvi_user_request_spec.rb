# frozen_string_literal: true

require 'rails_helper'

RSpec.describe 'Return ICN for a User from MVI', type: :request, skip_emis: true do
  describe 'via GET with headers' do
    context 'looking up with an SSN' do
      let(:auth_headers) do
        {
          'apiKey' => 'saml-key',
          'x-va-idp-uuid' =>  'ae9ff5f4e4b741389904087d94cd19b2',
          'x-va-ssn' => '796122306',
          'x-va-dob' => '1949-03-04',
          'x-va-first-name' => 'Edward',
          'x-va-middle-name' => 'John',
          'x-va-last-name' => 'Paget',
          'x-va-gender' => 'male',
          'x-va-level-of-assurance' => 3,
          'x-va-user-email' => 'test@123.com'
        }
      end
      it 'should return the icn data for a user' do
        VCR.use_cassette('mvi/find_candidate/valid_icn_full') do
          get '/internal/auth/v0/mvi-user', nil, auth_headers
          expect(response).to have_http_status(:ok)
          expect(response.body).to be_a(String)
          expect(JSON.parse(response.body)['data']['attributes'].keys).to eq(%w[icn first_name last_name])
          expect(JSON.parse(response.body)['data']['attributes']['icn']).to eq('1008714701V416111')
        end
      end

      it 'should return an error if icn is missing' do
        VCR.use_cassette('mvi/find_candidate/no_subject') do
          auth_headers['x-va-level-of-assurance'] = 1
          get '/internal/auth/v0/mvi-user', nil, auth_headers
          expect(response).to have_http_status(:not_found)
        end
      end
    end
<<<<<<< HEAD

    context 'looking up with an icn' do
      let(:auth_headers) do
        {
          'apiKey' => 'saml-key',
          'x-va-idp-uuid' =>  'ae9ff5f4e4b741389904087d94cd19b2',
          'x-va-level-of-assurance' => 3,
          'x-va-user-email' => 'test@123.com',
          'x-va-mhv-icn' => '1008714701V416111'
        }
      end

      it 'should return the first and last names for a user' do
        VCR.use_cassette('mvi/find_candidate/valid_icn_full') do
          get '/internal/auth/v0/mvi-user', nil, auth_headers
          expect(response).to have_http_status(:ok)
          expect(response.body).to be_a(String)
          expect(JSON.parse(response.body)['data']['attributes'].keys).to eq(%w[icn first_name last_name])
          expect(JSON.parse(response.body)['data']['attributes']['first_name']).to eq('Mitchell')
        end
      end
    end

    context 'looking up with an edipi' do
      let(:auth_headers) do
        {
          'apiKey' => 'saml-key',
          'x-va-idp-uuid' =>  'ae9ff5f4e4b741389904087d94cd19b2',
          'x-va-dslogon-edipi' => '7961223060',
          'x-va-ssn' => '796122306',
          'x-va-level-of-assurance' => 3,
          'x-va-user-email' => 'test@123.com',
          'x-va-dob' => '1949-03-04',
          'x-va-gender' => 'male',
          'x-va-first-name' => 'Edward',
          'x-va-middle-name' => 'John',
          'x-va-last-name' => 'Paget'
        }
      end

      it 'should return the icn data for a user' do
        VCR.use_cassette('mvi/find_candidate/valid_icn_full') do
          get '/internal/auth/v0/mvi-user', nil, auth_headers
          expect(response).to have_http_status(:ok)
          expect(response.body).to be_a(String)
          expect(JSON.parse(response.body)['data']['attributes'].keys).to eq(%w[icn first_name last_name])
          expect(JSON.parse(response.body)['data']['attributes']['icn']).to_not eq(nil)
        end
      end

      it 'should return an error if icn is missing' do
        VCR.use_cassette('mvi/find_candidate/no_subject') do
          auth_headers['x-va-level-of-assurance'] = 1
          get '/internal/auth/v0/mvi-user', nil, auth_headers
          expect(response).to have_http_status(:not_found)
        end
=======
    it 'should return the icn data for a user' do
      VCR.use_cassette('mvi/find_candidate/valid_icn_full') do
        get '/internal/auth/v0/mvi-user', params: nil, headers: auth_headers
        expect(response).to have_http_status(:ok)
        expect(response.body).to be_a(String)
        expect(JSON.parse(response.body)['data']['attributes'].keys).to eq(%w[icn first_name last_name])
        expect(JSON.parse(response.body)['data']['attributes']['icn']).to eq('1008714701V416111')
      end
    end

    it 'should return an error if icn is missing' do
      VCR.use_cassette('mvi/find_candidate/no_subject') do
        auth_headers['x-va-level-of-assurance'] = 1
        get '/internal/auth/v0/mvi-user', params: nil, headers: auth_headers
        expect(response).to have_http_status(:not_found)
>>>>>>> 4864b5f7
      end
    end

    context 'raising errors when missing parameters' do
      it 'should require level of assurance' do
        get '/internal/auth/v0/mvi-user', nil,
            'x-va-ssn' => '123456789',
            'x-va-idp-uuid' => 'ae9ff5f4e4b741389904087d94cd19b2'
        data = JSON.parse(response.body)
        expect(data['errors'].first['title']).to eq('Missing parameter')
        expect(data['errors'].first['detail']).to include('x-va-level-of-assurance')
      end
    end

<<<<<<< HEAD
    context 'MVI communication issues' do
      let(:auth_headers) do
        {
          'apiKey' => 'saml-key',
          'x-va-idp-uuid' =>  'ae9ff5f4e4b741389904087d94cd19b2',
          'x-va-ssn' => '796122306',
          'x-va-edipi' => '796122306',
          'x-va-level-of-assurance' => 3,
          'x-va-user-email' => 'test@123.com',
          'x-va-dob' => '1949-03-04',
          'x-va-first-name' => 'Edward',
          'x-va-middle-name' => 'John',
          'x-va-last-name' => 'Paget'
        }
      end
      it 'should respond properly when MVI is down' do
        VCR.use_cassette('mvi/find_candidate/failure') do
          get '/internal/auth/v0/mvi-user', nil, auth_headers
          expect(response).to have_http_status(:bad_gateway)
        end
=======
    it 'should return the first and last names for a user' do
      VCR.use_cassette('mvi/find_candidate/valid_icn_full') do
        get '/internal/auth/v0/mvi-user', params: nil, headers: auth_headers
        expect(response).to have_http_status(:ok)
        expect(response.body).to be_a(String)
        expect(JSON.parse(response.body)['data']['attributes'].keys).to eq(%w[icn first_name last_name])
        expect(JSON.parse(response.body)['data']['attributes']['first_name']).to eq('Mitchell')
>>>>>>> 4864b5f7
      end
    end
  end

  describe 'via POST with user info in request body' do
    let(:headers) do
      {
        'content-type' => 'application/json',
        'apiKey' => 'saml-key'
      }
    end

<<<<<<< HEAD
    context 'looking up with an SSN' do
      let(:req_body) do
        {
          'idp_uuid' =>  'ae9ff5f4e4b741389904087d94cd19b2',
          'ssn' => '796122306',
          'dob' => '1949-03-04',
          'first_name' => 'Edward',
          'middle_name' => 'John',
          'last_name' => 'Paget',
          'gender' => 'male',
          'level_of_assurance' => 3,
          'user_email' => 'test@123.com'
        }
      end
      it 'should return the icn data for a user' do
        VCR.use_cassette('mvi/find_candidate/valid_icn_full') do
          post '/internal/auth/v0/mvi-user', JSON.generate(req_body), headers
          expect(response).to have_http_status(:ok)
          expect(response.body).to be_a(String)
          expect(JSON.parse(response.body)['data']['attributes'].keys).to eq(%w[icn first_name last_name])
          expect(JSON.parse(response.body)['data']['attributes']['icn']).to eq('1008714701V416111')
        end
      end

      it 'should return an error if icn is missing' do
        VCR.use_cassette('mvi/find_candidate/no_subject') do
          req_body['level_of_assurance'] = 1
          post '/internal/auth/v0/mvi-user', JSON.generate(req_body), headers
          expect(response).to have_http_status(:not_found)
        end
      end
    end

    context 'looking up with an icn' do
      let(:req_body) do
        {
          'idp_uuid' =>  'ae9ff5f4e4b741389904087d94cd19b2',
          'level_of_assurance' => 3,
          'user_email' => 'test@123.com',
          'mhv_icn' => '1008714701V416111'
        }
      end

      it 'should return the first and last names for a user' do
        VCR.use_cassette('mvi/find_candidate/valid_icn_full') do
          post '/internal/auth/v0/mvi-user', JSON.generate(req_body), headers
          expect(response).to have_http_status(:ok)
          expect(response.body).to be_a(String)
          expect(JSON.parse(response.body)['data']['attributes'].keys).to eq(%w[icn first_name last_name])
          expect(JSON.parse(response.body)['data']['attributes']['first_name']).to eq('Mitchell')
        end
=======
    it 'should return the icn data for a user' do
      VCR.use_cassette('mvi/find_candidate/valid_icn_full') do
        get '/internal/auth/v0/mvi-user', params: nil, headers: auth_headers
        expect(response).to have_http_status(:ok)
        expect(response.body).to be_a(String)
        expect(JSON.parse(response.body)['data']['attributes'].keys).to eq(%w[icn first_name last_name])
        expect(JSON.parse(response.body)['data']['attributes']['icn']).to_not eq(nil)
      end
    end

    it 'should return an error if icn is missing' do
      VCR.use_cassette('mvi/find_candidate/no_subject') do
        auth_headers['x-va-level-of-assurance'] = 1
        get '/internal/auth/v0/mvi-user', params: nil, headers: auth_headers
        expect(response).to have_http_status(:not_found)
>>>>>>> 4864b5f7
      end
    end

<<<<<<< HEAD
    context 'looking up with an edipi' do
      let(:req_body) do
        {
          'idp_uuid' =>  'ae9ff5f4e4b741389904087d94cd19b2',
          'dslogon_edipi' => '7961223060',
          'ssn' => '796122306',
          'level_of_assurance' => 3,
          'user_email' => 'test@123.com',
          'dob' => '1949-03-04',
          'gender' => 'male',
          'first_name' => 'Edward',
          'middle_name' => 'John',
          'last_name' => 'Paget'
        }
      end

      it 'should return the icn data for a user' do
        VCR.use_cassette('mvi/find_candidate/valid_icn_full') do
          post '/internal/auth/v0/mvi-user', JSON.generate(req_body), headers
          expect(response).to have_http_status(:ok)
          expect(response.body).to be_a(String)
          expect(JSON.parse(response.body)['data']['attributes'].keys).to eq(%w[icn first_name last_name])
          expect(JSON.parse(response.body)['data']['attributes']['icn']).to_not eq(nil)
        end
      end

      it 'should return an error if icn is missing' do
        VCR.use_cassette('mvi/find_candidate/no_subject') do
          req_body['level_of_assurance'] = 1
          post '/internal/auth/v0/mvi-user', JSON.generate(req_body), headers
          expect(response).to have_http_status(:not_found)
        end
      end
=======
  context 'raising errors when missing parameters' do
    it 'should require level of assurance' do
      get '/internal/auth/v0/mvi-user',
          params: nil,
          headers: { 'x-va-ssn' => '123456789', 'x-va-idp-uuid' => 'ae9ff5f4e4b741389904087d94cd19b2' }
      data = JSON.parse(response.body)
      expect(data['errors'].first['title']).to eq('Missing parameter')
      expect(data['errors'].first['detail']).to include('x-va-level-of-assurance')
>>>>>>> 4864b5f7
    end

    context 'raising errors when missing parameters' do
      it 'should require level of assurance' do
        req_body = {
          'ssn' => '123456789',
          'idp_uuid' => 'ae9ff5f4e4b741389904087d94cd19b2'
        }
        post '/internal/auth/v0/mvi-user', JSON.generate(req_body), headers
        data = JSON.parse(response.body)
        expect(data['errors'].first['title']).to eq('Missing parameter')
        expect(data['errors'].first['detail']).to include('level_of_assurance')
      end
    end
<<<<<<< HEAD

    context 'MVI communication issues' do
      let(:req_body) do
        {
          'idp_uuid' =>  'ae9ff5f4e4b741389904087d94cd19b2',
          'ssn' => '796122306',
          'edipi' => '796122306',
          'level_of_assurance' => 3,
          'user_email' => 'test@123.com',
          'dob' => '1949-03-04',
          'first_name' => 'Edward',
          'middle_name' => 'John',
          'last_name' => 'Paget'
        }
      end
      it 'should respond properly when MVI is down' do
        VCR.use_cassette('mvi/find_candidate/failure') do
          post '/internal/auth/v0/mvi-user', JSON.generate(req_body), headers
          expect(response).to have_http_status(:bad_gateway)
        end
=======
    it 'should respond properly when MVI is down' do
      VCR.use_cassette('mvi/find_candidate/failure') do
        get '/internal/auth/v0/mvi-user', params: nil, headers: auth_headers
        expect(response).to have_http_status(:bad_gateway)
>>>>>>> 4864b5f7
      end
    end
  end
end<|MERGE_RESOLUTION|>--- conflicted
+++ resolved
@@ -21,7 +21,7 @@
       end
       it 'should return the icn data for a user' do
         VCR.use_cassette('mvi/find_candidate/valid_icn_full') do
-          get '/internal/auth/v0/mvi-user', nil, auth_headers
+          get '/internal/auth/v0/mvi-user', params: nil, headers: auth_headers
           expect(response).to have_http_status(:ok)
           expect(response.body).to be_a(String)
           expect(JSON.parse(response.body)['data']['attributes'].keys).to eq(%w[icn first_name last_name])
@@ -32,12 +32,11 @@
       it 'should return an error if icn is missing' do
         VCR.use_cassette('mvi/find_candidate/no_subject') do
           auth_headers['x-va-level-of-assurance'] = 1
-          get '/internal/auth/v0/mvi-user', nil, auth_headers
-          expect(response).to have_http_status(:not_found)
-        end
-      end
-    end
-<<<<<<< HEAD
+          get '/internal/auth/v0/mvi-user', params: nil, headers: auth_headers
+          expect(response).to have_http_status(:not_found)
+        end
+      end
+    end
 
     context 'looking up with an icn' do
       let(:auth_headers) do
@@ -52,7 +51,7 @@
 
       it 'should return the first and last names for a user' do
         VCR.use_cassette('mvi/find_candidate/valid_icn_full') do
-          get '/internal/auth/v0/mvi-user', nil, auth_headers
+          get '/internal/auth/v0/mvi-user', params: nil, headers: auth_headers
           expect(response).to have_http_status(:ok)
           expect(response.body).to be_a(String)
           expect(JSON.parse(response.body)['data']['attributes'].keys).to eq(%w[icn first_name last_name])
@@ -80,7 +79,7 @@
 
       it 'should return the icn data for a user' do
         VCR.use_cassette('mvi/find_candidate/valid_icn_full') do
-          get '/internal/auth/v0/mvi-user', nil, auth_headers
+          get '/internal/auth/v0/mvi-user', params: nil, headers: auth_headers
           expect(response).to have_http_status(:ok)
           expect(response.body).to be_a(String)
           expect(JSON.parse(response.body)['data']['attributes'].keys).to eq(%w[icn first_name last_name])
@@ -91,41 +90,25 @@
       it 'should return an error if icn is missing' do
         VCR.use_cassette('mvi/find_candidate/no_subject') do
           auth_headers['x-va-level-of-assurance'] = 1
-          get '/internal/auth/v0/mvi-user', nil, auth_headers
-          expect(response).to have_http_status(:not_found)
-        end
-=======
-    it 'should return the icn data for a user' do
-      VCR.use_cassette('mvi/find_candidate/valid_icn_full') do
-        get '/internal/auth/v0/mvi-user', params: nil, headers: auth_headers
-        expect(response).to have_http_status(:ok)
-        expect(response.body).to be_a(String)
-        expect(JSON.parse(response.body)['data']['attributes'].keys).to eq(%w[icn first_name last_name])
-        expect(JSON.parse(response.body)['data']['attributes']['icn']).to eq('1008714701V416111')
-      end
-    end
-
-    it 'should return an error if icn is missing' do
-      VCR.use_cassette('mvi/find_candidate/no_subject') do
-        auth_headers['x-va-level-of-assurance'] = 1
-        get '/internal/auth/v0/mvi-user', params: nil, headers: auth_headers
-        expect(response).to have_http_status(:not_found)
->>>>>>> 4864b5f7
+          get '/internal/auth/v0/mvi-user', params: nil, headers: auth_headers
+          expect(response).to have_http_status(:not_found)
+        end
       end
     end
 
     context 'raising errors when missing parameters' do
       it 'should require level of assurance' do
-        get '/internal/auth/v0/mvi-user', nil,
-            'x-va-ssn' => '123456789',
-            'x-va-idp-uuid' => 'ae9ff5f4e4b741389904087d94cd19b2'
+        auth_headers = {
+          'x-va-ssn' => '123456789',
+          'x-va-idp-uuid' => 'ae9ff5f4e4b741389904087d94cd19b2'
+        }
+        get '/internal/auth/v0/mvi-user', params: nil, headers: auth_headers
         data = JSON.parse(response.body)
         expect(data['errors'].first['title']).to eq('Missing parameter')
         expect(data['errors'].first['detail']).to include('x-va-level-of-assurance')
       end
     end
 
-<<<<<<< HEAD
     context 'MVI communication issues' do
       let(:auth_headers) do
         {
@@ -143,18 +126,9 @@
       end
       it 'should respond properly when MVI is down' do
         VCR.use_cassette('mvi/find_candidate/failure') do
-          get '/internal/auth/v0/mvi-user', nil, auth_headers
+          get '/internal/auth/v0/mvi-user', params: nil, headers: auth_headers
           expect(response).to have_http_status(:bad_gateway)
         end
-=======
-    it 'should return the first and last names for a user' do
-      VCR.use_cassette('mvi/find_candidate/valid_icn_full') do
-        get '/internal/auth/v0/mvi-user', params: nil, headers: auth_headers
-        expect(response).to have_http_status(:ok)
-        expect(response.body).to be_a(String)
-        expect(JSON.parse(response.body)['data']['attributes'].keys).to eq(%w[icn first_name last_name])
-        expect(JSON.parse(response.body)['data']['attributes']['first_name']).to eq('Mitchell')
->>>>>>> 4864b5f7
       end
     end
   end
@@ -167,7 +141,6 @@
       }
     end
 
-<<<<<<< HEAD
     context 'looking up with an SSN' do
       let(:req_body) do
         {
@@ -184,7 +157,7 @@
       end
       it 'should return the icn data for a user' do
         VCR.use_cassette('mvi/find_candidate/valid_icn_full') do
-          post '/internal/auth/v0/mvi-user', JSON.generate(req_body), headers
+          post '/internal/auth/v0/mvi-user', params: JSON.generate(req_body), headers: headers
           expect(response).to have_http_status(:ok)
           expect(response.body).to be_a(String)
           expect(JSON.parse(response.body)['data']['attributes'].keys).to eq(%w[icn first_name last_name])
@@ -195,7 +168,7 @@
       it 'should return an error if icn is missing' do
         VCR.use_cassette('mvi/find_candidate/no_subject') do
           req_body['level_of_assurance'] = 1
-          post '/internal/auth/v0/mvi-user', JSON.generate(req_body), headers
+          post '/internal/auth/v0/mvi-user', params: JSON.generate(req_body), headers: headers
           expect(response).to have_http_status(:not_found)
         end
       end
@@ -213,33 +186,15 @@
 
       it 'should return the first and last names for a user' do
         VCR.use_cassette('mvi/find_candidate/valid_icn_full') do
-          post '/internal/auth/v0/mvi-user', JSON.generate(req_body), headers
+          post '/internal/auth/v0/mvi-user', params: JSON.generate(req_body), headers: headers
           expect(response).to have_http_status(:ok)
           expect(response.body).to be_a(String)
           expect(JSON.parse(response.body)['data']['attributes'].keys).to eq(%w[icn first_name last_name])
           expect(JSON.parse(response.body)['data']['attributes']['first_name']).to eq('Mitchell')
         end
-=======
-    it 'should return the icn data for a user' do
-      VCR.use_cassette('mvi/find_candidate/valid_icn_full') do
-        get '/internal/auth/v0/mvi-user', params: nil, headers: auth_headers
-        expect(response).to have_http_status(:ok)
-        expect(response.body).to be_a(String)
-        expect(JSON.parse(response.body)['data']['attributes'].keys).to eq(%w[icn first_name last_name])
-        expect(JSON.parse(response.body)['data']['attributes']['icn']).to_not eq(nil)
-      end
-    end
-
-    it 'should return an error if icn is missing' do
-      VCR.use_cassette('mvi/find_candidate/no_subject') do
-        auth_headers['x-va-level-of-assurance'] = 1
-        get '/internal/auth/v0/mvi-user', params: nil, headers: auth_headers
-        expect(response).to have_http_status(:not_found)
->>>>>>> 4864b5f7
-      end
-    end
-
-<<<<<<< HEAD
+      end
+    end
+
     context 'looking up with an edipi' do
       let(:req_body) do
         {
@@ -258,7 +213,7 @@
 
       it 'should return the icn data for a user' do
         VCR.use_cassette('mvi/find_candidate/valid_icn_full') do
-          post '/internal/auth/v0/mvi-user', JSON.generate(req_body), headers
+          post '/internal/auth/v0/mvi-user', params: JSON.generate(req_body), headers: headers
           expect(response).to have_http_status(:ok)
           expect(response.body).to be_a(String)
           expect(JSON.parse(response.body)['data']['attributes'].keys).to eq(%w[icn first_name last_name])
@@ -269,20 +224,10 @@
       it 'should return an error if icn is missing' do
         VCR.use_cassette('mvi/find_candidate/no_subject') do
           req_body['level_of_assurance'] = 1
-          post '/internal/auth/v0/mvi-user', JSON.generate(req_body), headers
-          expect(response).to have_http_status(:not_found)
-        end
-      end
-=======
-  context 'raising errors when missing parameters' do
-    it 'should require level of assurance' do
-      get '/internal/auth/v0/mvi-user',
-          params: nil,
-          headers: { 'x-va-ssn' => '123456789', 'x-va-idp-uuid' => 'ae9ff5f4e4b741389904087d94cd19b2' }
-      data = JSON.parse(response.body)
-      expect(data['errors'].first['title']).to eq('Missing parameter')
-      expect(data['errors'].first['detail']).to include('x-va-level-of-assurance')
->>>>>>> 4864b5f7
+          post '/internal/auth/v0/mvi-user', params: JSON.generate(req_body), headers: headers
+          expect(response).to have_http_status(:not_found)
+        end
+      end
     end
 
     context 'raising errors when missing parameters' do
@@ -291,13 +236,12 @@
           'ssn' => '123456789',
           'idp_uuid' => 'ae9ff5f4e4b741389904087d94cd19b2'
         }
-        post '/internal/auth/v0/mvi-user', JSON.generate(req_body), headers
+        post '/internal/auth/v0/mvi-user', params: JSON.generate(req_body), headers: headers
         data = JSON.parse(response.body)
         expect(data['errors'].first['title']).to eq('Missing parameter')
         expect(data['errors'].first['detail']).to include('level_of_assurance')
       end
     end
-<<<<<<< HEAD
 
     context 'MVI communication issues' do
       let(:req_body) do
@@ -315,15 +259,9 @@
       end
       it 'should respond properly when MVI is down' do
         VCR.use_cassette('mvi/find_candidate/failure') do
-          post '/internal/auth/v0/mvi-user', JSON.generate(req_body), headers
+          post '/internal/auth/v0/mvi-user', params: JSON.generate(req_body), headers: headers
           expect(response).to have_http_status(:bad_gateway)
         end
-=======
-    it 'should respond properly when MVI is down' do
-      VCR.use_cassette('mvi/find_candidate/failure') do
-        get '/internal/auth/v0/mvi-user', params: nil, headers: auth_headers
-        expect(response).to have_http_status(:bad_gateway)
->>>>>>> 4864b5f7
       end
     end
   end
