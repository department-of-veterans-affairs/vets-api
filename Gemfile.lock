--- conflicted
+++ resolved
@@ -581,22 +581,6 @@
     libdatadog (5.0.0.1.0-x86_64-linux)
     libddwaf (1.14.0.0.0)
       ffi (~> 1.0)
-<<<<<<< HEAD
-<<<<<<< HEAD
-<<<<<<< HEAD
-=======
->>>>>>> 3feeb2222 (add database setup for docker and hybrid)
-    libddwaf (1.14.0.0.0-aarch64-linux)
-      ffi (~> 1.0)
-    libddwaf (1.14.0.0.0-arm64-darwin)
-      ffi (~> 1.0)
-<<<<<<< HEAD
-=======
->>>>>>> fcc5b6aff (Add ruby platform back to Gemfile.lock (#15474))
-=======
->>>>>>> 3feeb2222 (add database setup for docker and hybrid)
-=======
->>>>>>> 5527700f
     libddwaf (1.14.0.0.0-java)
       ffi (~> 1.0)
     libddwaf (1.14.0.0.0-x86_64-linux)
@@ -1051,11 +1035,6 @@
     zeitwerk (2.6.12)
 
 PLATFORMS
-<<<<<<< HEAD
-  aarch64-linux
-  arm64-darwin-22
-=======
->>>>>>> 5527700f
   java
   ruby
   x64-mingw32
