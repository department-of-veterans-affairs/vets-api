--- conflicted
+++ resolved
@@ -1290,11 +1290,7 @@
               "application/json": {
                 "example": {
                   "data": {
-<<<<<<< HEAD
-                    "id": "a275956a-9c66-4655-8a65-01130c2b650a",
-=======
-                    "id": "2c0b508e-7cc3-4d9b-9164-a5705a6b8f54",
->>>>>>> 085e98ed
+                    "id": "67a73000-e1cb-4089-8a3a-207e9efba80f",
                     "type": "forms/526",
                     "attributes": {
                       "claimProcessType": "STANDARD_CLAIM_PROCESS",
@@ -1475,11 +1471,7 @@
                         },
                         "federalActivation": {
                           "activationDate": "2023-10-01",
-<<<<<<< HEAD
                           "anticipatedSeparationDate": "2024-01-27"
-=======
-                          "anticipatedSeparationDate": "2024-01-24"
->>>>>>> 085e98ed
                         },
                         "confinements": [
                           {
@@ -5762,11 +5754,7 @@
               "application/json": {
                 "example": {
                   "data": {
-<<<<<<< HEAD
-                    "id": "412e4b68-a587-446b-9b9d-1a234425958c",
-=======
-                    "id": "7f73e8cf-9d2e-4ab5-8a90-0b17d266ba03",
->>>>>>> 085e98ed
+                    "id": "2c5545c8-5b69-4e0c-8d2e-efc4672e7559",
                     "type": "forms/526",
                     "attributes": {
                       "veteran": {
@@ -7856,13 +7844,8 @@
                     "id": "1",
                     "type": "intent_to_file",
                     "attributes": {
-<<<<<<< HEAD
                       "creationDate": "2024-01-25",
                       "expirationDate": "2025-01-25",
-=======
-                      "creationDate": "2024-01-22",
-                      "expirationDate": "2025-01-22",
->>>>>>> 085e98ed
                       "type": "compensation",
                       "status": "active"
                     }
