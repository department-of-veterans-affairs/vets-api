--- conflicted
+++ resolved
@@ -2465,12 +2465,9 @@
   form10203_confirmation_email_with_silent_failure_processing:
     actor_type: user
     description: If enabled, confirmation email will be sent with silent failure processing
-<<<<<<< HEAD
   form10297_confirmation_email_with_silent_failure_processing:
     actor_type: user
     description: If enabled, confirmation email will be sent with silent failure processing
-=======
->>>>>>> c970631f
   unique_user_metrics_logging:
     # System level feature flag
     actor_type:
