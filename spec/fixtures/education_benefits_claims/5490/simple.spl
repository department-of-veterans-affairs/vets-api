--- conflicted
+++ resolved
@@ -152,34 +152,7 @@
 which you have applied to the VA for Education Benefits? If you will receive
 such benefits during any part of your training, check Yes.    N/A
 
-<<<<<<< HEAD
-Source of educational assistance for government employee: 
-
-                         SERVICE MEMBER INFORMATION
-                         --------------------------
-
-Name:   
-
-SSN:   
-
-VA File Number: c12345678
-
-Branch of Service:   
-
-Veteran's date of birth: 
-
-Date of death or MIA/POW: 
-
-Is qualifying individual on active duty: N/A
-
-Outstanding felony or warrant: N/A
-
-Remarks: 
-
-Receive pamphlet: N/A
-=======
 Source of educational assistance for government employee:
->>>>>>> 6f89bbbb
 
       Certification and Signature of Applicant
 Signature of Applicant                                               Date
