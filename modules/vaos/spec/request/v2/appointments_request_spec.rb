--- conflicted
+++ resolved
@@ -35,15 +35,6 @@
       end
     end
 
-<<<<<<< HEAD
-    describe 'PUT appointments' do
-      context 'when the appointment status is updated' do
-        it 'returns a status code of 200 and the updated appointment in the body' do
-          VCR.use_cassette('vaos/v2/appointments/put_appointments_200', match_requests_on: %i[method uri]) do
-            put '/vaos/v2/appointments/1121?status=cancelled'
-            expect(response).to have_http_status(:ok)
-            expect(JSON.parse(response.body)['data']['attributes']['status']).to eq('cancelled')
-=======
     describe 'GET appointment' do
       let(:appointment_id) { 123 }
 
@@ -54,12 +45,23 @@
 
             expect(response).to have_http_status(:ok)
             expect(response.body).to be_a(String)
->>>>>>> 55c2049c
             expect(response).to match_response_schema('vaos/v2/appointment', { strict: false })
           end
         end
       end
-<<<<<<< HEAD
+    end
+
+    describe 'PUT appointments' do
+      context 'when the appointment status is updated' do
+        it 'returns a status code of 200 and the updated appointment in the body' do
+          VCR.use_cassette('vaos/v2/appointments/put_appointments_200', match_requests_on: %i[method uri]) do
+            put '/vaos/v2/appointments/1121?status=cancelled'
+            expect(response).to have_http_status(:ok)
+            expect(JSON.parse(response.body)['data']['attributes']['status']).to eq('cancelled')
+            expect(response).to match_response_schema('vaos/v2/appointment', { strict: false })
+          end
+        end
+      end
 
       context 'when the upstream service recieves a bad update request' do
         it 'returns a 400 status code' do
@@ -70,8 +72,6 @@
           end
         end
       end
-=======
->>>>>>> 55c2049c
     end
   end
 end