# frozen_string_literal: true

require 'avro'
require 'kafka/producer_manager'
require 'kafka/schema_registry/service'
require 'logger'

module Kafka
  class AvroProducer
    attr_reader :producer, :registry

    def initialize(producer: nil)
      @producer = producer || Kafka::ProducerManager.instance.producer
      @registry = SchemaRegistry::Service.new
      @schema_id = nil
    end

    def produce(topic, payload, schema_version: 'latest')
      schema = get_schema(topic, schema_version)
      encoded_payload = encode_payload(schema, payload)
      producer.produce_sync(topic:, payload: encoded_payload)
    rescue => e
      # https://karafka.io/docs/WaterDrop-Error-Handling/
      # Errors are rescued and re-raised to demonstrate the types of errors that can occur
      log_error(e, topic)
      raise
    end

    private

    def get_schema(topic, schema_version)
      if Flipper.enabled?(:kafka_producer_fetch_schema_dynamically)
        response = @registry.subject_version(topic, schema_version)
        schema = response['schema']
        @schema_id = response['id']
      else
        schema_path = Rails.root.join('lib', 'kafka', 'schemas', "#{topic}-value-#{schema_version}.avsc")
        schema = File.read(schema_path)
      end

      Avro::Schema.parse(schema)
    end

    def encode_payload(schema, payload)
      validate_payload!(schema, payload)

      datum_writer = Avro::IO::DatumWriter.new(schema)
      buffer = StringIO.new
      encoder = Avro::IO::BinaryEncoder.new(buffer)
      datum_writer.write(payload, encoder)
      avro_payload = buffer.string

      # Add magic byte and schema ID to the payload
      magic_byte = [0].pack('C')
<<<<<<< HEAD
      # NOTE: This is a placeholder schema ID. In a real-world scenario, this should be fetched from a schema registry
      # ID = 5 is the Event Bus schema ID for test schema, replace this with the actual schema ID when running locally
      # schema_id_bytes = [5].pack('N') # should be schema id
      # ^ set to the id returned by jq locally until fixed (probably [1] or [2]?)
      schema_id_bytes = [1].pack('N') # should be schema id
=======
      # NOTE: Use fetched schema id from schema registry but if not found,
      # ID = 5 is the Event Bus schema ID for test schema.replace this with the actual schema ID when running locally
      @schema_id ||= 5
      # @schema_id ||= 1
      # ^ set to [1] locally until fixed
      schema_id_bytes = [@schema_id].pack('N') # should be schema id
>>>>>>> 64d7cdc4
      magic_byte + schema_id_bytes + avro_payload
    end

    def validate_payload!(schema, payload)
      Rails.logger.info '~~~~~~~~~~~~~~~ validate_payload schema, payload:', schema, payload


      Avro::SchemaValidator.validate!(schema, payload)
    end

    def log_error(error, topic)
      case error
      when Avro::SchemaValidator::ValidationError
        Rails.logger.error "Schema validation error: #{error}"
      when WaterDrop::Errors::MessageInvalidError
        Rails.logger.error "Message is invalid: #{error}"
      when WaterDrop::Errors::ProduceError
        Rails.logger.error 'Producer error. See the logs for more information. ' \
                           'This dispatch will not reach Kafka'
      else
        Rails.logger.error 'An unexpected error occurred while producing a message to ' \
                           "#{topic}. Please check the logs for more information. " \
                           'This dispatch will not reach Kafka'
      end
    end
  end
end<|MERGE_RESOLUTION|>--- conflicted
+++ resolved
@@ -52,24 +52,19 @@
 
       # Add magic byte and schema ID to the payload
       magic_byte = [0].pack('C')
-<<<<<<< HEAD
-      # NOTE: This is a placeholder schema ID. In a real-world scenario, this should be fetched from a schema registry
-      # ID = 5 is the Event Bus schema ID for test schema, replace this with the actual schema ID when running locally
-      # schema_id_bytes = [5].pack('N') # should be schema id
-      # ^ set to the id returned by jq locally until fixed (probably [1] or [2]?)
-      schema_id_bytes = [1].pack('N') # should be schema id
-=======
       # NOTE: Use fetched schema id from schema registry but if not found,
       # ID = 5 is the Event Bus schema ID for test schema.replace this with the actual schema ID when running locally
       @schema_id ||= 5
       # @schema_id ||= 1
       # ^ set to [1] locally until fixed
       schema_id_bytes = [@schema_id].pack('N') # should be schema id
->>>>>>> 64d7cdc4
       magic_byte + schema_id_bytes + avro_payload
     end
 
     def validate_payload!(schema, payload)
+      Rails.logger.info '~~~~~~~~~~~~~~~ validate_payload schema, payload:', schema, payload
+
+
       Rails.logger.info '~~~~~~~~~~~~~~~ validate_payload schema, payload:', schema, payload
 
 
