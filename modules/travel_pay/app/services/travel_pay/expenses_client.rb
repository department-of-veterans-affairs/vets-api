--- conflicted
+++ resolved
@@ -119,7 +119,6 @@
     # @param expense_id [String] UUID of the expense
     # @return [Faraday::Response] API response
     #
-<<<<<<< HEAD
     def delete_expense(veis_token, btsss_token, expense_id, expense_type)
       raise ArgumentError, 'Invalid expense_id' unless expense_id&.match?(TravelPay::Constants::UUID_REGEX)
 
@@ -138,19 +137,13 @@
           req.headers['X-Correlation-ID'] = correlation_id
           req.headers.merge!(claim_headers)
         end
-=======
-    def expense_endpoint_for_type(expense_type)
-      case expense_type
-      when 'other'
-        'api/v1/expenses/other'
-      else
-        raise ArgumentError, "Unsupported expense type: #{expense_type}. Only 'other' is currently supported."
->>>>>>> 45a732f5
       end
     end
 
     private
-
+    # @param expense_type [String] The type of expense
+    # @return [String] The API endpoint path
+    #
     def expense_endpoint_for_type(expense_type, action = :add)
       endpoint_data = ENDPOINT_MAP[expense_type.to_sym]
       raise ArgumentError, "Unsupported expense_type: #{expense_type}" unless endpoint_data
