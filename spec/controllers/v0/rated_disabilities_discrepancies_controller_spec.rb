--- conflicted
+++ resolved
@@ -14,7 +14,7 @@
 
     allow_any_instance_of(VeteranVerification::Configuration).to receive(:access_token).and_return(token)
   end
-
+z
   describe '#show' do
     context 'when successful' do
       it 'returns a status of 200' do
@@ -36,30 +36,8 @@
 
         expect(response).to have_http_status(:ok)
 
-<<<<<<< HEAD
         # Lighthouse should return 3 items, but filter out the inactive one, so when comparing
         # with EVSS (which should return 1 rating), there should be a discrepancy of 2 ratings
-=======
-        # Lighthouse should return 3 items, EVSS should return 1, so there should be a discrepancy
-        # of 2 disability rating
-        expect(Rails.logger).to have_received(:info).with(
-          'Discrepancy of 2 disability ratings',
-          { message_type: 'lh.rated_disabilities.length_discrepancy' }
-        )
-      end
-
-      it 'filters out deferred ratings' do
-        VCR.use_cassette('lighthouse/veteran_verification/disability_rating/200_deferred_response') do
-          VCR.use_cassette('evss/disability_compensation_form/rated_disabilities_tinnitus_max_rated') do
-            get(:show)
-          end
-        end
-
-        expect(response).to have_http_status(:ok)
-
-        # Lighthouse should return 3 items, but filter out the deferred one, so when comparing
-        # with EVSS (which should return 1 rating), there should be a discrepancy of 1 rating
->>>>>>> 51de1c72
         expect(Rails.logger).to have_received(:info).with(
           'Discrepancy of 1 disability ratings',
           { message_type: 'lh.rated_disabilities.length_discrepancy', revision: 2 }
