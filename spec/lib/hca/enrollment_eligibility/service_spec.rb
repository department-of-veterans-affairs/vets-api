--- conflicted
+++ resolved
@@ -83,39 +83,13 @@
 
   describe '#parse_es_date' do
     context 'with an invalid date' do
-<<<<<<< HEAD
       it 'returns nil and logs the date' do
         date_str = 'f'
         service = described_class.new
-=======
-      context ':hca_disable_sentry_logs enabled' do
-        before do
-          allow(Flipper).to receive(:enabled?).with(:hca_disable_sentry_logs).and_return(true)
-        end
-
-        it 'returns nil and logs the date' do
-          date_str = 'f'
-          service = described_class.new
-
-          expect(Rails.logger).to receive(:error).with(
-            '[HCA] - DateError',
-            { exception: instance_of(Date::Error) }
-          )
-
-          expect(
-            service.send(:parse_es_date, date_str)
-          ).to be_nil
-
-          expect(
-            PersonalInformationLog.where(error_class: 'Form1010Ezr DateError').last.data
-          ).to eq(date_str)
-        end
-      end
->>>>>>> 4f3fa6c7
 
         expect(Rails.logger).to receive(:error).with(
           '[HCA] - DateError',
-          { exception: instance_of(Date::Error), date_str: }
+          { exception: instance_of(Date::Error) }
         )
 
         expect(
