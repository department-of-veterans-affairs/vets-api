{
<<<<<<< HEAD
  "form1[0].#subform[0].VetLastName[0]":          "<%= form.data.dig('veteran', 'full_name', 'last') + ' ' + form.data.dig('veteran', 'full_name', 'suffix') %>",
=======
  "form1[0].#subform[0].VetLastName[0]":          "<%= [form.data.dig('veteran', 'full_name', 'last'), form.data.dig('veteran', 'full_name', 'suffix')].join(' ')  %>",
>>>>>>> 91328533
  "form1[0].#subform[0].VetFirstName[0]":         "<%= form.data.dig('veteran', 'full_name', 'first') %>",
  "form1[0].#subform[0].MiddleInitials[0]":       "<%= form.data.dig('veteran', 'full_name', 'middle')&.first %>",
  "form1[0].#subform[0].SocialSecurityNumber[0]": "<%= form.data.dig('veteran', 'ssn') %>",
  "form1[0].#subform[0].VAClaimFileNumber[0]":    "<%= form.data.dig('veteran', 'va_claim_number') %>",
  "form1[0].#subform[0].DateofBirth[0]":          "<%= form.data.dig('veteran', 'date_of_birth') %>",
  "form1[0].#subform[0].PhysicalAddress[0]":      "<%= form.data.dig('veteran', 'physical_address_string').split(/\n/).join('\n') %>",
  "form1[0].#subform[0].Country[0]":              "<%= form.data.dig('veteran', 'physical_address', 'country') %>",
  "form1[0].#subform[0].MailingAddress[0]":       "<%= form.data.dig('veteran', 'mailing_address_string').split(/\n/).join('\n') %>",
  "form1[0].#subform[0].Country[1]":              "<%= form.data.dig('veteran', 'mailing_address', 'country') %>",
  "form1[0].#subform[0].TelephoneNumber[0]":      "<%= form.data.dig('veteran', 'phone_number') %>",
  "form1[0].#subform[0].EmailAddress[0]":         "<%= form.data.dig('veteran', 'email_address') %>",
  "form1[0].#subform[0].VeteranSignature[0]":     "<%= form.data['statement_of_truth_signature'] %>",
  "form1[0].#subform[0].Date[0]":                 "<%= form.data['current_date'] %>"
}<|MERGE_RESOLUTION|>--- conflicted
+++ resolved
@@ -1,9 +1,6 @@
 {
-<<<<<<< HEAD
   "form1[0].#subform[0].VetLastName[0]":          "<%= form.data.dig('veteran', 'full_name', 'last') + ' ' + form.data.dig('veteran', 'full_name', 'suffix') %>",
-=======
   "form1[0].#subform[0].VetLastName[0]":          "<%= [form.data.dig('veteran', 'full_name', 'last'), form.data.dig('veteran', 'full_name', 'suffix')].join(' ')  %>",
->>>>>>> 91328533
   "form1[0].#subform[0].VetFirstName[0]":         "<%= form.data.dig('veteran', 'full_name', 'first') %>",
   "form1[0].#subform[0].MiddleInitials[0]":       "<%= form.data.dig('veteran', 'full_name', 'middle')&.first %>",
   "form1[0].#subform[0].SocialSecurityNumber[0]": "<%= form.data.dig('veteran', 'ssn') %>",
