# frozen_string_literal: true

require 'base64'
require 'saml/errors'
require 'saml/post_url_service'
require 'saml/responses/login'
require 'saml/responses/logout'
require 'saml/ssoe_settings_service'

module V1
  class SessionsController < ApplicationController
    skip_before_action :verify_authenticity_token

    REDIRECT_URLS = %w[signup mhv dslogon idme custom mfa verify slo].freeze
    STATSD_SSO_NEW_KEY = 'api.auth.new'
    STATSD_SSO_SAMLREQUEST_KEY = 'api.auth.saml_request'
    STATSD_SSO_SAMLRESPONSE_KEY = 'api.auth.saml_response'
    STATSD_SSO_SAMLTRACKER_KEY = 'api.auth.saml_tracker'
    STATSD_SSO_CALLBACK_KEY = 'api.auth.saml_callback'
    STATSD_SSO_CALLBACK_TOTAL_KEY = 'api.auth.login_callback.total'
    STATSD_SSO_CALLBACK_FAILED_KEY = 'api.auth.login_callback.failed'
    STATSD_LOGIN_NEW_USER_KEY = 'api.auth.new_user'
    STATSD_LOGIN_STATUS_SUCCESS = 'api.auth.login.success'
    STATSD_LOGIN_STATUS_FAILURE = 'api.auth.login.failure'
    STATSD_LOGIN_LATENCY = 'api.auth.latency'
    VERSION_TAG = 'version:v1'

    # Collection Action: auth is required for certain types of requests
    # @type is set automatically by the routes in config/routes.rb
    # For more details see SAML::SettingsService and SAML::URLService
    def new
      type = params[:type]

      if type == 'slo'
        Rails.logger.info("LOGOUT of type #{type}", sso_logging_info)
        reset_session
        url = url_service.ssoe_slo_url
        # due to shared url service implementation
        # clientId must be added at the end or the URL will be invalid for users using various "Do not track"
        # extensions with their browser.
        redirect_to params[:client_id].present? ? url + "&clientId=#{params[:client_id]}" : url
      else
        render_login(type)
      end
      new_stats(type)
    end

    def ssoe_slo_callback
      redirect_to url_service.logout_redirect_url
    end

    def saml_callback
      set_sentry_context_for_callback if JSON.parse(params[:RelayState] || '{}')['type'] == 'mfa'
      saml_response = SAML::Responses::Login.new(params[:SAMLResponse], settings: saml_settings)
      saml_response_stats(saml_response)
      raise_saml_error(saml_response) unless saml_response.valid?
      user_login(saml_response)
      callback_stats(:success, saml_response)
    rescue SAML::SAMLError => e
      handle_callback_error(e, :failure, saml_response, e.level, e.context, e.code, e.tag)
    rescue => e
      # the saml_response variable may or may not be defined depending on
      # where the exception was raised
      resp = defined?(saml_response) && saml_response
      handle_callback_error(e, :failed_unknown, resp)
    ensure
      callback_stats(:total)
    end

    def tracker
      id = params[:id]
      type = params[:type]
      authn = params[:authn]
      values = { 'id' => id, 'type' => type, 'authn' => authn }
      if REDIRECT_URLS.include?(type) && SAML::User::AUTHN_CONTEXTS.keys.include?(authn)
        Rails.logger.info("SSOe: SAML Tracker => #{values}")
        StatsD.increment(STATSD_SSO_SAMLTRACKER_KEY,
                         tags: ["type:#{type}", "context:#{authn}", VERSION_TAG])
      end
    end

    def metadata
      meta = OneLogin::RubySaml::Metadata.new
      render xml: meta.generate(saml_settings), content_type: 'application/xml'
    end

    private

    def set_sentry_context_for_callback
      temp_session_object = Session.find(session[:token])
      temp_current_user = User.find(temp_session_object.uuid) if temp_session_object
      Raven.extra_context(
        current_user_uuid: temp_current_user.try(:uuid),
        current_user_icn: temp_current_user.try(:mhv_icn)
      )
    end

    def saml_settings(options = {})
      # add a forceAuthn value to the saml settings based on the initial options or
      # default to false
      options[:force_authn] ||= false
      SAML::SSOeSettingsService.saml_settings(options)
    end

    def raise_saml_error(form)
      code = form.error_code
      code = UserSessionForm::ERRORS[:saml_replay_valid_session][:code] if code == '005' && validate_session
      raise SAML::FormError.new(form, code)
    end

    def authenticate
      return unless action_name == 'new'

      if %w[mfa verify].include?(params[:type])
        super
      elsif params[:type] == 'slo'
        # load the session object and current user before attempting to destroy
        load_user
        reset_session
      else
        reset_session
      end
    end

    def user_login(saml_response)
      user_session_form = UserSessionForm.new(saml_response)
      raise_saml_error(user_session_form) unless user_session_form.valid?

      @current_user, @session_object = user_session_form.persist
      set_cookies
      after_login_actions
      if url_service.should_uplevel?
        render_login('verify')
      else
        redirect_to url_service.login_redirect_url
        login_stats(:success)
      end
    end

    def render_login(type)
      login_url, post_params = login_params(type)
      renderer = ActionController::Base.renderer
      renderer.controller.prepend_view_path(Rails.root.join('lib', 'saml', 'templates'))
      result = renderer.render template: 'sso_post_form',
                               locals: {
                                 url: login_url,
                                 params: post_params,
<<<<<<< HEAD
                                 saml_uuid: url_service.tracker.uuid,
                                 authn: url_service.tracker.payload_attr(:authn_context),
                                 type: url_service.tracker.payload_attr(:type)
=======
                                 id: helper.tracker.uuid,
                                 authn: helper.tracker.payload_attr(:authn_context),
                                 type: helper.tracker.payload_attr(:type)
>>>>>>> 90a14592
                               },
                               format: :html
      render body: result, content_type: 'text/html'
      saml_request_stats
    end

    # rubocop:disable Metrics/CyclomaticComplexity
    def login_params(type)
      raise Common::Exceptions::RoutingError, type unless REDIRECT_URLS.include?(type)

      case type
      when 'signup'
        url_service.signup_url
      when 'mhv'
        url_service.mhv_url
      when 'dslogon'
        url_service.dslogon_url
      when 'idme'
        url_service.idme_url
      when 'mfa'
        url_service.mfa_url
      when 'verify'
        url_service.verify_url
      when 'custom'
        raise Common::Exceptions::ParameterMissing, 'authn' if params[:authn].blank?

        url_service(false).custom_url params[:authn]
      end
    end
    # rubocop:enable Metrics/CyclomaticComplexity

    def saml_request_stats
      t = url_service.tracker
      values = {
        'id' => t&.uuid,
        'authn' => t&.payload_attr(:authn_context),
        'type' => t&.payload_attr(:type)
      }
      Rails.logger.info("SSOe: SAML Request => #{values}")
      StatsD.increment(STATSD_SSO_SAMLREQUEST_KEY,
                       tags: ["type:#{t&.payload_attr(:type)}",
                              "context:#{t&.payload_attr(:authn_context)}",
                              VERSION_TAG])
    end

    def saml_response_stats(saml_response)
      type = JSON.parse(params[:RelayState] || '{}')['type']
      values = {
        'id' => saml_response.in_response_to,
        'authn' => saml_response.authn_context,
        'type' => type
      }
      Rails.logger.info("SSOe: SAML Response => #{values}")
      StatsD.increment(STATSD_SSO_SAMLRESPONSE_KEY,
                       tags: ["type:#{type}",
                              "context:#{saml_response.authn_context}",
                              VERSION_TAG])
    end

    def user_logout(saml_response)
      logout_request = SingleLogoutRequest.find(saml_response&.in_response_to)
      if logout_request.present?
        logout_request.destroy
        Rails.logger.info("SLO callback response to '#{saml_response&.in_response_to}' for originating_request_id "\
          "'#{originating_request_id}'")
      else
        Rails.logger.info('SLO callback response could not resolve logout request for originating_request_id '\
          "'#{originating_request_id}'")
      end
    end

    def new_stats(type)
      tags = ["context:#{type}", VERSION_TAG]
      StatsD.increment(STATSD_SSO_NEW_KEY, tags: tags)
      Rails.logger.info("SSO_NEW_KEY, tags: #{tags}")
    end

    def login_stats(status, error = nil)
      type = url_service.tracker.payload_attr(:type)
      tags = ["context:#{type}", VERSION_TAG]
      case status
      when :success
        StatsD.increment(STATSD_LOGIN_NEW_USER_KEY, tags: [VERSION_TAG]) if type == 'signup'
        StatsD.increment(STATSD_LOGIN_STATUS_SUCCESS, tags: tags)
        Rails.logger.info("LOGIN_STATUS_SUCCESS, tags: #{tags}")
        StatsD.measure(STATSD_LOGIN_LATENCY, url_service.tracker.age, tags: tags)
      when :failure
        tags_and_error_code = tags << "error:#{error.code}"
        StatsD.increment(STATSD_LOGIN_STATUS_FAILURE, tags: tags_and_error_code)
        Rails.logger.info("LOGIN_STATUS_FAILURE, tags: #{tags_and_error_code}")
      end
    end

    def callback_stats(status, saml_response = nil, failure_tag = nil)
      case status
      when :success
        StatsD.increment(STATSD_SSO_CALLBACK_KEY,
                         tags: ['status:success',
                                "context:#{saml_response&.authn_context}",
                                VERSION_TAG])
      when :failure
        tag = failure_tag.to_s.starts_with?('error:') ? failure_tag : "error:#{failure_tag}"
        StatsD.increment(STATSD_SSO_CALLBACK_KEY,
                         tags: ['status:failure',
                                "context:#{saml_response&.authn_context}",
                                VERSION_TAG])
        StatsD.increment(STATSD_SSO_CALLBACK_FAILED_KEY, tags: [tag, VERSION_TAG])
      when :failed_unknown
        StatsD.increment(STATSD_SSO_CALLBACK_KEY,
                         tags: ['status:failure', 'context:unknown', VERSION_TAG])
        StatsD.increment(STATSD_SSO_CALLBACK_FAILED_KEY, tags: ['error:unknown', VERSION_TAG])
      when :total
        StatsD.increment(STATSD_SSO_CALLBACK_TOTAL_KEY, tags: [VERSION_TAG])
      end
    end

    # rubocop:disable Metrics/ParameterLists
    def handle_callback_error(exc, status, response, level = :error, context = {},
                              code = '007', tag = nil)
      log_message_to_sentry(exc.message, level, extra_context: context)
      redirect_to url_service.login_redirect_url(auth: 'fail', code: code) unless performed?
      login_stats(:failure, exc) unless response.nil?
      callback_stats(status, response, tag)
      PersonalInformationLog.create(
        error_class: exc,
        data: {
          request_id: request.uuid,
          payload: response&.response || params[:SAMLResponse]
        }
      )
    end
    # rubocop:enable Metrics/ParameterLists

    def set_cookies
      Rails.logger.info('SSO: LOGIN', sso_logging_info)
      set_api_cookie!
      set_sso_cookie!
    end

    def after_login_actions
      AfterLoginJob.perform_async('user_uuid' => @current_user&.uuid)
      log_persisted_session_and_warnings
    end

    def log_persisted_session_and_warnings
      obscure_token = Session.obscure_token(@session_object.token)
      Rails.logger.info("Logged in user with id #{@session_object.uuid}, token #{obscure_token}")
      # We want to log when SSNs do not match between MVI and SAML Identity. And might take future
      # action if this appears to be happening frequently.
      if current_user.ssn_mismatch?
        additional_context = StringHelpers.heuristics(current_user.identity.ssn, current_user.va_profile.ssn)
        log_message_to_sentry('SSNS DO NOT MATCH!!', :warn, identity_compared_with_mvi: additional_context)
      end
    end

    def originating_request_id
      JSON.parse(params[:RelayState] || '{}')['originating_request_id']
    rescue
      'UNKNOWN'
    end

    def url_service(force_authn = true)
      @url_service ||= SAML::PostURLService.new(saml_settings(force_authn: force_authn),
                                                session: @session_object,
                                                user: current_user,
                                                params: params,
                                                loa3_context: LOA::IDME_LOA3)
    end
  end
end<|MERGE_RESOLUTION|>--- conflicted
+++ resolved
@@ -145,15 +145,9 @@
                                locals: {
                                  url: login_url,
                                  params: post_params,
-<<<<<<< HEAD
-                                 saml_uuid: url_service.tracker.uuid,
+                                 id: url_service.tracker.uuid,
                                  authn: url_service.tracker.payload_attr(:authn_context),
                                  type: url_service.tracker.payload_attr(:type)
-=======
-                                 id: helper.tracker.uuid,
-                                 authn: helper.tracker.payload_attr(:authn_context),
-                                 type: helper.tracker.payload_attr(:type)
->>>>>>> 90a14592
                                },
                                format: :html
       render body: result, content_type: 'text/html'
