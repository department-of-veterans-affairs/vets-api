--- conflicted
+++ resolved
@@ -52,11 +52,7 @@
             end
 
             def make_direct_mappings
-<<<<<<< HEAD
-              %w[unique_id name website mobile].each_with_object({}) do |name, _attributes|
-=======
-              %w[unique_id name classification website mobile active_status].each_with_object({}) do |name, _attributes|
->>>>>>> 6edbebb9
+              %w[unique_id name website mobile active_status].each_with_object({}) do |name, _attributes|
                 @dest_facility[name] = strip(@src_facility['attributes'][@mapping[name]])
               end
             end
