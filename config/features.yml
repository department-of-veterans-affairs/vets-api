---
# Add a new feature toggle here to ensure that it is initialized in all environments.
#
# Features are enabled by default in the test environment and disabled by default in other environments.
# To default a feature to enabled in development, set the `enable_in_development` key to true.
#
# The description should contain any relevant information for an admin who may toggle the feature.
#
# The actor_type should be either `user` for features you want to be "sticky" for a logged in user (default)
#  or `cookie_id` of you wish to use the Google Analytics id as the unique identifier.

# Sorted using http://yaml-sorter.herokuapp.com/

features:
  this_is_only_a_test:
    actor_type: user
    description: Used in feature_toggles_controller_spec.
  this_is_only_a_test_two:
    actor_type: user
    description: Used in feature toggle specs.
  accredited_representative_portal_frontend:
    actor_type: user
    description: Enables the frontend of the accredited representative portal
    enable_in_development: true
  accredited_representative_portal_intent_to_file:
    actor_type: user
    description: Enables accredited representative portal intent to file (0966)
    enable_in_development: true
  accredited_representative_portal_form_21a:
    actor_type: user
    description: >
      When enabled, shows form 21a in the accredited representative portal.
      NOTE: content-build is using "vagovprod: false" to also hide the form 21a in production.
    enable_in_development: true
  accredited_representative_portal_email_delivery_callback:
    actor_type: user
    description: Enables a custom email delivery callback to track and log all notification statuses beyond errors
  accredited_representative_portal_lighthouse_api_key:
    actor_type: user
    description: Switches ARP LH benefits intake API key to be ARP-specific
  aedp_vadx:
    actor_type: user
    description: Enables the VADX experimental features in the AEDP application
    enable_in_development: true
  all_claims_add_disabilities_enhancement:
    actor_type: user
    description: Enables enhancement to the 21-526EZ "Add Disabilities" page being implemented by the Conditions Team.
    enable_in_development: true
  appointments_consolidation:
    actor_type: user
    description: For features being tested while merging logic for appointments between web and mobile
  arm_use_datadog_real_user_monitoring:
    actor_type: user
    description: Enables Datadog Real User Monitoring for ARM apps (Find a Rep, Appoint a Rep)
  ar_poa_request_failure_claimant_notification:
    actor_type: user
    description: Enables sending POA failure notifications to claimants
  ar_poa_request_failure_rep_notification:
    actor_type: user
    description: Enables sending POA failure notifications to representatives
  ask_va_announcement_banner:
    actor_type: cookie_id
    description: >
      The Ask VA announcement banner displays message(s) to visitors
      from the CRM-managed, expirable notifications - as retrieved
      from the /ask_va_api/v0/announcements endpoint.
    enable_in_development: true
  ask_va_alert_link_to_old_portal:
    actor_type: user
    description: >
      The Ask VA form alert banner with a link to the old portal. To use while form is down for maintenance.
    enable_in_development: true
  ask_va_canary_release:
    actor_type: cookie_id
    description: >
      Percent of visitors to keep in the updated Ask VA experience on VA.gov.
      All other users are redirected to the legacy experience.
      To route or retain all users, set to 0% for legacy or 100% for the
      updated experience on VA.gov.
      NOTE: When ready for all users to be in the updated experience on
      VA.gov, set this toggle to "Enabled", rather than specifying 100%
      in the percentage.
    enable_in_development: true
  ask_va_mock_api_for_testing:
    actor_type: cookie_id
    description: >
      Use mock API responses in the Ask VA application UI.
      This is used for testing purposes only and should not be enabled in production.
      We need to remove this feature from the codebase ASAP.
      Mocks shouldn't live in the app logic. If needed, add at the API/middleware level.
    enable_in_development: true
  ask_va_api_maintenance_mode:
    actor_type: user
    description: >
      A system-wide control flag that governs the overall availability of Ask VA API endpoints.
      When enabled, the API restricts external access and returns a service unavailable response across all routes.
      Primarily used for coordinated maintenance windows or temporary system suspensions,
      allowing the team to manage API exposure dynamically without requiring a redeploy.
    enable_in_development: true
  ask_va_api_patsr_separation:
    actor_type: user
    description: >
      Use new CRM environments for Ask VA API
    enable_in_development: true
  ask_va_api_preprod_for_end_to_end_testing:
    actor_type: user
    description: >
      Use preprod CRM environment to facilitate end to end testing by AVA testers.
    enable_in_development: false
  auth_exp_vba_downtime_message:
    actor_type: user
    description: Show downtime message on Profile and My VA for planned VBA maintenance
  avs_enabled:
    actor_type: user
    description: Enables the After Visit Summary API.
    enable_in_development: true
  benefits_documents_use_lighthouse:
    actor_type: user
    description: Use lighthouse instead of EVSS to upload benefits documents.
    enable_in_development: false
  benefits_require_gateway_origin:
    actor_type: user
    description: Requires that all requests made to endpoints in appeals_api and vba_documents be made through the gateway
  bgs_param_logging_enabled:
    actor_type: user
    description: Enables logging of BGS parameters (filtered in production)
  bpds_service_enabled:
    actor_type: user
    description: Enables the BPDS service
  caregiver_use_facilities_API:
    actor_type: cookie_id
    description: Allow list of caregiver facilites to be fetched by way of the Facilities API.
  caregiver_browser_monitoring_enabled:
    actor_type: user
    description: Enables Datadog Real Time User Monitoring
  cerner_non_eligible_sis_enabled:
    actor_type: user
    description: Enables Sign in Service for cerner authentication
  disability_compensation_new_conditions_workflow:
    actor_type: user
    description: enables new Conditions/Rated Disabilities workflow in 526EZ
  document_upload_validation_enabled:
    actor_type: user
    description: Enables stamped PDF validation on document upload
    enable_in_development: true
  dv_email_notification:
    actor_type: user
    description: Enables dependents verification emails
  empty_state_benefit_letters:
    actor_type: user
    description: Enables text if no benefit letters exist
    enable_in_development: true
  event_bus_gateway_ep030_decision_letter_notifications:
    description: "Gateway: Enable decision letter email notifications for EP030 higher level reviews"
  event_bus_gateway_ep040_decision_letter_notifications:
    description: "Gateway: Enable decision letter email notifications for EP040 claims"
  event_bus_gateway_ep120_decision_letter_notifications:
    description: "Gateway: Enable decision letter email notifications for EP120 reopened pension claims"
  event_bus_gateway_ep130_decision_letter_notifications:
    description: "Gateway: Enable decision letter email notifications for EP130 disability and death dependency"
  event_bus_gateway_ep180_decision_letter_notifications:
    description: "Gateway: Enable decision letter email notifications for EP180 initial pension claims"
  event_bus_gateway_ep310_decision_letter_notifications:
    description: "Gateway: Enable decision letter email notifications for EP310 routine future examination"
  event_bus_gateway_ep600_decision_letter_notifications:
    description: "Gateway: Enable decision letter email notifications for EP600 predetermined notice"
  event_bus_gateway_ep930_decision_letter_notifications:
    description: "Gateway: Enable decision letter email notifications for EP930 review, referrals, and other"
  event_bus_gateway_pension_email_template:
    description: Toggle to enable pension email template in eventbus-gateway
  event_bus_gateway_push_notifications:
    description: "Gateway: Enable push notifications"
  hca_browser_monitoring_enabled:
    actor_type: user
    description: Enables browser monitoring for the health care application.
  hca_disable_bgs_service:
    actor_type: user
    description: Do not call the BGS Service when this is turned on. Instead return 0 for rating.
  hca_enrollment_status_override_enabled:
    actor_type: user
    description: Enables override of enrollment status for a user, to allow multiple submissions with same user.
  hca_heif_attachments_enabled:
    actor_type: user
    description: Enables HEIF files as attachments that get converted to .jpg files
    enable_in_development: true
  hca_insurance_v2_enabled:
    actor_type: user
    description: Enables the upgraded insurance section of the Health Care Application
    enable_in_development: true
  hca_performance_alert_enabled:
    actor_type: user
    description: Enables alert notifying users of a potential issue with application performance.
  hca_reg_only_enabled:
    actor_type: user
    description: Enables the registration-only path for the Health Care Application
    enable_in_development: true
  hca_ez_kafka_submission_enabled:
    actor_type: cookie_id
    description: Enables the 10-10EZ Kafka Event Bus submission
  hca_health_facilities_update_job:
    actor_type: user
    description: Enables the health facilities import job - should only run daily by default in prod, staging, and sandbox.
    enable_in_development: false
  ezr_prod_enabled:
    actor_type: user
    description: Enables access to the 10-10EZR application in prod for the purposes of conducting user reasearch
    enable_in_development: true
  ezr_download_pdf_enabled:
    actor_type: user
    description: Enables the download of a pre-filled 10-10EZR PDF form.
    enable_in_development: true
  ezr_upload_enabled:
    actor_type: user
    description: Enables Toxic Exposure File Upload for 10-10EZR applicants.
    enable_in_development: true
  ezr_auth_only_enabled:
    actor_type: user
    description: Enables the auth-only experience, allowing only authenticated users to view any part of the form.
    enable_in_development: true
  ezr_emergency_contacts_enabled:
    actor_type: user
    description: Enables emergency contact experience for 10-10EZR applicants.
    enable_in_development: true
  ezr_use_va_notify_on_submission_failure:
    actor_type: user
    description: Send submission failure email to Veteran using VANotify.
    enable_in_development: true
  ezr_route_guard_enabled:
    actor_type: user
    description: Enables the route guard authentication for 10-10EZR application
    enable_in_development: true
  ezr_form_prefill_with_providers_and_dependents:
    actor_type: user
    description: Adds insurance providers and dependents to ezr prefill data
    enable_in_development: true
  ezr_spouse_confirmation_flow_enabled:
    actor_type: user
    description: Enables the spouse (V2) confirmation flow in the 10-10EZR form.
    enable_in_development: true
  cerner_override_653:
    actor_type: user
    description: This will show the Cerner facility 653 as `isCerner`.
  cerner_override_668:
    actor_type: user
    description: This will show the Cerner facility 668 as `isCerner`.
  cerner_override_687:
    actor_type: user
    description: This will show the Cerner facility 687 as `isCerner`.
  cerner_override_692:
    actor_type: user
    description: This will show the Cerner facility 692 as `isCerner`.
  cerner_override_757:
    actor_type: user
    description: This will show the Cerner facility 757 as `isCerner`.
  champva_vanotify_custom_callback:
    actor_type: user
    description: Enables the custom callback_klass when sending IVC CHAMPVA failure emails with VA Notify
  champva_vanotify_custom_confirmation_callback:
    actor_type: user
    description: Enables the custom callback_klass when sending IVC CHAMPVA confirmation emails with VA Notify
  champva_log_all_s3_uploads:
    actor_type: user
    description: Enables logging for all s3 uploads using UUID or keys for monitoring
  champva_send_to_ves:
    actor_type: user
    description: Enables sending form submission data to the VES API.
  champva_enable_pega_report_check:
    actor_type: user
    description: Enables querying PEGA reporting API from MissingFormStatusJob to determine CHAMPVA form status
  champva_retry_logic_refactor:
    actor_type: user
    description: Enables refactored retry logic for IVC CHAMPVA form submissions
  champva_fmp_single_file_upload:
    actor_type: user
    description: Enables the ability to upload a single merged PDF file for FMP claims
  champva_mpi_validation:
    actor_type: user
    description: Enables MPI veteran and benefificiary validation for IVC CHAMPVA form submissions
  champva_old_records_cleanup_job:
    actor_type: user
    description: Enables the job to cleanup old IVC CHAMPVA form records
  champva_enable_claim_resubmit_question:
    actor_type: user
    description: Enables the claim resubmission screener question page on form 10-7959a
  champva_enable_ocr_on_submit:
    actor_type: user
    description: Enables background OCR scanning and logging on form submissions
  champva_enable_llm_on_submit:
    actor_type: user
    description: Enables background LLM validation and logging on form submissions
  champva_insights_datadog_job:
    actor_type: user
    description: Enables the job to publish insights to Datadog
  champva_claims_llm_validation:
    actor_type: user
    description: Enables LLM validation of claims on form submissions
  champva_resubmission_attachment_ids:
    actor_type: user
    description: Corrects attachment IDs for resubmission of form 10-7959a
  champva_foreign_address_fix:
    actor_type: user
    description: Enables the fix for foreign address fields on form submissions
  champva_form_versioning:
    actor_type: user
    description: Enables the form versioning for IVC CHAMPVA form submissions
  champva_form_10_10d_2027:
    actor_type: user
    description: If enabled uses the 2027 version of form 10-10d with expiration 12/31/2027
  champva_form_10_7959c_rev2025:
    actor_type: user
    description: If enabled uses the 2025 version of form 10-7959c with expiration 12/31/2025
  champva_form_10_7959f_2_2025:
    actor_type: user
    description: If enabled uses the 2025 version of form 10-7959f-2 with expiration 12/31/2027
  champva_ves_retry_failures_job:
    actor_type: user
    description: Enables the sidekiq job to retry VES submissions that failed
  champva_send_ves_to_pega:
    actor_type: user
    description: Enables sending VES JSON to PEGA for form submissions
  champva_use_hexapdf_to_unlock_pdfs:
    actor_type: user
    description: Enables the the use of hexapdf instead of pdftk to unlock password-protected PDFs on form submission
  champva_stamper_logging:
    actor_type: user
    description: Enables logging of the desired stamp text
  champva_update_metadata_keys:
    actor_type: user
    description: Enables the use of updated JSON key names in the Pega submission metadata
  check_in_experience_enabled:
    actor_type: user
    description: Enables the health care check-in experiences
    enable_in_development: true
  check_in_experience_pre_check_in_enabled:
    actor_type: user
    description: Enables the health care check-in experiences to show the pre-check-in experience.
    enable_in_development: true
  check_in_experience_upcoming_appointments_enabled:
    actor_type: user
    description: Enables the feature to show upcoming appointments to the veterans
    enable_in_development: true
  check_in_experience_translation_disclaimer_spanish_enabled:
    actor_type: user
    description: Enables disclaimer for possible untranslated content on spanish pages
    enable_in_development: true
  check_in_experience_translation_disclaimer_tagalog_enabled:
    actor_type: user
    description: Enables disclaimer for possible untranslated content on tagalog pages
    enable_in_development: true
  check_in_experience_mock_enabled:
    actor_type: user
    description: Enables downstream responses to be returned via betamocks
    enable_in_development: false
  check_in_experience_travel_reimbursement:
    actor_type: user
    description: Enables travel reimbursement workflow for day-of check-in application.
    enable_in_development: true
  check_in_experience_travel_pay_api:
    actor_type: user
    description: Enables the use of Travel Pay API for travel claim operations
    enable_in_development: true
  check_in_experience_lorota_travel_reimbursement:
    actor_type: user
    description: Enables the full LoROTA standalone mileage-only travel reimbursement feature
    enable_in_development: true
  check_in_experience_cerner_travel_claims_enabled:
    actor_type: user
    description: Enables travel claims filing for Oracle Health (Cerner) sites
    enable_in_development: true
  check_in_experience_check_claim_status_on_timeout:
    actor_type: user
    description: Uses a background worker to check travel claim status when the submission times out
    enable_in_development: true
  check_in_experience_travel_claim_notification_callback:
    actor_type: user
    description: Enables VA Notify delivery status callbacks for travel claim notifications
    enable_in_development: true
  check_in_experience_travel_claim_logging:
    actor_type: user
    description: Enables detailed logging for travel claim submission operations
    enable_in_development: true
  check_in_experience_browser_monitoring:
    actor_type: user
    description: Enables browser monitoring for check-in applications.
    enable_in_development: false
  check_in_experience_medication_review_content:
    actor_type: cookie_id
    description: Enables the medication review content in pre-check-in.
    enable_in_development: true
  check_in_experience_use_vaec_cie_endpoints:
    actor_type: user
    description: Enables using VAEC-CIE AWS account endpoints for CHIP and LoROTA instead of VAEC-CMS endpoints.
    enable_in_development: false
  claim_letters_access:
    actor_type: user
    description: Enables users to access the claim letters page
    enable_in_development: true
  claims_api_special_issues_updater_uses_local_bgs:
    actor_type: user
    description: Enables special issues updater to use local_bgs
    enable_in_development: true
  claims_api_flash_updater_uses_local_bgs:
    actor_type: user
    description: Enables flash updater to use local_bgs
    enable_in_development: true
  claims_api_poa_vbms_updater_uses_local_bgs:
    actor_type: user
    description: Enables poa vbms updater to use local_bgs
    enable_in_development: true
  claims_api_bd_refactor:
    actor_type: user
    description: Diverts codepath to use refactored BD methods
    enable_in_development: true
  claims_api_ews_updater_enables_local_bgs:
    actor_type: user
    description: Uses local_bgs rather than bgs-ext
    enable_in_development: true
  claims_api_ews_uploads_bd_refactor:
    actor_type: user
    description: When enabled, sends ews forms to BD via the refactored logic
    enable_in_development: true
  claims_api_poa_uploads_bd_refactor:
    actor_type: user
    description: When enabled, sends poa forms to BD via the refactored logic
    enable_in_development: true
  claims_api_526_validations_v1_local_bgs:
    actor_type: user
    description: Enables the method calls in the v1 526 validations use local_bgs
    enable_in_development: true
  claims_api_use_person_web_service:
    actor_type: user
    description: Uses person web service rather than local bgs
    enable_in_development: true
  claims_api_use_update_poa_relationship:
    actor_type: user
    description: Uses local_bgs rather than bgs-ext
    enable_in_development: true
  claims_api_526_v2_uploads_bd_refactor:
    actor_type: user
    description: When enabled, sends 526 forms to BD via the refactored logic
    enable_in_development: true
  lighthouse_claims_api_add_person_proxy:
    actor_type: user
    description: When enabled, will allow for add_person_proxy call in both versions
    enable_in_development: true
  lighthouse_claims_api_v1_enable_FES:
    actor_type: user
    description: Use new Form526 Establishment Service (FES) for v1 disability compensation claims
    enable_in_development: true
  lighthouse_claims_api_v2_enable_FES:
    actor_type: user
    description: Use new Form526 Establishment Service (FES) for v2 disability compensation claims
    enable_in_development: true
  confirmation_page_new:
    actor_type: user
    description: Enables the 2024 version of the confirmation page view in simple forms
    enable_in_development: true
  lighthouse_claims_api_hardcode_wsdl:
    actor_type: user
    description: Use hardcoded namespaces for WSDL calls to BGS
    enable_in_development: true
  cst_show_document_upload_status:
    actor_type: user
    description: When enabled, claims status tool will display the upload status that comes from the evidence_submissions table.
    enable_in_development: true
  cst_update_evidence_submission_on_show:
    actor_type: user
    description: When enabled, polls Lighthouse for updated evidence submission statuses when viewing individual claims.
    enable_in_development: true
  cst_claim_phases:
    actor_type: user
    description: When enabled, claims status tool uses the new claim phase designs
    enable_in_development: true
  cst_include_ddl_5103_letters:
    actor_type: user
    description: When enabled, the Download Decision Letters feature includes 5103 letters
    enable_in_development: true
  cst_include_ddl_boa_letters:
    actor_type: user
    description: When enabled, the Download Decision Letters feature includes Board of Appeals decision letters
    enable_in_development: true
  cst_include_ddl_sqd_letters:
    actor_type: user
    description: When enabled, the Download Decision Letters feature includes Subsequent Development Letters
    enable_in_development: true
  cst_send_evidence_failure_emails:
    actor_type: user
    description: When enabled, emails will be sent when evidence uploads from the CST fail
    enable_in_development: true
  cst_synchronous_evidence_uploads:
    actor_type: user
    description: When enabled, claims status tool uses synchronous evidence uploads
    enable_in_development: true
  cst_timezone_discrepancy_mitigation:
    actor_type: user
    description: >
      Shows contextual timezone messages in Claims Status when uploaded documents
      display with next-day dates due to UTC handling. Temporary mitigation while
      awaiting Lighthouse API timestamp changes.
    enable_in_development: true
  cst_use_dd_rum:
    actor_type: user
    description: When enabled, claims status tool uses DataDog's Real User Monitoring logging
    enable_in_development: false
  cst_suppress_evidence_requests_website:
    actor_type: user
    description: When enabled, CST does not show Attorney Fees, Secondary Action Required, or Stage 2 Development on website
    enable_in_development: false
  cst_suppress_evidence_requests_mobile:
    actor_type: user
    description: When enabled, CST does not show Attorney Fees, Secondary Action Required, or Stage 2 Development on mobile
    enable_in_development: false
  cst_override_reserve_records_mobile:
    actor_type: user
    description: When enabled, CST overrides RV1 - Reserve Records Request tracked items to be NEEDED_FROM_OTHERS on mobile app
    enable_in_development: true
  cst_filter_ep_290:
    actor_type: user
    description: When enabled, benefits_claims/get_claims service filters 290 EP code claims from the response
  cst_filter_ep_960:
    actor_type: user
    description: When enabled, benefits_claims/get_claims service filters 960 EP code claims from the response
  cst_claim_letters_use_lighthouse_api_provider:
    actor_type: user
    description: When enabled, claims_letters from the Lighthouse API Provider
  cst_claim_letters_use_lighthouse_api_provider_mobile:
    actor_type: user
    description: When enabled, claims_letters from the Lighthouse API Provider in mobile endpoints
  cst_use_claim_title_generator_web:
    description: When enabled, use the title generator to insert claim titles into claim list responses.
  cst_use_claim_title_generator_mobile:
    description: When enabled, use the title generator to insert claim titles into mobile claim list responses.
  letters_hide_service_verification_letter:
    actor_type: user
    description: When enabled, CST does not include Service Verification in the list of letters on vets-website
    enable_in_development: true
  coe_access:
    actor_type: user
    description: Feature gates the certificate of eligibility application
    enable_in_development: true
  combined_debt_portal_access:
    actor_type: user
    description: Enables users to interact with combined debt portal experience
    enable_in_development: true
  combined_financial_status_report:
    actor_type: user
    description: Enables users to submit FSR forms for VHA and VBA debts
    enable_in_development: true
  fsr_zero_silent_errors_in_progress_email:
    actor_type: user
    description: Enables sending an email to the veteran when FSR form is in progress
    enable_in_development: true
  digital_dispute_email_notifications:
    actor_type: user
    description: Enables email notifications for digital dispute submissions
    enable_in_development: true
  communication_preferences:
    actor_type: user
    description: Allow user to access backend communication_preferences API
  claims_claim_uploader_use_bd:
    actor_type: user
    description: Use BDS instead of EVSS to upload to VBMS.
  claims_load_testing:
    actor_type: user
    description: Enables the ability to skip jobs for load testing
  claims_status_v1_bgs_enabled:
    actor_type: user
    description: enables calling BGS instead of EVSS for the claims status v1.
  claims_hourly_slack_error_report_enabled:
    actor: user
    description: Enable/disable the running of the hourly slack alert for errored submissions
    enable_in_development: false
  claims_status_v1_lh_auto_establish_claim_enabled:
    actor_type: user
    description: With feature flag enabled, v1 /526 should use Lighthouse Form526 docker container
  cst_send_evidence_submission_failure_emails:
    actor_type: user
    description: >
      If enabled and a user submits an evidence submission upload that fails to send, an email will be sent to the user and retried.
      When disabled and a user submits an evidence submission upload that fails to send, an email will be sent to the user and not retried.
    enable_in_development: true
  debt_letters_show_letters_vbms:
    actor_type: user
    description: Enables debt letter download from VBMS
  debts_cache_dmc_empty_response:
    actor_type: user
    description: Enables caching of empty DMC response
  debts_copay_logging:
    actor_type: user
    description: Logs copay request data
  debts_silent_failure_mailer:
    actor_type: user
    description: Enables silent failure mailer for the 5655
  debts_sharepoint_error_logging:
    actor_type: user
    description: Logs Sharepoint error data
  decision_review_hlr_email:
    actor_type: user
    description: Send email notification for successful HLR submission
  decision_review_nod_email:
    actor_type: user
    description: Send email notification for successful NOD submission
  decision_review_sc_email:
    actor_type: user
    description: Send email notification for successful SC submission
  decision_review_hlr_status_updater_enabled:
    actor_type: user
    description: Enables the Higher Level Review status update batch job
  decision_review_nod_status_updater_enabled:
    actor_type: user
    description: Enables the Notice of Disagreement status update batch job
  decision_review_nod_feb2025_pdf_enabled:
    actor_type: user
    description: Enables utilizing  Feb 2025 Notice of Disagreement pdf VA form
  decision_review_sc_status_updater_enabled:
    actor_type: user
    description: Enables the Supplemental Claim status update batch job
  decision_review_icn_updater_enabled:
    actor_type: user
    description: Enables the ICN lookup job
  decision_review_weekly_error_report_enabled:
    actor_type: user
    description: Enables the weekly decision review text error report
  decision_review_daily_error_report_enabled:
    actor_type: user
    description: Enables the daily error report email
  decision_review_daily_stuck_records_report_enabled:
    actor_type: user
    description: Enables the daily decision review stuck records Slack report
  decision_review_monthly_stats_report_enabled:
    actor_type: user
    description: Enables the monthly decision review stats report email
  decision_review_delay_evidence:
    actor_type: user
    description: Ensures that NOD and SC evidence is not received in Central Mail before the appeal itself
  decision_review_hlr_form_v4_enabled:
    actor_type: user
    description: Enable using MAR 2024 revision of 200996 Higher Level Review form when submitting to EMMS for intake
    enable_in_development: false
  decision_review_sc_form_v4_enabled:
    actor_type: user
    description: Enable using MAY 2024 revision of 200995 Supplemental Claim form when submitting to EMMS for intake
    enable_in_development: false
  decision_review_saved_claim_hlr_status_updater_job_enabled:
    actor_type: user
    description: Enable job to set delete_date for completed SavedClaim::HigherLevelReviews
    enable_in_development: true
  decision_review_saved_claim_nod_status_updater_job_enabled:
    actor_type: user
    description: Enable job to set delete_date for completed SavedClaim::NoticeOfDisagreements
    enable_in_development: true
  decision_review_saved_claim_sc_status_updater_job_enabled:
    actor_type: user
    description: Enable job to set delete_date for completed SavedClaim::SupplementalClaims
    enable_in_development: true
  decision_review_delete_saved_claims_job_enabled:
    actor_type: user
    description: Enable job to delete SavedClaim records when the record has a delete_date and the date is in the past
    enable_in_development: true
  decision_review_delete_secondary_appeal_forms_enabled:
    actor_type: user
    description: Enable job to delete SecondaryAppealForm records when the record has a delete_date and the date is in the past
    enable_in_development: true
  decision_review_failure_notification_email_job_enabled:
    actor_type: user
    description: Enable job to send form and evidence failure notification emails
    enable_in_development: true
  decision_review_track_4142_submissions:
    actor_type: user
    description: Enable saving record of 4142 forms submitted to Lighthouse as part of a Supplemental Claim
    enable_in_development: true
  decision_review_service_common_exceptions_enabled:
    actor_type: user
    description: Enable using Common::Exception classes instead of DecisionReviewV1::ServiceException
  decision_review_form4142_validate_schema:
    actor_type: user
    description: Enables the use of schema validation for form 4142 in decision review applications
    enable_in_development: true
  decision_review_final_status_polling:
    actor_type: user
    description: Enables enhanced polling for secondary forms in decision review applications with final status
  decision_review_final_status_secondary_form_failure_notifications:
    actor_type: user
    description: Enables failure notifications for secondary forms in decision review applications with final status
  decision_review_stuck_records_monitoring:
    actor_type: user
    description: Enables monitoring for stuck records in decision review applications
  decision_review_sc_redesign_nov2025:
    actor_type: user
    description: Enables the Nov 2025 Supplemental Claims redesign
  dependency_verification_browser_monitoring_enabled:
    actor_type: user
    description: Enable Datadog RUM/LOG monitoring for the form 21-0538
  dependents_enable_form_viewer_mfe:
    actor_type: user
    description: enables display of form viewer microfrontend on 686 post-submission page
    enable_in_development: true
  dependents_enqueue_with_user_struct:
    actor_type: user
    description: Manage whether the enqueued job for 686c and 674 will be with a User model or the new User struct
    enable_in_development: true
  dependents_log_vbms_errors:
    actor_type: user
    description: Log VBMS errors when submitting 686c and 674
    enable_in_development: true
  dependents_module_enabled:
    actor_type: user
    description: Enables new Dependents module
    enable_in_development: false
  dependents_benefits_confirmation_email_notification:
    actor_type: cookie_id
    description: Toggle sending of the Confirmation email notification
  dependents_benefits_error_email_notification:
    actor_type: cookie_id
    description: Toggle sending of the Error email notification
  dependents_benefits_received_email_notification:
    actor_type: cookie_id
    description: Toggle sending of the Received email notification
  dependents_benefits_submitted_email_notification:
    actor_type: user
    description: Toggle sending of the Submission in Progress email notification
  dependents_benefits_persistent_attachment_error_email_notification:
    actor_type: cookie_id
    description: Toggle sending of the Persistent Attachment Error email notification
  dependents_pension_check:
    actor_type: user
    description: Manage whether or not Pension check is enabled for the 686/674
    enable_in_development: true
  dependents_removal_check:
    actor_type: user
    description: Manage whether or not dependent removal claim codes are enabled for the 686
    enable_in_development: true
  dependents_management:
    actor_type: user
    description: Manage dependent removal from view dependent page
    enable_in_development: true
  dependents_bypass_schema_validation:
    actor_type: user
    description: Bypasses vets_json_schema validation for dependency claims
  disability_526_form4142_polling_records:
    actor_type: user
    description: enables creation of, and tracking of, sent form 4142 documents, from the 526 flow, to the Lighthouse Benefits Intake API
    enable_in_development: true
  disability_526_form4142_polling_record_failure_email:
    actor_type: user
    description: enables failure email when explicit failure is detected downstream
    enable_in_development: true
  contention_classification_claim_linker:
    actor_type: user
    description: enables sending 526 claim id and vbms submitted claim id to Contention Classification service for linking/monitoring.
    enable_in_development: true
  contention_classification_ml_classifier:
    actor_type: user
    description: Enables the machine learning classifier for contention classification by calling the hybrid endpoint instead of expanded endpoint.
    enable_in_development: true
  disability_526_ee_mst_special_issue:
    actor_type: user
    description: enables adding MST special issue to disability_526 prior to submission.
    enable_in_development: true
  disability_526_ee_process_als_flash:
    actor_type: user
    description: enables adding applicable flashes to disability_526 prior to submission.
    enable_in_development: true
  disability_526_call_received_email_from_polling:
    actor_type: user
    description: enables received email in poll_form526_pdf job and disables calling from form526_submission
  disability_526_improved_autosuggestions_add_disabilities_page:
    actor_type: user
    description: enables new version of add disabilities page, with updates to content and search functionality
    enable_in_development: true
  disability_526_show_confirmation_review:
    actor_type: user
    description: enables showing a submission review section on the 526 confirmation page
    enable_in_development: true
  disability_compensation_flashes:
    actor_type: user
    description: enables sending flashes to BGS for disability_compensation submissions.
    enable_in_development: true
  disability_compensation_temp_separation_location_code_string:
    actor_type: user
    description: enables forcing separation location code to be a string in submit_all_claim endpoint.
  disability_compensation_temp_toxic_exposure_optional_dates_fix:
    actor_type: user
    description: enables removing malformed optional dates from the Toxic Exposure node of a Form526Submission at SavedClaim creation.
  disability_compensation_toxic_exposure_destruction_modal:
    actor_type: user
    description: enables confirmation modal when removing toxic exposure data from Form 526
    enable_in_development: true
  disability_compensation_form4142_supplemental:
    actor_type: user
    description: Use Lighthouse API to submit supplemental Form 21-4142 from Form 526EZ submissions
    enable_in_development: true
  disability_compensation_pif_fail_notification:
    actor_type: user
    description: enables sending notifications to vets if their 526 claim submission fails with PIF in Use Error
    enable_in_development: true
  disability_compensation_production_tester:
    actor_type: user
    description: disable certain functionality for production testing of the 526 submission workflow. DO NOT TOGGLE THIS FLAG UNLESS YOU ARE A MEMBER OF DISABILITY BENEFITS EXPERIENCE TEAM.
    enable_in_development: true
  disability_compensation_fail_submission:
    actor_type: user
    description: enable to test the backup submission path. DO NOT TOGGLE THIS FLAG UNLESS YOU ARE A MEMBER OF DISABILITY BENEFITS EXPERIENCE TEAM.
    enable_in_development: true
  disability_compensation_sync_modern_0781_flow:
    actor_type: user
    description: enables a new form flow for 0781 and 0781a in the 526 submission workflow
    enable_in_development: true
  disability_compensation_sync_modern0781_flow_metadata:
    actor_type: user
    description: enables adding new 0781 form indicator to in progress 526 forms and saved claim records for 526 submissions
  disability_compensation_0781_stats_job:
    actor_type: user
    description: enables a job to run that will check DB records and report stats as metrics, into Datadog
    enable_in_development: true
  disability_526_send_form526_submitted_email:
    actor_type: user
    description: enables sending submitted email in both primary and backup paths
  disability_526_send_mas_all_ancillaries:
    actor_type: user
    description: enables sending all 526 uploads and ancillary forms to MAS's APCAS API
  disability_526_send_received_email_from_backup_path:
    actor_type: user
    description: enables received email in complete success state of backup path
  disability_526_form4142_validate_schema:
    actor_type: user
    description: Enables the use of schema validation for form 4142 in disability 526 applications
  disability_526_form4142_use_2024_version:
    actor_type: user
    description: enables the 2024 version of form 4142 in the disability 526 submission frontend workflow
    enable_in_development: true
  disability_526_browser_monitoring_enabled:
    actor_type: user
    description: enables Datadog RUM for the disability 526 submission frontend workflow
    enable_in_development: true
  disability_526_toxic_exposure_opt_out_data_purge:
    actor_type: user
    description: enables function that removes toxic exposure data if user has opted out from toxic exposure condition on Form 526 submission
    enable_in_development: true
  disability_526_track_saved_claim_error:
    actor_type: user
    description: enables improved logging of SavedClaim::DisabilityCompensation::Form526AllClaim save failures
  disability_526_add_claim_date_to_lighthouse:
    actor_type: user
    description: enables sending the claim date to Lighthouse when submitting a Form 526EZ when present
    enable_in_development: true
  education_reports_cleanup:
    actor_type: user
    description: Updates to the daily education reports to remove old data that isn't needed in the new fiscal year
    enable_in_development: true
  enrollment_verification:
    actor_type: user
    description: Enables access to the Enrollment Verification app
    enable_in_development: true
  discharge_wizard_features:
    actor_type: user
    description: Iteration of new features for discharge wizard
    enable_in_development: true
  dispute_debt:
    actor_type: user
    description: Enables the Dispute Debt feature
    enable_in_development: true
  digital_dispute_duplicate_prevention:
    actor_type: user
    description: Enables duplicate prevention for digital dispute submissions
    enable_in_development: false
  digital_dmc_dispute_service:
    actor_type: user
    description: Enables the Digital DMC Dispute Service
    enable_in_development: true
  event_bus_gateway_retry_emails:
    actor_type: user
    description: When enabled, vets-api retries event bus gateway emails that VA Notify marks temporary-failure
    enable_in_development: true
  facilities_autosuggest_vamc_services_enabled:
    actor_type: user
    description: Allow use of the VA health facilities auto-suggest feature (versus static dropdown)
    enable_in_development: true
  facilities_ppms_suppress_all:
    actor_type: user
    description: Hide all ppms search options
  facility_locator_mobile_map_update:
    actor_type: user
    description: Use new mobile map features for research
    enable_in_development: true
  facility_locator_predictive_location_search:
    actor_type: user
    description: Use predictive location search in the Facility Locator UI
  facilities_use_fl_progressive_disclosure:
    actor_type: user
    description: Use progressive disclosure in the Facility Locator UI
    enable_in_development: true
  show_facility_locator_notice_about_non_va_care:
    actor_type: user
    description: Show a warning on the Facility Locator UI about non-VA urgent and emergency care
    enable_in_development: true
  file_upload_short_workflow_enabled:
    actor_type: user
    description: Enables shorter workflow enhancement for file upload component
  fsr_5655_server_side_transform:
    actor_type: user
    description: Update to use BE for business transform logic for Financial Status Report (FSR - 5655) form
    enable_in_development: true
  financial_status_report_debts_api_module:
    actor_type: user
    description: Points to debts-api module routes
    enable_in_development: true
  financial_status_report_expenses_update:
    actor_type: user
    description: Update expense lists in the Financial Status Report (FSR - 5655) form
    enable_in_development: true
  financial_status_report_review_page_navigation:
    actor_type: user
    description: Enables new review page navigation for users completing the Financial Status Report (FSR) form.
    enable_in_development: true
  financial_management_vbs_only:
    actor_type: user
    description: Enables the Financial Management app to only use the VBS API
    enable_in_development: true
  find_a_representative_enabled:
    actor_type: cookie_id
    description: Generic toggle for gating Find a Rep
    enable_in_development: true
  find_a_representative_enable_api:
    actor_type: user
    description: Enables all Find a Representative api endpoints
    enable_in_development: true
  find_a_representative_enable_frontend:
    actor_type: cookie_id
    description: Enables Find a Representative frontend
    enable_in_development: true
  find_a_representative_flag_results_enabled:
    actor_type: user
    description: Enables flagging feature for Find a Representative frontend
    enable_in_development: true
  find_a_representative_use_accredited_models:
    actor_type: user
    description: Enables Find A Representative APIs using AccreditedX models
    enable_in_development: true
  representative_status_enabled:
    actor_type: cookie_id
    description: Enables flagging feature for Find a Representative frontend
    enable_in_development: true
  form526_include_document_upload_list_in_overflow_text:
    actor_type: user
    description: Appends a list of SupportingEvidenceAttachment filenames the veteran uploaded for a Form 526 into the overflow text in the form submission
  appoint_a_representative_enable_frontend:
    actor_type: cookie_id
    description: Enables Appoint a Representative frontend
    enable_in_development: true
  appoint_a_representative_enable_v2_features:
    actor_type: user
    description: Enables Appoint a Representative 2.0 features for frontend and backend
    enable_in_development: true
  appoint_a_representative_enable_pdf:
    actor_type: user
    description: Enables Appoint a Representative PDF generation endpoint
    enable_in_development: true
  representative_status_enable_v2_features:
    actor_type: user
    description: Enables Representative Status widget 2.0 features for frontend and backend
    enable_in_development: true
  accredited_representative_portal_id_me:
    actor_type: user
    description: Enables ID.me authentication feature for frontend and backend
    enable_in_development: true
  form526_legacy:
    actor_type: user
    description: If true, points controllers to the legacy EVSS Form 526 instance. If false, the controllers will use the Dockerized instance running in DVP.
    enable_in_development: true
  form526_send_document_upload_failure_notification:
    actor_type: user
    description: Enables enqueuing a Form526DocumentUploadFailureEmail if a EVSS::DisabilityCompensationForm::SubmitUploads job exhausts its retries
    enable_in_development: true
  form526_send_backup_submission_polling_failure_email_notice:
    actor_type: user
    description: Enables enqueuing a Form526SubmissionFailureEmailJob if a submission is marked as unprocessable through polling of the Benefits Intake API.
    enable_in_development: true
  form526_send_backup_submission_exhaustion_email_notice:
    actor_type: user
    description: Enables enqueuing of a Form526SubmissionFailureEmailJob if a submission exhausts it's attempts to upload to the Benefits Intake API.
    enable_in_development: true
  form526_send_4142_failure_notification:
    actor_type: user
    description: Enables enqueuing of a Form4142DocumentUploadFailureEmail if a SubmitForm4142Job job exhausts its retries
    enable_in_development: true
  form526_send_0781_failure_notification:
    actor_type: user
    description: Enables enqueuing a Form0781DocumentUploadFailureEmail if a SubmitForm0781Job job exhausts its retries
    enable_in_development: true
  form0994_confirmation_email:
    actor_type: user
    description: Enables form 0994 email submission confirmation (VaNotify)
    enable_in_development: true
  form1990_confirmation_email:
    actor_type: user
    description: Enables form 1990 email submission confirmation (VaNotify)
    enable_in_development: true
  form1995_confirmation_email:
    actor_type: user
    description: Enables form 1995 email submission confirmation (VaNotify)
    enable_in_development: true
  form21_0966_confirmation_email:
    actor_type: user
    description: Enables form 21-0966 email submission confirmation (VaNotify)
    enable_in_development: true
  form21_0966_confirmation_page:
    actor_type: user
    description: Enables form 21-0966 new confirmation page
    enable_in_development: true
  form21_0972_confirmation_email:
    actor_type: user
    description: Enables form 21-0972 email submission confirmation (VaNotify)
    enable_in_development: true
  form21_10203_confirmation_email:
    actor_type: user
    description: Enables form 21-10203 email submission confirmation (VaNotify)
  form21_10210_confirmation_email:
    actor_type: user
    description: Enables form 21-10210 email submission confirmation (VaNotify)
    enable_in_development: true
  form20_10206_confirmation_email:
    actor_type: user
    description: Enables form 20-10206 email submission confirmation (VaNotify)
    enable_in_development: true
  form20_10207_confirmation_email:
    actor_type: user
    description: Enables form 20-10207 email submission confirmation (VaNotify)
    enable_in_development: true
  form21_0845_confirmation_email:
    actor_type: user
    description: Enables form 21-0845 email submission confirmation (VaNotify)
    enable_in_development: true
  form21p_0537_confirmation_email:
    actor_type: user
    description: Enables form 21p-0537 email submission confirmation (VaNotify)
    enable_in_development: true
  form21p_601_confirmation_email:
    actor_type: user
    description: Enables form 21p-601 email submission confirmation (VaNotify)
    enable_in_development: true
  form21p_0847_confirmation_email:
    actor_type: user
    description: Enables form 21p-0847 email submission confirmation (VaNotify)
    enable_in_development: true
  form21_4138_confirmation_email:
    actor_type: user
    description: Enables form 21-4138 email submission confirmation (VaNotify)
  form21_4142_confirmation_email:
    actor_type: user
    description: Enables form 21-4142 email submission confirmation (VaNotify)
  form22_10275_submission_email:
    actor_type: user
    description: Enables form 22-10275 email submission to POE team (VaNotify)
    enable_in_development: true
  form22_10282_confirmation_email:
    actor_type: user
    description: Enables form 22-10282 email submission confirmation (VaNotify)
    enable_in_development: true
  form22_10297_confirmation_email:
    actor_type: user
    description: Enables form 22-10297 email submission confirmation (VaNotify)
    enable_in_development: true
  form26_4555_confirmation_email:
    actor_type: user
    description: Enables form 26-4555 email submission confirmation (VaNotify)
    enable_in_development: true
  form_526_required_identifiers_in_user_object:
    actor_type: user
    description: includes a mapping of booleans in the profile section of a serialized user indicating which ids are nil for the user
  form40_0247_confirmation_email:
    actor_type: user
    description: Enables form 40-0247 email submission confirmation (VaNotify)
    enable_in_development: true
  form40_10007_confirmation_email:
    actor_type: user
    description: Enables form 40-10007 email submission error (VaNotify)
    enable_in_development: true
  form1990meb_confirmation_email:
    actor_type: user
    description: Enables form 1990 MEB email submission confirmation (VaNotify)
    enable_in_development: true
  form1990emeb_confirmation_email:
    actor_type: user
    description: Enables form 1990e MEB email submission confirmation (VaNotify)
    enable_in_development: true
  form5490_confirmation_email:
    actor_type: user
    description: Enables form 5490 email submission confirmation (VaNotify)
    enable_in_development: true
  form5495_confirmation_email:
    actor_type: user
    description: Enables form 5495 email submission confirmation (VaNotify)
    enable_in_development: true
  simple_forms_email_notifications:
    actor_type: user
    description: Enables form email notifications upon certain state changes (error and received)
    enable_in_development: true
  form2010206:
    actor_type: user
    description: If enabled shows the digital form experience for form 20-10206
  form2010207:
    actor_type: user
    description: If enabled shows the digital form experience for form 20-10207
  form210845:
    actor_type: user
    description: If enabled shows the digital form experience for form 21-0845
  form210966:
    actor_type: user
    description: If enabled shows the digital form experience for form 21-0966
  form210972:
    actor_type: user
    description: If enabled shows the digital form experience for form 21-0972
  form214138:
    actor_type: user
    description: If enabled shows the digital form experience for form 21-4138
  form214142:
    actor_type: user
    description: If enabled shows the digital form experience for form 21-4142
  form2110210:
    actor_type: user
    description: If enabled shows the digital form experience for form 21-10210
  form21p601:
    actor_type: user
    description: If enabled shows the digital form experience for form 21P-601
  form21p0847:
    actor_type: user
    description: If enabled shows the digital form experience for form 21P-0847
  form21p0537:
    actor_type: user
    description: If enabled shows the digital form experience for form 21P-0537
  form264555:
    actor_type: user
    description: If enabled shows the digital form experience for form 26-4555
  form400247:
    actor_type: user
    description: If enabled shows the digital form experience for form 40-0247
  form1010d_extended:
    actor_type: user
    description: If enabled shows the digital form experience for form 10-10d merged with form 10-7959c
    enable_in_development: true
  form1010d_browser_monitoring_enabled:
    actor_type: user
    description: Datadog RUM monitoring for form 10-10d (IVC CHAMPVA)
  form107959c_browser_monitoring_enabled:
    actor_type: user
    description: Datadog RUM monitoring for form 10-7959c (IVC CHAMPVA)
  form107959f1_browser_monitoring_enabled:
    actor_type: user
    description: Datadog RUM monitoring for form 10-7959f-1 (IVC CHAMPVA)
  form107959a_browser_monitoring_enabled:
    actor_type: user
    description: Datadog RUM monitoring for form 10-7959a (IVC CHAMPVA)
  form107959c:
    actor_type: cookie_id
    description: If enabled shows the digital form experience for form 10-7959c (IVC CHAMPVA other health insurance)
    enable_in_development: true
  form107959a:
    actor_type: user
    description: If enabled shows the digital form experience for form 10-7959a (IVC CHAMPVA claim form)
    enable_in_development: true
  form107959f2:
    actor_type: user
    description: If enabled shows the digital form experience for form 10-7959f-2 (Foreign Medical Program claim form)
    enable_in_development: true
  form_upload_flow:
    actor_type: user
    description: If enabled shows the find-a-form widget for the Form Upload Flow
  form_pdf_change_detection:
    actor_type: user
    description: If enabled runs the FormPdfChangeDetectionJob daily
  get_help_ask_form:
    actor_type: user
    description: Enables inquiry form for users to submit questions, suggestions, and complaints.
    enable_in_development: true
  get_help_messages:
    actor_type: user
    description: Enables secure messaging
    enable_in_development: true
  ha_cpap_supplies_cta:
    actor_type: user
    description: Toggle CTA for reordering Hearing Aid and CPAP supplies form within static pages.
  in_progress_form_atomicity:
    actor_type: user
    description: Prevents multiple form creations for in_progress_form updates
  in_progress_form_reminder:
    actor_type: user
    description: Enable/disable in progress form reminders (sent via VaNotify)
    enable_in_development: true
  in_progress_form_reminder_age_param:
    actor_type: user
    description: Enable/disable in progress form reminder age param
    enable_in_development: true
  clear_stale_in_progress_reminders_sent:
    actor_type: user
    description: Enable/disable clearing of one-time in progress reminders after 60 days
    enable_in_development: true
  in_progress_1880_form_cron:
    actor_type: user
    description: Enable/disable scheduled cron for 1880 in progress form reminders (sent via VaNotify)
    enable_in_development: true
  in_progress_1880_form_reminder:
    actor_type: user
    description: Enable/disable 1880 in progress form reminders (sent via VaNotify)
    enable_in_development: true
  in_progress_form_reminder_1010ez:
    actor_type: user
    description: Enable/disable 1010ez in progress form reminders (sent via VaNotify)
    enable_in_development: true
  in_progress_form_reminder_526ez:
    actor_type: user
    description: Enable/disable 526ez in progress form reminders (sent via VaNotify)
    enable_in_development: true
  kendra_enabled_for_resources_and_support_search:
    actor_type: user
    description: Enable/disable Amazon Kendra for Resources and Support search
    enable_in_development: true
  lighthouse_claims_api_v2_add_person_proxy:
    actor_type: user
    description: Lighthouse Benefits Claims API v2 uses add_person_proxy service when target Veteran is missing a Participant ID
    enable_in_development: true
  lighthouse_claims_api_poa_dependent_claimants:
    actor_type: user
    description: Enable/disable dependent claimant support for POA requests
    enable_in_development: true
  lighthouse_claims_api_v2_poa_va_notify:
    actor_type: user
    description: Enable/disable the VA notification emails in V2 POA
    enable_in_development: false
  lighthouse_claims_v2_poa_requests_skip_bgs:
    actor_type: user
    description: Enable/disable skipping BGS calls for POA Requests
    enable_in_development: true
  lighthouse_claims_api_poa_use_bd:
    actor_type: user
    description: Lighthouse Benefits Claims API uses Lighthouse Benefits Documents API to upload POA forms instead of VBMS
    enable_in_development: true
  lighthouse_claims_api_use_birls_id:
    actor_type: user
    description: Lighthouse Benefits Claims API uses MPI birls_id as filenumber parameter to BDS search
    enable_in_development: true
  lighthouse_claims_api_save_failed_soap_requests:
    actor_type: user
    description: Enable saving the request/response of failed SOAP requests made by ClaimsApi
    enable_in_development: true
  lighthouse_document_convert_to_unlocked_pdf_use_hexapdf:
    description: Enables the LighthouseDocument class's convert_to_unlocked_pdf method to use hexapdf to unlock encrypted pdfs
  log_eligible_benefits:
    actor_type: user
    description: Allows log_eligible_benefits_job.rb to run in background.
    enable_in_development: true
  logging_data_scrubber:
    actor_type: user
    description: Enable/disable data scrubbing for sensitive information
    enable_in_development: true
  loop_pages:
    actor_type: user
    description: Enable new list loop pattern
    enable_in_development: true
  show_mbs_preneed_change_va_4010007:
    actor_type: user
    description: Updates to text in form VA 40-10007
  medical_copays_six_mo_window:
    actor_type: user
    description: This will filter to only show medical copays within the last 6 months
    enable_in_development: true
  medical_copay_notifications:
    actor_type: user
    description: Enables notifications to be sent for new copay statements
    enable_in_development: true
  medical_expense_reports_form_enabled:
    actor_type: user
    description: Enables the Medical Expense Reports form (Form 21P-8416)
    enable_in_development: true
  medical_expense_reports_browser_monitoring_enabled:
    actor_type: user
    description: Medical Expense Reports Datadog RUM monitoring
  medical_expense_reports_error_email_notification:
    actor_type: cookie_id
    description: Toggle sending of the Action Needed email notification
  medical_expense_reports_received_email_notification:
    actor_type: cookie_id
    description: Toggle sending of the Received email notification
  medical_expense_reports_submitted_email_notification:
    actor_type: user
    description: Toggle sending of the Submission in Progress email notification
  mhv_accelerated_delivery_enabled:
    actor_type: user
    description: Control whether vets-api allows fetching MR data from LightHouse
    enable_in_development: false
  mhv_accelerated_delivery_allergies_enabled:
    actor_type: user
    description: Control fetching OH allergies data
    enable_in_development: false
  mhv_accelerated_delivery_care_notes_enabled:
    actor_type: user
    description: Control fetching OH care summary and notes data
    enable_in_development: false
  mhv_accelerated_delivery_conditions_enabled:
    actor_type: user
    description: Control fetching OH health condition data
    enable_in_development: false
  mhv_accelerated_delivery_labs_and_tests_enabled:
    actor_type: user
    description: Control fetching lab and test data from UHD (SCDF) service (web)
    enable_in_development: false
  mhv_accelerated_delivery_vital_signs_enabled:
    actor_type: user
    description: Control fetching OH vitals data
    enable_in_development: false
  mhv_accelerated_delivery_uhd_enabled:
    actor_type: user
    description: Control whether vets-api allows fetching any MR data from MHV UHD
    enable_in_development: false
  mhv_accelerated_delivery_uhd_oh_lab_type_logging_enabled:
    actor_type: user
    description: Control whether vets-api logs lab types returned for OH patients
    enable_in_development: false
  mhv_accelerated_delivery_uhd_vista_lab_type_logging_enabled:
    actor_type: user
    description: Control whether vets-api logs lab types returned for VistA patients
    enable_in_development: false
  mhv_accelerated_delivery_uhd_loinc_logging_enabled:
    actor_type: user
    description: Control whether vets-api logs LOINC codes returned from UHD notes records
    enable_in_development: false
  mhv_va_health_chat_enabled:
    actor_type: user
    description: Enables the VA Health Chat link at /my-health
  mhv_landing_page_show_priority_group:
    actor_type: user
    description: Shows Veterans their Priority Group on the MHV Landing Page
    enable_in_development: true
  mhv_landing_page_personalization:
    actor_type: user
    description: Enables personalized content on the My HealtheVet landing page.
    enable_in_development: true
  mhv_landing_page_show_share_my_health_data_link:
    actor_type: user
    description: Show Share My Health Data (SMHD) link on Medical Records card of the MHV landing page
  mhv_supply_reordering_enabled:
    actor_type: user
    description: Enables the launch of mhv supply reordering application at /my-health/order-medical-supplies
  mhv_secure_messaging_no_cache:
    actor_type: user
    description: Prevents caching of Secure Messaging data
  mhv_secure_messaging_cerner_pilot:
    actor_type: user
    description: Enables/disables Secure Messaging Cerner Transition Pilot environment on VA.gov and VHAB
  mhv_secure_messaging_cerner_pilot_system_maintenance_banner:
    actor_type: user
    description: Enables/disables system maintenance banner for Secure Messaging Oracle Health Transition on VA.gov
  mhv_secure_messaging_filter_accordion:
    actor_type: user
    description: Enables/disables Secure Messaging Filter Accordion re-design updates on VA.gov
    enable_in_development: true
  mhv_secure_messaging_remove_lefthand_nav:
    actor_type: user
    description: Disables/Enables Secure Messaging lefthand navigation for new navigation solution
    enable_in_development: true
  mhv_secure_messaging_triage_group_plain_language:
    actor_type: user
    description: Disables/Enables Secure Messaging recipients group plain language design
    enable_in_development: true
  mhv_secure_messaging_recipient_opt_groups:
    actor_type: user
    description: Disables/Enables Secure Messaging optgroups in recipient dropdown on Start a new message page
    enable_in_development: true
  mhv_secure_messaging_recipient_combobox:
    actor_type: user
    description: Disables/Enables Secure Messaging combobox in recipient dropdown on Start a new message page
  mhv_secure_messaging_read_receipts:
    actor_type: user
    description: Disables/Enables Secure Messaging read receipts
    enable_in_development: true
  mhv_secure_messaging_milestone_2_aal:
    actor_type: user
    description: Disables/Enables Secure Messaging AAL Milestone 2
    enable_in_development: true
  mhv_secure_messaging_policy_va_patient:
    actor_type: user
    description: Disables/Enables Secure Messaging policy check for VA patient
  mhv_secure_messaging_custom_folders_redesign:
    actor_type: user
    description: Disables/Enables Secure Messaging Custom Folders Redesign
    enable_in_development: true
  mhv_secure_messaging_large_attachments:
    actor_type: user
    description: Disables/Enables sending large attachments in Secure Messaging using AWS S3 upload method for all eligible messages to Vista or OH recipients
    enable_in_development: false
  mhv_secure_messaging_curated_list_flow:
    actor_type: user
    description: Disables/Enables Secure Messaging Curated List Flow
    enable_in_development: true
  mhv_secure_messaging_recent_recipients:
    actor_type: user
    description: Disables/Enables Secure Messaging Recent Recipients
    enable_in_development: true
  mhv_secure_messaging_612_care_systems_fix:
    actor_type: user
    description: Enables/disables fix for 612 care systems bug just in case of catastrophic failure during shutdown
  mhv_secure_messaging_medications_renewal_request:
    actor_type: user
    description: Enables/disables Secure Messaging Medications Renewal Request feature
    enable_in_development: true
  mhv_bypass_downtime_notification:
    actor_type: user
    description: When enabled, bypass the MHV downtime notification; intended for smoke testing in production
    enable_in_development: true
  mhv_medical_records_allow_txt_downloads:
    actor_type: user
    description: Allows users to download Medical Records data in TXT format
    enable_in_development: true
  mhv_medical_records_ccd_extended_file_types:
    actor_type: user
    description: Enables CCD downloads in XML, HTML, PDF w/ support for OH and VistA facilities
    enable_in_development: true
  mhv_medical_records_display_conditions:
    actor_type: user
    description: Show/hide content related to Health Conditions in Medical Records
    enable_in_development: true
  mhv_medical_records_display_domains:
    actor_type: user
    description: Show/hide in-progress Medical Records domains
    enable_in_development: true
  mhv_medical_records_display_labs_and_tests:
    actor_type: user
    description: Show/hide content related to Labs & Tests in Medical Records
    enable_in_development: true
  mhv_medical_records_display_notes:
    actor_type: user
    description: Show/hide content related to Notes in Medical Records
    enable_in_development: true
  mhv_medical_records_display_sidenav:
    actor_type: user
    description: Show/hide the Medical Records side navigation
    enable_in_development: true
  mhv_medical_records_display_vaccines:
    actor_type: user
    description: Show/hide content related to Vaccines in Medical Records
    enable_in_development: true
  mhv_medical_records_display_settings_page:
    actor_type: user
    description: Show/hide the Settings Page in Medical Records
    enable_in_development: true
  mhv_medical_records_display_vitals:
    actor_type: user
    description: Show/hide content related to Vitals in Medical Records
    enable_in_development: true
  mhv_medical_records_migrate_ccd_to_s3:
    actor_type: user
    description: Enables the switch to an s3 bucket for the CCD endpoints
    enable_in_development: true
  mhv_medical_records_migrate_dicom_to_s3:
    actor_type: user
    description: Enables the switch to an s3 bucket for the DICOM endpoint
    enable_in_development: true
  mhv_medical_records_migrate_to_api_gateway:
    actor_type: user
    description: Enables the switch to the new MHV API Gateway endpoints
    enable_in_development: true
  mhv_medical_records_phr_refresh_on_login:
    actor_type: user
    description: Enables/disables the PHR refresh for MHV users when logging into VA.gov
    enable_in_development: true
  mhv_medical_records_to_va_gov_release:
    actor_type: user
    description: Enables/disables Medical Records on VA.gov (intial transition from MHV to VA.gov)
    enable_in_development: true
  mhv_medical_records_new_eligibility_check:
    actor_type: user
    description: Enables/disables Medical Records new access policy eligibility check endpoint
    enable_in_development: true
  mhv_medical_records_update_landing_page:
    actor_type: user
    description: Enables/disables Medical Records new landing page content
    enable_in_development: true
  mhv_medical_records_filter_and_sort:
    actor_type: user
    description: Enables/disables Medical Records new filter and sort changes
    enable_in_development: true
  mhv_medical_records_use_unified_sei_api:
    actor_type: user
    description: Enables/disables use of the unified API call self-entered information
    enable_in_development: true
  mhv_medical_records_milestone_two:
    actor_type: user
    description: Enables/disables Medical Records new Milestone 2 changes
    enable_in_development: true
  mhv_medical_records_retry_next_page:
    actor_type: user
    description: Enables/disables with_retries when getting the next page
    enable_in_development: true
  mhv_medical_records_support_backend_pagination_allergy:
    actor_type: user
    description: Enables/disables backend caching/pagination for allergies
    enable_in_development: true
  mhv_medical_records_support_backend_pagination_care_summary_note:
    actor_type: user
    description: Enables/disables backend caching/pagination for care summaries & notes
    enable_in_development: true
  mhv_medical_records_support_backend_pagination_health_condition:
    actor_type: user
    description: Enables/disables backend caching/pagination for health conditions
    enable_in_development: true
  mhv_medical_records_support_backend_pagination_lab_test:
    actor_type: user
    description: Enables/disables backend caching/pagination for labs & tests
    enable_in_development: true
  mhv_medical_records_support_backend_pagination_vaccine:
    actor_type: user
    description: Enables/disables backend caching/pagination for vaccines
    enable_in_development: true
  mhv_medical_records_support_backend_pagination_vital:
    actor_type: user
    description: Enables/disables backend caching/pagination for vitals
    enable_in_development: true
  mhv_medical_records_support_new_model_allergy:
    actor_type: user
    description: Enables/disables the use of pre-transformed allergy objects
    enable_in_development: true
  mhv_medical_records_support_new_model_care_summary_note:
    actor_type: user
    description: Enables/disables the use of pre-transformed care summary/note objects
    enable_in_development: true
  mhv_medical_records_support_new_model_health_condition:
    actor_type: user
    description: Enables/disables the use of pre-transformed health condition objects
    enable_in_development: true
  mhv_accelerated_delivery_vaccines_enabled:
    actor_type: user
    description: Enables/disables the new immunizations v2 endpoint that uses LH as a datasource and aligns with data model that the mobile app uses
    enable_in_development: false
  mhv_medical_records_support_new_model_lab_test:
    actor_type: user
    description: Enables/disables the use of pre-transformed lab/test objects
    enable_in_development: true
  mhv_medical_records_support_new_model_vaccine:
    actor_type: user
    description: Enables/disables the use of pre-transformed vaccine objects
    enable_in_development: true
  mhv_medical_records_support_new_model_vital:
    actor_type: user
    description: Enables/disables the use of pre-transformed vital objects
    enable_in_development: true
  mhv_medications_display_allergies:
    actor_type: user
    description: Enables/disables allergies and reactions data
    enable_in_development: true
  mhv_medications_cerner_pilot:
    actor_type: user
    description: Enables/disables Medications Cerner Transition Pilot environment on VA.gov and VHAB
  mhv_enable_aal_integration:
    actor_type: user
    description: Enables/disables integration with MHV's AAL-creation endpoint
    enable_in_development: true
  mhv_hash_id_for_mhv_session_locking:
    actor_type: user
    description: Hash the MHV Correlation ID when locking MHV sessions
    enable_in_development: true
  mhv_modern_cta_links:
    actor_type: user
    description: CTA widget links point to va.gov services
  mhv_medications_display_new_cerner_facility_alert:
    actor_type: user
    description: Enables/disables new facility alert for OH/Cerner users in medications
    enable_in_development: true
  mhv_medications_display_pending_meds:
    actor_type: user
    description: Enables/disables pending medications related work
    enable_in_development: true
  mhv_medications_display_refill_progress:
    actor_type: user
    description: Enables/disables refill progress related work
    enable_in_development: true
  mhv_medications_dont_increment_ipe_count:
    actor_type: user
    description: when this flag is on the count will not be incremented for ipe
    enable_in_development: true
  mhv_medications_partial_fill_content:
    actor_type: user
    description: Enables/disables partial fill content
    enable_in_development: true
  mhv_medications_new_policy:
    actor_type: user
    description: Updates MHV Medications policy based on recent updates to MHV Account Creation API
  mhv_milestone_2_changes_enabled:
    actor_type: user
    description: Enables MHV Milestone 2 changes
  mhv_header_links:
    actor_type: user
    description: Display My HealtheVet and My VA links in the site header
    enable_in_development: true
  mhv_email_confirmation:
    actor_type: user
    description: Enables/disables email confirmation alerts on MHV and My VA pages
  mobile_allergy_intolerance_model:
    actor_type: user
    description: For mobile app, enalbes use of strict models for parsing allergy intolerance
  mobile_api:
    actor_type: user
    description: API endpoints consumed by the VA Mobile App (iOS/Android)
  mobile_filter_doc_27_decision_letters_out:
    actor_type: user
    description: filters out doc type 27 decision letters out of list of decision letters for mobile
    enable_in_development: false
  mobile_claims_log_decision_letter_sent:
    actor_type: user
    description: Logs decision letter info on both claims and decision letter endpoint
    enable_in_development: true
  mobile_coe_letter_use_lgy_service:
    actor_type: user
    description: Use LGY service for retrieving COE letters in the mobile app
    enable_in_development: false
  multiple_address_10_10ez:
    actor_type: cookie_id
    description: >
      [Front-end only] When enabled, the 10-10EZ will collect a home and mailing address for the veteran
      vs only collecting a single, "permanent" address.
  organic_conversion_experiment:
    actor_type: user
    description: Toggle to enable login.gov create account experiment
  profile_show_paperless_delivery:
    actor_type: user
    description: Toggle user's ability to see and modify paperless delivery settings page.
  pcpg_trigger_action_needed_email:
    actor_type: user
    description: Set whether to enable VANotify email to Veteran for PCPG failure exhaustion
  pdf_fill_redesign_form_jumplinks:
    actor_type: user
    description: Enable jumplinks from form to overflow page, when using v2 PDF overflow generator
  pdf_fill_redesign_overflow_jumplinks:
    actor_type: user
    description: Enable jumplinks from overflow page back to form, when using v2 PDF overflow generator
  pension_error_email_notification:
    actor_type: cookie_id
    description: Toggle sending of the Action Needed email notification
  pension_submitted_email_notification:
    actor_type: cookie_id
    description: Toggle sending of the Submission in Progress email notification
  pension_received_email_notification:
    actor_type: cookie_id
    description: Toggle sending of the Received email notification
  pension_persistent_attachment_error_email_notification:
    actor_type: cookie_id
    description: Toggle sending of the Persistent Attachment Error email notification
  pension_itf_validate_data_logger:
    actor_type: user
    description: Toggle sending of the ITF Validate Data to Rails Logger
    enable_in_development: true
  pension_pdf_form_alignment:
    actor_type: user
    description: Toggle for the new PDF form alignment update
    enable_in_development: true
  pre_entry_covid19_screener:
    actor_type: user
    description: >
      Toggle for the entire pre-entry covid 19 self-screener available at /covid19screener and to be used by visitors
      to VHA facilities in lieu of manual screening with a VHA employee.
      This toggle is owned by Patrick B. and the rest of the CTO Health Products team.
  profile_contact_info_page_ui_refresh:
    actor_type: user
    description: Display updated UI/UX for the profile Contact Information page.
  profile_enhanced_military_info:
    actor_type: user
    description: When enabled, /v1/profile/military_info endpoint will return all military information for a user.
  profile_international_phone_numbers:
    actor_type: user
    description: Enables international phone number support on VA.gov profile.
  profile_lighthouse_rating_info:
    actor_type: user
    description: When enabled, will request disability rating info data from lighthouse API.
  profile_user_claims:
    actor_type: user
    description: When enabled, /v0/user will return user profile claims for accessing service endpoints.
  profile_show_mhv_notification_settings_email_appointment_reminders:
    actor_type: user
    description: Show/Hide the email channel for Health appointment reminders notifications
  profile_show_mhv_notification_settings_email_rx_shipment:
    actor_type: user
    description: Show/Hide the email channel for Prescription shipping notifications
  profile_show_mhv_notification_settings_new_secure_messaging:
    actor_type: user
    description: Display MHV notification settings - New secure message notifications
  profile_show_mhv_notification_settings_medical_images:
    actor_type: user
    description: Display MHV notification settings - Medical images/reports notifications
  profile_show_military_academy_attendance:
    actor_type: user
    description: When enabled, profile service history will include military academy attendance.
    enable_in_development: true
  profile_hide_direct_deposit:
    actor_type: user
    description: Hides the Profile - Direct Deposit page content during a service outage
    enable_in_development: false
  profile_limit_direct_deposit_for_non_beneficiaries:
    actor_type: user
    description: Limits the Direct Deposit page functionality based on the veteranStatus property.
    enable_in_development: true
  profile_show_credential_retirement_messaging:
    actor_type: user
    description: Show/hide MHV and DS Logon credential retirement messaging in profile
  profile_show_new_health_care_copay_bill_notification_setting:
    actor_type: user
    description: Show/Hide the Health care copay bill section of notifications in profile
  profile_show_privacy_policy:
    actor_type: user
    description: Show/Hide the privacy policy section on profile pages
  profile_show_pronouns_and_sexual_orientation:
    actor_type: user
    description: Show/hide Pronouns and Sexual Orientation fields on profile page
  profile_show_quick_submit_notification_setting:
    actor_type: user
    description: Show/Hide the quick submit section of notification settings in profile
  profile_validate_address_when_no_candidate_found:
    actor_type: user
    description: When enabled, a CandidateAddressNotFound error will be followed up by a call to the validate endpoint
  profile_show_no_validation_key_address_alert:
    actor_type: user
    description: Show/Hide alert messages when no validationKey is returned from the address_validation endpoint
  profile_use_experimental:
    description: Use experimental features for Profile application - Do not remove
    enable_in_development: true
    actor_type: user
  profile_use_vafsc:
    description: Use VA Forms System Core for forms instead of schema based forms
    actor_type: user
    enable_in_development: true
  profile_2_enabled:
    actor_type: user
    description: Enables the new Profile 2.0 experience on VA.gov
    enable_in_development: true
  profile_health_care_settings_page:
    actor_type: user
    description: Enables the new Health Care Settings page within the Profile on VA.gov
    enable_in_development: true
  pw_ehr_cta_use_slo:
    actor_type: user
    description: Use single-logout (SLO) paths for Public Websites-managed EHR CTAs
  my_va_experimental:
    actor_type: user
    description: Use for experimental features for My VA application (general)
  my_va_experimental_frontend:
    actor_type: user
    description: Use for experimental features for My VA application (frontend)
  my_va_experimental_fullstack:
    actor_type: user
    description: Use for experimental features for My VA application (fullstack)
    enable_in_development: true
  my_va_hide_notifications_section:
    actor_type: user
    description: Hides the Notifications section on My VA
    enable_in_development: true
  my_va_notification_component:
    actor_type: user
    description: Enable users to see va-notification component on My VA
    enable_in_development: true
  my_va_notification_dot_indicator:
    actor_type: user
    description: Enable dot indicator for notifications
  my_va_enable_mhv_link:
    actor_type: user
    description: Enables the "Visit MHV" CTA link under Health care section
  my_va_new_mhv_urls:
    actor_type: user
    description: Updates URLs for the "Health care" section of My VA
  my_va_mhv_link_design_update:
    actor_type: user
    description: Updates to hyperlink design for the "Health care" section of My VA
  my_va_update_errors_warnings:
    actor_type: user
    description: Update all errors and warnings on My VA for consistency (will remove when va-notification component is released)
  my_va_lighthouse_uploads_report:
    actor_type: user
    description: Use lighthouse /uploads/report endpoint for Form status
  my_va_form_submission_pdf_link:
    actor_type: user
    description: Enables users to view PDF link within submitted forms cards
  rated_disabilities_detect_discrepancies:
    actor_type: user
    description:
      When enabled, the rated disabilities application will check for discrepancies between
      the number of rated disabilities returned by EVSS and Lighthouse
    enable_in_development: true
  rated_disabilities_sort_ab_test:
    actor_type: user
    description: Allows us to set up AB test of sorting on rated disabilities app
  rated_disabilities_use_lighthouse:
    actor_type: user
    description: When enabled, the rated disabilities application uses Lighthouse instead of EVSS
    enable_in_development: true
  saved_claim_pdf_overflow_tracking:
    actor_type: user
    description: When enabled, record metrics for claims which have overflow in the generated pdf
    enable_in_development: true
  schema_contract_appointments_index:
    actor_type: user
    description: Enables schema validation for the appointments service index fetch.
  schema_contract_claims_and_appeals_get_claim:
    actor_type: user
    description: Enables schema validation for the claims and appeals service get claim fetch.
  search_representative:
    actor_type: user
    description: Enable frontend application and cta for Search Representative application
    enable_in_development: true
  search_gov_maintenance:
    actor_type: user
    description: Use when Search.gov system maintenance impacts sitewide search
    enable_in_development: true
  show526_wizard:
    actor_type: user
    description: This determines when the wizard should show up on the form 526 intro page
    enable_in_development: true
  show_edu_benefits_0994_wizard:
    actor_type: user
    description: This determines when the wizard should show up on the 0994 introduction page
  show_edu_benefits_1990_wizard:
    actor_type: user
    description: This determines when the wizard should show up on the 1990 introduction page
  show_edu_benefits_1995_wizard:
    actor_type: user
    description: This determines when the wizard should show up on the 1995 introduction page
  show_edu_benefits_5490_wizard:
    actor_type: user
    description: This determines when the wizard should show up on the 5490 introduction page
  show_edu_benefits_5495_wizard:
    actor_type: user
    description: This determines when the wizard should show up on the 5495 introduction page
  show_financial_status_report:
    actor_type: user
    description: Enables VA Form 5655 (Financial Status Report)
    enable_in_development: true
  show_financial_status_report_wizard:
    actor_type: user
    description: Enables the Wizard for VA Form 5655 (Financial Status Report)
    enable_in_development: true
  show_financial_status_report_streamlined_waiver:
    actor_type: user
    description: Enables the Streamlined Waiver for VA Form 5655 (Financial Status Report)
    enable_in_development: true
  show_form_i18n:
    actor_type: user
    description: Enables the internationalization features for forms
    enable_in_development: true
  show_dgi_direct_deposit_1990EZ:
    actor_type: user
    description: Displays prefill enabled direct deposit component on 1990EZ form.
    enable_in_development: false
  show_meb_1990EZ_maintenance_alert:
    actor_type: user
    description: Displays an alert to users on 1990EZ intro page that the Backend Service is Down.
    enable_in_development: false
  show_meb_1990EZ_R6_maintenance_message:
    actor_type: user
    description: Displays an alert to users on 1990EZ intro page that the Backend Service is Down.
    enable_in_development: false
  show_meb_1990E_maintenance_alert:
    actor_type: user
    description: Displays an alert to users on 1990E intro page that the Backend Service is Down.
    enable_in_development: false
  show_meb_1990E_R6_maintenance_message:
    actor_type: user
    description: Displays an alert to users on 1990E intro page that the Backend Service is Down.
    enable_in_development: false
  show_meb_letters_maintenance_alert:
    actor_type: user
    description: Displays an alert to users on Letters Inbox page that the Backend Service is Down.
    enable_in_development: false
  show_meb_enrollment_verification_maintenance_alert:
    actor_type: user
    description: Displays an alert to users on Enrollment Verification intro page that the Backend Service is Down.
    enable_in_development: false
  show_meb_international_address_prefill:
    actor_type: user
    description: Enhances form prefilling to include international address.
    enable_in_development: true
  show_meb_service_history_categorize_disagreement:
    actor_type: user
    enable_in_development: false
  show_meb_5490_maintenance_alert:
    actor_type: user
    description: Displays an alert to users on 5490 intro page that the Backend Service is Down.
    enable_in_development: false
  show_meb_5490_1990e_text_update:
    actor_type: user
    description: Displays updated text to more clearly explain who needs to fill out form
    enable_in_development: false
  show_one_va_debt_letter:
    actor_type: user
    description: Enables the One VA Debt Letter feature
    enable_in_development: true
  show_cdp_one_thing_per_page:
    actor_type: user
    description: Enables the Payment History MVP features for development
    enable_in_development: true
  vha_show_payment_history:
    actor_type: user
    description: Enables the VHA Payment history (including copay resolution) feature for combined debt portal
    enable_in_development: true
  meb_1606_30_automation:
    actor_type: user
    description: Enables MEB form to handle Chapter 1606/30 forms as well as Chapter 33.
  meb_exclusion_period_enabled:
    actor_type: user
    description: enables exclusion period checks
    enable_in_development: false
  meb_dpo_address_option_enabled:
    actor_type: user
    description: enables DPO option on address field
    enable_in_development: false
  meb_kicker_notification_enabled:
    actor_type: user
    description: enables kicker notification on additional consideration questions
    enable_in_development: false
  meb_auto_populate_relinquishment_date:
    actor_type: user
    description: Flag to autofill datepicker for reliinquishment date
    enable_in_development: true
  meb_parent_guardian_step:
    actor_type: user
    description: Allows beneficiaries under 18 years old to enter their parent/guardian information via MEB
    enable_in_development: true
  dgi_rudisill_hide_benefits_selection_step:
    actor_type: user
    description: Hides benefit selection page on original claims application.
    enable_in_development: false
  show_forms_app:
    actor_type: user
    description: Enables the TOE form to be displayed.
    enable_in_development: true
  sign_in_service_enabled:
    actor_type: cookie_id
    description: Enables the ability to use OAuth authentication via the Sign in Service (Identity)
    enable_in_development: true
  mhv_credential_button_disabled:
    actor_type: user
    description: Enables the ability to hide the My HealtheVet sign in button (Identity)
    enable_in_development: true
  portal_notice_interstitial_enabled:
    actor_type: user
    description: Enables the MHV portal notice interstital page
    enable_in_development: true
  sign_in_modal_v2:
    actor_type: user
    description: Enables new page design of Sign In modal and USiP
    enable_in_development: false
  confirm_contact_email_interstitial_enabled:
    actor_type: user
    description: Enables users with emails tied to MHV classic accounts to be redirected to the confirm contact email interstitial page (Identity)
    enable_in_development: false
  dslogon_interstitial_redirect:
    actor_type: user
    description: Enables DS Logon users to be redirected to the DS Logon deprecation interstitial page (Identity)
    enable_in_development: false
  dslogon_button_disabled:
    actor_type: user
    description: Hides the DS Logon button credential on sign-in page + modal (Identity)
    enable_in_development: false
  medical_copays_zero_debt:
    actor_type: user
    description: Enables zero debt balances feature on the medical copays application
    enable_in_development: false
  show_healthcare_experience_questionnaire:
    actor_type: cookie_id
    description: Enables showing the pre-appointment questionnaire feature.
    enable_in_development: true
  show_generic_debt_card_myva:
    actor_type: user
    description: Enables the generic debt card on My VA
    enable_in_development: true
  show_new_refill_track_prescriptions_page:
    actor_type: user
    description: This will show the non-Cerner-user and Cerner-user content for the page /health-care/refill-track-prescriptions/
  show_new_schedule_view_appointments_page:
    actor_type: user
    description: This will show the non-Cerner-user and Cerner-user content for the page /health-care/schedule-view-va-appointments/
  show_preneed_mulesoft_integration:
    actor_type: user
    description: Show the va.gov to mulsoft work for Pre-Need form.
  show_updated_fry_dea_app:
    actor_type: user
    description: Show the new version of the Fry/DEA form.
  spool_testing_error_2:
    actor_type: user
    description: Enables Slack notifications for CreateDailySpoolFiles
  spool_testing_error_3:
    actor_type: user
    description: Enables email notifications for CreateDailySpoolFiles errors
  subform_8940_4192:
    actor_type: user
    description: Form 526 subforms for unemployability & connected employment information
    enable_in_development: true
  unified_search_sync_research_and_support:
    actor_type: user
    description: Controls on/off status for a redis job that syncs R&S data to Kendra data source
    enable_in_development: false
  use_veteran_models_for_appoint:
    actor_type: user
    description: Use the original veteran_x models to power Appoint a Rep entity search
    enable_in_development: true
  va1010_forms_eesummary_rest_api_enabled:
    actor_type: user
    description: Utilizes the Enrollment System's eeSummary REST API
    enable_in_development: true
  va_notify_custom_errors:
    actor_type: user
    description: Custom error classes instead of the generic Common::Exceptions::BackendServiceException
  va_notify_custom_bearer_tokens:
    actor_type: user
    description: Iterates through Settings.vanotify.service_callback_tokens for token matching
  va_notify_push_notifications:
    actor_type: user
    description: Enables initialization of push notification client in VA Notify
  va_online_scheduling:
    actor_type: user
    description: Allows veterans to view their VA and Community Care appointments
    enable_in_development: true
  va_online_scheduling_booking_exclusion:
    actor_type: user
    description: Permits the exclusion of Lovell sites from being scheduled prior to Oracle Health cutover
    enable_in_development: true
  va_online_scheduling_cancellation_exclusion:
    actor_type: user
    description: Permits the exclusion of Lovell sites from cancellations prior to Oracle Health cutover
    enable_in_development: true
  va_online_scheduling_cancel:
    actor_type: user
    description: Allows veterans to cancel VA appointments
    enable_in_development: true
  va_online_scheduling_community_care:
    actor_type: user
    description: Allows veterans to submit requests for Community Care appointments
    enable_in_development: true
  va_online_scheduling_direct:
    actor_type: user
    description: Allows veterans to directly schedule VA appointments
    enable_in_development: true
  va_online_scheduling_requests:
    actor_type: user
    description: Allows veterans to submit requests for VA appointments
    enable_in_development: true
  va_online_scheduling_vaos_alternate_route:
    actor_type: user
    enable_in_development: false
    description: Toggle for the vaos module to use an alternate vaos-service route
  va_dependents_verification:
    actor_type: user
    description: Toggles new features for the dependents verification form
  va_dependents_v2:
    actor_type: user
    description: Allows us to toggle between V1 and V2 of the 686c-674 forms.
  va_dependents_v2_banner:
    actor_type: user
    description: Allows us to toggle a form maintenance banner on the V1 form for pre-launch.
  va_dependents_v3:
    actor_type: user
    description: Allows us to toggle v3 of the 686c-674 form.
  va_dependents_bgs_extra_error_logging:
    actor_type: user
    description: Allows us to toggle extra error logging for BGS in 686C-674
  va_dependents_browser_monitoring_enabled:
    actor_type: user
    description: Allows us to toggle Datadog RUM/LOG monitoring for the 686C-674
  va_dependents_fully_digital_form_project:
    actor_type: user
    description: Allows us to toggle the fully digital form project for 686C-674
  va_dependents_net_worth_and_pension:
    actor_type: user
    description: Allows us to toggle the net worth and pension questions on the 686C-674
  va_dependents_new_fields_for_pdf:
    actor_type: user
    description: Allows us to toggle the new fields on the front end for 686C-674
  va_dependents_duplicate_modals:
    actor_type: user
    description: Allows us to toggle duplicate modals for the 686C-674
    enable_in_development: true
  va_online_scheduling_enable_OH_cancellations:
    actor_type: user
    enable_in_development: true
    description: Allows appointment cancellations to be routed to Oracle Health sites.
  va_online_scheduling_enable_OH_eligibility:
    actor_type: user
    enable_in_development: true
    description: Toggle for routing eligibility requests to the VetsAPI Gateway Service(VPG) instead of vaos-service
  va_online_scheduling_enable_OH_slots_search:
    actor_type: user
    enable_in_development: true
    description: Toggle for routing slots search requests to the VetsAPI Gateway Service(VPG) instead of vaos-service
  va_online_scheduling_cc_direct_scheduling:
    actor_type: user
    description: Enables CC direct scheduling.
    enable_in_development: true
  va_online_scheduling_cc_direct_scheduling_chiropractic:
    actor_type: user
    description: Adds chiropractic to the list of services that can be direct scheduled.
    enable_in_development: true
  va_online_scheduling_community_care_cancellations:
    actor_type: user
    description: Enables community care direct scheduled cancellations.
    enable_in_development: true
  va_online_scheduling_use_vpg:
    actor_type: user
    enable_in_development: true
    description: Toggle for routing appointment requests to the VetsAPI Gateway Service(VPG) instead of vaos-service.
  va_online_scheduling_recent_locations_filter:
    actor_type: user
    enable_in_development: true
    description: Toggle for displaying the most recent facilities on the Choose your VA location page.
  va_online_scheduling_OH_direct_schedule:
    actor_type: user
    enable_in_development: true
    description: Toggle to enable direct scheduling workflow for Oracle Health appointments.
  va_online_scheduling_OH_request:
    actor_type: user
    enable_in_development: true
    description: Toggle to enable request workflow for Oracle Health appointments.
  va_online_scheduling_parallel_travel_claims:
    actor_type: user
    enable_in_development: true
    description: >
      Toggle to enable parallel fetching of appointments and travel claims in get_appointments.
      When enabled, appointments and travel claims are fetched concurrently, reducing response time.
  va_online_scheduling_remove_podiatry:
    actor_type: user
    enable_in_development: true
    description: Toggle to remove Podiatry from the type of care list when scheduling an online appointment.
  va_online_scheduling_list_view_clinic_info:
    actor_type: user
    enable_in_development: true
    description: Toggle to display clinic name and location on appointment list and print views.
  va_online_scheduling_add_OH_avs:
    actor_type: user
    enable_in_development: true
    description: Toggle to include After Visit Summary in Oracle Health appointments.
  va_online_scheduling_immediate_care_alert:
    actor_type: user
    enable_in_development: true
    description: Toggle for using the new immediate care alert page at the start of the scheduling flow.
  va_online_scheduling_remove_facility_config_check:
    actor_type: user
    enable_in_development: true
    description: Toggle to remove the redundant call to facility configurations when determining patient eligibility.
  va_online_scheduling_use_browser_timezone:
    actor_type: user
    enable_in_development: true
    description: Toggle to default to browser timezone when facility timezone is unavailable.
  vaos_appointment_notification_callback:
    actor_type: user
    enable_in_development: true
    description: Enables custom email delivery callback for VAOS appointment status notifications
  vba_documents_virus_scan:
    actor_type: user
    description: ClamAV virus scanning for Benefits Intake API upload submissions
  veteran_onboarding_beta_flow:
    actor_type: user
    description: Conditionally display the new veteran onboarding flow to user
  veteran_onboarding_show_to_newly_onboarded:
    actor_type: user
    description: Conditionally display the new veteran onboarding flow to user, based upon number of days since verified
  veteran_onboarding_show_welcome_message_to_new_users:
    actor_type: user
    description: Conditionally display the "Welcome to VA" message to new (LOA1 or LOA3) users
    enable_in_development: false
  vet_status_pdf_logging:
    actor_type: user
    description: Enables the Veteran Status Card to log PDF download events/failures
  vre_cutover_notice:
    actor_type: user
    description: Enables the cutover notice for VR&E users, indicating the timeframe for new form version
  vre_use_new_vfs_notification_library:
    actor_type: user
    description: Whether or not to use the VFS library for interacting with VA Notify
  vre_modular_api:
    actor_type: user
    description: Enables calls to the modularized VRE API
  priority_processing_request_apply_vsi_flash:
    actor_type: user
    description: Enables VSI (Very Seriously Injured) flash functionality for form 20-10207 submissions
    enable_in_development: false
  show_edu_benefits_1990EZ_Wizard:
    actor_type: user
    description: Navigates user to 1990EZ or 1990 depending on form questions.
    enable_in_development: true
  show_dashboard_notifications:
    actor_type: user
    description: Enables on-site notifications
  check_va_inbox_enabled:
    actor_type: user
    description: Enables check inbox link
  dhp_connected_devices_fitbit:
    actor_type: user
    description: Enables linking between VA.gov account and fitbit account
  payment_history:
    actor_type: user
    description: Allows manual enabling/disabling payment history when BGS is acting up (5 min response times)
    enable_in_development: true
  cdp_payment_history_vba:
    actor_type: user
    description: Enables showing the overpayment and summary pages for the CDP Payment History
    enable_in_development: true
  show_meb_dgi40_features:
    actor_type: user
    description: Enables the UI integration with the meb dgi
    enable_in_development: true
  show_meb_dgi42_features:
    actor_type: user
    description: Enables UI updates for meb dgi 42
    enable_in_development: true
  show_meb_enhancements:
    actor_type: user
    description: Provides a flag wrapper for minor code changes to be gated from Prod.
    enable_in_development: true
  show_meb_enhancements_06:
    actor_type: user
    description: Provides a flag wrapper for minor code changes to be gated from Prod.
  show_meb_enhancements_08:
    actor_type: user
    description: Provides a flag wrapper for minor code changes to be gated from Prod.
    enable_in_development: true
  show_meb_enhancements_09:
    actor_type: user
    description: Provides a flag wrapper for minor code changes to be gated from Prod.
    enable_in_development: true
  meb_gate_person_criteria:
    actor_type: user
    description: Flag to use Person Criteria on Submission service
    enable_in_development: true
  supply_reordering_sleep_apnea_enabled:
    actor_type: user
    description: Enables sleep apnea supplies to be ordered in the supply reorder tool / MDOT.
    enable_in_development: true
  toe_dup_contact_info_call:
    actor_type: user
    description: Flag to use contact info call and modal
    enable_in_development: true
  toe_short_circuit_bgs_failure:
    actor_type: user
    description: Flag to use begin rescue block for BGS call
    enable_in_development: true
  toe_high_school_info_change:
    actor_type: user
    description: Flag to change order of high school info page
    enable_in_development: false
  toe_light_house_dgi_direct_deposit:
    actor_type: user
    description: Uses lighthouse api for direct deposit information in TOE.
    enable_in_development: false
  move_form_back_button:
    actor_type: user
    description: Test moving form back button to the top of the page
  mobile_cerner_transition:
    actor_type: user
    description: For mobile app, a facility is being transitioned to cerner.
  mobile_iam_authentication_disabled:
    actor_type: user
    description: For mobile app, disable iam authentication method.
  mobile_military_indicator_logger:
    actor_type: user
    description: For mobile app, enables logging of military discharge codes
  mobile_appeal_model:
    actor_type: user
    description: For mobile app, enables use of strict models for parsing appeals
  mobile_push_register_logging:
    actor_type: user
    description: For mobile app, logs push register errors for debugging
  form526_backup_submission_temp_killswitch:
    actor_type: user
    description: Provide a temporary killswitch to disable form526 backup submission if something were to go awry
  virtual_agent_show_ai_disclaimer:
    actor_type: user
    description: Enables a disclaimer for ai generated content - managed by virtual agent team
  virtual_agent_show_floating_chatbot:
    actor_type: user
    description: Enables a floating chatbot on the chatbot page - managed by virtual agent team
  disability_compensation_email_veteran_on_polled_lighthouse_doc_failure:
    actor_type: user
    description: Sends document upload failure emails when polled doc uploaded to Lighthouse has failed to process at Lighthouse
  disability_compensation_lighthouse_document_service_provider:
    actor_type: user
    description: If enabled uses the lighthouse documents service
  disability_compensation_prevent_submission_job:
    actor_type: user
    description: If enabled, the submission form526 record will be created, but there will be submission job
  disability_compensation_use_api_provider_for_bdd_instructions:
    actor_type: user
    description: Provide a temporary killswitch for using the ApiProviderFactory to select an API for uploading BDD instructions
  disability_compensation_upload_bdd_instructions_to_lighthouse:
    actor_type: user
    description: If enabled uploads BDD instructions to Lighthouse Benefits Documents API instead of EVSS
  disability_compensation_0781v2_extras_redesign:
    actor_type: user
    description: If enabled, the 0781v2 overflow page will use the new design
    enable_in_development: true
  disability_compensation_use_api_provider_for_0781_uploads:
    actor_type: user
    description: Provide a temporary killswitch for using the ApiProviderFactory to select an API for uploading 0781/a forms
  disability_compensation_upload_0781_to_lighthouse:
    actor_type: user
    description: If enabled uploads 0781/a forms to Lighthouse Benefits Documents API instead of EVSS
  disability_compensation_use_api_provider_for_submit_veteran_upload:
    actor_type: user
    description: Provide a temporary killswitch for using the ApiProviderFactory to select an API for uploading Veteran Evidence
  disability_compensation_upload_veteran_evidence_to_lighthouse:
    actor_type: user
    description: If enabled uploads Veteran Evidence to Lighthouse Benefits Documents API instead of EVSS
  disablity_benefits_browser_monitoring_enabled:
    actor_type: user
    description: Datadog RUM monitoring for disability benefits applications
  virtual_agent_use_sts_authentication:
    actor_type: user
    description: Use STS authentication for the virtual agent chatbot application
  virtual_agent_chatbot_session_persistence_enabled:
    actor_type: user
    description: Gate replay/persistence behavior for Virtual Agent (reuse conversation, watermark replay, token reuse)
  notification_center:
    actor_type: user
    description: Enable Notification Center
    enable_in_development: true
  nod_part3_update:
    actor_type: user
    description: NOD update to latest form, part III box 11
    enable_in_development: true
  nod_browser_monitoring_enabled:
    actor_type: user
    description: NOD Datadog RUM monitoring
  hlr_browser_monitoring_enabled:
    actor_type: user
    description: HLR Datadog RUM monitoring
  sc_browser_monitoring_enabled:
    actor_type: user
    description: Supplemental Claim Datadog RUM monitoring
  burial_browser_monitoring_enabled:
    actor_type: user
    description: Burial Datadog RUM monitoring
  burial_confirmation_page:
    actor_type: user
    description: Toggle showing the updated confirmation page
    enable_in_development: true
  burial_extras_redesign_enabled:
    actor_type: user
    description: Enable the new overflow design
    enable_in_development: true
  burial_form_enabled:
    actor_type: user
    description: Enable the burial form
  burial_error_email_notification:
    actor_type: cookie_id
    description: Toggle sending of the Action Needed email notification
  burial_received_email_notification:
    actor_type: cookie_id
    description: Toggle sending of the Received email notification
  burial_submitted_email_notification:
    actor_type: cookie_id
    description: Toggle sending of the Burial Submission in Progress email notification
  burial_persistent_attachment_error_email_notification:
    actor_type: cookie_id
    description: Toggle sending of the Persistent Attachment Error email notification
  pension_form_enabled:
    actor_type: user
    description: Enable the pension form
  pension_browser_monitoring_enabled:
    actor_type: user
    description: Pension Datadog RUM monitoring
  pension_multiple_page_response:
    actor_type: user
    description: Implement multiple page response pattern
    enable_in_development: true
  pension_form_profile_module_enabled:
    actor_type: user
    description: Use the module version of the FormProfile
  pension_kafka_event_bus_submission_enabled:
    actor_type: user
    description: Enable the EventBusSubmissionJob for Kafka
  pension_extras_redesign_enabled:
    actor_type: user
    description: Enable the new overflow design
    enable_in_development: true
  employment_questionnaires_form_enabled:
    enable_in_development: true
    actor_type: user
    description: Enable form 21-4140 EMPLOYMENT QUESTIONNAIRE
  employment_questionnaires_browser_monitoring_enabled:
    actor_type: user
    description: Employment Questionnaire form Datadog RUM monitoring
  employment_questionnaires_content_updates:
    actor_type: user
    description: Implement plain language and content updates
  employment_questionnaires_error_email_notification:
    actor_type: cookie_id
    description: Toggle sending of the Action Needed email notification
  employment_questionnaires_received_email_notification:
    actor_type: cookie_id
    description: Toggle sending of the Received email notification
  employment_questionnaires_submitted_email_notification:
    actor_type: user
    description: Toggle sending of the Submission in Progress email notification
  employment_questionnaires_persistent_attachment_error_email_notification:
    actor_type: cookie_id
    description: Toggle sending of the Persistent Attachment Error email notification
  income_and_assets_form_enabled:
    actor_type: user
    description: Enable form 21P-0969 Update Income and Assets Evidence Form
  income_and_assets_browser_monitoring_enabled:
    actor_type: user
    description: Income and Assets Datadog RUM monitoring
  income_and_assets_content_updates:
    actor_type: user
    description: Implement plain language and content updates
  income_and_assets_error_email_notification:
    actor_type: cookie_id
    description: Toggle sending of the Action Needed email notification
  income_and_assets_received_email_notification:
    actor_type: cookie_id
    description: Toggle sending of the Received email notification
  income_and_assets_submitted_email_notification:
    actor_type: user
    description: Toggle sending of the Submission in Progress email notification
  income_and_assets_persistent_attachment_error_email_notification:
    actor_type: cookie_id
    description: Toggle sending of the Persistent Attachment Error email notification
  increase_compensation_form_enabled:
    enable_in_development: true
    actor_type: user
    description: Enable form 21-8940 APPLICATION FOR INCREASED COMPENSATION BASED ON UNEMPLOYABILITY
  increase_compensation_browser_monitoring_enabled:
    actor_type: user
    description: Increase Compensation form Datadog RUM monitoring
  increase_compensation_content_updates:
    actor_type: user
    description: Implement plain language and content updates
  increase_compensation_error_email_notification:
    actor_type: cookie_id
    description: Toggle sending of the Action Needed email notification
  increase_compensation_received_email_notification:
    actor_type: cookie_id
    description: Toggle sending of the Received email notification
  increase_compensation_submitted_email_notification:
    actor_type: user
    description: Toggle sending of the Submission in Progress email notification
  increase_compensation_persistent_attachment_error_email_notification:
    actor_type: cookie_id
    description: Toggle sending of the Persistent Attachment Error email notification
  pbb_forms_require_loa3:
    actor_type: user
    description: Require LOA3 authentication to access Pension, Burials, and Income and Assets forms
  central_mail_benefits_intake_submission:
    actor_type: user
    description: Enable central mail claims submission uses Benefits Intake API
  ecc_benefits_intake_submission:
    actor_type: user
    description: Enable education and career counseling claim submissions to use Benefits Intake API
  sob_updated_design:
    actor_type: user
    description: >-
      Controls how the GI Bill State of Benefits (SOB) application is presented.
      When enabled: it use the new SOB application that works 24/7.
      When disabled: it will use the old SOB application that only works from 0600 to 2200 hrs
  travel_pay_power_switch:
    actor_type: user
    enable_in_development: true
    description: >-
      Main switch for the Travel Pay feature on VA.gov using the new BTSSS (travel pay) API.
      Enabled - Requests are handled as normal.
      Disabled - Requests are not handled. Server returns a 503 (Service Unavailable) until re-enabled.
  travel_pay_view_claim_details:
    actor_type: user
    enable_in_development: true
    description: >-
      A frontend-focused switch that toggles visibility of and access to the Travel Pay claim details page and entry point (features toggled together).
      Enabled - Entry point link and claim details page are viewable.
      Disabled - Entry point link and claim details page are not viewable.
  travel_pay_enable_complex_claims:
    actor_type: user
    enable_in_development: true
    description: >-
      A switch that toggles the availability of the expense and document submission features for travel pay claims. This feature flag can be retired when the feature is deployed to 100% of logged-in users in production for > 30 days.
      Enabled - Requests are handled as normal. Users can submit various types of expenses (mileage, lodging, meal, other) to their travel pay claims. Users can upload documents to their travel claims.
      Disabled - Requests are not handled. Server returns a 503 (Service Unavailable) until re-enabled.
  travel_pay_submit_mileage_expense:
    actor_type: user
    enable_in_development: true
    description: >-
      A switch that toggles availability of the submit mileage expense feature.
      Enabled - Requests are handled as normal. Frontend features are available per toggle settings.
      Disabled - Requests are not handled. Server returns a 503 (Service Unavailable) until re-enabled. Frontend features are not available.
  travel_pay_claims_management:
    actor_type: user
    enable_in_development: true
    description: >-
      A switch that toggles new claims management functionality.
  travel_pay_claims_management_decision_reason:
    actor_type: user
    enable_in_development: true
    description: >-
      A switch that toggles the front-end display of decision reason parsed from the decision letter document on the claim details page.
      Enabled - The Travel Pay FE will show a decision reason section on the claims details page if it receives decision reason text from the API.
      Disabled - The Travel Pay FE will hide the decision reason section on the claims details page.
  travel_pay_claims_management_decision_reason_api:
    actor_type: user
    enable_in_development: true
    description: >-
      A switch that toggles the decision reason API functionality, including finding decision letter documents and extracting decision reasons from them.
      The intention behind this flag is to be able deploy the decision reason parsing functionality ahead of the front-end display (travel_pay_claims_management_decision_reason) to gather data logs and ensure a working state.
      Enabled - Decision letter documents are parsed and the decision reason is extracted.
      Disabled - Decision letter documents are not parsed for the decision reason.
  travel_pay_appt_add_v4_upgrade:
    actor_type: user
    enable_in_development: true
    description: >-
      A switch that toggles the use of the v4 Travel Pay API for /appointments/find-or-add.
      Enabled - The find_or_create method will use Travel Pay API v4.
      Disabled - The find_or_create method will use Travel Pay API v2.
  yellow_ribbon_automated_date_on_school_search:
    actor_type: user
    description: Enable the automated date displayed in the Find a Yellow Ribbon school search results
  toggle_vye_address_direct_deposit_forms:
    actor_type: user
    description: Enable mailing address and direct deposit for VYE
  vye_login_widget:
    actor_type: user
    description: Enable Vye authentication widget
  toggle_vye_address_direct_deposit_forms_in_profile:
    actor_type: user
    description: Enable mailing address and direct deposit for VYE in profile page
  toggle_vye_application:
    actor_type: user
    description: Enable VYE
  military_benefit_estimates:
    actor_type: user
    description: swap order of the military details in GI search filters
  merge_1995_and_5490:
    actore_type: user
    description: Activating the combined 1995 and 5490 form
  mgib_verifications_maintenance:
    actor_type: user
    description: Used to show  maintenance alert for MGIB Verifications
  search_use_v2_gsa:
    actor_type: cookie_id
    description: Swaps the Search Service's for one with an updated api.gsa.gov address
    enable_in_development: true
  show_yellow_ribbon_table:
    actor_type: cookie_id
    description: Used to show yellow ribbon table in Comparison Tool
  banner_update_alternative_banners:
    actor_type: user
    description: Used to toggle the DB updating of alternative banners
  banner_use_alternative_banners:
    actor_type: user
    description: Used to toggle use of alternative banners.
  fsr_wizard:
    actor_type: user
    description: Used to toggle the FSR wizard
  gi_comparison_tool_show_ratings:
    actor_type: user
    description: Display Veteran student ratings in GI comparison Tool
  gi_comparison_tool_programs_toggle_flag:
    actor_type: user
    description: Used to show links to programs page in comparison tool
  gi_comparison_tool_lce_toggle_flag:
    actor_type: user
    description: Used to show lce page in comparison tool
  va_notify_in_progress_metadata:
    actor_type: user
    description: If enabled, emails and sms sent through VaNotify::Service will be stored as notifications.
  va_notify_notification_creation:
    actor_type: user
    description: If enabled, emails and sms sent through VaNotify::Service will be stored as notifications.
  va_notify_request_level_callbacks:
    actor_type: user
    description: If enabled, emails and sms sent through VaNotify::Service will authenticate request-level callback data
  is_DGIB_endpoint:
    actor_type: user
    description: used to call data from DGIB endpoints for MGIB VYE application
  lighthouse_veterans_health_debug_logging:
    actor_type: user
    description: Enable debug logging for Lighthouse Veterans Health API
    enable_in_development: false
  benefits_non_disability_ch31_v2:
    actor_type: user
    description: If enabled, use new form and api endpoint for Ch31 VR&E form
  is_updated_gi:
    actor_type: cookie_id
    description: If enabled, use updated gi design
  gi_ct_collab:
    actor_type: cookie_id
    description: If enabled, use VEBT/EDM team GI Comparison Tool homepage
  show_rudisill_1995:
    actor_type: user
    description: If enabled, show rudisill review in 22-1995
  enable_lighthouse:
    actor_type: user
    description: If enabled, user will connect to lighthouse api in sob instead of evss
  benefits_intake_submission_status_job:
    actor_type: user
    description: Batch process FormSubmissionAttempts using ::BenefitsIntake::SubmissionStatusJob
  kafka_producer:
    actor_type: cookie_id
    description: Enables the Kafka producer for the VA.gov platform
  show_about_yellow_ribbon_program:
    actor_type: user
    description: If enabled, show additional info about the yellow ribbon program
  meb_address_validation_api:
    actor_type: user
    description: If enabled, address will be validated against addres validation endpointå
    enable_in_development: false
  toe_address_validation_api:
    actor_type: user
    description: If enabled, address will be validated against addres validation endpoint
    enable_in_development: false
  dea_fry_address_validation_api:
    actor_type: user
    description: If enabled, address will be validated against addres validation endpoint
    enable_in_development: false
  accredited_representative_portal_sort_by:
    actor_type: user
    description: Enables sort by in POA Request Search page
  accredited_representative_portal_profile:
    actor_type: user
    description: Enables Profile link on navigation dropdown
  forms_10215_10216_release:
    actor_type: user
    description: If enabled, show links to new forms instead of download links on SCO page
  form_10282_sftp_upload:
    actor_type: user
    description: If enabled, run daily job to process 10282 form submissions and upload resulting data to SFTP
  my_va_auth_exp_redesign_available_to_opt_in:
    actor_type: user
    description: When enabled, a user will see the option to switch to the redesigned experience of MyVA.
  my_va_auth_exp_redesign_enabled:
    actor_type: user
    description: When enabled, a user will see the redesigned experience of MyVA.
  vff_force_unique_file_name_date_property:
    actor_type: user
    description: Forces the unique_file_name method to use the date property in submission_archive.rb
  gi_ct_mapbox_mitigation:
    actor_type: user
    description: If enabled, hides search by location feature affected by MapBox loss
  my_va_display_all_lighthouse_benefits_intake_forms:
    actor_type: user
    description: When enabled, a user will see all submitted Lighthouse Benefits Intake forms in My VA for form status.
  my_va_display_decision_reviews_forms:
    actor_type: user
    description: When enabled, a user will see all submitted Lighthouse Decision Reviews forms in My VA for form status.
  va_online_scheduling_mental_health_history_filtering:
    actor_type: user
    enable_in_development: true
    description: When enabled, allows past visit filtering for Mental Health
  is_dgib_call_only:
    actor_type: user
    description: If enabled, the DGIB endpoint will only be called for MGIB VYE application
  show_vye_downtime_alert:
    actor_type: user
    description: If enabled, show the VYE downtime alert on the VYE application
  tsa_safe_travel_letter:
    actor_type: user
    description: Enables displaying TSA Safe Travel Letter on Letters page
    enable_in_development: true
  accredited_representative_portal_full_poa_redaction:
    actor_type: user
    description: Enables redaction for the Accredited Representative Portal POA requests
  vre_eligibility_status_updates:
    actor_type: user
    description: If enabled, show VRE eligibility content and status updates
  gi_feedback_tool_vet_tec_education_benefit:
    actor_type: user
    description: Includes the (VET TEC 2.0) option for selection under the Education Benefits question in the GI Bill® School Feedback Tool
  discover_your_benefits_browser_monitoring_enabled:
    actor_type: user
    description: Discover Your Benefits Datadog RUM monitoring
  gi_comparison_tool_cautionary_info_update:
    actor_type: user
    description: Enables updated cautionary info student feedback ui for GI Comparison Tool
  va_online_scheduling_add_substance_use_disorder:
    actor_type: user
    description: Enables substance use disorder as care related to mental health appointments with new codes
    enable_in_development: true
  va_online_scheduling_add_primary_care_mental_health_initiative:
    actor_type: user
    description: Enables PCMHI as care related to mental health appointments with new codes
    enable_in_development: true
  form10203_confirmation_email_with_silent_failure_processing:
    actor_type: user
    description: If enabled, confirmation email will be sent with silent failure processing
  form10297_confirmation_email_with_silent_failure_processing:
    actor_type: user
    description: If enabled, confirmation email will be sent with silent failure processing
  unique_user_metrics_logging:
    # System level feature flag
    actor_type:
    description: Enables unique user metrics logging for MHV Portal analytics. When disabled, no events will be recorded to database or sent to StatsD.
    enable_in_development: true
  form_8794_release:
    actor_type: user
    description: If enabled, show link to digitized form instead of PDF download on SCO page
  form_1919_release:
    actor_type: user
    description: If enabled, show link to digitized form instead of PDF download on SCO page
  auth_exp_email_verification_enabled:
    actor_type: user
    description: If enabled, a user will be required to verify their contact email address
  sidenav_526ez_enabled:
    actor_type: user
    description: If enabled, the 526EZ sidenav will be shown
  simple_forms_upload_supporting_documents:
    actor_type: user
    description: >
      Enables the upload_supporting_documents endpoint for scanned form uploads for supporting evidence.
      Owned by Simple Forms API team.
  form_0779_enabled:
    actor_type: user
    enable_in_development: true
    description: Enables form 21-0779 on vets-website
  vre_eligibility_status_phase_2_updates:
    actor_type: user
    description: If enabled, show VRE eligibility content and status updates for phase 2
  form_530a_enabled:
    actor_type: user
    enable_in_development: true
    description: Enables form 21P-530a on vets-website
  form_4192_enabled:
    actor_type: user
    enable_in_development: true
    description: Enables form 21-4192 on vets-website
  form_2680_enabled:
    actor_type: user
    enable_in_development: true
    description: Enables form 21-2680 on vets-website
  fetch_1095b_from_enrollment_system:
    actor_type: user
    description: Enables fetching of form 1095b from enrollment system instead of from local database
  survivors_benefits_form_enabled:
    actor_type: user
    description: Enables the Medical Expense Reports form (Form 21P-534EZ)
    enable_in_development: true
  survivors_benefits_browser_monitoring_enabled:
    actor_type: user
    description: Medical Expense Reports Datadog RUM monitoring
  survivors_benefits_error_email_notification:
    actor_type: cookie_id
    description: Toggle sending of the Action Needed email notification
  survivors_benefits_received_email_notification:
    actor_type: cookie_id
    description: Toggle sending of the Received email notification
  survivors_benefits_submitted_email_notification:
    actor_type: user
    description: Toggle sending of the Submission in Progress email notification
  survivors_benefits_persistent_attachment_error_email_notification:
    actor_type: cookie_id
    description: Toggle sending of the Persistent Attachment Error email notification
<<<<<<< HEAD
  coe_form_rebuild_cveteam:
    actor_type: user
    description: Enables rebuild of Certificate of Eligibility form
    enable_in_development: true
=======
  sob_claimant_service:
    actor_type: user
    description: If enabled, use the new claimant service for SOB
>>>>>>> 218bb03c
<|MERGE_RESOLUTION|>--- conflicted
+++ resolved
@@ -2747,13 +2747,10 @@
   survivors_benefits_persistent_attachment_error_email_notification:
     actor_type: cookie_id
     description: Toggle sending of the Persistent Attachment Error email notification
-<<<<<<< HEAD
   coe_form_rebuild_cveteam:
     actor_type: user
     description: Enables rebuild of Certificate of Eligibility form
     enable_in_development: true
-=======
   sob_claimant_service:
     actor_type: user
-    description: If enabled, use the new claimant service for SOB
->>>>>>> 218bb03c
+    description: If enabled, use the new claimant service for SOB