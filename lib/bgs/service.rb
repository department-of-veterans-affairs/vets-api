# frozen_string_literal: true

module BGS
  class Service
    include BGS::Exceptions::BGSErrors
    # Journal Status Type Code
    # The alphabetic character representing the last action taken on the record
    # (I = Input, U = Update, D = Delete)
    JOURNAL_STATUS_TYPE_CODE = 'U'

    def initialize(user)
      @user = user
    end

    def create_proc
      with_multiple_attempts_enabled do
        service.vnp_proc_v2.vnp_proc_create(
          { vnp_proc_type_cd: 'DEPCHG', vnp_proc_state_type_cd: 'Started' }.merge(bgs_auth)
        )
      end
    end

    def create_proc_form(vnp_proc_id)
      with_multiple_attempts_enabled do
        service.vnp_proc_form.vnp_proc_form_create(
          { vnp_proc_id: vnp_proc_id, form_type_cd: '21-686c' }.merge(bgs_auth)
        )
      end
    end

    def update_proc(proc_id)
      with_multiple_attempts_enabled do
        service.vnp_proc_v2.vnp_proc_update(
          {
            vnp_proc_id: proc_id,
            vnp_proc_state_type_cd: 'Ready'
          }.merge(bgs_auth)
        )
      end
    end

    def create_participant(proc_id, corp_ptcpnt_id = nil)
<<<<<<< HEAD
      with_multiple_attempts_enabled do
        service.vnp_ptcpnt.vnp_ptcpnt_create(
          { vnp_proc_id: proc_id, ptcpnt_type_nm: 'Person', corp_ptcpnt_id: corp_ptcpnt_id }.merge(bgs_auth)
        )
      end
=======
      service.vnp_ptcpnt.vnp_ptcpnt_create(
        {
          vnp_proc_id: proc_id,
          ptcpnt_type_nm: 'Person',
          corp_ptcpnt_id: corp_ptcpnt_id,
          ssn: @user[:ssn]
        }.merge(bgs_auth)
      )
>>>>>>> f2e1837b
    end

    def create_person(person_params)
      with_multiple_attempts_enabled do
        service.vnp_person.vnp_person_create(person_params.merge(bgs_auth))
      end
    end

    def create_address(address_params)
      with_multiple_attempts_enabled do
        service.vnp_ptcpnt_addrs.vnp_ptcpnt_addrs_create(
          address_params.merge(bgs_auth)
        )
      end
    end

    def create_phone(proc_id, participant_id, payload)
      with_multiple_attempts_enabled do
        service.vnp_ptcpnt_phone.vnp_ptcpnt_phone_create(
          {
            vnp_proc_id: proc_id,
            vnp_ptcpnt_id: participant_id,
            phone_type_nm: 'Daytime',
            phone_nbr: payload['phone_number'],
            efctv_dt: Time.current.iso8601
          }.merge(bgs_auth)
        )
      end
    end

    def create_child_school(child_school_params)
      with_multiple_attempts_enabled do
        service.vnp_child_school.child_school_create(child_school_params)
      end
    end

    def create_child_student(child_student_params)
      with_multiple_attempts_enabled do
        service.vnp_child_student.child_student_create(child_student_params)
      end
    end

    def create_relationship(relationship_params)
      with_multiple_attempts_enabled do
        service.vnp_ptcpnt_rlnshp.vnp_ptcpnt_rlnshp_create(relationship_params.merge(bgs_auth))
      end
    end

    def find_benefit_claim_type_increment
      with_multiple_attempts_enabled do
        service.data.find_benefit_claim_type_increment(
          {
            ptcpnt_id: @user[:participant_id],
            bnft_claim_type_cd: '130DPNEBNADJ',
            pgm_type_cd: 'CPL',
            ssn: @user[:ssn] # Just here to make the mocks work
          }
        )
      end
    end

    def create_phone(proc_id, participant_id, payload)
      service.vnp_ptcpnt_phone.vnp_ptcpnt_phone_create(
        {
          vnp_proc_id: proc_id,
          vnp_ptcpnt_id: participant_id,
          phone_type_nm: 'Daytime',
          phone_nbr: payload['phone_number'],
          efctv_dt: Time.current.iso8601
        }.merge(bgs_auth)
      )
    end

    def find_benefit_claim_type_increment
      increment_params = {
        ptcpnt_id: @user[:participant_id],
        bnft_claim_type_cd: '130DPNEBNADJ',
        pgm_type_cd: 'CPL'
      }

      increment_params.merge!(user_ssn) if Settings.bgs.mock_response == true

      service.data.find_benefit_claim_type_increment(increment_params)
    end

    def get_va_file_number
      person = service.people.find_person_by_ptcpnt_id(@user[:participant_id])

      person[:file_nbr]
    end

    def vnp_create_benefit_claim(vnp_benefit_params)
      service.vnp_bnft_claim.vnp_bnft_claim_create(vnp_benefit_params.merge(bgs_auth))
    end

    def vnp_benefit_claim_update(vnp_benefit_params)
      service.vnp_bnft_claim.vnp_bnft_claim_update(vnp_benefit_params.merge(bgs_auth))
    end

    def bgs_auth
      auth_params = {
        jrn_dt: Time.current.iso8601,
        jrn_lctn_id: Settings.bgs.client_station_id,
        jrn_status_type_cd: 'U',
        jrn_user_id: Settings.bgs.client_username,
        jrn_obj_id: Settings.bgs.application
      }

      auth_params.merge!(user_ssn) if Settings.bgs.mock_response == true

      auth_params
    end

    def user_ssn
      { ssn: @user[:ssn] }
    end

    private

    def service
      @service ||= BGS::Services.new(external_uid: @user[:icn], external_key: @user[:external_key])
    end
  end
end<|MERGE_RESOLUTION|>--- conflicted
+++ resolved
@@ -40,13 +40,6 @@
     end
 
     def create_participant(proc_id, corp_ptcpnt_id = nil)
-<<<<<<< HEAD
-      with_multiple_attempts_enabled do
-        service.vnp_ptcpnt.vnp_ptcpnt_create(
-          { vnp_proc_id: proc_id, ptcpnt_type_nm: 'Person', corp_ptcpnt_id: corp_ptcpnt_id }.merge(bgs_auth)
-        )
-      end
-=======
       service.vnp_ptcpnt.vnp_ptcpnt_create(
         {
           vnp_proc_id: proc_id,
@@ -55,7 +48,6 @@
           ssn: @user[:ssn]
         }.merge(bgs_auth)
       )
->>>>>>> f2e1837b
     end
 
     def create_person(person_params)
@@ -105,31 +97,6 @@
     end
 
     def find_benefit_claim_type_increment
-      with_multiple_attempts_enabled do
-        service.data.find_benefit_claim_type_increment(
-          {
-            ptcpnt_id: @user[:participant_id],
-            bnft_claim_type_cd: '130DPNEBNADJ',
-            pgm_type_cd: 'CPL',
-            ssn: @user[:ssn] # Just here to make the mocks work
-          }
-        )
-      end
-    end
-
-    def create_phone(proc_id, participant_id, payload)
-      service.vnp_ptcpnt_phone.vnp_ptcpnt_phone_create(
-        {
-          vnp_proc_id: proc_id,
-          vnp_ptcpnt_id: participant_id,
-          phone_type_nm: 'Daytime',
-          phone_nbr: payload['phone_number'],
-          efctv_dt: Time.current.iso8601
-        }.merge(bgs_auth)
-      )
-    end
-
-    def find_benefit_claim_type_increment
       increment_params = {
         ptcpnt_id: @user[:participant_id],
         bnft_claim_type_cd: '130DPNEBNADJ',
@@ -138,7 +105,9 @@
 
       increment_params.merge!(user_ssn) if Settings.bgs.mock_response == true
 
-      service.data.find_benefit_claim_type_increment(increment_params)
+      with_multiple_attempts_enabled do
+        service.data.find_benefit_claim_type_increment(increment_params)
+      end
     end
 
     def get_va_file_number
