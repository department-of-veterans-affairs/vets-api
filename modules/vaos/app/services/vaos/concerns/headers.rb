--- conflicted
+++ resolved
@@ -7,12 +7,8 @@
     private
 
     def headers(user)
-<<<<<<< HEAD
-      { 'Referer' => 'https://api.va.gov', 'X-VAMF-JWT' => user_service.session(user) }
-=======
       session_token = user_service.session(user)
       { 'Referer' => 'https://api.va.gov', 'X-VAMF-JWT' => session_token }
->>>>>>> e7863b34
     end
 
     def user_service
