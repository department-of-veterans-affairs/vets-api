--- conflicted
+++ resolved
@@ -10,10 +10,6 @@
 
   before do
     allow(Flipper).to receive(:enabled?).and_call_original
-<<<<<<< HEAD
-=======
-    allow(Flipper).to receive(:enabled?).with(:remove_pciu, instance_of(User)).and_return(true)
->>>>>>> 3010eb08
     allow(Flipper).to receive(:enabled?).with(:disability_526_max_cfi_service_switch, anything).and_return(false)
     described_class.instance_variable_set(:@mappings, nil)
   end
@@ -1182,10 +1178,6 @@
         before do
           allow(user).to receive(:icn).and_return('1012829228V424035')
           allow(Flipper).to receive(:enabled?).and_call_original
-<<<<<<< HEAD
-=======
-          allow(Flipper).to receive(:enabled?).with(:remove_pciu, anything).and_return(true)
->>>>>>> 3010eb08
         end
 
         context "when the 'ezr_form_prefill_with_providers_and_dependents' flipper is enabled" do
@@ -1637,7 +1629,6 @@
           can_prefill_vaprofile(true)
         end
 
-<<<<<<< HEAD
         it 'omits address fields in 686c-674 form' do
           VCR.use_cassette('va_profile/military_personnel/post_read_service_histories_200',
                            allow_playback_repeats: true) do
@@ -1653,197 +1644,6 @@
             prefilled_data = described_class.for(form_id: '686C-674-V2', user:).prefill[:form_data]
             v686_c_674_expected_v2['veteranContactInformation']
             expect(prefilled_data).to eq(v686_c_674_expected_v2)
-=======
-        context 'with a 686c-674 form' do
-          context 'with a 686c-674 v1 form' do
-            it 'omits address fields in 686c-674 form' do
-              VCR.use_cassette('va_profile/military_personnel/post_read_service_histories_200',
-                               allow_playback_repeats: true) do
-                expect_prefilled('686C-674')
-              end
-            end
-          end
-
-          context 'with a 686c-674-v2 form' do
-            it 'omits address fields in 686c-674-V2 form' do
-              VCR.use_cassette('va_profile/military_personnel/post_read_service_histories_200',
-                               allow_playback_repeats: true) do
-                expect_prefilled('686C-674-V2')
-              end
-            end
-
-            context 'with pension awards prefill' do
-              let(:user) { create(:evss_user, :loa3) }
-              let(:form_profile) do
-                FormProfiles::VA686c674v2.new(user:, form_id: '686C-674-V2')
-              end
-
-              before do
-                allow(Rails.logger).to receive(:warn)
-              end
-
-              it 'prefills net worth limit' do
-                VCR.use_cassette('va_profile/military_personnel/post_read_service_histories_200',
-                                 allow_playback_repeats: true) do
-                  VCR.use_cassette('bid/awards/get_awards_pension') do
-                    prefilled_data = described_class.for(form_id: '686C-674-V2', user:).prefill[:form_data]
-                    expect(prefilled_data['nonPrefill']['netWorthLimit']).to eq(129094) # rubocop:disable Style/NumericLiterals
-                  end
-                end
-              end
-
-              it 'prefills 1 when user is in receipt of pension' do
-                VCR.use_cassette('va_profile/military_personnel/post_read_service_histories_200',
-                                 allow_playback_repeats: true) do
-                  VCR.use_cassette('bid/awards/get_awards_pension') do
-                    prefilled_data = described_class.for(form_id: '686C-674-V2', user:).prefill[:form_data]
-
-                    expect(prefilled_data['nonPrefill']['isInReceiptOfPension']).to eq(1)
-                  end
-                end
-              end
-
-              it 'prefills 0 when user is not in receipt of pension' do
-                prefill_no_receipt_of_pension = {
-                  is_in_receipt_of_pension: false
-                }
-                form_profile_instance = described_class.for(form_id: '686C-674-V2', user:)
-                allow(form_profile_instance).to receive(:awards_pension).and_return(prefill_no_receipt_of_pension)
-                VCR.use_cassette('va_profile/military_personnel/post_read_service_histories_200',
-                                 allow_playback_repeats: true) do
-                  prefilled_data = form_profile_instance.prefill[:form_data]
-
-                  expect(prefilled_data['nonPrefill']['isInReceiptOfPension']).to eq(0)
-                end
-              end
-
-              it 'prefills -1 and default net worth limit when bid awards service returns an error' do
-                error = StandardError.new('awards pension error')
-                VCR.use_cassette('va_profile/military_personnel/post_read_service_histories_200',
-                                 allow_playback_repeats: true) do
-                  allow_any_instance_of(BID::Awards::Service).to receive(:get_awards_pension).and_raise(error)
-
-                  prefilled_data = described_class.for(form_id: '686C-674-V2', user:).prefill[:form_data]
-
-                  expect(Rails.logger)
-                    .to have_received(:warn)
-                    .with(
-                      'Failed to retrieve awards pension data', {
-                        user_account_uuid: user&.user_account_uuid,
-                        error: error.message,
-                        form_id: '686C-674-V2'
-                      }
-                    )
-
-                  expect(prefilled_data['nonPrefill']['isInReceiptOfPension']).to eq(-1)
-                  expect(prefilled_data['nonPrefill']['netWorthLimit']).to eq(159240) # rubocop:disable Style/NumericLiterals
-                end
-              end
-            end
-
-            context 'with dependents prefill' do
-              let(:user) { create(:evss_user, :loa3) }
-              let(:form_profile) do
-                FormProfiles::VA686c674v2.new(user:, form_id: '686C-674-V2')
-              end
-              let(:dependent_service) { instance_double(BGS::DependentService) }
-              let(:dependents_data) do
-                { number_of_records: '1', persons: [{
-                  award_indicator: 'Y',
-                  date_of_birth: '01/02/1960',
-                  email_address: 'test@email.com',
-                  first_name: 'JANE',
-                  last_name: 'WEBB',
-                  middle_name: 'M',
-                  ptcpnt_id: '600140899',
-                  related_to_vet: 'Y',
-                  relationship: 'Spouse',
-                  ssn: '222883214',
-                  veteran_indicator: 'N'
-                }] }
-              end
-              let(:dependents_information) do
-                [{
-                  'fullName' => { 'first' => 'JANE', 'middle' => 'M', 'last' => 'WEBB' },
-                  'dateOfBirth' => '1960-02-01',
-                  'ssn' => '222883214',
-                  'relationshipToVeteran' => 'Spouse',
-                  'awardIndicator' => 'Y'
-                }]
-              end
-
-              before do
-                allow(Rails.logger).to receive(:warn)
-              end
-
-              it 'returns formatted dependent information' do
-                # Mock the dependent service to return active dependents
-                allow(BGS::DependentService).to receive(:new).with(user).and_return(dependent_service)
-                allow(dependent_service).to receive(:get_dependents).and_return(dependents_data)
-
-                result = form_profile.prefill
-                expect(result[:form_data]).to have_key('veteranInformation')
-                expect(result[:form_data]).to have_key('veteranContactInformation')
-                expect(result[:form_data]).to have_key('nonPrefill')
-                expect(result[:form_data]['nonPrefill']).to have_key('dependents')
-                expect(result[:form_data]['nonPrefill']['dependents']).to eq(dependents_information)
-              end
-
-              it 'handles a dependent information error' do
-                # Mock the dependent service to return an error
-                allow(BGS::DependentService).to receive(:new).with(user).and_return(dependent_service)
-                allow(dependent_service).to receive(:get_dependents).and_raise(
-                  StandardError.new('Dependent information error')
-                )
-                result = form_profile.prefill
-                expect(result[:form_data]).to have_key('veteranInformation')
-                expect(result[:form_data]).to have_key('veteranContactInformation')
-                expect(result[:form_data]).to have_key('nonPrefill')
-                expect(result[:form_data]['nonPrefill']).not_to have_key('dependents')
-              end
-
-              it 'handles missing dependents data' do
-                # Mock the dependent service to return no dependents
-                allow(BGS::DependentService).to receive(:new).with(user).and_return(dependent_service)
-                allow(dependent_service).to receive(:get_dependents).and_return(nil)
-                result = form_profile.prefill
-                expect(result[:form_data]).to have_key('veteranInformation')
-                expect(result[:form_data]).to have_key('veteranContactInformation')
-                expect(result[:form_data]).to have_key('nonPrefill')
-                expect(result[:form_data]['nonPrefill']).not_to have_key('dependents')
-              end
-
-              it 'handles invalid date formats gracefully' do
-                invalid_date_data = dependents_data.dup
-                invalid_date_data[:persons][0][:date_of_birth] = 'invalid-date'
-
-                allow(BGS::DependentService).to receive(:new).with(user).and_return(dependent_service)
-                allow(dependent_service).to receive(:get_dependents).and_return(invalid_date_data)
-
-                result = form_profile.prefill
-                expect(result[:form_data]).to have_key('nonPrefill')
-                expect(result[:form_data]['nonPrefill']).to have_key('dependents')
-                dependents = result[:form_data]['nonPrefill']['dependents']
-                expect(dependents).to be_an(Array)
-                expect(dependents.first['dateOfBirth']).to be_nil
-              end
-
-              it 'handles nil date gracefully' do
-                nil_date_data = dependents_data.dup
-                nil_date_data[:persons][0][:date_of_birth] = nil
-
-                allow(BGS::DependentService).to receive(:new).with(user).and_return(dependent_service)
-                allow(dependent_service).to receive(:get_dependents).and_return(nil_date_data)
-
-                result = form_profile.prefill
-                expect(result[:form_data]).to have_key('nonPrefill')
-                expect(result[:form_data]['nonPrefill']).to have_key('dependents')
-                dependents = result[:form_data]['nonPrefill']['dependents']
-                expect(dependents).to be_an(Array)
-                expect(dependents.first['dateOfBirth']).to be_nil
-              end
-            end
->>>>>>> 3010eb08
           end
         end
 
