---
# Add a new feature toggle here to ensure that it is initialized in all environments.
#
# Features are enabled by default in the test environment and disabled by default in other environments.
# To default a feature to enabled in development, set the `enable_in_development` key to true.
#
# The description should contain any relevant information for an admin who may toggle the feature.
#
# The actor_type should be either `user` for features you want to be "sticky" for a logged in user (default)
#  or `cookie_id` of you wish to use the Google Analytics id as the unique identifier.

# Sorted using http://yaml-sorter.herokuapp.com/

features:
  this_is_only_a_test:
    actor_type: user
    description: Used in feature_toggles_controller_spec.
  accredited_representative_portal_frontend:
    actor_type: user
    description: Enables the frontend of the accredited representative portal
    enable_in_development: true
  accredited_representative_portal_api:
    actor_type: user
    description: Enables the endpoints of the accredited representative portal
    enable_in_development: true
  auth_exp_vba_downtime_message:
    actor_type: user
    description: Show downtime message on Profile and My VA for planned VBA maintenance
  avs_enabled:
    actor_type: user
    description: Enables the After Visit Summary API.
    enable_in_development: true
  bcas_letters_use_lighthouse:
    actor_type: user
    description: Use lighthouse instead of EVSS to view/download benefit letters.
    enable_in_development: true
  benefits_documents_use_lighthouse:
    actor_type: user
    description: Use lighthouse instead of EVSS to upload benefits documents.
    enable_in_development: false
  benefits_education_use_lighthouse:
    actor_type: user
    description: Use lighthouse instead of EVSS to retrieve GI Bill Statement of benefits
    enable_in_development: true
  benefits_require_gateway_origin:
    actor_type: user
    description: Requires that all requests made to endpoints in appeals_api, va_forms, and vba_documents be made through the gateway
  caregiver_use_facilities_API:
    actor_type: user
    description: Allow list of caregiver facilites to be fetched by way of the Facilities API.
  caregiver_browser_monitoring_enabled:
    actor_type: user
    description: Enables Datadog Real Time User Monitoring
  hca_browser_monitoring_enabled:
    actor_type: user
    description: Enables browser monitoring for the health care application.
  hca_enrollment_status_override_enabled:
    actor_type: user
    description: Enables override of enrollment status for a user, to allow multiple submissions with same user.
  hca_performance_alert_enabled:
    actor_type: user
    description: Enables alert notifying users of a potential issue with application performance.
  hca_sigi_enabled:
    actor_type: user
    description: Enables Self-Identifying Gender Identity question for health care applicants.
  hca_use_facilities_API:
    actor_type: user
    description: Allow list of medical care facilites to be fetched by way of the Facilities API.
  hca_submission_failure_email_va_notify:
    actor_type: user
    description: Send HCA Submission Failure email using VANotify. 
  ezr_prod_enabled:
    actor_type: user
    description: Enables access to the 10-10EZR application in prod for the purposes of conducting user reasearch
    enable_in_development: true
  ezr_tera_enabled:
    actor_type: user
    description: Enables Toxic Exposure questions for 10-10EZR applicants.
    enable_in_development: true
  ezr_upload_enabled:
    actor_type: user
    description: Enables Toxic Exposure File Upload for 10-10EZR applicants.
    enable_in_development: true
  ezr_auth_only_enabled:
    actor_type: user
    description: Enables the auth-only experience, allowing only authenticated users to view any part of the form.
    enable_in_development: true
  cerner_override_653:
    actor_type: user
    description: This will show the Cerner facility 653 as `isCerner`.
  cerner_override_668:
    actor_type: user
    description: This will show the Cerner facility 668 as `isCerner`.
  cerner_override_687:
    actor_type: user
    description: This will show the Cerner facility 687 as `isCerner`.
  cerner_override_692:
    actor_type: user
    description: This will show the Cerner facility 692 as `isCerner`.
  cerner_override_757:
    actor_type: user
    description: This will show the Cerner facility 757 as `isCerner`.
  check_in_experience_enabled:
    actor_type: user
    description: Enables the health care check-in experiences
    enable_in_development: true
  check_in_experience_pre_check_in_handoff_enabled:
    actor_type: user
    description: Enables handing off of pre check-in to check-in on the day of appointment
    enable_in_development: true
  check_in_experience_pre_check_in_enabled:
    actor_type: user
    description: Enables the health care check-in experiences to show the pre-check-in experience.
    enable_in_development: true
  check_in_experience_upcoming_appointments_enabled:
    actor_type: user
    description: Enables the feature to show upcoming appointments to the veterans
    enable_in_development: true
  check_in_experience_translation_disclaimer_spanish_enabled:
    actor_type: user
    description: Enables disclaimer for possible untranslated content on spanish pages
    enable_in_development: true
  check_in_experience_translation_disclaimer_tagalog_enabled:
    actor_type: user
    description: Enables disclaimer for possible untranslated content on tagalog pages
    enable_in_development: true
  check_in_experience_lorota_security_updates_enabled:
    actor_type: cookie_id
    description: Enables DOB instead of last 4 of SSN.
    enable_in_development: false
  check_in_experience_mock_enabled:
    actor_type: user
    description: Enables downstream responses to be returned via betamocks
    enable_in_development: false
  check_in_experience_phone_appointments_enabled:
    actor_type: user
    description: Enables telephone appointments for check-in
    enable_in_development: false
  check_in_experience_pre_check_in_action_link_top_placement:
    actor_type: cookie_id
    description: Changes pre-check-in action link placement to the top of the page
    enable_in_development: true
  check_in_experience_travel_reimbursement:
    actor_type: user
    description: Enables travel reimbursement workflow for day-of check-in application.
    enable_in_development: true
  check_in_experience_travel_btsss_ssm_urls_enabled:
    actor_type: user
    description: Uses environment variables populated from SSM Param Store for BTSSS URLs.
    enable_in_development: true
  check_in_experience_cerner_travel_claims_enabled:
    actor_type: user
    description: Enables travel claims filing for Oracle Health (Cerner) sites
    enable_in_development: true
  check_in_experience_travel_logic:
    actor_type: user
    description: Enables the travel reimbursement logic
    enable_in_development: true
  check_in_experience_45_minute_reminder:
    actor_type: user
    description: Enables the 45 minute reminder
    enable_in_development: true
  check_in_experience_browser_monitoring:
    actor_type: user
    description: Enables browser monitoring for check-in applications.
    enable_in_development: false
  check_in_experience_unified_landing_page:
    actor_type: user
    description: Enables the unified experience version of the landing page.
    enable_in_development: true
  claim_letters_access:
    actor_type: user
    description: Enables users to access the claim letters page
    enable_in_development: true
  claims_api_local_bgs_refactor:
    actor_type: user
    description: Diverts codepath to LocalBGSRefactored
    enable_in_development: true
  cst_5103_update_enabled:
    actor_type: user
    description: When enabled, claims status tool will use the new 5103 alert designs and hides the ask your claim decision section
    enable_in_development: true
  cst_claim_phases:
    actor_type: user
    description: When enabled, claims status tool uses the new claim phase designs
    enable_in_development: true
  cst_use_lighthouse_5103:
    actor_type: user
    description: When enabled, claims status tool uses the Lighthouse API for the 5103 endpoint
    enable_in_development: true
  cst_use_lighthouse_index:
    actor_type: user
    description: When enabled, claims status tool uses the Lighthouse API for the index endpoint
    enable_in_development: true
  cst_use_lighthouse_show:
    actor_type: user
    description: When enabled, claims status tool uses the Lighthouse API for the show endpoint
    enable_in_development: true
  cst_include_ddl_boa_letters:
    actor_type: user
    description: When enabled, the Download Decision Letters feature includes Board of Appeals decision letters
    enable_in_development: true
  cst_include_ddl_5103_letters:
    actor_type: user
    description: When enabled, the Download Decision Letters feature includes 5103 letters
    enable_in_development: true
  cst_use_claim_details_v2:
    actor_type: user
    description: When enabled, claims status tool uses the new claim details design
    enable_in_development: true
  cst_use_dd_rum:
    actor_type: user
    description: When enabled, claims status tool uses DataDog's Real User Monitoring logging
    enable_in_development: false
  coe_access:
    actor_type: user
    description: Feature gates the certificate of eligibility application
    enable_in_development: true
  combined_debt_portal_access:
    actor_type: user
    description: Enables users to interact with combined debt portal experience
    enable_in_development: true
  combined_financial_status_report:
    actor_type: user
    description: Enables users to submit FSR forms for VHA and VBA debts
    enable_in_development: true
  combined_financial_status_report_enhancements:
    actor_type: user
    description: Enables users to interact with the new cFSR enhancements and avoid list loops
    enable_in_development: true
  communication_preferences:
    actor_type: user
    description: Allow user to access backend communication_preferences API
  contact_info_change_email:
    actor_type: user
    description: Send user a notification email when their contact info changes.
  covid_vaccine_registration:
    actor_type: user
    description: Toggles availability of covid vaccine form API.
  covid_vaccine_registration_expanded:
    actor_type: user
    description: Toggles availability of covid vaccine expanded registration form API.
    enable_in_development: true
  covid_vaccine_registration_frontend:
    actor_type: user
    description: Toggles the availability of the frontend form on va.gov for the covid-19 vaccine sign-up
  covid_vaccine_registration_frontend_cta:
    actor_type: user
    description: >
      Toggles the availability of the call-to-action prompt (cta) on "va.gov/health-care/covid-19-vaccine/"
      leading to the frontend form on va.gov for the covid-19 vaccine sign-up
  covid_vaccine_registration_frontend_enable_expanded_eligibility:
    actor_type: user
    description: Toggles the 'continue' button to launch the new expanded eligibility VAFS app
  covid_vaccine_registration_frontend_hide_auth:
    actor_type: user
    description: >
      Toggles the availability of the sign-in button on the covid-19 vaccine sign-up form on va.gov.
      Note: When this is enabled, the 'Sign in' button will be hidden
  covid_vaccine_scheduling_frontend:
    actor_type: user
    description: Toggles the availability of covid-19 vaccine scheduling links in the facility locator frontend
    enable_in_development: true
  covid_volunteer_intake_backend_enabled:
    actor_type: cookie_id
    description: Toggles whether the COVID Research volunteer intake vets-api endpoint is available
  covid_volunteer_intake_enabled:
    actor_type: cookie_id
    description: Toggles whether COVID Research volunteer intake form Version 2 is available
  covid_volunteer_update_enabled:
    actor_type: cookie_id
    description: Toggles whether COVID Research volunteer update form and associated endpoint are available
  covid_volunteer_delivery:
    actor_type: cookie_id
    description: Toggles whether COVID Research volunteer submissions will be delivered to genISIS
  claims_claim_uploader_use_bd:
    actor_type: user
    description: Use BDS instead of EVSS to upload to VBMS.
  claims_load_testing:
    actor_type: user
    description: Enables the ability to skip jobs for load testing
  claims_status_v1_bgs_enabled:
    actor_type: user
    description: enables calling BGS instead of EVSS for the claims status v1.
  claims_status_v2_lh_benefits_docs_service_enabled:
    actor_type: user
    description: enable/disable the use of LH Benefits Documents API in our Claim Status v2 services.
    enable_in_development: false
  claims_hourly_slack_error_report_enabled:
    actor: user
    description: Enable/disable the running of the hourly slack alert for errored submissions
    enable_in_development: false
  claims_status_v1_lh_auto_establish_claim_enabled:
    actor_type: user
    description: With feature flag enabled, v1 /526 should use Lighthouse Form526 docker container
  debt_letters_show_letters:
    actor_type: user
    description: Enables debt letters
  debt_letters_show_letters_vbms:
    actor_type: user
    description: Enables debt letter download from VBMS
  decision_review_hlr_email:
    actor_type: user
    description: Send email notification for successful HLR submission
  decision_review_nod_email:
    actor_type: user
    description: Send email notification for successful NOD submission
  decision_review_sc_email:
    actor_type: user
    description: Send email notification for successful SC submission
  decision_review_hlr_status_updater_enabled:
    actor_type: user
    description: Enables the Higher Level Review status update batch job
  decision_review_nod_status_updater_enabled:
    actor_type: user
    description: Enables the Notice of Disagreement status update batch job
  decision_review_sc_status_updater_enabled:
    actor_type: user
    description: Enables the Supplemental Claim status update batch job
  decision_review_icn_updater_enabled:
    actor_type: user
    description: Enables the ICN lookup job
  decision_review_weekly_error_report_enabled:
    actor_type: user
    description: Enables the weekly decision review text error report
  decision_review_daily_error_report_enabled:
    actor_type: user
    description: Enables the daily error report email
  decision_review_daily_stuck_records_report_enabled:
    actor_type: user
    description: Enables the daily decision review stuck records Slack report
  decision_review_monthly_stats_report_enabled:
    actor_type: user
    description: Enables the monthly decision review stats report email
  decision_review_delay_evidence:
    actor_type: user
    description: Ensures that NOD and SC evidence is not received in Central Mail before the appeal itself
  decision_review_save_encrypted_attachments:
    actor_type: user
    description: Enables saving a copy of encrypted decision review evidence attachment files for manual validation
    enable_in_development: true
<<<<<<< HEAD
  decision_review_hlr_form_v4_enabled:
    actor_type: user
    description: Enable using MAR 2024 revision of 200996 Higher Level Review form when submitting to EMMS for intake
=======
  decision_review_use_hexapdf_for_encrypted_attachments:
    actor_type: user
    description: Enables using Hexapdf instead of PDFTK for decrypting password protected decision review evidence attachment files
    enable_in_development: true
>>>>>>> 062c9f2c
  dependency_verification:
    actor_type: user
    description: Feature gates the dependency verification modal for updating the diaries service.
    enable_in_development: true
  dependents_enqueue_with_user_struct:
    actor_type: user
    description: Manage whether the enqueued job for 686c and 674 will be with a User model or the new User struct
    enable_in_development: true
  dependents_pension_check:
    actor_type: user
    description: Manage whether or not Pension check is enabled for the 686/674
    enable_in_development: true
  dependents_removal_check:
    actor_type: user
    description: Manage whether or not dependent removal claim codes are enabled for the 686
    enable_in_development: true
  dependents_management:
    actor_type: user
    description: Manage dependent removal from view dependent page
    enable_in_development: true
  disability_526_classifier_new_claims:
    actor_type: user
    description: enables sending new 526-ez claims to VRO Contention Classification service for more accurate classification entry.
    enable_in_development: true
  disability_526_classifier_multi_contention:
    actor_type: user
    description: enables submitting multi-contention (in addition to single-contention) 526ez claims to VRO Contention Classification service for more accurate classification entry.
    enable_in_development: true
  contention_classification_claim_linker:
    actor_type: user
    description: enables sending 526 claim id and vbms submitted claim id to Contention Classification service for linking/monitoring.
    enable_in_development: true
  disability_526_maximum_rating:
    actor_type: user
    description: enables displaying a short education blurb alongside rated disabilities already at maximum rating.
    enable_in_development: true
  disability_526_maximum_rating_api_all_conditions:
    actor_type: user
    description: enables calls to VRO Max CFI API for all conditions, otherwise only calls for select conditions are made
    enable_in_development: false
  disability_526_ep_merge_api:
    actor_type: user
    description: enables sending 526 claims with a pending EP to VRO EP Merge API for automated merging.
  disability_526_ep_merge_new_claims:
    actor_type: user
    description: enables EP Merge for single-contention 526 claims for a new condition
  disability_526_toxic_exposure:
    actor_type: user
    description: enables new pages, processing, and submission of toxic exposure claims
  disability_526_improved_autosuggestions_add_disabilities_page:
    actor_type: user
    description: enables new version of add disabilities page, with updates to content and search functionality
    enable_in_development: true
  disability_compensation_flashes:
    actor_type: user
    description: enables sending flashes to BGS for disability_compensation submissions.
    enable_in_development: true
  disability_compensation_form4142_supplemental:
    actor_type: user
    description: Use Lighthouse API to submit supplemental Form 21-4142 from Form 526EZ submissions
    enable_in_development: true
  disability_compensation_pif_fail_notification:
    actor_type: user
    description: enables sending notifications to vets if their 526 claim submission fails with PIF in Use Error
    enable_in_development: true
  education_reports_cleanup:
    actor_type: user
    description: Updates to the daily education reports to remove old data that isn't needed in the new fiscal year
    enable_in_development: true
  enrollment_verification:
    actor_type: user
    description: Enables access to the Enrollment Verification app
    enable_in_development: true
  ezr_async:
    actor_type: user
    description: Submit form 10-10EZR with a background job
  discharge_wizard_features:
    actor_type: user
    description: Iteration of new features for discharge wizard
    enable_in_development: true
  facilities_ppms_suppress_all:
    actor_type: user
    description: Hide all ppms search options
  facilities_ppms_suppress_community_care:
    actor_type: user
    description: Hide ppms community care searches
  facilities_ppms_suppress_pharmacies:
    actor_type: user
    description: Front End Flag to suppress the ability to search for pharmacies
  facility_locator_lat_long_only:
    actor_type: user
    description: Send only lat/long values (no bounding box or address) to the API when querying for facilities.
    enable_in_development: true
  facility_locator_ppms_legacy_urgent_care_to_pos_locator:
    actor_type: user
    description: force the legacy urgent care path to use the new POS locator
  facility_locator_predictive_location_search:
    actor_type: user
    description: Use predictive location search in the Facility Locator UI
  facility_locator_pull_operating_status_from_lighthouse:
    actor_type: user
    description: A fast and dirty way to get the operating status from lighthouse
    enable_in_development: true
  facility_locator_rails_engine:
    actor_type: user
    description: Use rails engine routes for all Facility Locator API calls
    enable_in_development: true
  facility_locator_restore_community_care_pagination:
    actor_type: user
    description: Restores pagination for community care providers, emergency care, and pharmacies. (urgent care is excluded)
    enable_in_development: true
  facility_locator_show_community_cares:
    actor_type: user
    description: >
      On https://www.va.gov/find-locations/ enable veterans to search for Community care by showing that option
      in the "Search for" box.
    enable_in_development: true
  facility_locator_show_health_connect_number:
    actor_type: user
    description: >
      On https://www.va.gov/find-locations/ enable the health connect phone number display
    enable_in_development: true
  facility_locator_show_operational_hours_special_instructions:
    actor_type: user
    description: Display new field operationalHoursSpecialInstructions for VA facilities
    enable_in_development: true
  file_upload_short_workflow_enabled:
    actor_type: user
    description: Enables shorter workflow enhancement for file upload component
  fsr_5655_server_side_transform:
    actor_type: user
    description: Update to use BE for business transform logic for Financial Status Report (FSR - 5655) form
    enable_in_development: true
  financial_status_report_debts_api_module:
    actor_type: user
    description: Points to debts-api module routes
    enable_in_development: true
  financial_status_report_expenses_update:
    actor_type: user
    description: Update expense lists in the Financial Status Report (FSR - 5655) form
    enable_in_development: true
  financial_status_report_streamlined_waiver:
    actor_type: user
    description: Enables streamlined waiver flow for qualifying users completing the Financial Status Report (FSR) form
    enable_in_development: true
  financial_status_report_streamlined_waiver_assets:
    actor_type: user
    description: Enables a simplified asset calculation flow, including Cash in Bank, for users completing the Financial Status Report (FSR) form.
    enable_in_development: true
  financial_status_report_review_page_navigation:
    actor_type: user
    description: Enables new review page navigation for users completing the Financial Status Report (FSR) form.
    enable_in_development: true
  find_a_representative_enabled:
    actor_type: cookie_id
    description: Generic toggle for gating Find a Rep
    enable_in_development: true
  find_a_representative_enable_api:
    actor_type: user
    description: Enables all Find a Representative api endpoints
    enable_in_development: true
  find_a_representative_enable_frontend:
    actor_type: cookie_id
    description: Enables Find a Representative frontend
    enable_in_development: true
  find_a_representative_flag_results_enabled:
    actor_type: user
    description: Enables flagging feature for Find a Representative frontend
    enable_in_development: true
  representative_status_enabled:
    actor_type: cookie_id
    description: Enables flagging feature for Find a Representative frontend
    enable_in_development: true
  form526_include_document_upload_list_in_overflow_text:
    actor_type: user
    description: Appends a list of SupportingEvidenceAttachment filenames the veteran uploaded for a Form 526 into the overflow text in the form submission
  appoint_a_representative_enable_frontend:
    actor_type: cookie_id
    description: Enables Appoint a Representative frontend
    enable_in_development: true
  appoint_a_representative_enable_pdf:
    actor_type: user
    description: Enables Appoint a Representative PDF generation endpoint
    enable_in_development: true
  form526_legacy:
    actor_type: user
    description: If true, points controllers to the legacy EVSS Form 526 instance. If false, the controllers will use the Dockerized instance running in DVP.
    enable_in_development: true
  form526_send_document_upload_failure_notification:
    actor_type: user
    description: Enables enqueuing a Form526DocumentUploadFailureEmail if a EVSS::DisabilityCompensationForm::SubmitUploads job exhausts its retries
    enable_in_development: true
  form526_send_4142_failure_notification:
    actor_type: user
    description: Enables enqueuing a Form4142DocumentUploadFailureEmail if a SubmitForm4142Job job exhausts its retries
    enable_in_development: true
  form0994_confirmation_email:
    actor_type: user
    description: Enables form 0994 email submission confirmation (VaNotify)
    enable_in_development: true
  form1990_confirmation_email:
    actor_type: user
    description: Enables form 1990 email submission confirmation (VaNotify)
    enable_in_development: true
  form1995_confirmation_email:
    actor_type: user
    description: Enables form 1995 email submission confirmation (VaNotify)
    enable_in_development: true
  form1990e_confirmation_email:
    actor_type: user
    description: Enables form 1990e email submission confirmation (VaNotify)
    enable_in_development: true
  form21_0966_confirmation_email:
    actor_type: user
    description: Enables form 21-0966 email submission confirmation (VaNotify)
    enable_in_development: true
  form21_0972_confirmation_email:
    actor_type: user
    description: Enables form 21-0972 email submission confirmation (VaNotify)
    enable_in_development: true
  form21_10203_confirmation_email:
    actor_type: user
    description: Enables form 21-10203 email submission confirmation (VaNotify)
  form21_10210_confirmation_email:
    actor_type: user
    description: Enables form 21-10210 email submission confirmation (VaNotify)
    enable_in_development: true
  form20_10206_confirmation_email:
    actor_type: user
    description: Enables form 20-10206 email submission confirmation (VaNotify)
    enable_in_development: true
  form20_10207_confirmation_email:
    actor_type: user
    description: Enables form 20-10207 email submission confirmation (VaNotify)
    enable_in_development: true
  form21_0845_confirmation_email:
    actor_type: user
    description: Enables form 21-0845 email submission confirmation (VaNotify)
    enable_in_development: true
  form21p_0847_confirmation_email:
    actor_type: user
    description: Enables form 21p-0847 email submission confirmation (VaNotify)
    enable_in_development: true
  form21_4142_confirmation_email:
    actor_type: user
    description: Enables form 21-4142 email submission confirmation (VaNotify)
    enable_in_development: true
  form_526_required_identifiers_in_user_object:
    actor_type: user
    description: includes a mapping of booleans in the profile section of a serialized user indicating which ids are nil for the user
  form40_0247_confirmation_email:
    actor_type: user
    description: Enables form 40-0247 email submission confirmation (VaNotify)
    enable_in_development: true
  form1990meb_confirmation_email:
    actor_type: user
    description: Enables form 1990meb email submission confirmation (VaNotify)
    enable_in_development: true
  form5490_confirmation_email:
    actor_type: user
    description: Enables form 5490 email submission confirmation (VaNotify)
    enable_in_development: true
  form5495_confirmation_email:
    actor_type: user
    description: Enables form 5495 email submission confirmation (VaNotify)
    enable_in_development: true
  simple_forms_email_confirmations:
    actor_type: user
    description: Enables form email submission confirmations (for allowed email types via VaNotify)
    enable_in_development: true
  form2010206:
    actor_type: user
    description: If enabled shows the digital form experience for form 20-10206
  form2010207:
    actor_type: user
    description: If enabled shows the digital form experience for form 20-10207
  form210845:
    actor_type: user
    description: If enabled shows the digital form experience for form 21-0845
  form210966:
    actor_type: user
    description: If enabled shows the digital form experience for form 21-0966
  form210972:
    actor_type: user
    description: If enabled shows the digital form experience for form 21-0972
  form214142:
    actor_type: user
    description: If enabled shows the digital form experience for form 21-4142
  form2110210:
    actor_type: user
    description: If enabled shows the digital form experience for form 21-10210
  form21p0847:
    actor_type: user
    description: If enabled shows the digital form experience for form 21P-0847
  form264555:
    actor_type: user
    description: If enabled shows the digital form experience for form 26-4555
  form400247:
    actor_type: user
    description: If enabled shows the digital form experience for form 40-0247
  form_upload_flow:
    actor_type: user
    description: If enabled shows the find-a-form widget for the Form Upload Flow
  fsr_confirmation_email:
    actor_type: user
    description: Enables notifications to be sent via email upon FSR submission
    enable_in_development: false
  get_help_ask_form:
    actor_type: user
    description: Enables inquiry form for users to submit questions, suggestions, and complaints.
    enable_in_development: true
  get_help_messages:
    actor_type: user
    description: Enables secure messaging
    enable_in_development: true
  ha_cpap_supplies_cta:
    actor_type: user
    description: Toggle CTA for reordering Hearing Aid and CPAP supplies form within static pages.
  injected_header_web_components:
    actor_type: user
    description: Enable/disable import of web components to the injected header
  in_progress_form_custom_expiration:
    actor_type: user
    description: Enable/disable custom expiration dates for forms
    enable_in_development: true
  in_progress_form_reminder:
    actor_type: user
    description: Enable/disable in progress form reminders (sent via VaNotify)
    enable_in_development: true
  in_progress_form_reminder_age_param:
    actor_type: user
    description: Enable/disable in progress form reminder age param
    enable_in_development: true
  clear_stale_in_progress_reminders_sent:
    actor_type: user
    description: Enable/disable clearing of one-time in progress reminders after 60 days
    enable_in_development: true
  in_progress_1880_form_cron:
    actor_type: user
    description: Enable/disable scheduled cron for 1880 in progress form reminders (sent via VaNotify)
    enable_in_development: true
  in_progress_1880_form_reminder:
    actor_type: user
    description: Enable/disable 1880 in progress form reminders (sent via VaNotify)
    enable_in_development: true
  in_progress_form_reminder_1010ez:
    actor_type: user
    description: Enable/disable 1010ez in progress form reminders (sent via VaNotify)
    enable_in_development: true
  in_progress_form_reminder_526ez:
    actor_type: user
    description: Enable/disable 526ez in progress form reminders (sent via VaNotify)
    enable_in_development: true
  letters_check_discrepancies:
    actor_type: user
    description: Enables ability to log letter discrepancies between evss and lighthouse
    enable_in_development: true
  loop_pages:
    actor_type: user
    description: Enable new list loop pattern
    enable_in_development: true
  show_mbs_preneed_change_va_4010007:
    actor_type: user
    description: Updates to text in form VA 40-10007
  medical_copays_six_mo_window:
    actor_type: user
    description: This will filter to only show medical copays within the last 6 months
    enable_in_development: true
  medical_copays_html_medical_statements_view_enabled:
    actor_type: user
    description: This will show new 508 compliant medical statement views
    enable_in_development: true
  medical_copays_api_key_change:
    actor_type: user
    description: This will use new API key name when available
    enable_in_development: true
  medical_copay_notifications:
    actor_type: user
    description: Enables notifications to be sent for new copay statements
    enable_in_development: true
  mhv_landing_page_enabled:
    actor_type: user
    description: Enables the My HealtheVet landing page on VA.gov
    enable_in_development: true
  mhv_landing_page_show_priority_group:
    actor_type: user
    description: Shows Veterans their Priority Group on the MHV Landing Page
    enable_in_development: true
  mhv_landing_page_personalization:
    actor_type: user
    description: Enables personalized content on the My HealtheVet landing page.
    enable_in_development: true
  mhv_secondary_navigation_enabled:
    actor_type: user
    description: Enables the My HealtheVet secondary navigation
    enable_in_development: true
  mhv_transitional_medical_records_landing_page:
    actor_type: user
    description: Enables the transitional Medical Records page at /my-health/records
  mhv_helpdesk_information_enabled:
    actor_type: user
    description: Enables the MHV helpdesk information
  mhv_secure_messaging_to_va_gov_release:
    actor_type: user
    description: Enables/disables Secure Messaging Patient on VA.gov (intial transition from MHV to VA.gov)
    enable_in_development: true
  mhv_secure_messaging_to_phase_1:
    actor_type: user
    description: Enables/disables Secure Messaging Phase 1 on VA.gov
    enable_in_development: true
  mhv_secure_messaging_cerner_pilot:
    actor_type: user
    description: Enables/disables Secure Messaging Cerner Transition Pilot environment on VA.gov
    enable_in_development: true
  mhv_secure_messaging_remove_lefthand_nav:
    actor_type: user
    description: Disables/Enables Secure Messaging lefthand navigation for new navigation solution
    enable_in_development: true
  mhv_secure_messaging_unique_user_logging_enabled:
    actor_type: user
    description: Disables/Enables Secure Messaging tracking unique users in Datadog
    enable_in_development: true
  mhv_medical_records_allow_txt_downloads:
    actor_type: user
    description: Allows users to download Medical Records data in TXT format
    enable_in_development: true
  mhv_medical_records_display_conditions:
    actor_type: user
    description: Show/hide content related to Health Conditions in Medical Records
    enable_in_development: true
  mhv_medical_records_display_domains:
    actor_type: user
    description: Show/hide in-progress Medical Records domains
    enable_in_development: true
  mhv_medical_records_display_labs_and_tests:
    actor_type: user
    description: Show/hide content related to Labs & Tests in Medical Records
    enable_in_development: true
  mhv_medical_records_display_notes:
    actor_type: user
    description: Show/hide content related to Notes in Medical Records
    enable_in_development: true
  mhv_medical_records_display_sidenav:
    actor_type: user
    description: Show/hide the Medical Records side navigation
    enable_in_development: true
  mhv_medical_records_display_vaccines:
    actor_type: user
    description: Show/hide content related to Vaccines in Medical Records
    enable_in_development: true
  mhv_medical_records_display_settings_page:
    actor_type: user
    description: Show/hide the Settings Page in Medical Records
    enable_in_development: true
  mhv_medical_records_display_vitals:
    actor_type: user
    description: Show/hide content related to Vitals in Medical Records
    enable_in_development: true
  mhv_medical_records_phr_refresh_on_login:
    actor_type: user
    description: Enables/disables the PHR refresh for MHV users when logging into VA.gov
    enable_in_development: true
  mhv_medical_records_redact_fhir_client_logs:
    actor_type: user
    description: Replaces IDs in fhir_client INFO-level logs with X's when enabled
    enable_in_development: true
  mhv_medical_records_to_va_gov_release:
    actor_type: user
    description: Enables/disables Medical Records on VA.gov (intial transition from MHV to VA.gov)
    enable_in_development: true
  mhv_medications_to_va_gov_release:
    actor_type: user
    description: Enables/disables Medications on VA.gov (intial transition from MHV to VA.gov)
    enable_in_development: true
  mhv_medications_display_refill_content:
    actor_type: user
    description: Enables/disables refill-related content for Medications on VA.gov
    enable_in_development: true
  mhv_landing_page_enable_va_gov_health_tools_links:
    actor_type: user
    description: Enables VA.gov Health Tools links (Appts, SM, Rx, Records) on MHV-on-VA.gov Landing Page
  mhv_to_logingov_account_transition:
    actor_type: cookie_id
    description: Enables/disables MHV to Login.gov account transfer experience (Identity)
    enable_in_development: false
  mhv_to_logingov_account_transition_modal:
    actor_type: cookie_id
    description: Enables/disables MHV to Login.gov account transfer modal experience (Identity)
    enable_in_development: false
  mhv_to_logingov_account_transition_banner:
    actor_type: cookie_id
    description: Enables/disables MHV to Login.gov account transfer banner experience (Identity)
    enable_in_development: false
  mhv_to_logingov_account_transition_urgent:
    actor_type: cookie_id
    description: Enables/disables MHV to Login.gov account transfer urgent experience (Identity)
    enable_in_development: false
  mobile_api:
    actor_type: user
    description: API endpoints consumed by the VA Mobile App (iOS/Android)
  mobile_filter_doc_27_decision_letters_out:
    actor_type: user
    description: filters out doc type 27 decision letters out of list of decision letters for mobile
    enable_in_development: false
  mobile_claims_log_decision_letter_sent:
    actor_type: user
    description: Logs decision letter info on both claims and decision letter endpoint
    enable_in_development: true
  mobile_v1_lighthouse_facilities:
    actor_type: user
    description: change mobile lighthouse facility calls to use new v1 endpoint
    enable_in_development: true
  multiple_address_10_10ez:
    actor_type: cookie_id
    description: >
      [Front-end only] When enabled, the 10-10EZ will collect a home and mailing address for the veteran
      vs only collecting a single, "permanent" address.
  organic_conversion_experiment:
    actor_type: user
    description: Toggle to enable login.gov create account experiment
  pdf_warning_banner:
    description: When enabled, will allow display of PDF cert warnings in find-a-form
    actor_type: user
    enable_in_development: true
  pre_entry_covid19_screener:
    actor_type: user
    description: >
      Toggle for the entire pre-entry covid 19 self-screener available at /covid19screener and to be used by visitors
      to VHA facilities in lieu of manual screening with a VHA employee.
      This toggle is owned by Patrick B. and the rest of the CTO Health Products team.
  profile_ppiu_reject_requests:
    actor_type: user
    description: When enabled, requests to the PPIU controller will return a routing error.
  profile_enhanced_military_info:
    actor_type: user
    description: When enabled, /v1/profile/military_info endpoint will return all military information for a user.
  profile_lighthouse_rating_info:
    actor_type: user
    description: When enabled, will request disability rating info data from lighthouse API.
  profile_user_claims:
    actor_type: user
    description: When enabled, /v0/user will return user profile claims for accessing service endpoints.
  profile_show_mhv_notification_settings:
    actor_type: user
    description: Display MHV notification settings - RX refill shipment, appointment, secure messaging, and medical images/reports
  profile_show_military_academy_attendance:
    actor_type: user
    description: When enabled, profile service history will include military academy attendance.
    enable_in_development: true
  profile_hide_direct_deposit:
    actor_type: user
    description: Hides the Profile - Direct Deposit page content during a service outage
    enable_in_development: false
  profile_show_credential_retirement_messaging:
    actor_type: user
    description: Show/hide MHV and DS Logon credential retirement messaging in profile
  profile_show_direct_deposit_single_form:
    actor_type: user
    description: Show/hide the single direct deposit form in profile for all users
  profile_show_direct_deposit_single_form_uat:
    actor_type: user
    description: Show/hide the single direct deposit form just for users during UAT only
  profile_show_direct_deposit_single_form_alert:
    actor_type: user
    description: Show/hide an alert with information around migrating to a single direct deposit form in profile
  profile_show_direct_deposit_single_form_edu_downtime:
    actor_type: user
    description: Show/hide the edu direct deposit form and instead display a downtime message in its place
  profile_show_email_notification_settings:
    actor_type: user
    description: Show/Hide the email channel based notification settings in profile
  profile_show_payments_notification_setting:
    actor_type: user
    description: Show/Hide the payments section of notifications in profile
  profile_show_pronouns_and_sexual_orientation:
    actor_type: user
    description: Show/hide Pronouns and Sexual Orientation fields on profile page
  profile_show_quick_submit_notification_setting:
    actor_type: user
    description: Show/Hide the quick submit section of notification settings in profile
  profile_show_proof_of_veteran_status:
    actor_type: user
    description: Show/Hide the proof of veteran status page and links
  profile_use_experimental:
    description: Use experimental features for Profile application - Do not remove
    enable_in_development: true
    actor_type: user
  profile_use_vafsc:
    description: Use VA Forms System Core for forms instead of schema based forms
    actor_type: user
    enable_in_development: true
  profile_contacts:
    description: Enable the Personal Health Care Contacts feature. Data provided by the VA Profile Health Benefit Service.
    actor_type: user
    enable_in_development: true
  pw_ehr_cta_drupal_source_of_truth:
    actor_type: user
    description: Enabling Public Websites-managed EHR CTAs to use Drupal EHR data, including for Cerner cutovers
    enable_in_development: true
  pw_ehr_cta_use_slo:
    actor_type: user
    description: Use single-logout (SLO) paths for Public Websites-managed EHR CTAs
  my_va_experimental:
    actor_type: user
    description: Use for experimental features for My VA application (general)
  my_va_experimental_frontend:
    actor_type: user
    description: Use for experimental features for My VA application (frontend)
  my_va_experimental_fullstack:
    actor_type: user
    description: Use for experimental features for My VA application (fullstack)
    enable_in_development: true
  my_va_hide_notifications_section:
    actor_type: user
    description: Hides the Notifications section on My VA
    enable_in_development: true
  my_va_notification_component:
    actor_type: user
    description: Enable users to see va-notification component on My VA
    enable_in_development: true
  my_va_notification_dot_indicator:
    actor_type: user
    description: Enable dot indicator for notifications
  my_va_enable_mhv_link:
    actor_type: user
    description: Enables the "Visit MHV" CTA link under Health care section
  my_va_enable_new_sip_config:
    actor_type: user
    description: Enables use of the new SiP configuration
  my_va_update_errors_warnings:
    actor_type: user
    description: Update all errors and warnings on My VA for consistency (will remove when va-notification component is released)
  my_va_lighthouse_uploads_report:
    actor_type: user
    description: Use lighthouse /uploads/report endpoint for Form status
  rated_disabilities_detect_discrepancies:
    actor_type: user
    description:
      When enabled, the rated disabilities application will check for discrepancies between
      the number of rated disabilities returned by EVSS and Lighthouse
    enable_in_development: true
  rated_disabilities_sort_ab_test:
    actor_type: user
    description: Allows us to set up AB test of sorting on rated disabilities app
  rated_disabilities_use_lighthouse:
    actor_type: user
    description: When enabled, the rated disabilities application uses Lighthouse instead of EVSS
    enable_in_development: true
  schema_contract_appointments_index:
    actor_type: user
    description: Enables schema validation for the appointments service index fetch.
  search_representative:
    actor_type: user
    description: Enable frontend application and cta for Search Representative application
    enable_in_development: true
  search_dropdown_component_enabled:
    actor_type: user
    description: Enables typeahead 2.0 functionality
    enable_in_development: true
  search_gov_maintenance:
    actor_type: user
    description: Use when Search.gov system maintenance impacts sitewide search
    enable_in_development: true
  show526_wizard:
    actor_type: user
    description: This determines when the wizard should show up on the form 526 intro page
    enable_in_development: true
  show_edu_benefits_0994_wizard:
    actor_type: user
    description: This determines when the wizard should show up on the 0994 introduction page
  show_edu_benefits_1990_wizard:
    actor_type: user
    description: This determines when the wizard should show up on the 1990 introduction page
  show_edu_benefits_1990e_wizard:
    actor_type: user
    description: This determines when the wizard should show up on the 1990e introduction page
  show_edu_benefits_1990n_wizard:
    actor_type: user
    description: This determines when the wizard should show up on the 1990N introduction page
  show_edu_benefits_1995_wizard:
    actor_type: user
    description: This determines when the wizard should show up on the 1995 introduction page
  show_edu_benefits_5490_wizard:
    actor_type: user
    description: This determines when the wizard should show up on the 5490 introduction page
  show_edu_benefits_5495_wizard:
    actor_type: user
    description: This determines when the wizard should show up on the 5495 introduction page
  show_events_v2:
    actor_type: user
    description: Enables the events v2 page
  show_financial_status_report:
    actor_type: user
    description: Enables VA Form 5655 (Financial Status Report)
    enable_in_development: true
  show_financial_status_report_wizard:
    actor_type: user
    description: Enables the Wizard for VA Form 5655 (Financial Status Report)
    enable_in_development: true
  show_form_i18n:
    actor_type: user
    description: Enables the internationalization features for forms
    enable_in_development: true
  show_dgi_direct_deposit_1990EZ:
    actor_type: user
    description: Displays prefill enabled direct deposit component on 1990EZ form.
    enable_in_development: false
  show_meb_1990EZ_maintenance_alert:
    actor_type: user
    description: Displays an alert to users on 1990EZ intro page that the Backend Service is Down.
    enable_in_development: false
  show_meb_1990EZ_R6_maintenance_message:
    actor_type: user
    description: Displays an alert to users on 1990EZ intro page that the Backend Service is Down.
    enable_in_development: false
  show_meb_1990E_maintenance_alert:
    actor_type: user
    description: Displays an alert to users on 1990E intro page that the Backend Service is Down.
    enable_in_development: false
  show_meb_1990E_R6_maintenance_message:
    actor_type: user
    description: Displays an alert to users on 1990E intro page that the Backend Service is Down.
    enable_in_development: false
  show_meb_letters_maintenance_alert:
    actor_type: user
    description: Displays an alert to users on Letters Inbox page that the Backend Service is Down.
    enable_in_development: false
  show_meb_enrollment_verification_maintenance_alert:
    actor_type: user
    description: Displays an alert to users on Enrollment Verification intro page that the Backend Service is Down.
    enable_in_development: false
  show_meb_international_address_prefill:
    actor_type: user
    description: Enhances form prefilling to include international address.
    enable_in_development: true
  show_meb_service_history_categorize_disagreement:
    actor_type: user
    enable_in_development: false
  meb_exclusion_period_enabled:
    actor_type: user
    description: enables exclusion period checks
    enable_in_development: false
  meb_auto_populate_relinquishment_date:
    actor_type: user
    description: Flag to autofill datepicker for reliinquishment date
    enable_in_development: true
  show_forms_app:
    actor_type: user
    description: Enables the TOE form to be displayed.
    enable_in_development: true
  show_medical_copays:
    actor_type: user
    description: Enables the medical copays application on route /manage-va-debt/medical-copays/
    enable_in_development: true
  sign_in_service_enabled:
    actor_type: cookie_id
    description: Enables the ability to use OAuth authentication via the Sign in Service (Identity)
    enable_in_development: true
  medical_copays_zero_debt:
    actor_type: user
    description: Enables zero debt balances feature on the medical copays application
    enable_in_development: false
  show_healthcare_experience_questionnaire:
    actor_type: cookie_id
    description: Enables showing the pre-appointment questionnaire feature.
    enable_in_development: true
  show_new_refill_track_prescriptions_page:
    actor_type: user
    description: This will show the non-Cerner-user and Cerner-user content for the page /health-care/refill-track-prescriptions/
  show_new_schedule_view_appointments_page:
    actor_type: user
    description: This will show the non-Cerner-user and Cerner-user content for the page /health-care/schedule-view-va-appointments/
  show_updated_fry_dea_app:
    actor_type: user
    description: Show the new version of the Fry/DEA form.
  spool_testing_error_2:
    actor_type: user
    description: Enables Slack notifications for CreateDailySpoolFiles
  spool_testing_error_3:
    actor_type: user
    description: Enables email notifications for CreateDailySpoolFiles errors
  stem_automated_decision:
    actor_type: user
    description: Add automated decision to 10203 application workflow
    enable_in_development: true
  subform_8940_4192:
    actor_type: user
    description: Form 526 subforms for unemployability & connected employment information
    enable_in_development: true
  va_online_scheduling:
    actor_type: user
    description: Allows veterans to view their VA and Community Care appointments
    enable_in_development: true
  va_online_scheduling_booking_exclusion:
    actor_type: user
    description: Permits the exclusion of Lovell sites from being scheduled prior to Oracle Health cutover
    enable_in_development: true
  va_online_scheduling_cancellation_exclusion:
    actor_type: user
    description: Permits the exclusion of Lovell sites from cancellations prior to Oracle Health cutover
    enable_in_development: true
  va_online_scheduling_cancel:
    actor_type: user
    description: Allows veterans to cancel VA appointments
    enable_in_development: true
  va_online_scheduling_community_care:
    actor_type: user
    description: Allows veterans to submit requests for Community Care appointments
    enable_in_development: true
  va_online_scheduling_direct:
    actor_type: user
    description: Allows veterans to directly schedule VA appointments
    enable_in_development: true
  va_online_scheduling_requests:
    actor_type: user
    description: Allows veterans to submit requests for VA appointments
    enable_in_development: true
  va_online_scheduling_static_landing_page:
    actor_type: user
    description: Allows updates to the static landing widget on the Public Websites page
    enable_in_development: true
  va_online_scheduling_sts_oauth_token:
    actor_type: user
    description: Allows toggling of MAP STS OAuth token for VAOS
    enable_in_development: true
  va_online_scheduling_vaos_service_cc_appointments:
    actor_type: user
    description: Toggle for new vaos service cc appointments.
    enable_in_development: true
  va_online_scheduling_vaos_service_requests:
    actor_type: user
    description: Toggle for new vaos service requests.
    enable_in_development: true
  va_online_scheduling_vaos_service_va_appointments:
    actor_type: user
    description: Toggle for new vaos service va appointments.
    enable_in_development: true
  va_online_scheduling_facilities_service_v2:
    actor_type: user
    description: Toggle for new mobile facility service v2 endpoints
    enable_in_development: true
  va_online_scheduling_clinic_location:
    actor_type: user
    enable_in_development: true
    description: Toggle for display of clinic location on appointment detail page
  va_online_scheduling_status_improvement:
    actor_type: user
    enable_in_development: true
    description: Toggle for homepage status improvement
  va_online_scheduling_status_improvement_canceled:
    actor_type: user
    enable_in_development: true
    description: Toggle to display canceled booked appointments
  va_online_scheduling_vaos_v2_next:
    actor_type: user
    enable_in_development: true
    description: Toggle for tickets with the label vaos-v2-next will be behind this flag
  va_online_scheduling_clinic_filter:
    actor_type: user
    enable_in_development: true
    description: Toggle for VAOS direct scheduling & appointment request clinic filtering
  va_online_scheduling_breadcrumb_url_update:
    actor_type: user
    enable_in_development: true
    description: Toggle for the breadcrumb and url changes for mhv
  va_online_scheduling_use_dsot:
    actor_type: user
    enable_in_development: true
    description: Toggle for querying Drupal Source of Truth for Acheron flag
  va_online_scheduling_poc_type_of_care:
    actor_type: user
    enable_in_development: true
    description: Toggle for proof of concept to help Veteran contact a facility when the type of care is not available
  va_online_scheduling_after_visit_summary:
    actor_type: user
    enable_in_development: true
    description: Toggle for After visit summary feature.
  va_online_scheduling_start_scheduling_link:
    actor_type: user
    enable_in_development: true
    description: Toggle for Start Scheduling action link.
  va_dependents_v2:
    actor_type: user
    description: Allows us to toggle bewteen V1 and V2 of the 686c-674 forms.
  va_online_scheduling_enable_OH_reads:
    actor_type: user
    enable_in_development: true
    description: Toggle for routing appointment read requests to the VetsAPI Gateway Service(VPG) instead of vaos-service.
  va_online_scheduling_enable_OH_cancellations:
    actor_type: user
    enable_in_development: true
    description: Allows appointment cancellations to be routed to Oracle Health sites.
  va_online_scheduling_enable_OH_eligibility:
    actor_type: user
    enable_in_development: true
    description: Toggle for routing eligibility requests to the VetsAPI Gateway Service(VPG) instead of vaos-service
  va_online_scheduling_enable_OH_requests:
    actor_type: user
    enable_in_development: true
    description: Toggle for routing new appointment requests to the VetsAPI Gateway Service(VPG) instead of vaos-service
  va_online_scheduling_enable_OH_slots_search:
    actor_type: user
    enable_in_development: true
    description: Toggle for routing slots search requests to the VetsAPI Gateway Service(VPG) instead of vaos-service
  va_online_scheduling_datadog_RUM:
    actor_type: user
    description: Enables datadog Real User Monitoring.
    enable_in_development: true
  va_online_scheduling_cc_direct_scheduling:
    actor_type: user
    description: Enables CC direct scheduling.
    enable_in_development: true
  va_online_scheduling_use_vpg:
    actor_type: user
    enable_in_development: true
    description: Toggle for routing appointment requests to the VetsAPI Gateway Service(VPG) instead of vaos-service.
  va_online_scheduling_appointment_details_redesign:
    actor_type: user
    enable_in_development: true
    description: Toggle for redesigning the appointment details page.
  va_online_scheduling_recent_locations_filter:
    actor_type: user
    enable_in_development: true
    description: Toggle for displaying the most recent facilities on the Choose your VA location page.
  va_view_dependents_access:
    actor_type: user
    description: Allows us to gate the View/ Modify dependents content in a progressive rollout
  va_burial_v2:
    actor_type: user
    description: Allows us to toggle between 21-P530 and 21-P530V2
  veteran_onboarding_beta_flow:
    actor_type: user
    description: Conditionally display the new veteran onboarding flow to user
  show_edu_benefits_1990EZ_Wizard:
    actor_type: user
    description: Navigates user to 1990EZ or 1990 depending on form questions.
    enable_in_development: true
  show_dashboard_notifications:
    actor_type: user
    description: Enables on-site notifications
  check_va_inbox_enabled:
    actor_type: user
    description: Enables check inbox link
  dhp_connected_devices_fitbit:
    actor_type: user
    description: Enables linking between VA.gov account and fitbit account
  show_expandable_vamc_alert:
    actor_type: user
    description: Allows expandable alerts to be visible in vamc
  payment_history:
    actor_type: user
    description: Allows manual enabling/disabling payment history when BGS is acting up (5 min response times)
    enable_in_development: true
  show_digital_form_1095b:
    actor_type: user
    description: Enables access to digital 1095-B form download
    enable_in_development: true
  show_meb_dgi40_features:
    actor_type: user
    description: Enables the UI integration with the meb dgi
    enable_in_development: true
  show_meb_dgi42_features:
    actor_type: user
    description: Enables UI updates for meb dgi 42
    enable_in_development: true
  show_meb_enhancements:
    actor_type: user
    description: Provides a flag wrapper for minor code changes to be gated from Prod.
    enable_in_development: true
  show_meb_enhancements_06:
    actor_type: user
    description: Provides a flag wrapper for minor code changes to be gated from Prod.
  show_meb_enhancements_08:
    actor_type: user
    description: Provides a flag wrapper for minor code changes to be gated from Prod.
    enable_in_development: true
  show_meb_enhancements_09:
    actor_type: user
    description: Provides a flag wrapper for minor code changes to be gated from Prod.
    enable_in_development: true
  meb_gate_person_criteria:
    actor_type: user
    description: Flag to use Person Criteria on Submission service
    enable_in_development: true
  supply_reordering_sleep_apnea_enabled:
    actor_type: user
    description: Enables sleep apnea supplies to be ordered in the supply reorder tool / MDOT.
    enable_in_development: true
  toe_dup_contact_info_call:
    actor_type: user
    description: Flag to use contact info call and modal
    enable_in_development: true
  toe_short_circuit_bgs_failure:
    actor_type: user
    description: Flag to use begin rescue block for BGS call
    enable_in_development: true
  toe_high_school_info_change:
    actor_type: user
    description: Flag to change order of high school info page
    enable_in_development: false
  toe_light_house_dgi_direct_deposit:
    actor_type: user
    description: Uses lighthouse api for direct deposit information in TOE.
    enable_in_development: false
  move_form_back_button:
    actor_type: user
    description: Test moving form back button to the top of the page
  mobile_cerner_transition:
    actor_type: user
    description: For mobile app, a facility is being transitioned to cerner.
  mobile_lighthouse_letters:
    actor_type: user
    description: For mobile app, use Lighthouse instead of EVSS for our letters endpoints upstream service
  mobile_lighthouse_direct_deposit:
    actor_type: user
    description: For mobile app, use Lighthouse instead of EVSS for our direct deposit interactions
  mobile_lighthouse_claims:
    actor_type: user
    description: For mobile app, use Lighthouse instead of EVSS for our claims endpoints upstream service
  mobile_lighthouse_request_decision:
    actor_type: user
    description: For mobile app, use Lighthouse instead of EVSS for our request decision endpoints upstream service
  mobile_lighthouse_document_upload:
    actor_type: user
    description: For mobile app, use Lighthouse instead of EVSS for our document uploads
  mobile_lighthouse_disability_ratings:
    actor_type: user
    description: For mobile app, use Lighthouse instead of EVSS for our disability ratings endpoints upstream service
  form526_backup_submission_temp_killswitch:
    actor_type: user
    description: Provide a temporary killswitch to disable form526 backup submission if something were to go awry
  virtual_agent_show_floating_chatbot:
    actor_type: user
    description: Enables a floating chatbot on the chatbot page - managed by virtual agent team
  disability_compensation_lighthouse_rated_disabilities_provider_foreground:
    actor_type: user
    description: If enabled uses the lighthouse rated disabilities endpoint for foreground requests
  disability_compensation_lighthouse_rated_disabilities_provider_background:
    actor_type: user
    description: If enabled uses the lighthouse rated disabilities endpoint for background tasks
  disability_compensation_lighthouse_document_service_provider:
    actor_type: user
    description: If enabled uses the lighthouse documents service
  disability_compensation_lighthouse_claims_service_provider:
    actor_type: user
    description: If enabled uses the lighthouse claims service
  disability_compensation_lighthouse_intent_to_file_provider:
    actor_type: user
    description: If enabled uses the lighthouse intent to file endpoint
  disability_compensation_lighthouse_ppiu_direct_deposit_provider:
    actor_type: user
    description: If enabled uses the lighthouse ppiu/direct deposit endpoint in the form526 submission workflow
  disability_compensation_prevent_submission_job:
    actor_type: user
    description: If enabled, the submission form526 record will be created, but there will be submission job
  disability_compensation_remove_pciu:
    actor_type: user
    description: If enabled, VA Profile is used to populate contact information- without PCIU calls (status quo)
  disability_compensation_lighthouse_brd:
    actor_type: user
    description: If enabled uses the lighthouse Benefits Reference Data service
  disability_compensation_lighthouse_generate_pdf:
    actor_type: user
    description: If enabled uses the lighthouse Benefits Claims service to generate a 526 pdf
  virtual_agent_fetch_jwt_token:
    actor_type: user
    description: Enable the fetching of a JWT token to access MAP environment
  drupal_footer:
    actor_type: user
    description: If enabled, pulls Drupal data to populate most of the global footer
  virtual_agent_lighthouse_claims:
    actor_type: user
    description: Use lighthouse instead of EVSS to view benefit claims for virtual agent chatbot application
  virtual_agent_voice:
    actor_type: user
    description: Enable the voice feature of the VA Chatbot
  notification_center:
    actor_type: user
    description: Enable Notification Center
    enable_in_development: true
  nod_part3_update:
    actor_type: user
    description: NOD update to latest form, part III box 11
    enable_in_development: true
  nod_browser_monitoring_enabled:
    actor_type: user
    description: NOD Datadog RUM monitoring
  nod_callbacks_endpoint:
    actor_type: user
    description: NOD VANotify notification callbacks endpoint
    enable_in_development: true
  nod_confirmation_update:
    actor_type: user
    description: Show updated confirmation page with form data & downloadable PDF
    enable_in_development: true
  pension_ipf_callbacks_endpoint:
    actor_type: user
    description: Pension IPF VANotify notification callbacks endpoint
    enable_in_development: true
  hlr_browser_monitoring_enabled:
    actor_type: user
    description: HLR Datadog RUM monitoring
  sc_browser_monitoring_enabled:
    actor_type: user
    description: Supplemental Claim Datadog RUM monitoring
  virtual_agent_enable_pva2_chatbot:
    actor_type: user
    description: If enabled, switches VA chatbot from PVA1 to PVA2
  virtual_agent_component_testing:
    actor_type: user
    description: If enabled, allows for testing of the chatbot components
  terms_of_use:
    actor_type: user
    description: This determines whether a user is redirected to the Terms of Use page
    enable_in_development: true
  burial_form_enabled:
    actor_type: user
    description: Enable the burial form
  burial_form_v2:
    actor_type: user
    description: Enable Burial form v2 re-design
    enable_in_development: true
  pension_form_enabled:
    actor_type: user
    description: Enable the pension form
  pension_browser_monitoring_enabled:
    actor_type: user
    description: Pension Datadog RUM monitoring
  pension_claim_submission_to_lighthouse:
    actor_type: user
    description: Pension claim submission uses Lighthouse API
  income_and_assets_form_enabled:
    actor_type: user
    description: Enable form 21P-0969 Update Income and Assets Evidence Form
    enable_in_development: true
  intent_to_file_lighthouse_enabled:
    actor_type: user
    description: Enable new Lighthouse ITF logic
    enable_in_development: true
  central_mail_benefits_intake_submission:
    actor_type: user
    description: Enable central mail claims submission uses Benefits Intake API
  ecc_benefits_intake_submission:
    actor_type: user
    description: Enable education and career counseling claim submissions to use Benefits Intake API
  virtual_agent_enable_param_error_detection:
    actor_type: user
    description: If enabled, Allows for the detection of errors in the chatbot params
  virtual_agent_enable_msft_pva_testing:
    actor_type: user
    description: If enabled, allows for connecting to MSFT PVA
  virtual_agent_enable_nlu_pva_testing:
    actor_type: user
    description: If enabled, allows for connecting to NLU PVA
  vye_request_allowed:
    actor_type: user
    description: >-
      Master toggle for the VYE (Verify Your Enrollment) project.
      If enabled, requests will be allowed to reach the controllers, otherwise a 400 (Bad Request) will be returned.
  travel_pay_power_switch:
    actor_type: user
    description: >-
      Main switch for the Travel Pay feature on VA.gov using the new BTSSS (travel pay) API.
      Enabled - Requests are handled as normal.
      Disabled - Requests are not handled. Server returns a 503 (Service Unavailable) until re-enabled.
  yellow_ribbon_automated_date_on_school_search:
    actor_type: user
    description: Enable the automated date displayed in the Find a Yellow Ribbon school search results
  accredited_representative_portal_pilot:
    actor_type: user
    description: Enable the Accredited Representative Portal for the pilot
    enable_in_development: true
  toggle_vye_address_direct_deposit_forms:
    actor_type: user
    description: Enable mailing address and direct deposit for VYE
  veteran_readiness_employment_to_res:
    actor_type: user
    description: Enable RES platform for Veteran Readiness & Employment form submissions, disabled will use VRE email
    enable_in_development: true
  vye_login_widget:
    actor_type: user
    description: Enable Vye authentication widget
  toggle_vye_address_direct_deposit_forms_in_profile:
    actor_type: user
    description: Enable mailing address and direct deposit for VYE in profile page
  use_facilities_api_v2_for_cerner_cta:
    actor_type: user
    description: Use the new facilities API v2 for the Cerner CTA. Estimated time of removal June 18, 2024 after testing of deployment on staging of authenticated user.
    enable_in_development: true<|MERGE_RESOLUTION|>--- conflicted
+++ resolved
@@ -339,16 +339,13 @@
     actor_type: user
     description: Enables saving a copy of encrypted decision review evidence attachment files for manual validation
     enable_in_development: true
-<<<<<<< HEAD
   decision_review_hlr_form_v4_enabled:
     actor_type: user
     description: Enable using MAR 2024 revision of 200996 Higher Level Review form when submitting to EMMS for intake
-=======
   decision_review_use_hexapdf_for_encrypted_attachments:
     actor_type: user
     description: Enables using Hexapdf instead of PDFTK for decrypting password protected decision review evidence attachment files
     enable_in_development: true
->>>>>>> 062c9f2c
   dependency_verification:
     actor_type: user
     description: Feature gates the dependency verification modal for updating the diaries service.
