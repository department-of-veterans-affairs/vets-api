# frozen_string_literal: true

require 'rails_helper'

RSpec.describe VAOS::V2::ReferralsController, type: :request do
  let(:memory_store) { ActiveSupport::Cache.lookup_store(:memory_store) }
  let(:referral_number) { '5682' }
  let(:referral_consult_id) { '984_646372' }
  let(:encrypted_referral_consult_id) { 'encrypted-984_646372' }
  let(:inflection_header) { { 'X-Key-Inflection' => 'camel' } }
<<<<<<< HEAD
  let(:referral_statuses) { "'AP'" }
=======
  let(:referral_statuses) { "'AP', 'C'" }
>>>>>>> 8c609db8
  let(:icn) { '1012845331V153043' }

  before do
    allow(Rails).to receive(:cache).and_return(memory_store)
    Rails.cache.clear
    allow(VAOS::ReferralEncryptionService)
      .to receive(:encrypt)
      .with(referral_consult_id)
      .and_return(encrypted_referral_consult_id)
    allow(VAOS::ReferralEncryptionService)
      .to receive(:decrypt)
      .with(encrypted_referral_consult_id)
      .and_return(referral_consult_id)
  end

  describe 'GET index' do
    context 'when called without authorization' do
      let(:resp) do
        {
          'errors' => [
            {
              'title' => 'Not authorized',
              'detail' => 'Not authorized',
              'code' => '401',
              'status' => '401'
            }
          ]
        }
      end

      it 'throws unauthorized exception' do
        get '/vaos/v2/referrals'

        expect(response).to have_http_status(:unauthorized)
        expect(JSON.parse(response.body)).to eq(resp)
      end
    end

    context 'when called with authorization' do
      let(:user) { build(:user, :vaos, :loa3, icn:) }
      let(:referral_list_entries) { build_list(:ccra_referral_list_entry, 3) }

      before do
        sign_in_as(user)
        allow_any_instance_of(Ccra::ReferralService).to receive(:get_vaos_referral_list)
          .with(icn, referral_statuses)
          .and_return(referral_list_entries)
      end

      it 'returns a list of referrals in JSON:API format' do
        get '/vaos/v2/referrals'

        expect(response).to have_http_status(:ok)

        response_data = JSON.parse(response.body)
        expect(response_data).to have_key('data')
        expect(response_data['data']).to be_an(Array)
        expect(response_data['data'].size).to eq(3)

        # Verify first referral entry structure
        first_referral = response_data['data'].first
        expect(first_referral['id']).to eq(encrypted_referral_consult_id)
        expect(first_referral['type']).to eq('referrals')
        expect(first_referral['attributes']['categoryOfCare']).to eq('CARDIOLOGY')
        expect(first_referral['attributes']['referralNumber']).to eq('5682')
        expect(first_referral['attributes']['referralConsultId']).to eq(referral_consult_id)
        expect(first_referral['attributes']['expirationDate']).to eq((Date.current + 60.days).strftime('%Y-%m-%d'))
      end

      context 'with a custom status parameter' do
        let(:custom_statuses) { "'A','I'" }

        before do
          allow_any_instance_of(Ccra::ReferralService).to receive(:get_vaos_referral_list)
            .with(icn, custom_statuses)
            .and_return(referral_list_entries)
        end

        it 'passes the correct status to the service' do
          get '/vaos/v2/referrals', params: { status: custom_statuses }

          expect(response).to have_http_status(:ok)
        end
      end

      context 'when filtering expired referrals' do
        let(:today) { Time.zone.today }
        let(:expired_referral) do
          # Create a referral that expired yesterday
          build(:ccra_referral_list_entry,
                referral_expiration_date: (today - 1.day).to_s)
        end
        let(:active_referral) do
          # Create a referral that expires 30 days from now
          build(:ccra_referral_list_entry,
                referral_expiration_date: (today + 30.days).to_s)
        end
        let(:mixed_referrals) { [expired_referral, active_referral] }

        before do
          allow_any_instance_of(Ccra::ReferralService).to receive(:get_vaos_referral_list)
            .with(icn, referral_statuses)
            .and_return(mixed_referrals)
        end

        it 'filters out expired referrals automatically' do
          get '/vaos/v2/referrals'

          expect(response).to have_http_status(:ok)

          response_data = JSON.parse(response.body)
          expect(response_data['data'].size).to eq(1)
          # The active referral should have an expiration date 30 days from today
          expect(Date.parse(response_data['data'].first['attributes']['expirationDate'])).to eq(today + 30.days)
        end
      end

      context 'when all referrals are expired' do
        let(:today) { Time.zone.today }
        let(:all_expired_referrals) do
          [
            # Expired 1 day ago
            build(:ccra_referral_list_entry,
                  referral_expiration_date: (today - 1.day).to_s),
            # Expired 5 days ago
            build(:ccra_referral_list_entry,
                  referral_expiration_date: (today - 5.days).to_s)
          ]
        end

        before do
          allow_any_instance_of(Ccra::ReferralService).to receive(:get_vaos_referral_list)
            .with(icn, referral_statuses)
            .and_return(all_expired_referrals)
        end

        it 'returns an empty data array' do
          get '/vaos/v2/referrals'

          expect(response).to have_http_status(:ok)

          response_data = JSON.parse(response.body)
          expect(response_data['data']).to be_an(Array)
          expect(response_data['data']).to be_empty
        end
      end
    end
  end

  describe 'GET show' do
    context 'when called without authorization' do
      let(:resp) do
        {
          'errors' => [
            {
              'title' => 'Not authorized',
              'detail' => 'Not authorized',
              'code' => '401',
              'status' => '401'
            }
          ]
        }
      end

      it 'throws unauthorized exception' do
        get "/vaos/v2/referrals/#{encrypted_referral_consult_id}"

        expect(response).to have_http_status(:unauthorized)
        expect(JSON.parse(response.body)).to eq(resp)
      end
    end

    context 'when called with authorization' do
      let(:user) { build(:user, :vaos, :loa3, icn:) }
      let(:referral_detail) { build(:ccra_referral_detail, referral_consult_id:, referral_number:) }

      before do
        sign_in_as(user)
        allow_any_instance_of(Ccra::ReferralService).to receive(:get_referral)
          .with(referral_consult_id, icn)
          .and_return(referral_detail)
      end

      it 'returns a referral detail in JSON:API format' do
        get "/vaos/v2/referrals/#{encrypted_referral_consult_id}"

        expect(response).to have_http_status(:ok)

        response_data = JSON.parse(response.body)
        expect(response_data).to have_key('data')
        expect(response_data['data']['id']).to eq(encrypted_referral_consult_id)
        expect(response_data['data']['type']).to eq('referrals')
        expect(response_data['data']['attributes']['categoryOfCare']).to eq('CARDIOLOGY')
        expect(response_data['data']['attributes']['provider']['name']).to eq('Dr. Smith')
        expect(response_data['data']['attributes']['referringFacility']['name']).to be_present
        expect(response_data['data']['attributes']['expirationDate']).to be_a(String)
        expect(response_data['data']['attributes']['referralNumber']).to eq(referral_number)
        expect(response_data['data']['attributes']['referralConsultId']).to eq(referral_consult_id)
      end
    end
  end
end<|MERGE_RESOLUTION|>--- conflicted
+++ resolved
@@ -8,11 +8,7 @@
   let(:referral_consult_id) { '984_646372' }
   let(:encrypted_referral_consult_id) { 'encrypted-984_646372' }
   let(:inflection_header) { { 'X-Key-Inflection' => 'camel' } }
-<<<<<<< HEAD
-  let(:referral_statuses) { "'AP'" }
-=======
   let(:referral_statuses) { "'AP', 'C'" }
->>>>>>> 8c609db8
   let(:icn) { '1012845331V153043' }
 
   before do
