# frozen_string_literal: true

module SimpleFormsApi
  class VHA107959f2
    include Virtus.model(nullify_blank: true)

    attribute :data

    def initialize(data)
      @data = data
      @uuid = SecureRandom.uuid
    end

    def metadata
      {
        'veteranFirstName' => @data.dig('veteran', 'full_name', 'first'),
        'veteranMiddleName' => @data.dig('veteran', 'full_name', 'middle'),
        'veteranLastName' => @data.dig('veteran', 'full_name', 'last'),
        'fileNumber' => @data.dig('veteran', 'va_claim_number').presence || @data.dig('veteran', 'ssn'),
        'zipCode' => @data.dig('veteran', 'mailing_address', 'postal_code') || '00000',
        'source' => 'VA Platform Digital Forms',
        'docType' => @data['form_number'],
        'businessLine' => 'CMP',
        'uuid' => @uuid
      }
    end

<<<<<<< HEAD
    def zip_code_is_us_based
      # TODO: Implement this
      true
=======
    def handle_attachments(file_path)
      uuid = @uuid # Generate the UUID as an instance variable
      file_path_uuid = file_path.gsub('vha_10_7959f_2-tmp', "#{uuid}_vha_10_7959f_2-tmp")
      File.rename(file_path, file_path_uuid)
      attachments = get_attachments
      file_paths = [file_path_uuid]

      if attachments.count.positive?
        attachments.each_with_index do |attachment, index|
          new_file_name = "#{uuid}_vha_10_7959f_2-tmp#{index + 1}.pdf"
          new_file_path = File.join(File.dirname(attachment), new_file_name)
          File.rename(attachment, new_file_path)
          file_paths << new_file_path
        end
      end

      file_paths
>>>>>>> f22d32c0
    end

    def submission_date_config
      { should_stamp_date?: false }
    end

    def track_user_identity(confirmation_number); end

    private

    def get_attachments
      attachments = []

      # TODO: We need to look into generatings individual PDFs for each
      # attachment based on what PEGA needs
      supporting_documents = @data['supporting_docs']
      if supporting_documents
        confirmation_codes = []
        supporting_documents&.map { |doc| confirmation_codes << doc['confirmation_code'] }
        PersistentAttachment.where(guid: confirmation_codes).map { |attachment| attachments << attachment.to_pdf }
      end

      attachments
    end
  end
end<|MERGE_RESOLUTION|>--- conflicted
+++ resolved
@@ -25,11 +25,11 @@
       }
     end
 
-<<<<<<< HEAD
     def zip_code_is_us_based
       # TODO: Implement this
       true
-=======
+    end
+
     def handle_attachments(file_path)
       uuid = @uuid # Generate the UUID as an instance variable
       file_path_uuid = file_path.gsub('vha_10_7959f_2-tmp', "#{uuid}_vha_10_7959f_2-tmp")
@@ -47,7 +47,6 @@
       end
 
       file_paths
->>>>>>> f22d32c0
     end
 
     def submission_date_config
