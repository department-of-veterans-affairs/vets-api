# frozen_string_literal: true
require 'rails_helper'
<<<<<<< HEAD
require 'support/controller_spec_helper'

RSpec.describe V0::InProgressFormsController, type: :request do
  it_should_behave_like 'skip_sentry_404'

  context 'with a user' do
    let(:token) { 'fa0f28d6-224a-4015-a3b0-81e77de269f2' }
    let(:auth_header) { { 'Authorization' => "Token token=#{token}" } }
    let(:loa3_user) { build(:loa3_user) }
    let(:loa1_user) { build(:loa1_user) }

    before do
      Session.create(uuid: user.uuid, token: token)
      User.create(user)
      allow(FormProfile).to receive(:load_form_mapping).with('FAKEFORM').and_return(
        'veteran_full_name' => %w(identity_information full_name),
        'gender' => %w(identity_information gender),
        'veteran_date_of_birth' => %w(identity_information date_of_birth),
        'veteran_social_security_number' => %w(identity_information ssn),
        'veteran_address' => %w(contact_information address),
        'home_phone' => %w(contact_information home_phone)
      )
=======

RSpec.describe 'in progress forms', type: :request do
  let(:token) { 'fa0f28d6-224a-4015-a3b0-81e77de269f2' }
  let(:auth_header) { { 'Authorization' => "Token token=#{token}" } }
  let(:loa3_user) { build(:user, :loa3) }
  let(:loa1_user) { build(:user, :loa1) }

  before do
    Session.create(uuid: user.uuid, token: token)
    User.create(user)
    allow(FormProfile).to receive(:load_form_mapping).with('FAKEFORM').and_return(
      'veteran_full_name' => %w(identity_information full_name),
      'gender' => %w(identity_information gender),
      'veteran_date_of_birth' => %w(identity_information date_of_birth),
      'veteran_social_security_number' => %w(identity_information ssn),
      'veteran_address' => %w(contact_information address),
      'home_phone' => %w(contact_information home_phone)
    )
  end

  context 'with a "bad" uuid' do
    let(:user) { build(:user, :loa3, uuid: 'cats-and-dogs') }
    it 'logs and errow with sentry' do
      expect(Rails.logger).to receive(:error).with(/cats-and-dogs/)
      get v0_in_progress_forms_url, nil, auth_header
    end
  end

  describe '#index' do
    let(:user) { loa3_user }
    let!(:in_progress_form_edu) { FactoryGirl.create(:in_progress_form, form_id: '22-1990', user_uuid: user.uuid) }
    let!(:in_progress_form_hca) { FactoryGirl.create(:in_progress_form, form_id: '1010ez', user_uuid: user.uuid) }

    subject do
      get v0_in_progress_forms_url, nil, auth_header
>>>>>>> f4d014e4
    end

    context 'with a "bad" uuid' do
      let(:user) { build(:loa3_user, uuid: 'cats-and-dogs') }
      it 'logs and errow with sentry' do
        expect(Rails.logger).to receive(:error).with(/cats-and-dogs/)
        get v0_in_progress_forms_url, nil, auth_header
      end
    end

<<<<<<< HEAD
    describe '#index' do
      let(:user) { loa3_user }
      let!(:in_progress_form_edu) { FactoryGirl.create(:in_progress_form, form_id: '22-1990', user_uuid: user.uuid) }
      let!(:in_progress_form_hca) { FactoryGirl.create(:in_progress_form, form_id: '1010ez', user_uuid: user.uuid) }
=======
    context 'when the user is not a test account' do
      let(:user) { build(:user, :loa3, ssn: '000-01-0002') }
      it 'returns a 200' do
        subject
        expect(response).to have_http_status(:ok)
      end
    end
>>>>>>> f4d014e4

      subject do
        get v0_in_progress_forms_url, nil, auth_header
      end

      context 'when the user is not loa3' do
        let(:user) { loa1_user }
        it 'returns a 200' do
          subject
          expect(response).to have_http_status(:ok)
        end
      end

      context 'when the user is not a test account' do
        let(:user) { build(:loa3_user, ssn: '000-01-0002') }
        it 'returns a 200' do
          subject
          expect(response).to have_http_status(:ok)
        end
      end

      it 'returns details about saved forms' do
        subject
        items = JSON.parse(response.body)['data']
        expect(items.size).to eq(2)
        expect(items.dig(0, 'attributes', 'form_id')).to be_a(String)
      end
    end

    describe '#show' do
      let(:user) { loa3_user }
      let!(:in_progress_form) { FactoryGirl.create(:in_progress_form, user_uuid: user.uuid) }

      context 'when the user is not loa3' do
        let(:user) { loa1_user }
        it 'returns a 200' do
          get v0_in_progress_form_url(in_progress_form.form_id), nil, auth_header
          expect(response).to have_http_status(:ok)
        end
      end

      context 'when a form is found' do
        subject do
          get v0_in_progress_form_url(in_progress_form.form_id), nil, auth_header
        end

        it 'returns the form as JSON' do
          subject
          expect(response).to have_http_status(:ok)
          expect(response.body).to eq({
            'form_data' => JSON.parse(in_progress_form.form_data),
            'metadata' => in_progress_form.metadata
          }.to_json)
        end

        context 'with the x key inflection header set' do
          let(:form_data) do
            { foo_bar: 1 }
          end

          before do
            auth_header['HTTP_X_KEY_INFLECTION'] = 'camel'
            in_progress_form.update(form_data: form_data)
          end

          it 'converts the json keys' do
            subject
            expect(response.body).to eq({
              form_data: form_data,
              metadata: in_progress_form.metadata
            }.to_camelback_keys.to_json)
          end
        end
      end

      context 'when a form is not found' do
        it 'returns pre-fill data' do
          get v0_in_progress_form_url('FAKEFORM'), nil, auth_header

          expected_data = {
            'veteranFullName' => {
              'first' => user.first_name&.capitalize,
              'last' => user.last_name&.capitalize
            },
            'gender' => user.gender,
            'veteranDateOfBirth' => user.birth_date,
            'veteranSocialSecurityNumber' => user.ssn.to_s,
            'veteranAddress' => {
              'street' => user.va_profile.address.street,
              'city' => user.va_profile.address.city,
              'state' => user.va_profile.address.state,
              'country' => user.va_profile.address.country,
              'postal_code' => user.va_profile.address.postal_code
            },
            'homePhone' => user.va_profile.home_phone.gsub(/[^\d]/, '')
          }

          if user.va_profile&.normalized_suffix.present?
            expected_data['veteranFullName']['suffix'] = user.va_profile&.normalized_suffix
          end

          expect(JSON.parse(response.body)['form_data']).to eq(expected_data)
        end
      end

      context 'when a form mapping is not found' do
        it 'returns a 500' do
          get v0_in_progress_form_url('foo'), nil, auth_header
          expect(response).to have_http_status(500)
        end
      end
    end

    describe '#update' do
      let(:user) { loa3_user }

      context 'with a new form' do
        let(:new_form) { FactoryGirl.build(:in_progress_form, user_uuid: user.uuid) }

        context 'when the user is not loa3' do
          let(:user) { loa1_user }
          it 'returns a 200' do
            put v0_in_progress_form_url(new_form.form_id), {
              form_data: new_form.form_data,
              metadata: new_form.metadata
            }.to_json, auth_header.merge('CONTENT_TYPE' => 'application/json')
            expect(response).to have_http_status(:ok)
          end
        end

        it 'inserts the form', run_at: '2017-01-01' do
          expect do
            put v0_in_progress_form_url(new_form.form_id), {
              form_data: new_form.form_data,
              metadata: new_form.metadata
            }.to_json, auth_header.merge('CONTENT_TYPE' => 'application/json')
          end.to change { InProgressForm.count }.by(1)

          expect(response).to have_http_status(:ok)

          in_progress_form = InProgressForm.last
          expect(in_progress_form.form_data).to eq(new_form.form_data)
          expect(in_progress_form.metadata).to eq(
            'version' => 1,
            'return_url' => 'foo.com',
            'expires_at' => 1_488_412_800,
            'last_updated' => 1_483_228_800
          )
        end

        context 'when an error occurs' do
          it 'returns an error response' do
            allow_any_instance_of(InProgressForm).to receive(:update!).and_raise(ActiveRecord::ActiveRecordError)
            put v0_in_progress_form_url(new_form.form_id), { form_data: new_form.form_data }, auth_header
            expect(response).to have_http_status(:error)
            expect(Oj.load(response.body)['errors'].first['detail']).to eq('Internal server error')
          end
        end
      end

      context 'with an existing form' do
        let!(:other_existing_form) { create(:in_progress_form, form_id: 'jksdfjk') }
        let(:existing_form) { FactoryGirl.create(:in_progress_form, user_uuid: user.uuid) }
        let(:update_form) { FactoryGirl.create(:in_progress_update_form, user_uuid: user.uuid) }

        it 'updates the right form' do
          put v0_in_progress_form_url(existing_form.form_id), { form_data: update_form.form_data }, auth_header
          expect(response).to have_http_status(:ok)

          expect(existing_form.reload.form_data).to eq(update_form.form_data)
        end
      end
    end

    describe '#destroy' do
      let(:user) { loa3_user }
      let!(:in_progress_form) { FactoryGirl.create(:in_progress_form, user_uuid: user.uuid) }

      context 'when the user is not loa3' do
        let(:user) { loa1_user }
        it 'returns a 200' do
          delete v0_in_progress_form_url(in_progress_form.form_id), nil, auth_header
          expect(response).to have_http_status(:ok)
        end
      end

      context 'when a form is not found' do
        subject do
          delete v0_in_progress_form_url('ksdjfkjdf'), nil, auth_header
        end

        it 'returns a 404' do
          subject
          expect(response.code).to eq('404')
        end
      end

      context 'when a form is found' do
        subject do
          delete v0_in_progress_form_url(in_progress_form.form_id), nil, auth_header
        end

        it 'returns the deleted form id' do
          expect { subject }.to change {
            InProgressForm.count
          }.from(1).to(0)
          expect(response).to have_http_status(:ok)
        end
      end
    end
  end
end<|MERGE_RESOLUTION|>--- conflicted
+++ resolved
@@ -1,6 +1,5 @@
 # frozen_string_literal: true
 require 'rails_helper'
-<<<<<<< HEAD
 require 'support/controller_spec_helper'
 
 RSpec.describe V0::InProgressFormsController, type: :request do
@@ -9,8 +8,8 @@
   context 'with a user' do
     let(:token) { 'fa0f28d6-224a-4015-a3b0-81e77de269f2' }
     let(:auth_header) { { 'Authorization' => "Token token=#{token}" } }
-    let(:loa3_user) { build(:loa3_user) }
-    let(:loa1_user) { build(:loa1_user) }
+    let(:loa3_user) { build(:user, :loa3) }
+    let(:loa1_user) { build(:user, :loa1) }
 
     before do
       Session.create(uuid: user.uuid, token: token)
@@ -23,67 +22,20 @@
         'veteran_address' => %w(contact_information address),
         'home_phone' => %w(contact_information home_phone)
       )
-=======
-
-RSpec.describe 'in progress forms', type: :request do
-  let(:token) { 'fa0f28d6-224a-4015-a3b0-81e77de269f2' }
-  let(:auth_header) { { 'Authorization' => "Token token=#{token}" } }
-  let(:loa3_user) { build(:user, :loa3) }
-  let(:loa1_user) { build(:user, :loa1) }
-
-  before do
-    Session.create(uuid: user.uuid, token: token)
-    User.create(user)
-    allow(FormProfile).to receive(:load_form_mapping).with('FAKEFORM').and_return(
-      'veteran_full_name' => %w(identity_information full_name),
-      'gender' => %w(identity_information gender),
-      'veteran_date_of_birth' => %w(identity_information date_of_birth),
-      'veteran_social_security_number' => %w(identity_information ssn),
-      'veteran_address' => %w(contact_information address),
-      'home_phone' => %w(contact_information home_phone)
-    )
-  end
-
-  context 'with a "bad" uuid' do
-    let(:user) { build(:user, :loa3, uuid: 'cats-and-dogs') }
-    it 'logs and errow with sentry' do
-      expect(Rails.logger).to receive(:error).with(/cats-and-dogs/)
-      get v0_in_progress_forms_url, nil, auth_header
-    end
-  end
-
-  describe '#index' do
-    let(:user) { loa3_user }
-    let!(:in_progress_form_edu) { FactoryGirl.create(:in_progress_form, form_id: '22-1990', user_uuid: user.uuid) }
-    let!(:in_progress_form_hca) { FactoryGirl.create(:in_progress_form, form_id: '1010ez', user_uuid: user.uuid) }
-
-    subject do
-      get v0_in_progress_forms_url, nil, auth_header
->>>>>>> f4d014e4
     end
 
     context 'with a "bad" uuid' do
-      let(:user) { build(:loa3_user, uuid: 'cats-and-dogs') }
+      let(:user) { build(:user, :loa3, uuid: 'cats-and-dogs') }
       it 'logs and errow with sentry' do
         expect(Rails.logger).to receive(:error).with(/cats-and-dogs/)
         get v0_in_progress_forms_url, nil, auth_header
       end
     end
 
-<<<<<<< HEAD
     describe '#index' do
       let(:user) { loa3_user }
       let!(:in_progress_form_edu) { FactoryGirl.create(:in_progress_form, form_id: '22-1990', user_uuid: user.uuid) }
       let!(:in_progress_form_hca) { FactoryGirl.create(:in_progress_form, form_id: '1010ez', user_uuid: user.uuid) }
-=======
-    context 'when the user is not a test account' do
-      let(:user) { build(:user, :loa3, ssn: '000-01-0002') }
-      it 'returns a 200' do
-        subject
-        expect(response).to have_http_status(:ok)
-      end
-    end
->>>>>>> f4d014e4
 
       subject do
         get v0_in_progress_forms_url, nil, auth_header
@@ -98,7 +50,7 @@
       end
 
       context 'when the user is not a test account' do
-        let(:user) { build(:loa3_user, ssn: '000-01-0002') }
+        let(:user) { build(:user, :loa3, ssn: '000-01-0002') }
         it 'returns a 200' do
           subject
           expect(response).to have_http_status(:ok)
