# frozen_string_literal: true

require 'sidekiq'
require 'claims_api/claim_logger'
require 'sidekiq/monitored_worker'
require 'sentry_logging'

module ClaimsApi
  class ServiceBase
    include Sidekiq::Job
    include Sidekiq::MonitoredWorker
    include SentryLogging

    RETRY_STATUS_CODES = %w[500 502 503 504].freeze
    NO_RETRY_ERROR_CODES = ['form526.submit.noRetryError', 'form526.InProcess'].freeze

    LOG_TAG = 'claims_api_sidekiq_service_base'

    sidekiq_retries_exhausted do |message|
      ClaimsApi::Logger.log('claims_api_retries_exhausted',
                            record_id: message['args']&.first,
                            detail: "Job retries exhausted for #{message['class']}",
                            error: message['error_message'])
    end

    protected

    def set_established_state_on_claim(auto_claim)
      save_auto_claim!(auto_claim, ClaimsApi::AutoEstablishedClaim::ESTABLISHED)
    end

    def clear_evss_response_for_claim(auto_claim)
      auto_claim.evss_response = nil
      save_auto_claim!(auto_claim, auto_claim.status)
    end

    def set_errored_state_on_claim(auto_claim)
      save_auto_claim!(auto_claim, ClaimsApi::AutoEstablishedClaim::ERRORED)
    end

    def set_pending_state_on_claim(auto_claim)
      save_auto_claim!(auto_claim, ClaimsApi::AutoEstablishedClaim::PENDING)
    end

    def save_auto_claim!(auto_claim, status)
      auto_claim.status = status
      auto_claim.validation_method = ClaimsApi::AutoEstablishedClaim::VALIDATION_METHOD
      auto_claim.save!
    end

    def set_evss_response(auto_claim, error)
      auto_claim.status = ClaimsApi::AutoEstablishedClaim::ERRORED
      auto_claim.save!
<<<<<<< HEAD
      
      auto_claim.evss_response = []
      error_messages = get_error_message(error)
      messages = error_messages[:messages].presence || error_messages
      messages.uniq.each do |error_message|
=======

      auto_claim.evss_response = []
      error_messages = get_error_message(error)
      messages = error_messages&.dig(0, :messages).presence ? error_messages[:messages] : [error_messages]

      messages.flatten.uniq.each do |error_message|
>>>>>>> c42f6d27
        error_key = get_error_key(error_message)
        error_text = get_error_text(error_message)
        auto_claim.evss_response <<
          { 'key' => error_key,
            'severity' => 'FATAL',
            'text' => error_text }
      end

<<<<<<< HEAD

=======
>>>>>>> c42f6d27
      save_auto_claim!(auto_claim, auto_claim.status)
    end

    def get_error_message(error)
      if error.respond_to? :original_body
        error.original_body
      elsif error.respond_to? :message
        error.message
      elsif error.respond_to? :errors
        error.errors
      elsif error.respond_to? :detailed_message
        error.detailed_message
      else
        error
      end
    end

    def get_error_key(error_message)
      return error_message if error_message.is_a? String

      error_message&.dig(:messages, 0, :key) || error_message&.dig(:key)
    end

    def get_error_text(error_message)
      return error_message if error_message.is_a? String

      error_message&.dig(:messages, 0, :text) || error_message&.dig(:text)
    end

    def get_error_status_code(error)
      if error.respond_to? :status_code
        error.status_code
      else
        "No status code for error: #{error}"
      end
    end

    def get_original_status_code(error)
      if error.respond_to? :original_status
        error.original_status
      else
        ''
      end
    end

    def will_retry?(auto_claim, error)
      msg = if auto_claim.evss_response.present?
              auto_claim.evss_response&.dig(0, 'key')
            elsif error.respond_to? :original_body
              get_error_key(error.original_body)
            else
              ''
            end
      # If there is a match return false because we will not retry
      NO_RETRY_ERROR_CODES.exclude?(msg)
    end

    def will_retry_status_code?(error)
      status = get_original_status_code(error)
      RETRY_STATUS_CODES.include?(status.to_s)
    end

    def get_claim(claim_id)
      ClaimsApi::AutoEstablishedClaim.find(claim_id)
    end

    def established_state_value
      ClaimsApi::AutoEstablishedClaim::ESTABLISHED
    end

    def pending_state_value
      ClaimsApi::AutoEstablishedClaim::PENDING
    end

    def errored_state_value
      ClaimsApi::AutoEstablishedClaim::ERRORED
    end

    def log_job_progress(claim_id, detail)
      ClaimsApi::Logger.log(self.class::LOG_TAG,
                            claim_id:,
                            detail:)
    end

    def extract_poa_code(poa_form_data)
      if poa_form_data.key?('serviceOrganization')
        poa_form_data['serviceOrganization']['poaCode']
      elsif poa_form_data.key?('representative') # V2 2122a
        poa_form_data['representative']['poaCode']
      end
    end
  end
end<|MERGE_RESOLUTION|>--- conflicted
+++ resolved
@@ -51,20 +51,12 @@
     def set_evss_response(auto_claim, error)
       auto_claim.status = ClaimsApi::AutoEstablishedClaim::ERRORED
       auto_claim.save!
-<<<<<<< HEAD
-      
-      auto_claim.evss_response = []
-      error_messages = get_error_message(error)
-      messages = error_messages[:messages].presence || error_messages
-      messages.uniq.each do |error_message|
-=======
 
       auto_claim.evss_response = []
       error_messages = get_error_message(error)
       messages = error_messages&.dig(0, :messages).presence ? error_messages[:messages] : [error_messages]
 
       messages.flatten.uniq.each do |error_message|
->>>>>>> c42f6d27
         error_key = get_error_key(error_message)
         error_text = get_error_text(error_message)
         auto_claim.evss_response <<
@@ -73,10 +65,6 @@
             'text' => error_text }
       end
 
-<<<<<<< HEAD
-
-=======
->>>>>>> c42f6d27
       save_auto_claim!(auto_claim, auto_claim.status)
     end
 
