--- conflicted
+++ resolved
@@ -27,19 +27,19 @@
         end
       end
 
-<<<<<<< HEAD
+      def post_appointments(params)
+        with_monitoring do
+          response = perform(:post, appointments_base_url, params, headers)
+          OpenStruct.new(response.body)
+        end
+      end
+
       def update_appointment(appt_id:, status:)
         url_path = "/vaos/v1/patients/#{user.icn}/appointments/#{appt_id}"
         params = VAOS::V2::UpdateAppointmentForm.new(status: status).params
         with_monitoring do
           resp = perform(:put, url_path, params)
           OpenStruct.new(resp.body)
-=======
-      def post_appointments(params)
-        with_monitoring do
-          response = perform(:post, appointments_base_url, params, headers)
-          OpenStruct.new(response.body)
->>>>>>> cc33fd2c
         end
       end
 
