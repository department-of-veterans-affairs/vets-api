# frozen_string_literal: true

require 'flipper/admin_user_constraint'

Rails.application.routes.draw do
  match '/v0/*path', to: 'application#cors_preflight', via: [:options]
  match '/services/*path', to: 'application#cors_preflight', via: [:options]

  get '/saml/metadata', to: 'saml#metadata'
  get '/auth/saml/logout', to: 'v0/sessions#saml_logout_callback', as: 'saml_logout'
  post '/auth/saml/callback', to: 'v0/sessions#saml_callback', module: 'v0'
  get '/sessions/:type/new',
      to: 'v0/sessions#new',
      constraints: ->(request) { V0::SessionsController::REDIRECT_URLS.include?(request.path_parameters[:type]) }

  get '/v1/sessions/metadata', to: 'v1/sessions#metadata'
  post '/v1/sessions/callback', to: 'v1/sessions#saml_callback', module: 'v1'
  get '/v1/sessions/:type/new',
      to: 'v1/sessions#new',
      constraints: ->(request) { V1::SessionsController::REDIRECT_URLS.include?(request.path_parameters[:type]) }
  get '/v1/sessions/ssoe_logout', to: 'v1/sessions#ssoe_slo_callback'
  # don't use the word "tracker" in the url, as some ad blockers will prevent the call
  get '/v1/sessions/trace', to: 'v1/sessions#tracker'

  namespace :v0, defaults: { format: 'json' } do
    resources :appointments, only: :index
    resources :in_progress_forms, only: %i[index show update destroy]
    resources :disability_compensation_in_progress_forms, only: %i[index show update destroy]
    resource :claim_documents, only: [:create]
    resource :claim_attachments, only: [:create], controller: :claim_documents
    resources :debts, only: :index
    resources :debt_letters, only: %i[index show]
    resources :education_career_counseling_claims, only: :create
    resources :veteran_readiness_employment_claims, only: :create
    resource :virtual_agent_token, only: [:create], controller: :virtual_agent_token

    resources :preferred_facilities, only: %i[index create destroy]

    resources :apps, only: %i[index show]
    scope_default = { category: 'unknown_category' }
    get 'apps/scopes/:category', to: 'apps#scopes', defaults: scope_default
    get 'apps/scopes', to: 'apps#scopes', defaults: scope_default

    resources :letters, only: [:index] do
      collection do
        get 'beneficiary', to: 'letters#beneficiary'
        post ':id', to: 'letters#download'
      end
    end

    resource :disability_compensation_form, only: [] do
      get 'rated_disabilities'
      get 'rating_info'
      get 'submission_status/:job_id', to: 'disability_compensation_forms#submission_status', as: 'submission_status'
      post 'submit_all_claim'
      get 'suggested_conditions'
      get 'user_submissions'
      get 'separation_locations'
    end

    resources :financial_status_reports, only: %i[create] do
      collection do
        get :download_pdf
      end
    end

    post '/mvi_users/:id', to: 'mpi_users#submit'

    resource :decision_review_evidence, only: :create
    resource :upload_supporting_evidence, only: :create

    resource :sessions, only: [] do
      post :saml_callback, to: 'sessions#saml_callback'
      post :saml_slo_callback, to: 'sessions#saml_slo_callback'
    end

    resource :user, only: [:show]
    resource :post911_gi_bill_status, only: [:show]
    resource :vso_appointments, only: [:create]

    resource :education_benefits_claims, only: %i[create show] do
      collection do
        post(':form_type', action: :create, as: :form_type)
        get(:stem_claim_status)
      end
    end

    resources :health_care_applications, only: %i[create show] do
      collection do
        get(:healthcheck)
        get(:enrollment_status)
      end
    end

    resource :hca_attachments, only: :create

    resources :caregivers_assistance_claims, only: :create
    post 'caregivers_assistance_claims/download_pdf', to: 'caregivers_assistance_claims#download_pdf'

    namespace :form1010cg do
      resources :attachments, only: :create
    end

    resources :dependents_applications, only: %i[create show] do
      collection do
        get(:disability_rating)
      end
    end

    resources :dependents_verifications, only: %i[create index]

    if Settings.central_mail.upload.enabled
      resources :pension_claims, only: %i[create show]
      resources :burial_claims, only: %i[create show]
    end

    resources :efolder, only: %i[index show]

    resources :evss_claims, only: %i[index show] do
      post :request_decision, on: :member
      resources :documents, only: [:create]
    end

    resources :evss_claims_async, only: %i[index show]

    get 'intent_to_file', to: 'intent_to_files#index'
    get 'intent_to_file/:type/active', to: 'intent_to_files#active'
    post 'intent_to_file/:type', to: 'intent_to_files#submit'

    get 'welcome', to: 'example#welcome', as: :welcome
    get 'limited', to: 'example#limited', as: :limited
    get 'status', to: 'admin#status'

    get 'ppiu/payment_information', to: 'ppiu#index'
    put 'ppiu/payment_information', to: 'ppiu#update'

    resources :maintenance_windows, only: [:index]

    resources :prescriptions, only: %i[index show], defaults: { format: :json } do
      get :active, to: 'prescriptions#index', on: :collection, defaults: { refill_status: 'active' }
      patch :refill, to: 'prescriptions#refill', on: :member
      resources :trackings, only: :index, controller: :trackings
      collection do
        resource :preferences, only: %i[show update], controller: 'prescription_preferences'
      end
    end

    resource :health_records, only: [:create], defaults: { format: :json } do
      get :refresh, to: 'health_records#refresh', on: :collection
      get :eligible_data_classes, to: 'health_records#eligible_data_classes', on: :collection
      get :show, controller: 'health_record_contents', on: :collection
    end

    resources :appeals, only: :index

    namespace :higher_level_reviews do
      get 'contestable_issues(/:benefit_type)', to: 'contestable_issues#index'
    end
    resources :higher_level_reviews, only: %i[create show]

    namespace :notice_of_disagreements do
      get 'contestable_issues', to: 'contestable_issues#index'
    end
    resources :notice_of_disagreements, only: %i[create show]

    scope :messaging do
      scope :health do
        resources :triage_teams, only: [:index], defaults: { format: :json }, path: 'recipients'

        resources :folders, only: %i[index show create destroy], defaults: { format: :json } do
          resources :messages, only: [:index], defaults: { format: :json }
        end

        resources :messages, only: %i[show create destroy], defaults: { format: :json } do
          get :thread, on: :member
          get :categories, on: :collection
          patch :move, on: :member
          post :reply, on: :member
          resources :attachments, only: [:show], defaults: { format: :json }
        end

        resources :message_drafts, only: %i[create update], defaults: { format: :json } do
          post ':reply_id/replydraft', on: :collection, action: :create_reply_draft, as: :create_reply
          put ':reply_id/replydraft/:draft_id', on: :collection, action: :update_reply_draft, as: :update_reply
        end

        resource :preferences, only: %i[show update], controller: 'messaging_preferences'
      end
    end

    scope :gi, module: 'gids' do
      resources :institutions, only: :show, defaults: { format: :json } do
        get :search, on: :collection
        get :autocomplete, on: :collection
        get :children, on: :member
      end

      resources :institution_programs, only: :index, defaults: { format: :json } do
        get :search, on: :collection
        get :autocomplete, on: :collection
      end

      resources :calculator_constants, only: :index, defaults: { format: :json }

      resources :yellow_ribbon_programs, only: :index, defaults: { format: :json }

      resources :zipcode_rates, only: :show, defaults: { format: :json }
    end

    scope :id_card do
      resource :attributes, only: [:show], controller: 'id_card_attributes'
      resource :announcement_subscription, only: [:create], controller: 'id_card_announcement_subscription'
    end

    namespace :mdot do
      resources :supplies, only: %i[create]
    end

    namespace :preneeds do
      resources :cemeteries, only: :index, defaults: { format: :json }
      resources :states, only: :index, defaults: { format: :json }
<<<<<<< HEAD
      resources :attachment_types, only: :index, defaults: { format: :json }
=======
      resources :discharge_types, only: :index, defaults: { format: :json }
>>>>>>> fcb8cb4e
      resources :military_ranks, only: :index, defaults: { format: :json }
      resources :burial_forms, only: %i[new create], defaults: { format: :json }
      resources :preneed_attachments, only: :create
    end

    namespace :vic do
      resources :profile_photo_attachments, only: %i[create show]
      resources :supporting_documentation_attachments, only: :create
    end

    resources :gi_bill_feedbacks, only: %i[create show]

    resource :address, only: %i[show update] do
      collection do
        get 'countries', to: 'addresses#countries'
        get 'states', to: 'addresses#states'
      end
    end

    namespace :profile do
      resource :alternate_phone, only: %i[show create]
      resource :email, only: %i[show create]
      resource :full_name, only: :show
      resource :personal_information, only: :show
      resource :primary_phone, only: %i[show create]
      resource :service_history, only: :show
      resources :connected_applications, only: %i[index destroy]
      resource :valid_va_file_number, only: %i[show]
      resources :payment_history, only: %i[index]

      # Vet360 Routes
      resource :addresses, only: %i[create update destroy]
      resource :email_addresses, only: %i[create update destroy]
      resource :telephones, only: %i[create update destroy]
      resource :permissions, only: %i[create update destroy]
      resources :address_validation, only: :create
      post 'initialize_vet360_id', to: 'persons#initialize_vet360_id'
      get 'person/status/:transaction_id', to: 'persons#status', as: 'person/status'
      get 'status/:transaction_id', to: 'transactions#status'
      get 'status', to: 'transactions#statuses'
      resources :communication_preferences, only: %i[index create update]

      resources :ch33_bank_accounts, only: %i[index]
      put 'ch33_bank_accounts', to: 'ch33_bank_accounts#update'
    end

    resources :search, only: :index
    resources :search_typeahead, only: :index
    resources :search_click_tracking, only: :create

    get 'forms', to: 'forms#index'

    get 'profile/mailing_address', to: 'addresses#show'
    put 'profile/mailing_address', to: 'addresses#update'

    resources :backend_statuses, param: :service, only: %i[index show]

    resources :apidocs, only: [:index]

    get 'terms_and_conditions', to: 'terms_and_conditions#index'
    get 'terms_and_conditions/:name/versions/latest', to: 'terms_and_conditions#latest'
    get 'terms_and_conditions/:name/versions/latest/user_data', to: 'terms_and_conditions#latest_user_data'
    post 'terms_and_conditions/:name/versions/latest/user_data', to: 'terms_and_conditions#accept_latest'

    resource :mhv_account, only: %i[show create] do
      post :upgrade
    end

    resources :notifications, only: %i[create show update], param: :subject

    namespace :notifications do
      resources :dismissed_statuses, only: %i[show create update], param: :subject
    end

    get 'feature_toggles', to: 'feature_toggles#index'

    [
      'profile',
      'dashboard',
      'veteran_id_card',
      'all_claims',
      FormProfile::EMIS_PREFILL_KEY
    ].each do |feature|
      resource(
        :beta_registrations,
        path: "/beta_registration/#{feature}",
        only: %i[show create destroy],
        defaults: { feature: feature }
      )
    end

    namespace :coronavirus_chatbot do
      resource :tokens, only: :create
    end

    namespace :contact_us do
      resources :inquiries, only: %i[index create]
    end
  end

  namespace :v1, defaults: { format: 'json' } do
    resources :apidocs, only: [:index]

    resource :sessions, only: [] do
      post :saml_callback, to: 'sessions#saml_callback'
      post :saml_slo_callback, to: 'sessions#saml_slo_callback'
    end

    namespace :facilities, module: 'facilities' do
      resources :va, only: %i[index show]
      resources :ccp, only: %i[index show] do
        get 'specialties', on: :collection, to: 'ccp#specialties'
      end
      resources :va_ccp, only: [] do
        get 'urgent_care', on: :collection
      end
    end

    namespace :gi, module: 'gids' do
      resources :institutions, only: :show, defaults: { format: :json } do
        get :search, on: :collection
        get :autocomplete, on: :collection
        get :children, on: :member
      end

      resources :institution_programs, only: :index, defaults: { format: :json } do
        get :search, on: :collection
        get :autocomplete, on: :collection
      end

      resources :calculator_constants, only: :index, defaults: { format: :json }

      resources :yellow_ribbon_programs, only: :index, defaults: { format: :json }

      resources :zipcode_rates, only: :show, defaults: { format: :json }
    end
  end

  root 'v0/example#index', module: 'v0'

  scope '/internal' do
    mount OpenidAuth::Engine, at: '/auth'
  end

  scope '/services' do
    mount AppsApi::Engine, at: '/apps'
    mount VBADocuments::Engine, at: '/vba_documents'
    mount AppealsApi::Engine, at: '/appeals'
    mount ClaimsApi::Engine, at: '/claims', as: 'legacy_claims'
    mount ClaimsApi::Engine, at: '/benefits'
    mount Veteran::Engine, at: '/veteran'
    mount VAForms::Engine, at: '/va_forms'
    mount VeteranVerification::Engine, at: '/veteran_verification'
    mount VeteranConfirmation::Engine, at: '/veteran_confirmation'
  end

  # Modules
  mount CheckIn::Engine, at: '/check_in'
  mount CovidResearch::Engine, at: '/covid-research'
  mount CovidVaccine::Engine, at: '/covid_vaccine'
  mount FacilitiesApi::Engine, at: '/facilities_api'
  mount HealthQuest::Engine, at: '/health_quest'
  mount Mobile::Engine, at: '/mobile'
  mount VAOS::Engine, at: '/vaos'
  # End Modules

  require 'sidekiq/web'
  require 'sidekiq-scheduler/web'
  require 'sidekiq/pro/web' if Gem.loaded_specs.key?('sidekiq-pro')
  require 'sidekiq-ent/web' if Gem.loaded_specs.key?('sidekiq-ent')
  require 'github_authentication/sidekiq_web'

  mount Sidekiq::Web, at: '/sidekiq'

  unless Rails.env.development? || Settings.sidekiq_admin_panel
    Sidekiq::Web.register GithubAuthentication::SidekiqWeb

    Sidekiq::Web.use Warden::Manager do |config|
      config.failure_app = Sidekiq::Web
      config.default_strategies :github
      config.scope_defaults :default, config: {
        client_id: Settings.sidekiq.github_oauth_key,
        client_secret: Settings.sidekiq.github_oauth_secret,
        scope: 'read:org',
        redirect_uri: 'sidekiq/auth/github/callback'
      }

      config.serialize_from_session { |key| Warden::GitHub::Verifier.load(key) }
      config.serialize_into_session { |user| Warden::GitHub::Verifier.dump(user) }
    end
  end

  mount PgHero::Engine, at: 'pghero'

  mount TestUserDashboard::Engine, at: '/test_user_dashboard' if Settings.test_user_dashboard.env == 'staging'

  mount Flipper::UI.app(Flipper.instance) => '/flipper', constraints: Flipper::AdminUserConstraint.new

  # This globs all unmatched routes and routes them as routing errors
  match '*path', to: 'application#routing_error', via: %i[get post put patch delete]
end<|MERGE_RESOLUTION|>--- conflicted
+++ resolved
@@ -219,11 +219,6 @@
     namespace :preneeds do
       resources :cemeteries, only: :index, defaults: { format: :json }
       resources :states, only: :index, defaults: { format: :json }
-<<<<<<< HEAD
-      resources :attachment_types, only: :index, defaults: { format: :json }
-=======
-      resources :discharge_types, only: :index, defaults: { format: :json }
->>>>>>> fcb8cb4e
       resources :military_ranks, only: :index, defaults: { format: :json }
       resources :burial_forms, only: %i[new create], defaults: { format: :json }
       resources :preneed_attachments, only: :create
