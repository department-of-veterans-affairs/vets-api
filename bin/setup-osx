#!/bin/sh
set -e
command_exists () {
    type "$1" &> /dev/null ;
}
postgis_installed () {
    postgis_version=$(psql -c "SELECT installed_version FROM pg_catalog.pg_available_extensions WHERE name='postgis';" | grep 2.*.*)
    [[ ! -z $postgis_version ]]
}
<<<<<<< HEAD

=======
>>>>>>> 61fe45b2
RED=`tput setaf 1`
GREEN=`tput setaf 2`
YELLOW=`tput setaf 3`
RESET=`tput sgr0`

# Check for homebrew
if command_exists brew ; then
  brew update
  echo "${GREEN} * Updated Homebrew.${RESET}"
else
  echo "${RED} * Installing Homebrew.${RESET}"
  cd ~
  mkdir .homebrew
  curl -L https://github.com/Homebrew/brew/tarball/master | tar xz --strip 1 -C .homebrew
  echo 'export PATH=~/.homebrew/bin:$PATH' >> ~/.bash_profile
  source ~/.bash_profile
  brew update
  brew analytics off
  cd -
fi

# Check for development deps

if command_exists rbenv ; then
  echo "${GREEN} * rbenv already installed.${RESET}"
else
  echo "${RED} * Installing rbenv.${RESET}"
  brew install rbenv
  echo "eval \"\$(rbenv init -)\"" >> ~/.bash_profile
  source ~/.bash_profile
fi

if command_exists ruby-build ; then
  echo "${GREEN} * Ruby build is already installed.${RESET}"
else
  echo "${RED} * Installing ruby-build${RESET}"
  brew install ruby-build
fi

if rbenv versions | grep $(rbenv local) ; then
  echo "${GREEN} * Ruby $(rbenv local) is installed.${RESET}"
else
  echo "${RED} * Installing Ruby $(rbenv local).${RESET}"
  rbenv install $(rbenv local)
  rbenv rehash
  source ~/.bash_profile
  gem install bundler
fi

if command_exists rbenv-bundler ; then
  echo "${GREEN} * rbenv-bundler is already installed.${RESET}"
else
  echo "${RED} * Installing rbenv-bundler${RESET}"
  brew install rbenv-bundler
  rbenv rehash
fi

source ~/.bash_profile
# Check for application deps

if command_exists redis-server ; then
  echo "${GREEN} * redis already installed.${RESET}"
else
  echo "${RED} * Installing Redis. ${RESET}"
  brew install redis
fi

brew services start redis

if command_exists postgres ; then
  echo "${GREEN} * PostgreSQL already installed.${RESET}"
else
  echo "${RED} * Installing PostgreSQL. ${RESET}"
  brew install postgresql
fi

brew services start postgresql

if postgis_installed(); then
    echo "${GREEN} * postgis already installed.${REST}"
else
    echo "${RED} * Installing postgis. ${RESET}"
    brew install postgis
fi

<<<<<<< HEAD
=======
brew services restart postgresql

>>>>>>> 61fe45b2
if command_exists convert ; then
  echo "${GREEN} * Imagemagick already installed.${RESET}"
else
  echo "${RED} * Installing Imagemagick. ${RESET}"
  brew install imagemagick
fi

if command_exists clamscan ; then
  echo "${GREEN} * ClamAV already installed.${RESET}"
else
  echo "${RED} * Installing ClamAV. ${RESET}"
  brew install clamav
  touch ~/.homebrew/etc/clamav/clamd.sock
  echo "LocalSocket ~/.homebrew/etc/clamav/clamd.sock" > ~/.homebrew/etc/clamav/clamd.conf
  echo "DatabaseMirror database.clamav.net" > ~/.homebrew/etc/clamav/freshclam.conf
fi

freshclam -v

if command_exists pdfinfo ; then
  echo "${GREEN} * pdfinfo already installed.${RESET}"
else
  echo "${RED} * Installing pdfinfo (poppler). ${RESET}"
  brew install poppler
fi

if command_exists pdftk ; then
  echo "${GREEN} * pdftk already installed.${RESET}"
else
  echo "${RED} * Installing pdftk. ${RESET}"
  brew install https://gist.githubusercontent.com/lihanli/03ec8f17a6a1ff52e3a149be4cf7f2ae/raw/d18eff01396bbc25a928f756ff21edcc3521fc5e/pdftk.rb
fi

# Make vetsgov-localhost.crt and .key

CERT_INSTALL_REQUIRED=false
if [ ! -d ~/.certs ]; then
  mkdir ~/.certs
fi

if [ -f ~/.certs/vetsgov-localhost.crt ]; then
  echo "${GREEN} * vetsgov-localhost.crt installed.${RESET}"
else
  echo "${RED} * Installing vetsgov-localhost.crt.${RESET}"
  touch ~/.certs/vetsgov-localhost.crt
  CERT_INSTALL_REQUIRED=true
fi

if [ -f ~/.certs/vetsgov-localhost.key ]; then
  echo "${GREEN} * vetsgov-localhost.key installed.${RESET}"
else
  echo "${RED} * Installing vetsgov-localhost.key.${RESET}"
  touch ~/.certs/vetsgov-localhost.key
  CERT_INSTALL_REQUIRED=true
fi

# Install ruby / vet-api deps

bundle install -j4
rbenv rehash && cd .
bundle exec overcommit --install --sign

rake db:create db:setup db:seed

# Run a test to make sure things are working after setup

rake

# Warn the user that the certs installed are blank and have limited functionality

if [ "$CERT_INSTALL_REQUIRED" = true ]; then
  echo "${YELLOW}Notice: Blank certificate files were installed for limited functionality. If you have access, go to:"
  echo
  echo "  https://github.com/department-of-veterans-affairs/vets.gov-team/tree/master/Products/Identity/Files_From_IDme/development-certificates"
  echo
  echo "and copy the .crt and .key files to ~/.certs/${RESET}"
fi<|MERGE_RESOLUTION|>--- conflicted
+++ resolved
@@ -7,10 +7,6 @@
     postgis_version=$(psql -c "SELECT installed_version FROM pg_catalog.pg_available_extensions WHERE name='postgis';" | grep 2.*.*)
     [[ ! -z $postgis_version ]]
 }
-<<<<<<< HEAD
-
-=======
->>>>>>> 61fe45b2
 RED=`tput setaf 1`
 GREEN=`tput setaf 2`
 YELLOW=`tput setaf 3`
@@ -96,11 +92,8 @@
     brew install postgis
 fi
 
-<<<<<<< HEAD
-=======
 brew services restart postgresql
 
->>>>>>> 61fe45b2
 if command_exists convert ; then
   echo "${GREEN} * Imagemagick already installed.${RESET}"
 else
