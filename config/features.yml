---
# Add a new feature toggle here to ensure that it is initialized in all environments.
#
# Features are enabled by default in the test environment and disabled by default in other environments.
# To default a feature to enabled in development, set the `enable_in_development` key to true.
#
# The description should contain any relevant information for an admin who may toggle the feature.
#
# The actor_type should be either `user` for features you want to be "sticky" for a logged in user (default)
#  or `cookie_id` of you wish to use the Google Analytics id as the unique identifier.

# Sorted using http://yaml-sorter.herokuapp.com/

features:
  this_is_only_a_test:
    actor_type: user
    description: Used in feature_toggles_controller_spec.
  this_is_only_a_test_two:
    actor_type: user
    description: Used in feature toggle specs.
  accredited_representative_portal_frontend:
    actor_type: user
    description: Enables the frontend of the accredited representative portal
    enable_in_development: true
  accredited_representative_portal_api:
    actor_type: user
    description: Enables the endpoints of the accredited representative portal
    enable_in_development: true
  accredited_representative_portal_intent_to_file_api:
    actor_type: user
    description: Enables the endpoints of the accredited representative portal intent to file
    enable_in_development: true
  accredited_representative_portal_normalize_path:
    actor_type: user
    description: >
      Enables the path that is passed in to the AccreditedRepresentativePortal::BypassOliveBranch.exclude_arp_route?() method to 
      use the function Rack::Attack::PathNormalizer.normalize_path() which removes trailing slashes and resolves redundant parts of the path.
      NOTE: This should only be enabled in localhost and staging.
    enable_in_development: true
  accredited_representative_portal_search:
    actor_type: user
    description: Enables the people search of the accredited representative portal
    enable_in_development: true
  accredited_representative_portal_self_service_auth:
    actor_type: user
    description: Enables the self-service authorization of the accredited representative portal
  accredited_representative_portal_form_21a:
    actor_type: user
    description: >
      When enabled, shows form 21a in the accredited representative portal.
      NOTE: content-build is using "vagovprod: false" to also hide the form 21a in production.
    enable_in_development: true
  accredited_representative_portal_submissions:
    actor_type: user
    description: Enables the form submissions view in the accredited representative portal
    enable_in_development: true
  accredited_representative_portal_email_delivery_callback:
    actor_type: user
    description: Enables a custom email delivery callback to track and log all notification statuses beyond errors
  aedp_vadx:
    actor_type: user
    description: Enables the VADX experimental features in the AEDP application
    enable_in_development: true
  all_claims_add_disabilities_enhancement:
    actor_type: user
    description: Enables enhancement to the 21-526EZ "Add Disabilities" page being implemented by the Conditions Team.
    enable_in_development: true
  appointments_consolidation:
    actor_type: user
    description: For features being tested while merging logic for appointments between web and mobile
  arm_use_datadog_real_user_monitoring:
    actor_type: user
    description: Enables Datadog Real User Monitoring for ARM apps (Find a Rep, Appoint a Rep)
  ask_va_announcement_banner:
    actor_type: cookie_id
    description: >
      The Ask VA announcement banner displays message(s) to visitors
      from the CRM-managed, expirable notifications - as retrieved
      from the /ask_va_api/v0/announcements endpoint.
    enable_in_development: true
  ask_va_alert_link_to_old_portal:
    actor_type: user
    description: >
      The Ask VA form alert banner with a link to the old portal. To use while form is down for maintenance.
    enable_in_development: true
  ask_va_canary_release:
    actor_type: cookie_id
    description: >
      Percent of visitors to keep in the updated Ask VA experience on VA.gov.
      All other users are redirected to the legacy experience.
      To route or retain all users, set to 0% for legacy or 100% for the
      updated experience on VA.gov.
      NOTE: When ready for all users to be in the updated experience on
      VA.gov, set this toggle to "Enabled", rather than specifying 100%
      in the percentage.
    enable_in_development: true
  ask_va_mock_api_for_testing:
    actor_type: cookie_id
    description: >
      Use mock API responses in the Ask VA application UI.
      This is used for testing purposes only and should not be enabled in production.
      We need to remove this feature from the codebase ASAP.
      Mocks shouldn't live in the app logic. If needed, add at the API/middleware level.
    enable_in_development: true
  ask_va_api_maintenance_mode:
    actor_type: user
    description: >
      A system-wide control flag that governs the overall availability of Ask VA API endpoints.
      When enabled, the API restricts external access and returns a service unavailable response across all routes.
      Primarily used for coordinated maintenance windows or temporary system suspensions,
      allowing the team to manage API exposure dynamically without requiring a redeploy.
    enable_in_development: true
  auth_exp_vba_downtime_message:
    actor_type: user
    description: Show downtime message on Profile and My VA for planned VBA maintenance
  avs_enabled:
    actor_type: user
    description: Enables the After Visit Summary API.
    enable_in_development: true
  bcas_letters_use_lighthouse:
    actor_type: user
    description: Use lighthouse instead of EVSS to view/download benefit letters.
    enable_in_development: true
  benefits_documents_use_lighthouse:
    actor_type: user
    description: Use lighthouse instead of EVSS to upload benefits documents.
    enable_in_development: false
  benefits_require_gateway_origin:
    actor_type: user
    description: Requires that all requests made to endpoints in appeals_api and vba_documents be made through the gateway
  bgs_param_logging_enabled:
    actor_type: user
    description: Enables logging of BGS parameters (filtered in production)
  bpds_service_enabled:
    actor_type: user
    description: Enables the BPDS service
  caregiver_use_facilities_API:
    actor_type: cookie_id
    description: Allow list of caregiver facilites to be fetched by way of the Facilities API.
  caregiver_browser_monitoring_enabled:
    actor_type: user
    description: Enables Datadog Real Time User Monitoring
  caregiver_request_duration_monitoring:
    actor_type: user
    description: Enables logging of 10-10CG request durations to StatsD
  caregiver_use_rails_logging_over_sentry:
    actor_type: user
    description: Use Rails for logging instead of Sentry
  decision_reviews_4142_banner:
    actor_type: user
    description: Enables the re-authorization banner on the 4142 legalese page
  document_upload_validation_enabled:
    actor_type: user
    description: Enables stamped PDF validation on document upload
    enable_in_development: true
  hca_browser_monitoring_enabled:
    actor_type: user
    description: Enables browser monitoring for the health care application.
  hca_disable_bgs_service:
    actor_type: user
    description: Do not call the BGS Service when this is turned on. Instead return 0 for rating.
  hca_enrollment_status_override_enabled:
    actor_type: user
    description: Enables override of enrollment status for a user, to allow multiple submissions with same user.
  hca_insurance_v2_enabled:
    actor_type: user
    description: Enables the the upgraded insurance section of the Health Care Application
    enable_in_development: true
  hca_performance_alert_enabled:
    actor_type: user
    description: Enables alert notifying users of a potential issue with application performance.
  hca_reg_only_enabled:
    actor_type: user
    description: Enables the registration-only path for the Health Care Application
    enable_in_development: true
  hca_log_form_attachment_create:
    actor_type: user
    description: Enable logging all successful-looking attachment creation calls to Sentry at info-level
  hca_ez_kafka_submission_enabled:
    actor_type: cookie_id
    description: Enables the 10-10EZ Kafka Event Bus submission
  ezr_prod_enabled:
    actor_type: user
    description: Enables access to the 10-10EZR application in prod for the purposes of conducting user reasearch
    enable_in_development: true
  ezr_upload_enabled:
    actor_type: user
    description: Enables Toxic Exposure File Upload for 10-10EZR applicants.
    enable_in_development: true
  ezr_auth_only_enabled:
    actor_type: user
    description: Enables the auth-only experience, allowing only authenticated users to view any part of the form.
    enable_in_development: true
  ezr_emergency_contacts_enabled:
    actor_type: user
    description: Enables emergency contact experience for 10-10EZR applicants.
    enable_in_development: true
  ezr_next_of_kin_enabled:
    actor_type: user
    description: Enables next of kin experience for 10-10EZR applicants.
    enable_in_development: true
  ezr_use_va_notify_on_submission_failure:
    actor_type: user
    description: Send submission failure email to Veteran using VANotify.
    enable_in_development: true
  ezr_use_correct_format_for_file_uploads:
    actor_type: user
    description: Correctly formats the `va:attachments` XML for file uploads
    enable_in_development: true
  ezr_route_guard_enabled:
    actor_type: user
    description: Enables the route guard authentication for 10-10EZR application
    enable_in_development: true
  ezr_form_prefill_with_providers_and_dependents:
    actor_type: user
    description: Adds insurance providers and dependents to ezr prefill data
    enable_in_development: true
  ezr_associations_api_enabled:
    actor_type: user
    description: Enables VES's Associations REST API
  ezr_prefill_contacts:
    actor_type: user
    description: Adds Veteran contacts to ezr prefill data
    enable_in_development: true
  ezr_spouse_confirmation_flow_enabled:
    actor_type: user
    description: Enables the spouse (V2) confirmation flow in the 10-10EZR form.
    enable_in_development: true
  cerner_override_653:
    actor_type: user
    description: This will show the Cerner facility 653 as `isCerner`.
  cerner_override_668:
    actor_type: user
    description: This will show the Cerner facility 668 as `isCerner`.
  cerner_override_687:
    actor_type: user
    description: This will show the Cerner facility 687 as `isCerner`.
  cerner_override_692:
    actor_type: user
    description: This will show the Cerner facility 692 as `isCerner`.
  cerner_override_757:
    actor_type: user
    description: This will show the Cerner facility 757 as `isCerner`.
  champva_vanotify_custom_callback:
    actor_type: user
    description: Enables the custom callback_klass when sending IVC CHAMPVA failure emails with VA Notify
  champva_vanotify_custom_confirmation_callback:
    actor_type: user
    description: Enables the custom callback_klass when sending IVC CHAMPVA confirmation emails with VA Notify
  champva_log_all_s3_uploads:
    actor_type: user
    description: Enables logging for all s3 uploads using UUID or keys for monitoring
  champva_send_to_ves:
    actor_type: user
    description: Enables sending form submission data to the VES API.
  champva_enable_pega_report_check:
    actor_type: user
    description: Enables querying PEGA reporting API from MissingFormStatusJob to determine CHAMPVA form status
  champva_retry_logic_refactor:
    actor_type: user
    description: Enables refactored retry logic for IVC CHAMPVA form submissions
  champva_fmp_single_file_upload:
    actor_type: user
    description: Enables the ability to upload a single merged PDF file for FMP claims
  champva_mpi_validation:
    actor_type: user
    description: Enables MPI veteran and benefificiary validation for IVC CHAMPVA form submissions
  champva_old_records_cleanup_job:
    actor_type: user
    description: Enables the job to cleanup old IVC CHAMPVA form records
  champva_enable_claim_resubmit_question:
    actor_type: user
    description: Enables the claim resubmission screener question page on form 10-7959a
  check_in_experience_enabled:
    actor_type: user
    description: Enables the health care check-in experiences
    enable_in_development: true
  check_in_experience_pre_check_in_enabled:
    actor_type: user
    description: Enables the health care check-in experiences to show the pre-check-in experience.
    enable_in_development: true
  check_in_experience_upcoming_appointments_enabled:
    actor_type: user
    description: Enables the feature to show upcoming appointments to the veterans
    enable_in_development: true
  check_in_experience_translation_disclaimer_spanish_enabled:
    actor_type: user
    description: Enables disclaimer for possible untranslated content on spanish pages
    enable_in_development: true
  check_in_experience_translation_disclaimer_tagalog_enabled:
    actor_type: user
    description: Enables disclaimer for possible untranslated content on tagalog pages
    enable_in_development: true
  check_in_experience_mock_enabled:
    actor_type: user
    description: Enables downstream responses to be returned via betamocks
    enable_in_development: false
  check_in_experience_travel_reimbursement:
    actor_type: user
    description: Enables travel reimbursement workflow for day-of check-in application.
    enable_in_development: true
  check_in_experience_cerner_travel_claims_enabled:
    actor_type: user
    description: Enables travel claims filing for Oracle Health (Cerner) sites
    enable_in_development: true
  check_in_experience_check_claim_status_on_timeout:
    actor_type: user
    description: Uses a background worker to check travel claim status when the submission times out
    enable_in_development: true
  check_in_experience_browser_monitoring:
    actor_type: user
    description: Enables browser monitoring for check-in applications.
    enable_in_development: false
  check_in_experience_medication_review_content:
    actor_type: cookie_id
    description: Enables the medication review content in pre-check-in.
    enable_in_development: true
  claim_letters_access:
    actor_type: user
    description: Enables users to access the claim letters page
    enable_in_development: true
  claims_api_special_issues_updater_uses_local_bgs:
    actor_type: user
    description: Enables special issues updater to use local_bgs
    enable_in_development: true
  claims_api_flash_updater_uses_local_bgs:
    actor_type: user
    description: Enables flash updater to use local_bgs
    enable_in_development: true
  claims_api_poa_vbms_updater_uses_local_bgs:
    actor_type: user
    description: Enables poa vbms updater to use local_bgs
    enable_in_development: true
  claims_api_bd_refactor:
    actor_type: user
    description: Diverts codepath to use refactored BD methods
    enable_in_development: true
  claims_api_ews_updater_enables_local_bgs:
    actor_type: user
    description: Uses local_bgs rather than bgs-ext
    enable_in_development: true
  claims_api_ews_uploads_bd_refactor:
    actor_type: user
    description: When enabled, sends ews forms to BD via the refactored logic
    enable_in_development: true
  claims_api_poa_uploads_bd_refactor:
    actor_type: user
    description: When enabled, sends poa forms to BD via the refactored logic
    enable_in_development: true
  claims_api_526_validations_v1_local_bgs:
    actor_type: user
    description: Enables the method calls in the v1 526 validations use local_bgs
    enable_in_development: true
  claims_api_use_person_web_service:
    actor_type: user
    description: Uses person web service rather than local bgs
    enable_in_development: true
  claims_api_use_update_poa_relationship:
    actor_type: user
    description: Uses local_bgs rather than bgs-ext
    enable_in_development: true
  claims_api_526_v2_uploads_bd_refactor:
    actor_type: user
    description: When enabled, sends 526 forms to BD via the refactored logic
    enable_in_development: true
  claims_api_poa_v1_pdf_gen_fixup_job:
    actor_type: user
    description: Enables POA pdfs to be regenerated & sent to VBMS without requesting a POA change
    enable_in_development: true
  lighthouse_claims_api_add_person_proxy:
    actor_type: user
    description: When enabled, will allow for add_person_proxy call in both versions
    enable_in_development: true
  lighthouse_claims_api_v1_enable_FES:
    actor_type: user
    description: Use new Form526 Establishment Service (FES) for v1 disability compensation claims
    enable_in_development: true
  lighthouse_claims_api_v2_enable_FES:
    actor_type: user
    description: Use new Form526 Establishment Service (FES) for v2 disability compensation claims
    enable_in_development: true
  confirmation_page_new:
    actor_type: user
    description: Enables the 2024 version of the confirmation page view in simple forms
    enable_in_development: true
  lighthouse_claims_api_hardcode_wsdl:
    actor_type: user
    description: Use hardcoded namespaces for WSDL calls to BGS
    enable_in_development: true
  cst_5103_update_enabled:
    actor_type: user
    description: When enabled, claims status tool will use the new 5103 alert designs and hides the ask your claim decision section
    enable_in_development: true
  cst_show_document_upload_status:
    actor_type: user
    description: When enabled, claims status tool will display the upload status that comes from the evidence_submissions table.
    enable_in_development: true
  cst_claim_phases:
    actor_type: user
    description: When enabled, claims status tool uses the new claim phase designs
    enable_in_development: true
  cst_include_ddl_5103_letters:
    actor_type: user
    description: When enabled, the Download Decision Letters feature includes 5103 letters
    enable_in_development: true
  cst_include_ddl_boa_letters:
    actor_type: user
    description: When enabled, the Download Decision Letters feature includes Board of Appeals decision letters
    enable_in_development: true
  cst_include_ddl_sqd_letters:
    actor_type: user
    description: When enabled, the Download Decision Letters feature includes Subsequent Development Letters
    enable_in_development: true
  cst_send_evidence_failure_emails:
    actor_type: user
    description: When enabled, emails will be sent when evidence uploads from the CST fail
    enable_in_development: true
  cst_synchronous_evidence_uploads:
    actor_type: user
    description: When enabled, claims status tool uses synchronous evidence uploads
    enable_in_development: true
  cst_use_dd_rum:
    actor_type: user
    description: When enabled, claims status tool uses DataDog's Real User Monitoring logging
    enable_in_development: false
  cst_suppress_evidence_requests_website:
    actor_type: user
    description: When enabled, CST does not show Attorney Fees, Secondary Action Required, or Stage 2 Development on website
    enable_in_development: false
  cst_suppress_evidence_requests_mobile:
    actor_type: user
    description: When enabled, CST does not show Attorney Fees, Secondary Action Required, or Stage 2 Development on mobile
    enable_in_development: false
  cst_override_pmr_pending_tracked_items:
    actor_type: user
    description: When enabled, CST overrides PMR Pending tracked items to be NEEDED_FROM_OTHERS
    enable_in_development: true
  cst_override_reserve_records_website:
    actor_type: user
    description: When enabled, CST overrides RV1 - Reserve Records Request tracked items to be NEEDED_FROM_OTHERS on vets-website
    enable_in_development: true
  cst_override_reserve_records_mobile:
    actor_type: user
    description: When enabled, CST overrides RV1 - Reserve Records Request tracked items to be NEEDED_FROM_OTHERS on mobile app
    enable_in_development: true
  cst_friendly_evidence_requests:
    actor_type: user
    description: When enabled, CST overrides tracked items' display names and descriptions to be more human-readable
    enable_in_development: true
  cst_filter_ep_codes:
    actor_type: user
    description: When enabled, benefits_claims/get_claims service filters certain ep codes based on issue 90936 research from the response
  letters_hide_service_verification_letter:
    actor_type: user
    description: When enabled, CST does not include Service Verification in the list of letters on vets-website
    enable_in_development: true
  coe_access:
    actor_type: user
    description: Feature gates the certificate of eligibility application
    enable_in_development: true
  combined_debt_portal_access:
    actor_type: user
    description: Enables users to interact with combined debt portal experience
    enable_in_development: true
  combined_financial_status_report:
    actor_type: user
    description: Enables users to submit FSR forms for VHA and VBA debts
    enable_in_development: true
  fsr_zero_silent_errors_in_progress_email:
    actor_type: user
    description: Enables sending an email to the veteran when FSR form is in progress
    enable_in_development: true
  communication_preferences:
    actor_type: user
    description: Allow user to access backend communication_preferences API
  claims_claim_uploader_use_bd:
    actor_type: user
    description: Use BDS instead of EVSS to upload to VBMS.
  claims_load_testing:
    actor_type: user
    description: Enables the ability to skip jobs for load testing
  claims_status_v1_bgs_enabled:
    actor_type: user
    description: enables calling BGS instead of EVSS for the claims status v1.
  claims_hourly_slack_error_report_enabled:
    actor: user
    description: Enable/disable the running of the hourly slack alert for errored submissions
    enable_in_development: false
  claims_status_v1_lh_auto_establish_claim_enabled:
    actor_type: user
    description: With feature flag enabled, v1 /526 should use Lighthouse Form526 docker container
  cst_send_evidence_submission_failure_emails:
    actor_type: user
    description: >
      If enabled and a user submits an evidence submission upload that fails to send, an email will be sent to the user and retried.
      When disabled and a user submits an evidence submission upload that fails to send, an email will be sent to the user and not retried.
    enable_in_development: true
  debt_letters_show_letters_vbms:
    actor_type: user
    description: Enables debt letter download from VBMS
  debts_cache_dmc_empty_response:
    actor_type: user
    description: Enables caching of empty DMC response
  debts_copay_logging:
    actor_type: user
    description: Logs copay request data
  debts_silent_failure_mailer:
    actor_type: user
    description: Enables silent failure mailer for the 5655
  debts_sharepoint_error_logging:
    actor_type: user
    description: Logs Sharepoint error data
  decision_review_hlr_email:
    actor_type: user
    description: Send email notification for successful HLR submission
  decision_review_nod_email:
    actor_type: user
    description: Send email notification for successful NOD submission
  decision_review_sc_email:
    actor_type: user
    description: Send email notification for successful SC submission
  decision_review_hlr_status_updater_enabled:
    actor_type: user
    description: Enables the Higher Level Review status update batch job
  decision_review_nod_status_updater_enabled:
    actor_type: user
    description: Enables the Notice of Disagreement status update batch job
  decision_review_sc_status_updater_enabled:
    actor_type: user
    description: Enables the Supplemental Claim status update batch job
  decision_review_icn_updater_enabled:
    actor_type: user
    description: Enables the ICN lookup job
  decision_review_weekly_error_report_enabled:
    actor_type: user
    description: Enables the weekly decision review text error report
  decision_review_daily_error_report_enabled:
    actor_type: user
    description: Enables the daily error report email
  decision_review_daily_stuck_records_report_enabled:
    actor_type: user
    description: Enables the daily decision review stuck records Slack report
  decision_review_monthly_stats_report_enabled:
    actor_type: user
    description: Enables the monthly decision review stats report email
  decision_review_delay_evidence:
    actor_type: user
    description: Ensures that NOD and SC evidence is not received in Central Mail before the appeal itself
  decision_review_hlr_form_v4_enabled:
    actor_type: user
    description: Enable using MAR 2024 revision of 200996 Higher Level Review form when submitting to EMMS for intake
    enable_in_development: false
  decision_review_sc_form_v4_enabled:
    actor_type: user
    description: Enable using MAY 2024 revision of 200995 Supplemental Claim form when submitting to EMMS for intake
    enable_in_development: false
  decision_review_saved_claim_hlr_status_updater_job_enabled:
    actor_type: user
    description: Enable job to set delete_date for completed SavedClaim::HigherLevelReviews
    enable_in_development: true
  decision_review_saved_claim_nod_status_updater_job_enabled:
    actor_type: user
    description: Enable job to set delete_date for completed SavedClaim::NoticeOfDisagreements
    enable_in_development: true
  decision_review_saved_claim_sc_status_updater_job_enabled:
    actor_type: user
    description: Enable job to set delete_date for completed SavedClaim::SupplementalClaims
    enable_in_development: true
  decision_review_delete_saved_claims_job_enabled:
    actor_type: user
    description: Enable job to delete SavedClaim records when the record has a delete_date and the date is in the past
    enable_in_development: true
  decision_review_failure_notification_email_job_enabled:
    actor_type: user
    description: Enable job to send form and evidence failure notification emails
    enable_in_development: true
  decision_review_track_4142_submissions:
    actor_type: user
    description: Enable saving record of 4142 forms submitted to Lighthouse as part of a Supplemental Claim
    enable_in_development: true
  decision_review_notify_4142_failures:
    actor_type: user
    description: Enable sending an email if a 4142 submission is not successful in Lighthouse
    enable_in_development: true
  decision_review_service_common_exceptions_enabled:
    actor_type: user
    description: Enable using Common::Exception classes instead of DecisionReviewV1::ServiceException
  decision_review_notification_form_callbacks:
    actor_type: user
    description: Enable using DecisionReviews::FormNotificationCallback to handle VA Notify notification status changes
  decision_review_notification_evidence_callbacks:
    actor_type: user
    description: Enable using DecisionReviews::EvidenceNotificationCallback to handle VA Notify notification status changes for evidence
  decision_review_notification_secondary_form_callbacks:
    actor_type: user
    description: Enable using DecisionReviews::EvidenceNotificationCallback to handle VA Notify notification status changes for secondary form
  decision_review_form4142_use_2024_template:
    actor_type: user
    description: Enables the use of the 2024 template for form 4142 in decision review applications
  decision_review_form4142_validate_schema:
    actor_type: user
    description: Enables the use of schema validation for form 4142 in decision review applications
    enable_in_development: true
  dependency_verification:
    actor_type: user
    description: Feature gates the dependency verification modal for updating the diaries service.
    enable_in_development: true
  dependents_enqueue_with_user_struct:
    actor_type: user
    description: Manage whether the enqueued job for 686c and 674 will be with a User model or the new User struct
    enable_in_development: true
  dependents_pension_check:
    actor_type: user
    description: Manage whether or not Pension check is enabled for the 686/674
    enable_in_development: true
  dependents_removal_check:
    actor_type: user
    description: Manage whether or not dependent removal claim codes are enabled for the 686
    enable_in_development: true
  dependents_management:
    actor_type: user
    description: Manage dependent removal from view dependent page
    enable_in_development: true
  dependents_claims_evidence_api_upload:
    actor_type: user
    description: Enable using the ClaimsEvidenceAPI module to upload 686/674 documents to VBMS
  dependents_trigger_action_needed_email:
    actor_type: user
    description: Set whether to enable VANotify email to Veteran for Dependents Backup Path failure exhaustion
  dependents_failure_callback_email:
    actor_type: user
    description: Enables the dependents action needed email callback to be used when an action needed email is triggered
  dependents_submitted_email:
    actor_type: cookie_id
    description: Enables the dependents submitted email
  dependents_separate_confirmation_email:
    actor_type: cookie_id
    description: Enables the dependents confirmation/received email to be differentiated by form
  disability_526_form4142_polling_records:
    actor_type: user
    description: enables creation of, and tracking of, sent form 4142 documents, from the 526 flow, to the Lighthouse Benefits Intake API
    enable_in_development: true
  disability_526_form4142_polling_record_failure_email:
    actor_type: user
    description: enables failure email when explicit failure is detected downstream
    enable_in_development: true
  contention_classification_claim_linker:
    actor_type: user
    description: enables sending 526 claim id and vbms submitted claim id to Contention Classification service for linking/monitoring.
    enable_in_development: true
  disability_526_ee_mst_special_issue:
    actor_type: user
    description: enables adding MST special issue to disability_526 prior to submission.
    enable_in_development: true
  disability_526_ee_process_als_flash:
    actor_type: user
    description: enables adding applicable flashes to disability_526 prior to submission.
    enable_in_development: true
  disability_526_call_received_email_from_polling:
    actor_type: user
    description: enables received email in poll_form526_pdf job and disables calling from form526_submission
  disability_526_improved_autosuggestions_add_disabilities_page:
    actor_type: user
    description: enables new version of add disabilities page, with updates to content and search functionality
    enable_in_development: true
  disability_compensation_flashes:
    actor_type: user
    description: enables sending flashes to BGS for disability_compensation submissions.
    enable_in_development: true
  disability_compensation_temp_separation_location_code_string:
    actor_type: user
    description: enables forcing separation location code to be a string in submit_all_claim endpoint.
  disability_compensation_temp_toxic_exposure_optional_dates_fix:
    actor_type: user
    description: enables removing malformed optional dates from the Toxic Exposure node of a Form526Submission at SavedClaim creation.
  disability_compensation_form4142_supplemental:
    actor_type: user
    description: Use Lighthouse API to submit supplemental Form 21-4142 from Form 526EZ submissions
    enable_in_development: true
  disability_compensation_pif_fail_notification:
    actor_type: user
    description: enables sending notifications to vets if their 526 claim submission fails with PIF in Use Error
    enable_in_development: true
  disability_compensation_production_tester:
    actor_type: user
    description: disable certain functionality for production testing of the 526 submission workflow. DO NOT TOGGLE THIS FLAG UNLESS YOU ARE A MEMBER OF DISABILITY BENEFITS EXPERIENCE TEAM.
    enable_in_development: true
  disability_compensation_fail_submission:
    actor_type: user
    description: enable to test the backup submission path. DO NOT TOGGLE THIS FLAG UNLESS YOU ARE A MEMBER OF DISABILITY BENEFITS EXPERIENCE TEAM.
    enable_in_development: true
  disability_compensation_sync_modern_0781_flow:
    actor_type: user
    description: enables a new form flow for 0781 and 0781a in the 526 submission workflow
    enable_in_development: true
  disability_compensation_sync_modern0781_flow_metadata:
    actor_type: user
    description: enables adding new 0781 form indicator to in progress 526 forms and saved claim records for 526 submissions
  disability_compensation_0781_stats_job:
    actor_type: user
    description: enables a job to run that will check DB records and report stats as metrics, into Datadog
    enable_in_development: true
  disability_526_send_form526_submitted_email:
    actor_type: user
    description: enables sending submitted email in both primary and backup paths
  disability_526_send_mas_all_ancillaries:
    actor_type: user
    description: enables sending all 526 uploads and ancillary forms to MAS's APCAS API
  disability_526_send_received_email_from_backup_path:
    actor_type: user
    description: enables received email in complete success state of backup path
  disability_526_form4142_use_2024_template:
    actor_type: user
    description: Enables the use of the 2024 template for form 4142 in disability 526 applications
  disability_526_form4142_validate_schema:
    actor_type: user
    description: Enables the use of schema validation for form 4142 in disability 526 applications
  education_reports_cleanup:
    actor_type: user
    description: Updates to the daily education reports to remove old data that isn't needed in the new fiscal year
    enable_in_development: true
  enrollment_verification:
    actor_type: user
    description: Enables access to the Enrollment Verification app
    enable_in_development: true
  discharge_wizard_features:
    actor_type: user
    description: Iteration of new features for discharge wizard
    enable_in_development: true
  dispute_debt:
    actor_type: user
    description: Enables the Dispute Debt feature
    enable_in_development: true
  event_bus_gateway_emails_enabled:
    actor_type: user
    description: When enabled, vets-api opens an endpoint to Event Bus Gateway for sending notification emails
    enable_in_development: true
  facilities_autosuggest_vamc_services_enabled:
    actor_type: user
    description: Allow use of the VA health facilities auto-suggest feature (versus static dropdown)
    enable_in_development: true
  facilities_ppms_suppress_all:
    actor_type: user
    description: Hide all ppms search options
  facility_locator_mobile_map_update:
    actor_type: user
    description: Use new mobile map features for research
    enable_in_development: true
  facility_locator_predictive_location_search:
    actor_type: user
    description: Use predictive location search in the Facility Locator UI
  facilities_use_fl_progressive_disclosure:
    actor_type: user
    description: Use progressive disclosure in the Facility Locator UI
    enable_in_development: true
  file_upload_short_workflow_enabled:
    actor_type: user
    description: Enables shorter workflow enhancement for file upload component
  fsr_5655_server_side_transform:
    actor_type: user
    description: Update to use BE for business transform logic for Financial Status Report (FSR - 5655) form
    enable_in_development: true
  financial_status_report_debts_api_module:
    actor_type: user
    description: Points to debts-api module routes
    enable_in_development: true
  financial_status_report_expenses_update:
    actor_type: user
    description: Update expense lists in the Financial Status Report (FSR - 5655) form
    enable_in_development: true
  financial_status_report_review_page_navigation:
    actor_type: user
    description: Enables new review page navigation for users completing the Financial Status Report (FSR) form.
    enable_in_development: true
  find_a_representative_enabled:
    actor_type: cookie_id
    description: Generic toggle for gating Find a Rep
    enable_in_development: true
  find_a_representative_enable_api:
    actor_type: user
    description: Enables all Find a Representative api endpoints
    enable_in_development: true
  find_a_representative_enable_frontend:
    actor_type: cookie_id
    description: Enables Find a Representative frontend
    enable_in_development: true
  find_a_representative_flag_results_enabled:
    actor_type: user
    description: Enables flagging feature for Find a Representative frontend
    enable_in_development: true
  find_a_representative_use_accredited_models:
    actor_type: user
    description: Enables Find A Representative APIs using AccreditedX models
    enable_in_development: true
  representative_status_enabled:
    actor_type: cookie_id
    description: Enables flagging feature for Find a Representative frontend
    enable_in_development: true
  form526_include_document_upload_list_in_overflow_text:
    actor_type: user
    description: Appends a list of SupportingEvidenceAttachment filenames the veteran uploaded for a Form 526 into the overflow text in the form submission
  appoint_a_representative_enable_frontend:
    actor_type: cookie_id
    description: Enables Appoint a Representative frontend
    enable_in_development: true
  appoint_a_representative_enable_v2_features:
    actor_type: user
    description: Enables Appoint a Representative 2.0 features for frontend and backend
    enable_in_development: true
  appoint_a_representative_enable_pdf:
    actor_type: user
    description: Enables Appoint a Representative PDF generation endpoint
    enable_in_development: true
  representative_status_enable_v2_features:
    actor_type: user
    description: Enables Representative Status widget 2.0 features for frontend and backend
    enable_in_development: true
  accredited_representative_portal_declination:
    actor_type: user
    description: Enables declination reason feature for frontend and backend
    enable_in_development: true
  form526_legacy:
    actor_type: user
    description: If true, points controllers to the legacy EVSS Form 526 instance. If false, the controllers will use the Dockerized instance running in DVP.
    enable_in_development: true
  form526_send_document_upload_failure_notification:
    actor_type: user
    description: Enables enqueuing a Form526DocumentUploadFailureEmail if a EVSS::DisabilityCompensationForm::SubmitUploads job exhausts its retries
    enable_in_development: true
  form526_send_backup_submission_polling_failure_email_notice:
    actor_type: user
    description: Enables enqueuing a Form526SubmissionFailureEmailJob if a submission is marked as unprocessable through polling of the Benefits Intake API.
    enable_in_development: true
  form526_send_backup_submission_exhaustion_email_notice:
    actor_type: user
    description: Enables enqueuing of a Form526SubmissionFailureEmailJob if a submission exhausts it's attempts to upload to the Benefits Intake API.
    enable_in_development: true
  form526_send_4142_failure_notification:
    actor_type: user
    description: Enables enqueuing of a Form4142DocumentUploadFailureEmail if a SubmitForm4142Job job exhausts its retries
    enable_in_development: true
  form526_send_0781_failure_notification:
    actor_type: user
    description: Enables enqueuing a Form0781DocumentUploadFailureEmail if a SubmitForm0781Job job exhausts its retries
    enable_in_development: true
  form0994_confirmation_email:
    actor_type: user
    description: Enables form 0994 email submission confirmation (VaNotify)
    enable_in_development: true
  form1990_confirmation_email:
    actor_type: user
    description: Enables form 1990 email submission confirmation (VaNotify)
    enable_in_development: true
  form1995_confirmation_email:
    actor_type: user
    description: Enables form 1995 email submission confirmation (VaNotify)
    enable_in_development: true
  form1990e_confirmation_email:
    actor_type: user
    description: Enables form 1990e email submission confirmation (VaNotify)
    enable_in_development: true
  form21_0966_confirmation_email:
    actor_type: user
    description: Enables form 21-0966 email submission confirmation (VaNotify)
    enable_in_development: true
  form21_0966_confirmation_page:
    actor_type: user
    description: Enables form 21-0966 new confirmation page
    enable_in_development: true
  form21_0972_confirmation_email:
    actor_type: user
    description: Enables form 21-0972 email submission confirmation (VaNotify)
    enable_in_development: true
  form21_10203_confirmation_email:
    actor_type: user
    description: Enables form 21-10203 email submission confirmation (VaNotify)
  form21_10210_confirmation_email:
    actor_type: user
    description: Enables form 21-10210 email submission confirmation (VaNotify)
    enable_in_development: true
  form20_10206_confirmation_email:
    actor_type: user
    description: Enables form 20-10206 email submission confirmation (VaNotify)
    enable_in_development: true
  form20_10207_confirmation_email:
    actor_type: user
    description: Enables form 20-10207 email submission confirmation (VaNotify)
    enable_in_development: true
  form21_0845_confirmation_email:
    actor_type: user
    description: Enables form 21-0845 email submission confirmation (VaNotify)
    enable_in_development: true
  form21p_0847_confirmation_email:
    actor_type: user
    description: Enables form 21p-0847 email submission confirmation (VaNotify)
    enable_in_development: true
  form21_4138_confirmation_email:
    actor_type: user
    description: Enables form 21-4138 email submission confirmation (VaNotify)
  form21_4142_confirmation_email:
    actor_type: user
    description: Enables form 21-4142 email submission confirmation (VaNotify)
  form22_10282_confirmation_email:
    actor_type: user
    description: Enables form 22-10282 email submission confirmation (VaNotify)
    enable_in_development: true
  form10297_confirmation_email:
    actor_type: user
    description: Enables form 10297 email submission confirmation (VaNotify)
    enable_in_development: true
  form26_4555_confirmation_email:
    actor_type: user
    description: Enables form 26-4555 email submission confirmation (VaNotify)
    enable_in_development: true
  form_526_required_identifiers_in_user_object:
    actor_type: user
    description: includes a mapping of booleans in the profile section of a serialized user indicating which ids are nil for the user
  form40_0247_confirmation_email:
    actor_type: user
    description: Enables form 40-0247 email submission confirmation (VaNotify)
    enable_in_development: true
  form40_10007_confirmation_email:
    actor_type: user
    description: Enables form 40-10007 email submission error (VaNotify)
    enable_in_development: true
  form1990meb_confirmation_email:
    actor_type: user
    description: Enables form 1990 MEB email submission confirmation (VaNotify)
    enable_in_development: true
  form1990emeb_confirmation_email:
    actor_type: user
    description: Enables form 1990e MEB email submission confirmation (VaNotify)
    enable_in_development: true
  form5490_confirmation_email:
    actor_type: user
    description: Enables form 5490 email submission confirmation (VaNotify)
    enable_in_development: true
  form5495_confirmation_email:
    actor_type: user
    description: Enables form 5495 email submission confirmation (VaNotify)
    enable_in_development: true
  simple_forms_email_notifications:
    actor_type: user
    description: Enables form email notifications upon certain state changes (error and received)
    enable_in_development: true
  form2010206:
    actor_type: user
    description: If enabled shows the digital form experience for form 20-10206
  form2010207:
    actor_type: user
    description: If enabled shows the digital form experience for form 20-10207
  form210845:
    actor_type: user
    description: If enabled shows the digital form experience for form 21-0845
  form210966:
    actor_type: user
    description: If enabled shows the digital form experience for form 21-0966
  form210972:
    actor_type: user
    description: If enabled shows the digital form experience for form 21-0972
  form214138:
    actor_type: user
    description: If enabled shows the digital form experience for form 21-4138
  form214142:
    actor_type: user
    description: If enabled shows the digital form experience for form 21-4142
  form2110210:
    actor_type: user
    description: If enabled shows the digital form experience for form 21-10210
  form21p0847:
    actor_type: user
    description: If enabled shows the digital form experience for form 21P-0847
  form264555:
    actor_type: user
    description: If enabled shows the digital form experience for form 26-4555
  form400247:
    actor_type: user
    description: If enabled shows the digital form experience for form 40-0247
  form1010d_extended:
    actor_type: user
    description: If enabled shows the digital form experience for form 10-10d merged with form 10-7959c
  form1010d_browser_monitoring_enabled:
    actor_type: user
    description: Datadog RUM monitoring for form 10-10d (IVC CHAMPVA)
  form107959c_browser_monitoring_enabled:
    actor_type: user
    description: Datadog RUM monitoring for form 10-7959c (IVC CHAMPVA)
  form107959f1_browser_monitoring_enabled:
    actor_type: user
    description: Datadog RUM monitoring for form 10-7959f-1 (IVC CHAMPVA)
  form107959a_browser_monitoring_enabled:
    actor_type: user
    description: Datadog RUM monitoring for form 10-7959a (IVC CHAMPVA)
  form107959c:
    actor_type: cookie_id
    description: If enabled shows the digital form experience for form 10-7959c (IVC CHAMPVA other health insurance)
  form107959a:
    actor_type: user
    description: If enabled shows the digital form experience for form 10-7959a (IVC CHAMPVA claim form)
  form107959f2:
    actor_type: user
    description: If enabled shows the digital form experience for form 10-7959f-2 (Foreign Medical Program claim form)
  form_upload_flow:
    actor_type: user
    description: If enabled shows the find-a-form widget for the Form Upload Flow
  get_help_ask_form:
    actor_type: user
    description: Enables inquiry form for users to submit questions, suggestions, and complaints.
    enable_in_development: true
  get_help_messages:
    actor_type: user
    description: Enables secure messaging
    enable_in_development: true
  ha_cpap_supplies_cta:
    actor_type: user
    description: Toggle CTA for reordering Hearing Aid and CPAP supplies form within static pages.
  in_progress_form_custom_expiration:
    actor_type: user
    description: Enable/disable custom expiration dates for forms
    enable_in_development: true
  in_progress_form_reminder:
    actor_type: user
    description: Enable/disable in progress form reminders (sent via VaNotify)
    enable_in_development: true
  in_progress_form_reminder_age_param:
    actor_type: user
    description: Enable/disable in progress form reminder age param
    enable_in_development: true
  clear_stale_in_progress_reminders_sent:
    actor_type: user
    description: Enable/disable clearing of one-time in progress reminders after 60 days
    enable_in_development: true
  in_progress_1880_form_cron:
    actor_type: user
    description: Enable/disable scheduled cron for 1880 in progress form reminders (sent via VaNotify)
    enable_in_development: true
  in_progress_1880_form_reminder:
    actor_type: user
    description: Enable/disable 1880 in progress form reminders (sent via VaNotify)
    enable_in_development: true
  in_progress_form_reminder_1010ez:
    actor_type: user
    description: Enable/disable 1010ez in progress form reminders (sent via VaNotify)
    enable_in_development: true
  in_progress_form_reminder_526ez:
    actor_type: user
    description: Enable/disable 526ez in progress form reminders (sent via VaNotify)
    enable_in_development: true
  letters_check_discrepancies:
    actor_type: user
    description: Enables ability to log letter discrepancies between evss and lighthouse
    enable_in_development: true
  letters_page_new_design:
    actor_type: user
    description: Enables ability to show updated letter page design
    enable_in_development: true
  lighthouse_claims_api_v2_add_person_proxy:
    actor_type: user
    description: Lighthouse Benefits Claims API v2 uses add_person_proxy service when target Veteran is missing a Participant ID
    enable_in_development: true
  lighthouse_claims_api_poa_dependent_claimants:
    actor_type: user
    description: Enable/disable dependent claimant support for POA requests
    enable_in_development: true
  lighthouse_claims_api_v2_poa_va_notify:
    actor_type: user
    description: Enable/disable the VA notification emails in V2 POA
    enable_in_development: false
  lighthouse_claims_v2_poa_requests_skip_bgs:
    actor_type: user
    description: Enable/disable skipping BGS calls for POA Requests
    enable_in_development: true
  lighthouse_claims_api_poa_use_bd:
    actor_type: user
    description: Lighthouse Benefits Claims API uses Lighthouse Benefits Documents API to upload POA forms instead of VBMS
    enable_in_development: true
  lighthouse_claims_api_use_birls_id:
    actor_type: user
    description: Lighthouse Benefits Claims API uses MPI birls_id as filenumber parameter to BDS search
    enable_in_development: true
  loop_pages:
    actor_type: user
    description: Enable new list loop pattern
    enable_in_development: true
  show_mbs_preneed_change_va_4010007:
    actor_type: user
    description: Updates to text in form VA 40-10007
  medical_copays_six_mo_window:
    actor_type: user
    description: This will filter to only show medical copays within the last 6 months
    enable_in_development: true
  medical_copay_notifications:
    actor_type: user
    description: Enables notifications to be sent for new copay statements
    enable_in_development: true
  mhv_accelerated_delivery_enabled:
    actor_type: user
    description: Control whether vets-api allows fetching MR data from LightHouse
    enable_in_development: false
  mhv_accelerated_delivery_allergies_enabled:
    actor_type: user
    description: Control fetching OH allergies data
    enable_in_development: false
  mhv_accelerated_delivery_labs_and_tests_enabled:
    actor_type: user
    description: Control fetching lab and test data from UHD (SCDF) service (web)
    enable_in_development: false
  mhv_accelerated_delivery_vital_signs_enabled:
    actor_type: user
    description: Control fetching OH vitals data
    enable_in_development: false
  mhv_accelerated_delivery_uhd_enabled:
    actor_type: user
    description: Control whether vets-api allows fetching any MR data from MHV UHD
    enable_in_development: false
  mhv_accelerated_delivery_uhd_sp_enabled:
    actor_type: user
    description: Control whether vets-api allows fetching Surgical Pathology data from MHV UHD
    enable_in_development: false
  mhv_accelerated_delivery_uhd_mb_enabled:
    actor_type: user
    description: Control whether vets-api allows fetching Microbiology data from MHV UHD
    enable_in_development: false
  mhv_accelerated_delivery_uhd_ch_enabled:
    actor_type: user
    description: Control whether vets-api allows fetching Chem/Hem data from MHV UHD
  mhv_va_health_chat_enabled:
    actor_type: user
    description: Enables the VA Health Chat link at /my-health
  mhv_landing_page_show_priority_group:
    actor_type: user
    description: Shows Veterans their Priority Group on the MHV Landing Page
    enable_in_development: true
  mhv_landing_page_personalization:
    actor_type: user
    description: Enables personalized content on the My HealtheVet landing page.
    enable_in_development: true
  mhv_landing_page_show_share_my_health_data_link:
    actor_type: user
    description: Show Share My Health Data (SMHD) link on Medical Records card of the MHV landing page
  mhv_supply_reordering_enabled:
    actor_type: user
    description: Enables the launch of mhv supply reordering application at /my-health/order-medical-supplies
  mhv_secure_messaging_cerner_pilot:
    actor_type: user
    description: Enables/disables Secure Messaging Cerner Transition Pilot environment on VA.gov
  mhv_secure_messaging_filter_accordion:
    actor_type: user
    description: Enables/disables Secure Messaging Filter Accordion re-design updates on VA.gov
    enable_in_development: true
  mhv_secure_messaging_remove_lefthand_nav:
    actor_type: user
    description: Disables/Enables Secure Messaging lefthand navigation for new navigation solution
    enable_in_development: true
  mhv_secure_messaging_triage_group_plain_language:
    actor_type: user
    description: Disables/Enables Secure Messaging recipients group plain language design
    enable_in_development: true
  mhv_secure_messaging_recipient_opt_groups:
    actor_type: user
    description: Disables/Enables Secure Messaging optgroups in recipient dropdown on Start a new message page
    enable_in_development: true
  mhv_secure_messaging_recipient_combobox:
    actor_type: user
    description: Disables/Enables Secure Messaging combobox in recipient dropdown on Start a new message page
  mhv_secure_messaging_migrate_to_api_gateway:
    actor_type: user
    description: Enables/disables Secure Messaging migration to the new API Gateway endpoints
  mhv_secure_messaging_read_receipts:
    actor_type: user
    description: Disables/Enables Secure Messaging read receipts
    enable_in_development: true
  mhv_secure_messaging_milestone_2_aal:
    actor_type: user
    description: Disables/Enables Secure Messaging AAL Milestone 2
    enable_in_development: true
  mhv_secure_messaging_policy_va_patient:
    actor_type: user
    description: Disables/Enables Secure Messaging policy check for VA patient
  mhv_secure_messaging_custom_folders_redesign:
    actor_type: user
    description: Disables/Enables Secure Messaging Custom Folders Redesign
    enable_in_development: true
  mhv_secure_messaging_large_attachments:
    actor_type: user
    description: Disables/Enables Secure Messaging Custom Folders Redesign
    enable_in_development: true
  mhv_bypass_downtime_notification:
    actor_type: user
    description: When enabled, bypass the MHV downtime notification; intended for smoke testing in production
    enable_in_development: true
  mhv_medical_records_allow_txt_downloads:
    actor_type: user
    description: Allows users to download Medical Records data in TXT format
    enable_in_development: true
  mhv_medical_records_display_conditions:
    actor_type: user
    description: Show/hide content related to Health Conditions in Medical Records
    enable_in_development: true
  mhv_medical_records_display_domains:
    actor_type: user
    description: Show/hide in-progress Medical Records domains
    enable_in_development: true
  mhv_medical_records_display_labs_and_tests:
    actor_type: user
    description: Show/hide content related to Labs & Tests in Medical Records
    enable_in_development: true
  mhv_medical_records_display_notes:
    actor_type: user
    description: Show/hide content related to Notes in Medical Records
    enable_in_development: true
  mhv_medical_records_display_sidenav:
    actor_type: user
    description: Show/hide the Medical Records side navigation
    enable_in_development: true
  mhv_medical_records_display_vaccines:
    actor_type: user
    description: Show/hide content related to Vaccines in Medical Records
    enable_in_development: true
  mhv_medical_records_display_settings_page:
    actor_type: user
    description: Show/hide the Settings Page in Medical Records
    enable_in_development: true
  mhv_medical_records_display_vitals:
    actor_type: user
    description: Show/hide content related to Vitals in Medical Records
    enable_in_development: true
  mhv_medical_records_migrate_ccd_to_s3:
    actor_type: user
    description: Enables the switch to an s3 bucket for the CCD endpoints
    enable_in_development: true
  mhv_medical_records_migrate_dicom_to_s3:
    actor_type: user
    description: Enables the switch to an s3 bucket for the DICOM endpoint
    enable_in_development: true
  mhv_medical_records_migrate_to_api_gateway:
    actor_type: user
    description: Enables the switch to the new MHV API Gateway endpoints
    enable_in_development: true
  mhv_medical_records_phr_refresh_on_login:
    actor_type: user
    description: Enables/disables the PHR refresh for MHV users when logging into VA.gov
    enable_in_development: true
  mhv_medical_records_redact_fhir_client_logs:
    actor_type: user
    description: Replaces IDs in fhir_client INFO-level logs with X's when enabled
    enable_in_development: true
  mhv_medical_records_to_va_gov_release:
    actor_type: user
    description: Enables/disables Medical Records on VA.gov (intial transition from MHV to VA.gov)
    enable_in_development: true
  mhv_medical_records_new_eligibility_check:
    actor_type: user
    description: Enables/disables Medical Records new access policy eligibility check endpoint
    enable_in_development: true
  mhv_medical_records_update_landing_page:
    actor_type: user
    description: Enables/disables Medical Records new landing page content
    enable_in_development: true
  mhv_medical_records_filter_and_sort:
    actor_type: user
    description: Enables/disables Medical Records new filter and sort changes
    enable_in_development: true
  mhv_medical_records_use_unified_sei_api:
    actor_type: user
    description: Enables/disables use of the unified API call self-entered information
    enable_in_development: true
  mhv_medical_records_milestone_two:
    actor_type: user
    description: Enables/disables Medical Records new Milestone 2 changes
    enable_in_development: true
  mhv_medical_records_support_backend_pagination_allergy:
    actor_type: user
    description: Enables/disables backend caching/pagination for allergies
    enable_in_development: true
  mhv_medical_records_support_backend_pagination_care_summary_note:
    actor_type: user
    description: Enables/disables backend caching/pagination for care summaries & notes
    enable_in_development: true
  mhv_medical_records_support_backend_pagination_health_condition:
    actor_type: user
    description: Enables/disables backend caching/pagination for health conditions
    enable_in_development: true
  mhv_medical_records_support_backend_pagination_lab_test:
    actor_type: user
    description: Enables/disables backend caching/pagination for labs & tests
    enable_in_development: true
  mhv_medical_records_support_backend_pagination_vaccine:
    actor_type: user
    description: Enables/disables backend caching/pagination for vaccines
    enable_in_development: true
  mhv_medical_records_support_backend_pagination_vital:
    actor_type: user
    description: Enables/disables backend caching/pagination for vitals
    enable_in_development: true
  mhv_medical_records_support_new_model_allergy:
    actor_type: user
    description: Enables/disables the use of pre-transformed allergy objects
    enable_in_development: true
  mhv_medical_records_support_new_model_care_summary_note:
    actor_type: user
    description: Enables/disables the use of pre-transformed care summary/note objects
    enable_in_development: true
  mhv_medical_records_support_new_model_health_condition:
    actor_type: user
    description: Enables/disables the use of pre-transformed health condition objects
    enable_in_development: true
  mhv_accelerated_delivery_vaccines_enabled:
    actor_type: user
    description: Enables/disables the new immunizations v2 endpoint that uses LH as a datasource and aligns with data model that the mobile app uses
    enable_in_development: false
  mhv_medical_records_support_new_model_lab_test:
    actor_type: user
    description: Enables/disables the use of pre-transformed lab/test objects
    enable_in_development: true
  mhv_medical_records_support_new_model_vaccine:
    actor_type: user
    description: Enables/disables the use of pre-transformed vaccine objects
    enable_in_development: true
  mhv_medical_records_support_new_model_vital:
    actor_type: user
    description: Enables/disables the use of pre-transformed vital objects
    enable_in_development: true
  mhv_medications_to_va_gov_release:
    actor_type: user
    description: Enables/disables Medications on VA.gov (initial transition from MHV to VA.gov)
    enable_in_development: true
  mhv_medications_display_refill_content:
    actor_type: user
    description: Enables/disables refill-related content for Medications on VA.gov
    enable_in_development: true
  mhv_medications_display_documentation_content:
    actor_type: user
    description: Enables/disables documentation-related content for Medications on VA.gov
    enable_in_development: true
  mhv_medications_display_allergies:
    actor_type: user
    description: Enables/disables allergies and reactions data
    enable_in_development: true
  mhv_medications_display_filter:
    actor_type: user
    description: Enables/disables filter feature for medications list
    enable_in_development: true
  mhv_medications_display_grouping:
    actor_type: user
    description: Enables/disables grouping medications related work
    enable_in_development: true
  mhv_enable_aal_integration:
    actor_type: user
    description: Enables/disables integration with MHV's AAL-creation endpoint
    enable_in_development: true
  mhv_modern_cta_links:
    actor_type: user
    description: CTA widget links point to va.gov services
  mhv_medications_display_pending_meds:
    actor_type: user
    description: Enables/disables pending medications related work
    enable_in_development: true
  mhv_medications_display_refill_progress:
    actor_type: user
    description: Enables/disables refill progress related work
    enable_in_development: true
  mhv_medications_migrate_to_api_gateway:
    actor_type: user
    description: Enables/disables medications migration to the new API Gateway endpoints
    enable_in_development: true
  mhv_medications_remove_landing_page:
    actor_type: user
    description: Enables/disables removal of landing page
    enable_in_development: true
  mhv_medications_show_ipe_content:
    actor_type: user
    description: Enables/disables ipe content
    enable_in_development: true
  mhv_medications_dont_increment_ipe_count:
    actor_type: user
    description: when this flag is on the count will not be incremented for ipe
    enable_in_development: true
  mhv_medications_partial_fill_content:
    actor_type: user
    description: Enables/disables partial fill content
    enable_in_development: true
  mhv_medications_new_policy:
    actor_type: user
    description: Updates MHV Medications policy based on recent updates to MHV Account Creation API
  mhv_milestone_2_changes_enabled:
    actor_type: user
    description: Enables MHV Milestone 2 changes
  mhv_header_links:
    actor_type: user
    description: Display My HealtheVet and My VA links in the site header
    enable_in_development: true
  mobile_allergy_intolerance_model:
    actor_type: user
    description: For mobile app, enalbes use of strict models for parsing allergy intolerance
  mobile_api:
    actor_type: user
    description: API endpoints consumed by the VA Mobile App (iOS/Android)
  mobile_filter_doc_27_decision_letters_out:
    actor_type: user
    description: filters out doc type 27 decision letters out of list of decision letters for mobile
    enable_in_development: false
  mobile_claims_log_decision_letter_sent:
    actor_type: user
    description: Logs decision letter info on both claims and decision letter endpoint
    enable_in_development: true
  multiple_address_10_10ez:
    actor_type: cookie_id
    description: >
      [Front-end only] When enabled, the 10-10EZ will collect a home and mailing address for the veteran
      vs only collecting a single, "permanent" address.
  organic_conversion_experiment:
    actor_type: user
    description: Toggle to enable login.gov create account experiment
  pcpg_trigger_action_needed_email:
    actor_type: user
    description: Set whether to enable VANotify email to Veteran for PCPG failure exhaustion
  pension_income_and_assets_clarification:
    actor_type: user
    description: >
      When enabled, 21P-527EZ will display additional explanations for the income and assets requirement.
  pension_income_and_assets_overflow_pdf_redesign:
    actor_type: user
    description: >
      When enabled, 21P-0969 will use the new extras redesign when generating the overflow pdf.
  pension_medical_evidence_clarification:
    actor_type: user
    description: >
      [Front-end only] When enabled, 21P-527EZ will display additional explanations for the medical evidence requirement.
  pension_error_email_notification:
    actor_type: cookie_id
    description: Toggle sending of the Action Needed email notification
  pension_submitted_email_notification:
    actor_type: cookie_id
    description: Toggle sending of the Submission in Progress email notification
  pension_received_email_notification:
    actor_type: cookie_id
    description: Toggle sending of the Received email notification
  pre_entry_covid19_screener:
    actor_type: user
    description: >
      Toggle for the entire pre-entry covid 19 self-screener available at /covid19screener and to be used by visitors
      to VHA facilities in lieu of manual screening with a VHA employee.
      This toggle is owned by Patrick B. and the rest of the CTO Health Products team.
  profile_ppiu_reject_requests:
    actor_type: user
    description: When enabled, requests to the PPIU controller will return a routing error.
  profile_contact_info_page_ui_refresh:
    actor_type: user
    description: Display updated UI/UX for the profile Contact Information page.
  profile_enhanced_military_info:
    actor_type: user
    description: When enabled, /v1/profile/military_info endpoint will return all military information for a user.
  profile_international_phone_numbers:
    actor_type: user
    description: Enables international phone number support on VA.gov profile.
  profile_lighthouse_rating_info:
    actor_type: user
    description: When enabled, will request disability rating info data from lighthouse API.
  profile_user_claims:
    actor_type: user
    description: When enabled, /v0/user will return user profile claims for accessing service endpoints.
  profile_show_mhv_notification_settings_email_appointment_reminders:
    actor_type: user
    description: Show/Hide the email channel for Health appointment reminders notifications
  profile_show_mhv_notification_settings_email_rx_shipment:
    actor_type: user
    description: Show/Hide the email channel for Prescription shipping notifications
  profile_show_mhv_notification_settings_new_secure_messaging:
    actor_type: user
    description: Display MHV notification settings - New secure message notifications
  profile_show_mhv_notification_settings_medical_images:
    actor_type: user
    description: Display MHV notification settings - Medical images/reports notifications
  profile_show_military_academy_attendance:
    actor_type: user
    description: When enabled, profile service history will include military academy attendance.
    enable_in_development: true
  profile_hide_direct_deposit:
    actor_type: user
    description: Hides the Profile - Direct Deposit page content during a service outage
    enable_in_development: false
  profile_limit_direct_deposit_for_non_beneficiaries:
    actor_type: user
    description: Limits the Direct Deposit page functionality based on the veteranStatus property.
    enable_in_development: true
  profile_show_credential_retirement_messaging:
    actor_type: user
    description: Show/hide MHV and DS Logon credential retirement messaging in profile
  profile_show_new_health_care_copay_bill_notification_setting:
    actor_type: user
    description: Show/Hide the Health care copay bill section of notifications in profile
  profile_show_privacy_policy:
    actor_type: user
    description: Show/Hide the privacy policy section on profile pages
  profile_show_pronouns_and_sexual_orientation:
    actor_type: user
    description: Show/hide Pronouns and Sexual Orientation fields on profile page
  profile_show_quick_submit_notification_setting:
    actor_type: user
    description: Show/Hide the quick submit section of notification settings in profile
  profile_show_no_validation_key_address_alert:
    actor_type: user
    description: Show/Hide alert messages when no validationKey is returned from the address_validation endpoint
  profile_use_experimental:
    description: Use experimental features for Profile application - Do not remove
    enable_in_development: true
    actor_type: user
  profile_use_vafsc:
    description: Use VA Forms System Core for forms instead of schema based forms
    actor_type: user
    enable_in_development: true
  pw_ehr_cta_use_slo:
    actor_type: user
    description: Use single-logout (SLO) paths for Public Websites-managed EHR CTAs
  my_va_experimental:
    actor_type: user
    description: Use for experimental features for My VA application (general)
  my_va_experimental_frontend:
    actor_type: user
    description: Use for experimental features for My VA application (frontend)
  my_va_experimental_fullstack:
    actor_type: user
    description: Use for experimental features for My VA application (fullstack)
    enable_in_development: true
  my_va_hide_notifications_section:
    actor_type: user
    description: Hides the Notifications section on My VA
    enable_in_development: true
  my_va_notification_component:
    actor_type: user
    description: Enable users to see va-notification component on My VA
    enable_in_development: true
  my_va_notification_dot_indicator:
    actor_type: user
    description: Enable dot indicator for notifications
  my_va_enable_mhv_link:
    actor_type: user
    description: Enables the "Visit MHV" CTA link under Health care section
  my_va_new_mhv_urls:
    actor_type: user
    description: Updates URLs for the "Health care" section of My VA
  my_va_mhv_link_design_update:
    actor_type: user
    description: Updates to hyperlink design for the "Health care" section of My VA
  my_va_update_errors_warnings:
    actor_type: user
    description: Update all errors and warnings on My VA for consistency (will remove when va-notification component is released)
  my_va_lighthouse_uploads_report:
    actor_type: user
    description: Use lighthouse /uploads/report endpoint for Form status
  my_va_form_submission_pdf_link:
    actor_type: user
    description: Enables users to view PDF link within submitted forms cards
  rated_disabilities_detect_discrepancies:
    actor_type: user
    description:
      When enabled, the rated disabilities application will check for discrepancies between
      the number of rated disabilities returned by EVSS and Lighthouse
    enable_in_development: true
  rated_disabilities_sort_ab_test:
    actor_type: user
    description: Allows us to set up AB test of sorting on rated disabilities app
  rated_disabilities_use_lighthouse:
    actor_type: user
    description: When enabled, the rated disabilities application uses Lighthouse instead of EVSS
    enable_in_development: true
  saved_claim_pdf_overflow_tracking:
    actor_type: user
    description: When enabled, record metrics for claims which have overflow in the generated pdf
    enable_in_development: true
  schema_contract_appointments_index:
    actor_type: user
    description: Enables schema validation for the appointments service index fetch.
  schema_contract_claims_and_appeals_get_claim:
    actor_type: user
    description: Enables schema validation for the claims and appeals service get claim fetch.
  search_representative:
    actor_type: user
    description: Enable frontend application and cta for Search Representative application
    enable_in_development: true
  search_gov_maintenance:
    actor_type: user
    description: Use when Search.gov system maintenance impacts sitewide search
    enable_in_development: true
  show526_wizard:
    actor_type: user
    description: This determines when the wizard should show up on the form 526 intro page
    enable_in_development: true
  show_edu_benefits_0994_wizard:
    actor_type: user
    description: This determines when the wizard should show up on the 0994 introduction page
  show_edu_benefits_1990_wizard:
    actor_type: user
    description: This determines when the wizard should show up on the 1990 introduction page
  show_edu_benefits_1990e_wizard:
    actor_type: user
    description: This determines when the wizard should show up on the 1990e introduction page
  show_edu_benefits_1990n_wizard:
    actor_type: user
    description: This determines when the wizard should show up on the 1990N introduction page
  show_edu_benefits_1995_wizard:
    actor_type: user
    description: This determines when the wizard should show up on the 1995 introduction page
  show_edu_benefits_5490_wizard:
    actor_type: user
    description: This determines when the wizard should show up on the 5490 introduction page
  show_edu_benefits_5495_wizard:
    actor_type: user
    description: This determines when the wizard should show up on the 5495 introduction page
  show_financial_status_report:
    actor_type: user
    description: Enables VA Form 5655 (Financial Status Report)
    enable_in_development: true
  show_financial_status_report_wizard:
    actor_type: user
    description: Enables the Wizard for VA Form 5655 (Financial Status Report)
    enable_in_development: true
  show_financial_status_report_streamlined_waiver:
    actor_type: user
    description: Enables the Streamlined Waiver for VA Form 5655 (Financial Status Report)
    enable_in_development: true
  show_form_i18n:
    actor_type: user
    description: Enables the internationalization features for forms
    enable_in_development: true
  show_dgi_direct_deposit_1990EZ:
    actor_type: user
    description: Displays prefill enabled direct deposit component on 1990EZ form.
    enable_in_development: false
  show_meb_1990EZ_maintenance_alert:
    actor_type: user
    description: Displays an alert to users on 1990EZ intro page that the Backend Service is Down.
    enable_in_development: false
  show_meb_1990EZ_R6_maintenance_message:
    actor_type: user
    description: Displays an alert to users on 1990EZ intro page that the Backend Service is Down.
    enable_in_development: false
  show_meb_1990E_maintenance_alert:
    actor_type: user
    description: Displays an alert to users on 1990E intro page that the Backend Service is Down.
    enable_in_development: false
  show_meb_1990E_R6_maintenance_message:
    actor_type: user
    description: Displays an alert to users on 1990E intro page that the Backend Service is Down.
    enable_in_development: false
  show_meb_letters_maintenance_alert:
    actor_type: user
    description: Displays an alert to users on Letters Inbox page that the Backend Service is Down.
    enable_in_development: false
  show_meb_enrollment_verification_maintenance_alert:
    actor_type: user
    description: Displays an alert to users on Enrollment Verification intro page that the Backend Service is Down.
    enable_in_development: false
  show_meb_international_address_prefill:
    actor_type: user
    description: Enhances form prefilling to include international address.
    enable_in_development: true
  show_meb_service_history_categorize_disagreement:
    actor_type: user
    enable_in_development: false
  show_meb_5490_maintenance_alert:
    actor_type: user
    description: Displays an alert to users on 5490 intro page that the Backend Service is Down.
    enable_in_development: false
  show_meb_5490_1990e_text_update:
    actor_type: user
    description: Displays updated text to more clearly explain who needs to fill out form
    enable_in_development: false
  show_one_va_debt_letter:
    actor_type: user
    description: Enables the One VA Debt Letter feature
    enable_in_development: true
  show_cdp_one_thing_per_page:
    actor_type: user
    description: Enables the Payment History MVP features for development
    enable_in_development: true
  vha_show_payment_history:
    actor_type: user
    description: Enables the VHA Payment history (including copay resolution) feature for combined debt portal
    enable_in_development: true
  meb_1606_30_automation:
    actor_type: user
    description: Enables MEB form to handle Chapter 1606/30 forms as well as Chapter 33.
  meb_exclusion_period_enabled:
    actor_type: user
    description: enables exclusion period checks
    enable_in_development: false
  meb_dpo_address_option_enabled:
    actor_type: user
    description: enables DPO option on address field
    enable_in_development: false
  meb_kicker_notification_enabled:
    actor_type: user
    description: enables kicker notification on additional consideration questions
    enable_in_development: false
  meb_auto_populate_relinquishment_date:
    actor_type: user
    description: Flag to autofill datepicker for reliinquishment date
    enable_in_development: true
  dgi_rudisill_hide_benefits_selection_step:
    actor_type: user
    description: Hides benefit selection page on original claims application.
    enable_in_development: false
  show_forms_app:
    actor_type: user
    description: Enables the TOE form to be displayed.
    enable_in_development: true
  sign_in_service_enabled:
    actor_type: cookie_id
    description: Enables the ability to use OAuth authentication via the Sign in Service (Identity)
    enable_in_development: true
  mhv_credential_button_disabled:
    actor_type: user
    description: Enables the ability to hide the My HealtheVet sign in button (Identity)
    enable_in_development: true
  sign_in_modal_v2:
    actor_type: user
    description: Enables new page design of Sign In modal and USiP
    enable_in_development: false
  dslogon_interstitial_redirect:
    actor_type: user
    description: Enables DS Logon users to be redirected to the DS Logon deprecation interstitial page (Identity)
    enable_in_development: false
  dslogon_button_disabled:
    actor_type: user
    description: Hides the DS Logon button credential on sign-in page + modal (Identity)
    enable_in_development: false
  medical_copays_zero_debt:
    actor_type: user
    description: Enables zero debt balances feature on the medical copays application
    enable_in_development: false
  show_healthcare_experience_questionnaire:
    actor_type: cookie_id
    description: Enables showing the pre-appointment questionnaire feature.
    enable_in_development: true
  show_generic_debt_card_myva:
    actor_type: user
    description: Enables the generic debt card on My VA
    enable_in_development: true
  show_new_refill_track_prescriptions_page:
    actor_type: user
    description: This will show the non-Cerner-user and Cerner-user content for the page /health-care/refill-track-prescriptions/
  show_new_schedule_view_appointments_page:
    actor_type: user
    description: This will show the non-Cerner-user and Cerner-user content for the page /health-care/schedule-view-va-appointments/
  show_preneed_mulesoft_integration:
    actor_type: user
    description: Show the va.gov to mulsoft work for Pre-Need form.
  show_updated_fry_dea_app:
    actor_type: user
    description: Show the new version of the Fry/DEA form.
  spool_testing_error_2:
    actor_type: user
    description: Enables Slack notifications for CreateDailySpoolFiles
  spool_testing_error_3:
    actor_type: user
    description: Enables email notifications for CreateDailySpoolFiles errors
  subform_8940_4192:
    actor_type: user
    description: Form 526 subforms for unemployability & connected employment information
    enable_in_development: true
  use_veteran_models_for_appoint:
    actor_type: user
    description: Use the original veteran_x models to power Appoint a Rep entity search
    enable_in_development: true
  va1010_forms_enrollment_system_service_enabled:
    actor_type: user
    description: Enables the VA1010Forms enrollment system service
    enable_in_development: true
  va1010_forms_eesummary_rest_api_enabled:
    actor_type: user
    description: Utilizes the Enrollment System's eeSummary REST API
    enable_in_development: true
  va_notify_custom_errors:
    actor_type: user
    description: Custom error classes instead of the generic Common::Exceptions::BackendServiceException
  va_notify_custom_bearer_tokens:
    actor_type: user
    description: Iterates through Settings.vanotify.service_callback_tokens for token matching
  va_online_scheduling:
    actor_type: user
    description: Allows veterans to view their VA and Community Care appointments
    enable_in_development: true
  va_online_scheduling_booking_exclusion:
    actor_type: user
    description: Permits the exclusion of Lovell sites from being scheduled prior to Oracle Health cutover
    enable_in_development: true
  va_online_scheduling_cancellation_exclusion:
    actor_type: user
    description: Permits the exclusion of Lovell sites from cancellations prior to Oracle Health cutover
    enable_in_development: true
  va_online_scheduling_cancel:
    actor_type: user
    description: Allows veterans to cancel VA appointments
    enable_in_development: true
  va_online_scheduling_community_care:
    actor_type: user
    description: Allows veterans to submit requests for Community Care appointments
    enable_in_development: true
  va_online_scheduling_direct:
    actor_type: user
    description: Allows veterans to directly schedule VA appointments
    enable_in_development: true
  va_online_scheduling_requests:
    actor_type: user
    description: Allows veterans to submit requests for VA appointments
    enable_in_development: true
  va_online_scheduling_vaos_alternate_route:
    actor_type: user
    enable_in_development: false
    description: Toggle for the vaos module to use an alternate vaos-service route
  va_dependents_verification:
    actor_type: user
    description: Toggles new features for the dependents verification form
  va_dependents_v2:
    actor_type: user
    description: Allows us to toggle bewteen V1 and V2 of the 686c-674 forms.
  va_dependents_v2_banner:
    actor_type: user
    description: Allows us to toggle a form maintenance banner on the V1 form for pre-launch.
  va_dependents_browser_monitoring_enabled:
    actor_type: user
    description: Allows us to toggle Datadog RUM/LOG monitoring for the 686C-674
  va_dependents_new_fields_for_pdf:
    actor_typer: user
    description: Allows us to toggle the new fields on the front end for 686C-674
  va_online_scheduling_enable_OH_cancellations:
    actor_type: user
    enable_in_development: true
    description: Allows appointment cancellations to be routed to Oracle Health sites.
  va_online_scheduling_enable_OH_eligibility:
    actor_type: user
    enable_in_development: true
    description: Toggle for routing eligibility requests to the VetsAPI Gateway Service(VPG) instead of vaos-service
  va_online_scheduling_enable_OH_slots_search:
    actor_type: user
    enable_in_development: true
    description: Toggle for routing slots search requests to the VetsAPI Gateway Service(VPG) instead of vaos-service
  va_online_scheduling_cc_direct_scheduling:
    actor_type: user
    description: Enables CC direct scheduling.
    enable_in_development: true
  va_online_scheduling_use_vpg:
    actor_type: user
    enable_in_development: true
    description: Toggle for routing appointment requests to the VetsAPI Gateway Service(VPG) instead of vaos-service.
  va_online_scheduling_recent_locations_filter:
    actor_type: user
    enable_in_development: true
    description: Toggle for displaying the most recent facilities on the Choose your VA location page.
  va_online_scheduling_OH_direct_schedule:
    actor_type: user
    enable_in_development: true
    description: Toggle to enable direct scheduling workflow for Oracle Health appointments.
  va_online_scheduling_OH_request:
    actor_type: user
    enable_in_development: true
    description: Toggle to enable request workflow for Oracle Health appointments.
  va_online_scheduling_remove_podiatry:
    actor_type: user
    enable_in_development: true
    description: Toggle to remove Podiatry from the type of care list when scheduling an online appointment.
  va_online_scheduling_fe_source_of_truth:
    actor_type: user
    enable_in_development: true
    description: Toggle to use API response as the source of truth in FE for upcoming/past/pending appointments.
  va_online_scheduling_fe_source_of_truth_va:
    actor_type: user
    enable_in_development: true
    description: Toggle to use API response as the source of truth in FE for VA appointment and request types.
  va_online_scheduling_fe_source_of_truth_cc:
    actor_type: user
    enable_in_development: true
    description: Toggle to use API response as the source of truth in FE for CC appointment and request types.
  va_online_scheduling_fe_source_of_truth_modality:
    actor_type: user
    enable_in_development: true
    description: Toggle to use API response as the source of truth in FE for in person, phone, claims exam, covid vaccine modalities.
  va_online_scheduling_fe_source_of_truth_telehealth:
    actor_type: user
    enable_in_development: true
    description: Toggle to use API response as the source of truth in FE for Video at VA, Video at ATLAS, Video at Home modalities.
  va_online_scheduling_convert_slots_to_utc:
    actor_type: user
    enable_in_development: true
    description: Toggle for for converting the start & end times in slots fetch to UTC.
  vaos_appointment_notification_callback:
    actor_type: user
    enable_in_development: true
    description: Enables custom email delivery callback for VAOS appointment status notifications
  vba_documents_virus_scan:
    actor_type: user
    description: ClamAV virus scanning for Benefits Intake API upload submissions
  veteran_onboarding_beta_flow:
    actor_type: user
    description: Conditionally display the new veteran onboarding flow to user
  veteran_onboarding_show_to_newly_onboarded:
    actor_type: user
    description: Conditionally display the new veteran onboarding flow to user, based upon number of days since verified
  veteran_onboarding_show_welcome_message_to_new_users:
    actor_type: user
    description: Conditionally display the "Welcome to VA" message to new (LOA1 or LOA3) users
    enable_in_development: false
  vet_status_pdf_logging:
    actor_type: user
    description: Enables the Veteran Status Card to log PDF download events/failures
  vet_status_stage_1:
    actor_type: user
    description: Enables the stage 1 features of the veteran status card
  vre_cutover_notice:
    actor_type: user
    description: Enables the cutover notice for VR&E users, indicating the timeframe for new form version
  vre_trigger_action_needed_email:
    actor_type: user
    description: Set whether to enable VANotify email to Veteran for VRE failure exhaustion
  vre_modular_api:
    actor_type: user
    description: Enables calls to the modularized VRE API
  show_edu_benefits_1990EZ_Wizard:
    actor_type: user
    description: Navigates user to 1990EZ or 1990 depending on form questions.
    enable_in_development: true
  show_dashboard_notifications:
    actor_type: user
    description: Enables on-site notifications
  check_va_inbox_enabled:
    actor_type: user
    description: Enables check inbox link
  dhp_connected_devices_fitbit:
    actor_type: user
    description: Enables linking between VA.gov account and fitbit account
  payment_history:
    actor_type: user
    description: Allows manual enabling/disabling payment history when BGS is acting up (5 min response times)
    enable_in_development: true
  cdp_payment_history_vba:
    actor_type: user
    description: Enables showing the overpayment and summary pages for the CDP Payment History
    enable_in_development: true
  show_meb_dgi40_features:
    actor_type: user
    description: Enables the UI integration with the meb dgi
    enable_in_development: true
  show_meb_dgi42_features:
    actor_type: user
    description: Enables UI updates for meb dgi 42
    enable_in_development: true
  show_meb_enhancements:
    actor_type: user
    description: Provides a flag wrapper for minor code changes to be gated from Prod.
    enable_in_development: true
  show_meb_enhancements_06:
    actor_type: user
    description: Provides a flag wrapper for minor code changes to be gated from Prod.
  show_meb_enhancements_08:
    actor_type: user
    description: Provides a flag wrapper for minor code changes to be gated from Prod.
    enable_in_development: true
  show_meb_enhancements_09:
    actor_type: user
    description: Provides a flag wrapper for minor code changes to be gated from Prod.
    enable_in_development: true
  meb_gate_person_criteria:
    actor_type: user
    description: Flag to use Person Criteria on Submission service
    enable_in_development: true
  supply_reordering_sleep_apnea_enabled:
    actor_type: user
    description: Enables sleep apnea supplies to be ordered in the supply reorder tool / MDOT.
    enable_in_development: true
  toe_dup_contact_info_call:
    actor_type: user
    description: Flag to use contact info call and modal
    enable_in_development: true
  toe_short_circuit_bgs_failure:
    actor_type: user
    description: Flag to use begin rescue block for BGS call
    enable_in_development: true
  toe_high_school_info_change:
    actor_type: user
    description: Flag to change order of high school info page
    enable_in_development: false
  toe_light_house_dgi_direct_deposit:
    actor_type: user
    description: Uses lighthouse api for direct deposit information in TOE.
    enable_in_development: false
  move_form_back_button:
    actor_type: user
    description: Test moving form back button to the top of the page
  mobile_cerner_transition:
    actor_type: user
    description: For mobile app, a facility is being transitioned to cerner.
  mobile_lighthouse_letters:
    actor_type: user
    description: For mobile app, use Lighthouse instead of EVSS for our letters endpoints upstream service
  mobile_lighthouse_claims:
    actor_type: user
    description: For mobile app, use Lighthouse instead of EVSS for our claims endpoints upstream service
  mobile_lighthouse_request_decision:
    actor_type: user
    description: For mobile app, use Lighthouse instead of EVSS for our request decision endpoints upstream service
  mobile_lighthouse_document_upload:
    actor_type: user
    description: For mobile app, use Lighthouse instead of EVSS for our document uploads
  mobile_military_indicator_logger:
    actor_type: user
    description: For mobile app, enables logging of military discharge codes
  mobile_appeal_model:
    actor_type: user
    description: For mobile app, enables use of strict models for parsing appeals
  mobile_push_register_logging:
    actor_type: user
    description: For mobile app, logs push register errors for debugging
  form526_backup_submission_temp_killswitch:
    actor_type: user
    description: Provide a temporary killswitch to disable form526 backup submission if something were to go awry
  virtual_agent_show_floating_chatbot:
    actor_type: user
    description: Enables a floating chatbot on the chatbot page - managed by virtual agent team
  disability_compensation_email_veteran_on_polled_lighthouse_doc_failure:
    actor_type: user
    description: Sends document upload failure emails when polled doc uploaded to Lighthouse has failed to process at Lighthouse
  disability_compensation_lighthouse_document_service_provider:
    actor_type: user
    description: If enabled uses the lighthouse documents service
  disability_compensation_prevent_submission_job:
    actor_type: user
    description: If enabled, the submission form526 record will be created, but there will be submission job
  disability_compensation_use_api_provider_for_bdd_instructions:
    actor_type: user
    description: Provide a temporary killswitch for using the ApiProviderFactory to select an API for uploading BDD instructions
  disability_compensation_upload_bdd_instructions_to_lighthouse:
    actor_type: user
    description: If enabled uploads BDD instructions to Lighthouse Benefits Documents API instead of EVSS
  disability_compensation_0781v2_extras_redesign:
    actor_type: user
    description: If enabled, the 0781v2 overflow page will use the new design
    enable_in_development: true
  disability_compensation_use_api_provider_for_0781_uploads:
    actor_type: user
    description: Provide a temporary killswitch for using the ApiProviderFactory to select an API for uploading 0781/a forms
  disability_compensation_upload_0781_to_lighthouse:
    actor_type: user
    description: If enabled uploads 0781/a forms to Lighthouse Benefits Documents API instead of EVSS
  disability_compensation_use_api_provider_for_submit_veteran_upload:
    actor_type: user
    description: Provide a temporary killswitch for using the ApiProviderFactory to select an API for uploading Veteran Evidence
  disability_compensation_upload_veteran_evidence_to_lighthouse:
    actor_type: user
    description: If enabled uploads Veteran Evidence to Lighthouse Benefits Documents API instead of EVSS
  disablity_benefits_browser_monitoring_enabled:
    actor_type: user
    description: Datadog RUM monitoring for disability benefits applications
  virtual_agent_use_sts_authentication:
    actor_type: user
    description: Use STS authentication for the virtual agent chatbot application
  notification_center:
    actor_type: user
    description: Enable Notification Center
    enable_in_development: true
  nod_part3_update:
    actor_type: user
    description: NOD update to latest form, part III box 11
    enable_in_development: true
  nod_browser_monitoring_enabled:
    actor_type: user
    description: NOD Datadog RUM monitoring
  nod_callbacks_endpoint:
    actor_type: user
    description: Enables Decision Review endpoint to process VANotify notification callbacks
    enable_in_development: true
  sc_new_form:
    actor_type: user
    description: Supplemental Claim new form updates
    enable_in_development: true
  hlr_browser_monitoring_enabled:
    actor_type: user
    description: HLR Datadog RUM monitoring
  sc_browser_monitoring_enabled:
    actor_type: user
    description: Supplemental Claim Datadog RUM monitoring
  terms_of_use:
    actor_type: user
    description: This determines whether a user is redirected to the Terms of Use page
    enable_in_development: true
  burial_form_enabled:
    actor_type: user
    description: Enable the burial form
  burial_confirmation_page:
    actor_type: user
    description: Toggle showing the updated confirmation page
    enable_in_development: true
  burial_error_email_notification:
    actor_type: cookie_id
    description: Toggle sending of the Action Needed email notification
  burial_received_email_notification:
    actor_type: cookie_id
    description: Toggle sending of the Received email notification
  burial_submitted_email_notification:
    actor_type: cookie_id
    description: Toggle sending of the Burial Submission in Progress email notification
  burial_browser_monitoring_enabled:
    actor_type: user
    description: Burial Datadog RUM monitoring
  pension_form_enabled:
    actor_type: user
    description: Enable the pension form
  pension_browser_monitoring_enabled:
    actor_type: user
    description: Pension Datadog RUM monitoring
  pension_multiple_page_response:
    actor_type: user
    description: Implement multiple page response pattern
    enable_in_development: true
  pension_form_profile_module_enabled:
    actor_type: user
    description: Use the module version of the FormProfile
  pension_kafka_event_bus_submission_enabled:
    actor_type: user
    description: Enable the EventBusSubmissionJob for Kafka
  pension_itf_enabled:
    actor_type: user
    description: Enable the Intent to File for Pension
    enable_in_development: true
  pension_itf_show_alert:
    actor_type: user
    description: Show the alert on frontend for the Intent to File for Pension
    enable_in_development: true
  income_and_assets_form_enabled:
    actor_type: user
    description: Enable form 21P-0969 Update Income and Assets Evidence Form
  income_and_assets_error_email_notification:
    actor_type: cookie_id
    description: Toggle sending of the Action Needed email notification
  income_and_assets_received_email_notification:
    actor_type: cookie_id
    description: Toggle sending of the Received email notification
  income_and_assets_submitted_email_notification:
    actor_type: user
    description: Toggle sending of the Submission in Progress email notification
  intent_to_file_synchronous_enabled:
    actor_type: user
    description: Enable ITF synchronous call logic
  central_mail_benefits_intake_submission:
    actor_type: user
    description: Enable central mail claims submission uses Benefits Intake API
  ecc_benefits_intake_submission:
    actor_type: user
    description: Enable education and career counseling claim submissions to use Benefits Intake API
  sob_updated_design:
    actor_type: user
    description: >-
      Controls how the GI Bill State of Benefits (SOB) application is presented.
      When enabled: it use the new SOB application that works 24/7.
      When disabled: it will use the old SOB application that only works from 0600 to 2200 hrs
  travel_pay_power_switch:
    actor_type: user
    enable_in_development: true
    description: >-
      Main switch for the Travel Pay feature on VA.gov using the new BTSSS (travel pay) API.
      Enabled - Requests are handled as normal.
      Disabled - Requests are not handled. Server returns a 503 (Service Unavailable) until re-enabled.
  travel_pay_view_claim_details:
    actor_type: user
    enable_in_development: true
    description: >-
      A frontend-focused switch that toggles visibility of and access to the Travel Pay claim details page and entry point (features toggled together).
      Enabled - Entry point link and claim details page are viewable.
      Disabled - Entry point link and claim details page are not viewable.
  travel_pay_submit_mileage_expense:
    actor_type: user
    enable_in_development: true
    description: >-
      A switch that toggles availability of the submit mileage expense feature.
      Enabled - Requests are handled as normal. Frontend features are available per toggle settings.
      Disabled - Requests are not handled. Server returns a 503 (Service Unavailable) until re-enabled. Frontend features are not available.
  travel_pay_claims_management:
    actor_type: user
    enable_in_development: true
    description: >-
      A switch that toggles new claims management functionality.
  yellow_ribbon_automated_date_on_school_search:
    actor_type: user
    description: Enable the automated date displayed in the Find a Yellow Ribbon school search results
  accredited_representative_portal_pilot:
    actor_type: user
    description: Enable the Accredited Representative Portal for the pilot
    enable_in_development: true
  toggle_vye_address_direct_deposit_forms:
    actor_type: user
    description: Enable mailing address and direct deposit for VYE
  vye_login_widget:
    actor_type: user
    description: Enable Vye authentication widget
  toggle_vye_address_direct_deposit_forms_in_profile:
    actor_type: user
    description: Enable mailing address and direct deposit for VYE in profile page
  toggle_vye_application:
    actor_type: user
    description: Enable VYE
  military_benefit_estimates:
    actor_type: user
    description: swap order of the military details in GI search filters
  merge_1995_and_5490:
    actore_type: user
    description: Activating the combined 1995 and 5490 form
  mgib_verifications_maintenance:
    actor_type: user
    description: Used to show  maintenance alert for MGIB Verifications
  search_use_v2_gsa:
    actor_type: cookie_id
    description: Swaps the Search Service's for one with an updated api.gsa.gov address
    enable_in_development: true
  remove_pciu:
    actor_type: user
    description: If enabled, VA Profile is used to populate contact information with PCIU backup calls
    enable_in_development: true
  override_address_pou:
    actor_type: user
    description: If enabled, ADDRESS_POU == RESIDENCE/CHOICE
    enable_in_development: true
  show_yellow_ribbon_table:
    actor_type: cookie_id
    description: Used to show yellow ribbon table in Comparison Tool
  banner_update_alternative_banners:
    actor_type: user
    description: Used to toggle the DB updating of alternative banners
  banner_use_alternative_banners:
    actor_type: user
    description: Used to toggle use of alternative banners.
  fsr_wizard:
    actor_type: user
    description: Used to toggle the FSR wizard
  gi_comparison_tool_show_ratings:
    actor_type: user
    description: Display Veteran student ratings in GI comparison Tool
  gi_comparison_tool_programs_toggle_flag:
    actor_type: user
    description: Used to show links to programs page in comparison tool
  gi_comparison_tool_lce_toggle_flag:
    actor_type: user
    description: Used to show lce page in comparison tool
  va_notify_in_progress_metadata:
    actor_type: user
    description: If enabled, emails and sms sent through VaNotify::Service will be stored as notifications.
  va_notify_notification_creation:
    actor_type: user
    description: If enabled, emails and sms sent through VaNotify::Service will be stored as notifications.
  is_DGIB_endpoint:
    actor_type: user
    description: used to call data from DGIB endpoints for MGIB VYE application
  lighthouse_veterans_health_debug_logging:
    actor_type: user
    description: Enable debug logging for Lighthouse Veterans Health API
    enable_in_development: false
  benefits_non_disability_ch31_v2:
    actor_type: user
    description: If enabled, use new form and api endpoint for Ch31 VR&E form
  is_updated_gi:
    actor_type: cookie_id
    description: If enabled, use updated gi design
  gi_ct_collab:
    actor_type: cookie_id
    description: If enabled, use VEBT/EDM team GI Comparison Tool homepage
  show_rudisill_1995:
    actor_type: user
    description: If enabled, show rudisill review in 22-1995
  enable_lighthouse:
    actor_type: user
    description: If enabled, user will connect to lighthouse api in sob instead of evss
  benefits_intake_submission_status_job:
    actor_type: user
    description: Batch process FormSubmissionAttempts using ::BenefitsIntake::SubmissionStatusJob
  kafka_producer:
    actor_type: cookie_id
    description: Enables the Kafka producer for the VA.gov platform
  show_about_yellow_ribbon_program:
    actor_type: user
    description: If enabled, show additional info about the yellow ribbon program
  accredited_representative_portal_sort_by:
    actor_type: user
    description: Enables sort by in POA Request Search page
  accredited_representative_portal_help:
    actor_type: user
    description: Enables Get Help link on navigation
  accredited_representative_portal_profile:
    actor_type: user
    description: Enables Profile link on navigation dropdown
  forms_10215_10216_release:
    actor_type: user
    description: If enabled, show links to new forms instead of download links on SCO page
  form_10282_sftp_upload:
    actor_type: user
    description: If enabled, run daily job to process 10282 form submissions and upload resulting data to SFTP
  disable_bdn_processing:
    actor_type: user
    description: If enabled, skip all BDN-related processing for VYE
  my_va_auth_exp_redesign_enabled:
    actor_type: user
    description: When enabled, a user will see the redesigned experience of MyVA.
  vff_force_unique_file_name_date_property:
    actor_type: user
    description: Forces the unique_file_name method to use the date property in submission_archive.rb
  gi_ct_mapbox_mitigation:
    actor_type: user
    description: If enabled, hides search by location feature affected by MapBox loss
  accredited_representative_portal_form:
    actor_type: user
    description: Enables form with new options for rep
  my_va_display_all_lighthouse_benefits_intake_forms:
    actor_type: user
    description: When enabled, a user will see all submitted Lighthouse Benefits Intake forms in My VA for form status.
  va_online_scheduling_mental_health_history_filtering:
    actor_type: user
    enable_in_development: true
    description: When enabled, allows past visit filtering for Mental Health
  is_dgib_call_only:
    actor_type: user
<<<<<<< HEAD
    description: If enabled, the DGIB endpoint will only be called for MGIB VYE application
=======
    description: If enabled, the DGIB endpoint will only be called for MGIB VYE application
>>>>>>> 3d08d4dd
<|MERGE_RESOLUTION|>--- conflicted
+++ resolved
@@ -2317,8 +2317,4 @@
     description: When enabled, allows past visit filtering for Mental Health
   is_dgib_call_only:
     actor_type: user
-<<<<<<< HEAD
-    description: If enabled, the DGIB endpoint will only be called for MGIB VYE application
-=======
-    description: If enabled, the DGIB endpoint will only be called for MGIB VYE application
->>>>>>> 3d08d4dd
+    description: If enabled, the DGIB endpoint will only be called for MGIB VYE application