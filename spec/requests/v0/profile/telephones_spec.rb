--- conflicted
+++ resolved
@@ -102,35 +102,8 @@
     end
   end
 
-<<<<<<< HEAD
   describe 'PUT /v0/profile/telephones v2' do
     let(:telephone) { build(:telephone, :contact_info_v2, id: 42) }
-=======
-  describe 'contact information v2' do
-    let(:user) { build(:user, :loa3, icn: '123498767V234859') }
-
-    before do
-      sign_in_as(user)
-      allow(Flipper).to receive(:enabled?).with(:remove_pciu, instance_of(User)).and_return(true)
-    end
-
-    describe 'POST /v0/profile/telephones v2' do
-      let(:telephone) { build(:telephone, :contact_info_v2, vet360_id: user.vet360_id) }
-
-      context 'with a 200 response' do
-        it 'matches the telephone schema', :aggregate_failures do
-          VCR.use_cassette('va_profile/v2/contact_information/post_telephone_success') do
-            post('/v0/profile/telephones', params: telephone.to_json, headers:)
-
-            expect(response).to have_http_status(:ok)
-            expect(response).to match_response_schema('va_profile/transaction_response')
-          end
-        end
-
-        it 'matches the telephone camel-inflected schema', :aggregate_failures do
-          VCR.use_cassette('va_profile/v2/contact_information/post_telephone_success') do
-            post('/v0/profile/telephones', params: telephone.to_json, headers: headers_with_camel)
->>>>>>> 1d37dee6
 
     context 'with a 200 response' do
       it 'matches the telephone schema', :aggregate_failures do
