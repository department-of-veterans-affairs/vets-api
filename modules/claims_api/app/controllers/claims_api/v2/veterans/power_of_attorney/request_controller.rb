--- conflicted
+++ resolved
@@ -171,13 +171,9 @@
         private
 
         def add_dependent_data_to_poa_response(poa_list)
-<<<<<<< HEAD
           items = Array.wrap(poa_list)
 
           items.each do |item|
-=======
-          poa_list.each do |item|
->>>>>>> 1a7b044c
             next unless item['claimant_icn']
 
             first_name, last_name = get_dependent_name(item['claimant_icn'])
@@ -185,11 +181,7 @@
             item['claimantLastName'] = last_name
           end
 
-<<<<<<< HEAD
           items
-=======
-          poa_list
->>>>>>> 1a7b044c
         end
 
         def get_dependent_name(icn)
