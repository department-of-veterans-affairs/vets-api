--- conflicted
+++ resolved
@@ -334,21 +334,18 @@
   decision_review_delay_evidence:
     actor_type: user
     description: Ensures that NOD and SC evidence is not received in Central Mail before the appeal itself
-<<<<<<< HEAD
   decision_review_save_encrypted_attachments:
     actor_type: user
     description: Enables saving a copy of encrypted decision review evidence attachment files for manual validation
     enable_in_development: true
+  decision_review_use_hexapdf_for_encrypted_attachments:
+    actor_type: user
+    description: Enables using Hexapdf instead of PDFTK for decrypting password protected decision review evidence attachment files
+    enable_in_development: true
   decision_review_hlr_form_v4_enabled:
     actor_type: user
     description: Enable using MAR 2024 revision of 200996 Higher Level Review form when submitting to EMMS for intake
     enable_in_development: false
-  decision_review_use_hexapdf_for_encrypted_attachments:
-    actor_type: user
-    description: Enables using Hexapdf instead of PDFTK for decrypting password protected decision review evidence attachment files
-    enable_in_development: true
-=======
->>>>>>> addf599d
   dependency_verification:
     actor_type: user
     description: Feature gates the dependency verification modal for updating the diaries service.
