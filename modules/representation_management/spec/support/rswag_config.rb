--- conflicted
+++ resolved
@@ -40,21 +40,12 @@
 
   def schemas
     {
-<<<<<<< HEAD
-      ErrorModel: error_model,
-      Errors: errors,
-      Error: error,
-      PowerOfAttorneyResponse: power_of_attorney_response,
-      accredited_individual: accredited_individual_schema,
-      accredited_organization: accredited_organization_schema
-=======
       errorModel: error_model,
       errors: errors,
       error: error,
       powerOfAttorneyResponse: power_of_attorney_response,
       veteranServiceRepresentative: veteran_service_representative_schema,
       veteranServiceOrganization: veteran_service_organization_schema
->>>>>>> 6d9c9fc8
     }
   end
 
