--- conflicted
+++ resolved
@@ -78,24 +78,8 @@
   config.action_controller.raise_on_missing_callback_actions = true
 
   ConfigHelper.setup_action_mailer(config)
-
-<<<<<<< HEAD
   config.rails_semantic_logger.semantic   = false
   config.rails_semantic_logger.started    = true
   config.rails_semantic_logger.processing = true
   config.rails_semantic_logger.rendered   = true
-=======
-  # Control what Semantic Logger logs from Rails internals:
-  config.rails_semantic_logger.semantic   = false  # Don't use SemanticLogger's "semantic" mode
-  config.rails_semantic_logger.started    = true   # Log when a controller action starts
-  config.rails_semantic_logger.processing = true   # Log when processing completes
-  config.rails_semantic_logger.rendered   = true   # Log rendering details (views/partials)
-
-  # Set SemanticLogger to log to stdout for foreman and rails console.
-  config.semantic_logger.add_appender(
-    io: $stdout,
-    level: :info, # For debug, see log/development.log
-    formatter: config.rails_semantic_logger.format
-  )
->>>>>>> 42547980
 end