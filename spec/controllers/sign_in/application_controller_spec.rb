# frozen_string_literal: true

require 'rails_helper'
require 'rx/client'

RSpec.describe SignIn::ApplicationController, type: :controller do
  controller do
    skip_before_action :authenticate,
                       only: %w[index_optional_auth access_token_auth access_token_optional_auth test_logging]
    before_action :load_user, only: %(index_optional_auth)
    before_action lambda {
                    access_token_authenticate(skip_render_error: params[:skip_render_error] == 'true')
                  }, only: %(access_token_auth)

    attr_reader :payload

    def index
      head :ok
    end

    def index_optional_auth
      head :ok
    end

    def access_token_auth
      head :ok
    end

    def access_token_optional_auth
      head :ok
    end

    def client_connection_failed
      client = Rx::Client.new(session: { user_id: 123 })
      client.get_session
    end

    def append_info_to_payload(payload)
      super
      @payload = payload
    end

    def service_account_auth
      head :ok
    end

    def test_logging
      Rails.logger.info('Test log message')
      head :ok
    end
  end

  before do
    routes.draw do
      get 'client_connection_failed' => 'sign_in/application#client_connection_failed'
      get 'index' => 'sign_in/application#index'
      get 'index_optional_auth' => 'sign_in/application#index_optional_auth'
      get 'access_token_auth' => 'sign_in/application#access_token_auth'
      get 'test_logging' => 'sign_in/application#test_logging'
    end

    allow(Rails.logger).to receive(:warn)
  end

  describe '#authentication' do
    subject { get :index }

    shared_context 'error response' do
      let(:expected_error) { 'Access token JWT is malformed' }
      let(:expected_error_json) { { 'errors' => expected_error } }

      it 'renders Malformed Params error' do
        expect(JSON.parse(subject.body)).to eq(expected_error_json)
      end

      it 'returns unauthorized status' do
        expect(subject).to have_http_status(:unauthorized)
      end
    end

    shared_context 'error response rails log' do
      let(:expected_error) { 'Access token JWT is malformed' }
      let(:log_context) do
        { errors: expected_error, access_token_authorization_header: access_token, access_token_cookie: }.compact
      end

      it_behaves_like 'error response'

      it 'logs error to Rails logger' do
        expect(Rails.logger).to receive(:error).with(
          '[SignIn][Authentication] authentication error',
          hash_including(**log_context)
        )
        subject
      end
    end

    shared_context 'user fingerprint validation' do
      let(:expected_error) { '[SignIn][Authentication] fingerprint mismatch' }

      context 'user.fingerprint matches request IP' do
<<<<<<< HEAD
        it 'passes fingerprint validation and does not create a log' do
          expect_any_instance_of(Vets::SharedLogging).not_to receive(:log_message_to_sentry).with(:warn)
=======
        it 'passes fingerprint validation and does not warn' do
>>>>>>> 4efc53bd
          expect(subject.request.remote_ip).to eq(user.fingerprint)
          expect(Rails.logger).not_to have_received(:warn).with(expected_error, anything)
        end
      end

      context 'user.fingerprint does not match request IP' do
        let!(:user) do
          create(:user, :loa3, uuid: access_token_object.user_uuid,
                               session_handle: access_token_object.session_handle)
        end
        let(:log_context) { { request_ip: request.remote_ip, fingerprint: user.fingerprint } }

        it 'fails fingerprint validation and creates a log' do
          expect(Rails.logger).to receive(:warn).with(expected_error, log_context)

          expect(subject.request.remote_ip).not_to eq(user.fingerprint)
        end

        it 'does not prevent authentication' do
          expect(subject).to have_http_status(:ok)
        end
      end
    end

    shared_context 'mpi profile validation' do
      before { allow_any_instance_of(SignIn::UserLoader).to receive(:find_valid_user).and_return(nil) }

      context 'and the MPI profile has a deceased date' do
        let(:deceased_date) { '20020202' }
        let(:expected_error) { 'Death Flag Detected' }

        it 'raises an MPI locked account error' do
          response = subject
          expect(response).to have_http_status(:internal_server_error)
          error_body = JSON.parse(response.body)['errors'].first
          expect(error_body['meta']['exception']).to eq(expected_error)
        end
      end

      context 'and the MPI profile has an id theft flag' do
        let(:id_theft_flag) { true }
        let(:expected_error) { 'Theft Flag Detected' }

        it 'raises an MPI locked account error' do
          response = subject
          expect(response).to have_http_status(:internal_server_error)
          error_body = JSON.parse(response.body)['errors'].first
          expect(error_body['meta']['exception']).to eq(expected_error)
        end
      end
    end

    context 'when authorization header does not exist' do
      let(:access_token) { nil }

      context 'and access token cookie does not exist' do
        let(:access_token_cookie) { nil }

        it_behaves_like 'error response'
      end

      context 'and access token cookie exists' do
        let(:access_token_cookie) { 'some-access-token' }

        before do
          cookies[SignIn::Constants::Auth::ACCESS_TOKEN_COOKIE_NAME] = access_token_cookie
        end

        context 'and access_token is some arbitrary value' do
          let(:access_token_cookie) { 'some-arbitrary-access-token' }
          let(:expected_error) { 'Access token JWT is malformed' }
          let(:expected_error_json) { { 'errors' => expected_error } }

          it_behaves_like 'error response rails log'
        end

        context 'and access_token is an expired JWT' do
          let(:access_token_object) { create(:access_token, expiration_time:) }
          let(:access_token_cookie) { SignIn::AccessTokenJwtEncoder.new(access_token: access_token_object).perform }
          let(:expiration_time) { 1.day.ago }
          let(:expected_error) { 'Access token has expired' }
          let(:expected_error_json) { { 'errors' => expected_error } }

          it 'renders Access Token Expired error' do
            expect(JSON.parse(subject.body)).to eq(expected_error_json)
          end

          it 'returns forbidden status' do
            expect(subject).to have_http_status(:forbidden)
          end
        end

        context 'and access_token is an active JWT' do
          let(:access_token_object) { create(:access_token) }
          let(:access_token_cookie) { SignIn::AccessTokenJwtEncoder.new(access_token: access_token_object).perform }
          let(:expected_error) { SignIn::Errors::AccessTokenMalformedJWTError.to_s }
          let!(:user) do
            create(:user,
                   :loa3,
                   uuid: access_token_object.user_uuid,
                   fingerprint: request.remote_ip,
                   session_handle: access_token_object.session_handle)
          end
          let(:user_serializer) { SignIn::IntrospectSerializer.new(user) }
          let(:expected_introspect_response) { JSON.parse(user_serializer.to_json) }
          let(:deceased_date) { nil }
          let(:id_theft_flag) { false }
          let(:mpi_profile) { build(:mpi_profile, deceased_date:, id_theft_flag:) }

          before { allow_any_instance_of(MPIData).to receive(:profile).and_return(mpi_profile) }

          it_behaves_like 'user fingerprint validation'

          it_behaves_like 'mpi profile validation'

          it 'returns ok status' do
            expect(subject).to have_http_status(:ok)
          end
        end
      end
    end

    context 'when authorization header exists' do
      let(:authorization) { "Bearer #{access_token}" }
      let(:access_token) { 'some-access-token' }
      let(:access_token_cookie) { nil }

      before do
        request.headers['Authorization'] = authorization
      end

      context 'and access_token is some arbitrary value' do
        let(:access_token) { 'some-arbitrary-access-token' }
        let(:expected_error) { 'Access token JWT is malformed' }
        let(:expected_error_json) { { 'errors' => expected_error } }

        it_behaves_like 'error response rails log'
      end

      context 'and access_token is an expired JWT' do
        let(:access_token_object) { create(:access_token, expiration_time:) }
        let(:access_token) { SignIn::AccessTokenJwtEncoder.new(access_token: access_token_object).perform }
        let(:expiration_time) { 1.day.ago }
        let(:expected_error) { 'Access token has expired' }
        let(:expected_error_json) { { 'errors' => expected_error } }

        it 'renders Access Token Expired error' do
          expect(JSON.parse(subject.body)).to eq(expected_error_json)
        end

        it 'returns forbidden status' do
          expect(subject).to have_http_status(:forbidden)
        end
      end

      context 'and access_token is an active JWT' do
        let(:access_token_object) { create(:access_token) }
        let(:access_token) { SignIn::AccessTokenJwtEncoder.new(access_token: access_token_object).perform }
        let(:expected_error) { SignIn::Errors::AccessTokenMalformedJWTError.to_s }
        let!(:user) do
          create(:user, :loa3, uuid: access_token_object.user_uuid, fingerprint: request.remote_ip)
        end
        let(:user_serializer) { SignIn::IntrospectSerializer.new(user) }
        let(:expected_introspect_response) { JSON.parse(user_serializer.to_json) }
        let(:deceased_date) { nil }
        let(:id_theft_flag) { false }
        let(:mpi_profile) { build(:mpi_profile, deceased_date:, id_theft_flag:) }

        before { allow_any_instance_of(MPIData).to receive(:profile).and_return(mpi_profile) }

        it_behaves_like 'user fingerprint validation'

        it_behaves_like 'mpi profile validation'

        it 'returns ok status' do
          expect(subject).to have_http_status(:ok)
        end
      end
    end
  end

  describe '#load_user' do
    subject { get :index_optional_auth }

    shared_context 'error response' do
      it 'returns ok status' do
        expect(subject).to have_http_status(:ok)
      end
    end

    shared_context 'user fingerprint validation' do
      context 'user.fingerprint matches request IP' do
        it 'passes fingerprint validation and does not create a log' do
          expect_any_instance_of(Vets::SharedLogging).not_to receive(:log_message_to_sentry).with(:warn)
          expect(subject.request.remote_ip).to eq(user.fingerprint)
        end
      end

      context 'user.fingerprint does not match request IP' do
        let!(:user) do
          create(:user, :loa3, uuid: access_token_object.user_uuid, session_handle: access_token_object.session_handle)
        end
        let(:expected_error) { '[SignIn][Authentication] fingerprint mismatch' }
        let(:log_context) { { request_ip: request.remote_ip, fingerprint: user.fingerprint } }

        it 'fails fingerprint validation and creates a log' do
          expect(Rails.logger).to receive(:warn).with(expected_error, log_context)
          expect(subject.request.remote_ip).not_to eq(user.fingerprint)
        end

        it 'does not prevent authentication' do
          expect(subject).to have_http_status(:ok)
        end
      end
    end

    shared_context 'mpi profile validation' do
      context 'and the MPI profile has a deceased date' do
        let(:deceased_date) { '20020202' }
        let(:expected_error) { 'Death Flag Detected' }

        it 'raises an MPI locked account error' do
          response = subject
          expect(response).to have_http_status(:internal_server_error)
          error_body = JSON.parse(response.body)['errors'].first
          expect(error_body['meta']['exception']).to eq(expected_error)
        end
      end

      context 'and the MPI profile has an id theft flag' do
        let(:id_theft_flag) { true }
        let(:expected_error) { 'Theft Flag Detected' }

        it 'raises an MPI locked account error' do
          response = subject
          expect(response).to have_http_status(:internal_server_error)
          error_body = JSON.parse(response.body)['errors'].first
          expect(error_body['meta']['exception']).to eq(expected_error)
        end
      end
    end

    context 'when authorization header does not exist' do
      let(:expected_error) { 'Access token JWT is malformed' }
      let(:access_token) { nil }

      context 'and access token cookie does not exist' do
        let(:access_token_cookie) { nil }

        it_behaves_like 'error response'
      end

      context 'and access token cookie exists' do
        let(:access_token_cookie) { 'some-access-token' }

        before do
          cookies[SignIn::Constants::Auth::ACCESS_TOKEN_COOKIE_NAME] = access_token_cookie
        end

        context 'and access_token is some arbitrary value' do
          let(:access_token_cookie) { 'some-arbitrary-access-token' }

          it_behaves_like 'error response'
        end

        context 'and access_token is an expired JWT' do
          let(:access_token_object) { create(:access_token, expiration_time:) }
          let(:access_token_cookie) { SignIn::AccessTokenJwtEncoder.new(access_token: access_token_object).perform }
          let(:expiration_time) { 1.day.ago }
          let(:expected_error) { 'Access token has expired' }
          let(:expected_error_json) { { 'errors' => expected_error } }

          it 'renders Access Token Expired error' do
            expect(JSON.parse(subject.body)).to eq(expected_error_json)
          end

          it 'returns forbidden status' do
            expect(subject).to have_http_status(:forbidden)
          end
        end

        context 'and access_token is an active JWT' do
          let(:access_token_object) { create(:access_token) }
          let(:access_token_cookie) { SignIn::AccessTokenJwtEncoder.new(access_token: access_token_object).perform }
          let(:expected_error) { SignIn::Errors::AccessTokenMalformedJWTError.to_s }
          let!(:user) do
            create(:user, :loa3, uuid: access_token_object.user_uuid, fingerprint: request.remote_ip)
          end
          let(:user_serializer) { SignIn::IntrospectSerializer.new(user) }
          let(:expected_introspect_response) { JSON.parse(user_serializer.to_json) }
          let(:deceased_date) { nil }
          let(:id_theft_flag) { false }
          let(:mpi_profile) { build(:mpi_profile, deceased_date:, id_theft_flag:) }

          before { allow_any_instance_of(MPIData).to receive(:profile).and_return(mpi_profile) }

          it_behaves_like 'user fingerprint validation'

          it_behaves_like 'mpi profile validation'

          it 'returns ok status' do
            expect(subject).to have_http_status(:ok)
          end

          it 'does not log a warning to sentry' do
            expect(Rails.logger).not_to receive(:debug)
            subject
          end
        end
      end
    end

    context 'when authorization header exists' do
      let(:authorization) { "Bearer #{access_token}" }
      let(:access_token) { 'some-access-token' }
      let(:access_token_cookie) { nil }
      let(:expected_error) { 'Access token JWT is malformed' }

      before do
        request.headers['Authorization'] = authorization
      end

      context 'and access_token is some arbitrary value' do
        let(:access_token) { 'some-arbitrary-access-token' }

        it_behaves_like 'error response'
      end

      context 'and access_token is an expired JWT' do
        let(:access_token_object) { create(:access_token, expiration_time:) }
        let(:access_token) { SignIn::AccessTokenJwtEncoder.new(access_token: access_token_object).perform }
        let(:expiration_time) { 1.day.ago }
        let(:expected_error) { 'Access token has expired' }
        let(:expected_error_json) { { 'errors' => expected_error } }

        it 'renders Access Token Expired error' do
          expect(JSON.parse(subject.body)).to eq(expected_error_json)
        end

        it 'returns forbidden status' do
          expect(subject).to have_http_status(:forbidden)
        end
      end

      context 'and access_token is an active JWT' do
        let(:access_token_object) { create(:access_token) }
        let(:access_token) { SignIn::AccessTokenJwtEncoder.new(access_token: access_token_object).perform }
        let(:expected_error) { SignIn::Errors::AccessTokenMalformedJWTError.to_s }
        let!(:user) do
          create(:user, :loa3, uuid: access_token_object.user_uuid, fingerprint: request.remote_ip)
        end
        let(:user_serializer) { SignIn::IntrospectSerializer.new(user) }
        let(:expected_introspect_response) { JSON.parse(user_serializer.to_json) }
        let(:deceased_date) { nil }
        let(:id_theft_flag) { false }
        let(:mpi_profile) { build(:mpi_profile, deceased_date:, id_theft_flag:) }

        before { allow_any_instance_of(MPIData).to receive(:profile).and_return(mpi_profile) }

        it_behaves_like 'user fingerprint validation'

        it_behaves_like 'mpi profile validation'

        it 'returns ok status' do
          expect(subject).to have_http_status(:ok)
        end

        it 'does not log a warning to sentry' do
          expect(Rails.logger).not_to receive(:debug)
          subject
        end
      end
    end
  end

  describe '#access_token_authenticate' do
    subject { get :access_token_auth, params: { skip_render_error: } }

    let(:skip_render_error) { false }

    shared_context 'error response' do
      let(:expected_error) { 'Access token JWT is malformed' }
      let(:expected_error_json) { { 'errors' => expected_error } }

      it 'returns unauthorized status' do
        expect(subject).to have_http_status(:unauthorized)
      end

      it 'renders Malformed Params error' do
        expect(JSON.parse(subject.body)).to eq(expected_error_json)
      end

      context 'when skip_error_handling is true' do
        let(:skip_render_error) { true }

        it 'returns ok status' do
          expect(subject).to have_http_status(:ok)
        end

        it 'returns a nil body' do
          expect(subject.body).to be_empty
        end
      end
    end

    shared_context 'error response with rails log' do
      let(:expected_error) { 'Access token JWT is malformed' }
      let(:log_context) do
        { access_token_authorization_header: access_token, access_token_cookie: }.compact
      end

      it 'logs error to Rails logger' do
        expect(Rails.logger).to receive(:error).with(
          '[SignIn][Authentication] authentication error',
          hash_including(:errors, **log_context)
        )
        subject
      end

      context 'when skip_error_handling is true' do
        let(:skip_render_error) { true }

        it 'does not log an error' do
          expect(Rails.logger).not_to receive(:error)
          subject
        end
      end
    end

    context 'when authorization header does not exist' do
      let(:expected_error) { 'Access token JWT is malformed' }
      let(:access_token) { nil }

      context 'and access token cookie does not exist' do
        let(:access_token_cookie) { nil }

        it_behaves_like 'error response'
      end

      context 'and access token cookie exists' do
        let(:access_token_cookie) { 'some-access-token' }

        before do
          cookies[SignIn::Constants::Auth::ACCESS_TOKEN_COOKIE_NAME] = access_token_cookie
        end

        context 'and access_token is some arbitrary value' do
          let(:access_token_cookie) { 'some-arbitrary-access-token' }

          it_behaves_like 'error response with rails log'
        end

        context 'and access_token is an expired JWT' do
          let(:access_token_object) { create(:access_token, expiration_time:) }
          let(:access_token_cookie) { SignIn::AccessTokenJwtEncoder.new(access_token: access_token_object).perform }
          let(:expiration_time) { 1.day.ago }
          let(:expected_error) { 'Access token has expired' }
          let(:expected_error_json) { { 'errors' => expected_error } }

          it 'renders Access Token Expired error' do
            expect(JSON.parse(subject.body)).to eq(expected_error_json)
          end

          it 'returns forbidden status' do
            expect(subject).to have_http_status(:forbidden)
          end
        end

        context 'and access_token is an active JWT' do
          let(:access_token_object) { create(:access_token) }
          let(:access_token_cookie) { SignIn::AccessTokenJwtEncoder.new(access_token: access_token_object).perform }

          it 'returns ok status' do
            expect(subject).to have_http_status(:ok)
          end
        end
      end
    end

    context 'when authorization header exists' do
      let(:authorization) { "Bearer #{access_token}" }
      let(:access_token) { 'some-access-token' }
      let(:access_token_cookie) { nil }

      before do
        request.headers['Authorization'] = authorization
      end

      context 'and access_token is some arbitrary value' do
        let(:access_token) { 'some-arbitrary-access-token' }
        let(:expected_error) { 'Access token JWT is malformed' }
        let(:expected_error_json) { { 'errors' => expected_error } }

        it_behaves_like 'error response'
      end

      context 'and access_token equals the string undefined' do
        let(:access_token) { 'undefined' }

        it_behaves_like 'error response'
      end

      context 'and access_token is an expired JWT' do
        let(:access_token_object) { create(:access_token, expiration_time:) }
        let(:access_token) { SignIn::AccessTokenJwtEncoder.new(access_token: access_token_object).perform }
        let(:expiration_time) { 1.day.ago }
        let(:expected_error) { 'Access token has expired' }
        let(:expected_error_json) { { 'errors' => expected_error } }

        it 'renders Access Token Expired error' do
          expect(JSON.parse(subject.body)).to eq(expected_error_json)
        end

        it 'returns forbidden status' do
          expect(subject).to have_http_status(:forbidden)
        end
      end

      context 'and access_token is an active JWT' do
        let(:access_token_object) { create(:access_token) }
        let(:access_token) { SignIn::AccessTokenJwtEncoder.new(access_token: access_token_object).perform }

        it 'returns ok status' do
          expect(subject).to have_http_status(:ok)
        end
      end
    end
  end

  describe 'instrumentation' do
    subject { get :index }

    context 'with a valid authenticated request' do
      let(:authorization) { "Bearer #{access_token}" }
      let(:access_token_object) { create(:access_token) }
      let(:access_token) { SignIn::AccessTokenJwtEncoder.new(access_token: access_token_object).perform }

      before do
        request.headers['Authorization'] = authorization
      end

      it 'appends user uuid to payload' do
        subject
        expect(controller.payload[:user_uuid]).to eq(access_token_object.user_uuid)
      end

      it 'appends session handle to payload' do
        subject
        expect(controller.payload[:session]).to eq(access_token_object.session_handle)
      end
    end
  end

  context 'when a failure occurs with the client connection' do
    subject { get :client_connection_failed }

    let(:authorization) { "Bearer #{access_token}" }
    let(:access_token_object) { create(:access_token, user_uuid: user_account.id, session_handle: session.handle) }
    let(:session) { create(:oauth_session, user_account:) }
    let(:access_token) { SignIn::AccessTokenJwtEncoder.new(access_token: access_token_object).perform }
    let(:user_account) { create(:user_account) }
    let(:va_exception_error) do
      {
        va_exception_errors: [{
          title: 'Service unavailable', detail: 'Backend Service Outage', code: '503', status: '503'
        }]
      }
    end
    let(:controller_name) { 'application' }
    let(:client_type) { 'mhv_session' }
    let(:sign_in_method) { SignIn::Constants::Auth::IDME }
    let(:authn_context) { LOA::IDME_LOA3 }
    let(:tags_context) { { controller_name:, sign_in_method:, sign_in_acct_type: nil } }
    let(:loa) { { current: 3, highest: 3 } }
    let(:user_context) do
      { id: access_token_object.user_uuid, authn_context:, loa:, mhv_icn: user_account.icn }
    end
    let!(:user) do
      create(:user, uuid: access_token_object.user_uuid,
                    loa:,
                    authn_context:,
                    mhv_icn: user_account.icn,
                    fingerprint: request.remote_ip)
    end
    let(:expected_error) { 'Service unavailable' }

    before do
      request.headers['Authorization'] = authorization
      allow_any_instance_of(Rx::Client).to receive(:connection).and_raise(Faraday::ConnectionFailed, 'some message')
      allow(Settings.sentry).to receive(:dsn).and_return('T')
    end

    it 'makes a call to sentry with request uuid and service unavailable error' do
      expect(Sentry).to receive(:set_extras).once.with(request_uuid: nil)
      expect(Sentry).to receive(:set_extras).once.with(va_exception_error)
      subject
    end

    it 'makes a call to sentry with appropriate tags' do
      expect(Sentry).to receive(:set_tags).once.with(tags_context)
      expect(Sentry).to receive(:set_tags).once.with(error: client_type)
      subject
    end

    it 'makes a call to sentry with the appropriate user context' do
      expect(Sentry).to receive(:set_user).once.with(user_context)
      subject
    end

    it 'captures the exception for sentry' do
      expect(Sentry).to receive(:capture_exception).once
      subject
    end

    it 'has service unavailable status' do
      subject
      expect(response).to have_http_status(:service_unavailable)
    end

    it 'renders service unavailable error' do
      subject
      expect(JSON.parse(response.body)['errors'].first['title']).to eq(expected_error)
    end
  end

  describe 'origin logging' do
    let(:expected_result) { 'Test log message' }

    context 'when controller has a name' do
      it 'adds controller class name as origin to logs within around_action' do
        expect(SemanticLogger).to receive(:named_tagged).with(origin: 'sign_in/application_controller')
                                                        .and_call_original
        expect(Rails.logger).to receive(:info).with(expected_result)
        get :test_logging
        expect(response).to have_http_status :ok
      end
    end

    context 'when controller class name is blank' do
      it 'does not call SemanticLogger.named_tagged when class name is blank' do
        allow(controller.class).to receive(:name).and_return('')
        expect(SemanticLogger).not_to receive(:named_tagged)
        controller.send(:tag_with_controller_name) { 'test' }
      end
    end
  end
end<|MERGE_RESOLUTION|>--- conflicted
+++ resolved
@@ -99,12 +99,7 @@
       let(:expected_error) { '[SignIn][Authentication] fingerprint mismatch' }
 
       context 'user.fingerprint matches request IP' do
-<<<<<<< HEAD
-        it 'passes fingerprint validation and does not create a log' do
-          expect_any_instance_of(Vets::SharedLogging).not_to receive(:log_message_to_sentry).with(:warn)
-=======
         it 'passes fingerprint validation and does not warn' do
->>>>>>> 4efc53bd
           expect(subject.request.remote_ip).to eq(user.fingerprint)
           expect(Rails.logger).not_to have_received(:warn).with(expected_error, anything)
         end
