--- conflicted
+++ resolved
@@ -1969,13 +1969,7 @@
     actor_type: user
     enable_in_development: true
     description: >-
-<<<<<<< HEAD
-      A switch that toggles visibility of and access to the Travel Pay expanded claim details and claims management features (features toggled together).
-      Enabled - Expanded claim details page with claims management features are viewable.
-      Disabled - Expanded claim details page with claims management features are not viewable.
-=======
       A switch that toggles new claims management functionality.
->>>>>>> 527bb17c
   yellow_ribbon_automated_date_on_school_search:
     actor_type: user
     description: Enable the automated date displayed in the Find a Yellow Ribbon school search results
