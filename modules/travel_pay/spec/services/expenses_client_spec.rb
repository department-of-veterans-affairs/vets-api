# frozen_string_literal: true

require 'rails_helper'

describe TravelPay::ExpensesClient do
  let(:user) { build(:user) }
  let(:client) { described_class.new }
  let(:veis_token) { 'test_veis_token' }
  let(:btsss_token) { 'test_btsss_token' }

  expected_log_prefix = 'travel_pay.expense.response_time'
  before do
    @stubs = Faraday::Adapter::Test::Stubs.new

    conn = Faraday.new do |c|
      c.adapter(:test, @stubs)
      c.response :json
      c.request :json
    end

    allow_any_instance_of(TravelPay::ExpensesClient).to receive(:connection).and_return(conn)
    allow(StatsD).to receive(:measure)
    allow(Settings.travel_pay).to receive(:base_url).and_return('https://test-api.va.gov')
  end

  describe '#add_mileage_expense' do
    it 'returns an expenseId from the /expenses/mileage endpoint' do
      expense_id = '3fa85f64-5717-4562-b3fc-2c963f66afa6'
      @stubs.post('/api/v2/expenses/mileage') do
        [
          200,
          {},
          {
            'data' =>
              {
                'expenseId' => expense_id
              }
          }
        ]
      end

      client = TravelPay::ExpensesClient.new
      new_expense_response = client.add_mileage_expense('veis_token', 'btsss_token',
                                                        { 'claimId' => 'fake_claim_id',
                                                          'dateIncurred' => '2024-10-02T14:36:38.043Z',
                                                          'tripType' => 'RoundTrip' }.to_json)
      actual_expense_id = new_expense_response.body['data']['expenseId']

      expect(StatsD).to have_received(:measure)
        .with(expected_log_prefix,
              kind_of(Numeric),
              tags: ['travel_pay:add_mileage'])
      expect(actual_expense_id).to eq(expense_id)
    end
  end

  describe '#add_expense' do
    let(:expense_body) do
      {
        'claimId' => 'test-claim-id',
        'dateIncurred' => '2024-01-15T10:30:00Z',
        'description' => 'Test expense',
        'amount' => 25.50
      }
    end

    let(:mock_response) do
      instance_double(Faraday::Response, body: { 'data' => { 'id' => 'expense-123' } })
    end

    before do
      allow(client).to receive_messages(connection: instance_double(Faraday::Connection, post: mock_response),
                                        claim_headers: {})
      allow(client).to receive(:log_to_statsd).and_yield
    end

    context 'for different expense types' do
      let(:connection_double) { instance_double(Faraday::Connection) }
      let(:request_double) { instance_double(Faraday::Request, headers: {}, body: nil) }

      before do
        allow(client).to receive(:connection).and_return(connection_double)
        allow(connection_double).to receive(:post).and_yield(request_double).and_return(mock_response)
        allow(request_double).to receive(:headers=)
        allow(request_double).to receive(:body=)
      end

      it 'routes other expenses to the correct endpoint' do
        expect(connection_double).to receive(:post).with('api/v1/expenses/other')

        client.add_expense(veis_token, btsss_token, 'other', expense_body)
      end

<<<<<<< HEAD
      it 'raises an error when an unsupported expense type is provided' do
        expect { client.add_expense(veis_token, btsss_token, 'unknown_type', expense_body) }
          .to raise_error(ArgumentError, /Unsupported expense_type/)
=======
      it 'raises error for unsupported expense types' do
        expect do
          client.add_expense(veis_token, btsss_token, 'unknown_type',
                             expense_body)
        end.to raise_error(ArgumentError, /Unsupported expense type/)
>>>>>>> 45a732f5
      end
    end

    it 'sets the correct headers' do
      connection_double = instance_double(Faraday::Connection)
      request_double = instance_double(Faraday::Request)
      headers_hash = {}

      allow(connection_double).to receive(:post).and_yield(request_double).and_return(mock_response)
      allow(client).to receive_messages(connection: connection_double, claim_headers: { 'Custom-Header' => 'test' })
      allow(request_double).to receive(:headers).and_return(headers_hash)
      allow(request_double).to receive(:body=)

      client.add_expense(veis_token, btsss_token, 'other', expense_body)

      expect(headers_hash['Authorization']).to eq("Bearer #{veis_token}")
      expect(headers_hash['BTSSS-Access-Token']).to eq(btsss_token)
      expect(headers_hash['X-Correlation-ID']).to be_present
    end

    it 'logs the expense type in statsd' do
      expect(client).to receive(:log_to_statsd).with('expense', 'add_other')

      client.add_expense(veis_token, btsss_token, 'other', expense_body)
    end
  end

  describe '#delete_expense' do
    let(:expense_id) { '3fa85f64-5717-4562-b3fc-2c963f66afa6' }
    let(:connection_double) { instance_double(Faraday::Connection) }
    let(:response_body) { { 'data' => { 'id' => expense_id }, 'success' => true } }
    let(:mock_response) do
      instance_double(Faraday::Response, body: response_body)
    end

    before do
      allow(client).to receive_messages(
        connection: connection_double,
        claim_headers: {}
      )
      allow(client).to receive(:log_to_statsd).and_yield
    end

    it 'deletes an other expense type and returns a success response' do
      request_double = double('request', headers: {})

      expect(connection_double).to receive(:delete)
        .with("api/v1/expenses/other/#{expense_id}")
        .and_yield(request_double)
        .and_return(mock_response)

      response = client.delete_expense(veis_token, btsss_token, expense_id, 'other')
      expect(response.body['success']).to be(true)
      expect(response.body['data']['id']).to eq(expense_id)
    end

    it 'raises an error when expense_id is not a valid UUID' do
      expect { client.delete_expense(veis_token, btsss_token, 'not-a-uuid', 'other') }
        .to raise_error(ArgumentError, /Invalid expense_id/)
    end

    it 'raises an error when expense type is unsupported' do
      expect { client.delete_expense(veis_token, btsss_token, expense_id, 'unknown_type') }
        .to raise_error(ArgumentError, /Unsupported expense_type/)
    end

    it 'sets the correct headers' do
      headers_hash = {}
      request_double = double(headers: headers_hash)
      mock_response = instance_double(Faraday::Response, status: 200, body: {})

      allow(connection_double).to receive(:delete)
        .with("api/v1/expenses/other/#{expense_id}")
        .and_yield(request_double)
        .and_return(mock_response)

      client.delete_expense(veis_token, btsss_token, expense_id, 'other')

      expect(headers_hash['Authorization']).to eq("Bearer #{veis_token}")
      expect(headers_hash['BTSSS-Access-Token']).to eq(btsss_token)
      expect(headers_hash['X-Correlation-ID']).to be_present
    end

    context 'when the API responds with errors' do
      it 'handles a 400 Bad Request response' do
        mock_response = instance_double(Faraday::Response, status: 400, body: { 'error' => 'Bad Request' })
        allow(connection_double).to receive(:delete).and_return(mock_response)

        response = client.delete_expense(veis_token, btsss_token, expense_id, 'other')
        expect(response.status).to eq(400)
        expect(response.body['error']).to eq('Bad Request')
      end

      it 'handles a 403 Forbidden response' do
        mock_response = instance_double(Faraday::Response, status: 403, body: { 'error' => 'Forbidden' })
        allow(connection_double).to receive(:delete).and_return(mock_response)

        response = client.delete_expense(veis_token, btsss_token, expense_id, 'other')
        expect(response.status).to eq(403)
        expect(response.body['error']).to eq('Forbidden')
      end

      it 'handles a 404 Not Found response' do
        mock_response = instance_double(Faraday::Response, status: 404, body: { 'error' => 'Not Found' })
        allow(connection_double).to receive(:delete).and_return(mock_response)

        response = client.delete_expense(veis_token, btsss_token, expense_id, 'other')
        expect(response.status).to eq(404)
        expect(response.body['error']).to eq('Not Found')
      end

      it 'handles a 500 Internal Server Error response' do
        mock_response = instance_double(Faraday::Response, status: 500, body: { 'error' => 'Internal Server Error' })
        allow(connection_double).to receive(:delete).and_return(mock_response)

        response = client.delete_expense(veis_token, btsss_token, expense_id, 'other')
        expect(response.status).to eq(500)
        expect(response.body['error']).to eq('Internal Server Error')
      end
    end
  end

  describe '#expense_endpoint_for_type' do
    it 'returns correct endpoints for other expense type' do
      expect(client.send(:expense_endpoint_for_type, 'other')).to eq('api/v1/expenses/other')
    end

<<<<<<< HEAD
    it 'raises an error for unsupported expense types' do
      expect { client.send(:expense_endpoint_for_type, 'unknown_type') }
        .to raise_error(ArgumentError, /Unsupported expense_type/)
=======
    it 'raises ArgumentError for unsupported expense types' do
      expect do
        client.send(:expense_endpoint_for_type, 'unknown')
      end.to raise_error(ArgumentError, /Unsupported expense type/)
    end
  end

  describe '#get_expense' do
    let(:expense_id) { 'test-expense-id' }
    let(:mock_response) do
      instance_double(Faraday::Response, body: { 'data' => { 'id' => expense_id } })
    end

    before do
      allow(client).to receive_messages(connection: instance_double(Faraday::Connection, get: mock_response),
                                        claim_headers: {})
      allow(client).to receive(:log_to_statsd).and_yield
    end

    context 'for different expense types' do
      let(:connection_double) { instance_double(Faraday::Connection) }
      let(:request_double) { instance_double(Faraday::Request, headers: {}) }

      before do
        allow(client).to receive(:connection).and_return(connection_double)
        allow(connection_double).to receive(:get).and_yield(request_double).and_return(mock_response)
        allow(request_double).to receive(:headers=)
      end

      it 'routes other expenses to the correct endpoint' do
        expect(connection_double).to receive(:get).with("api/v1/expenses/other/#{expense_id}")

        client.get_expense(veis_token, btsss_token, 'other', expense_id)
      end

      it 'raises error for unsupported expense types' do
        expect do
          client.get_expense(veis_token, btsss_token, 'unknown_type',
                             expense_id)
        end.to raise_error(ArgumentError, /Unsupported expense type/)
      end
    end

    it 'sets the correct headers' do
      connection_double = instance_double(Faraday::Connection)
      request_double = instance_double(Faraday::Request)
      headers_hash = {}

      allow(connection_double).to receive(:get).and_yield(request_double).and_return(mock_response)
      allow(client).to receive_messages(connection: connection_double, claim_headers: { 'Custom-Header' => 'test' })
      allow(request_double).to receive(:headers).and_return(headers_hash)

      client.get_expense(veis_token, btsss_token, 'other', expense_id)

      expect(headers_hash['Authorization']).to eq("Bearer #{veis_token}")
      expect(headers_hash['BTSSS-Access-Token']).to eq(btsss_token)
      expect(headers_hash['X-Correlation-ID']).to be_present
    end

    it 'logs the expense type in statsd' do
      expect(client).to receive(:log_to_statsd).with('expense', 'get_other')

      client.get_expense(veis_token, btsss_token, 'other', expense_id)
>>>>>>> 45a732f5
    end
  end
end<|MERGE_RESOLUTION|>--- conflicted
+++ resolved
@@ -91,17 +91,9 @@
         client.add_expense(veis_token, btsss_token, 'other', expense_body)
       end
 
-<<<<<<< HEAD
       it 'raises an error when an unsupported expense type is provided' do
         expect { client.add_expense(veis_token, btsss_token, 'unknown_type', expense_body) }
           .to raise_error(ArgumentError, /Unsupported expense_type/)
-=======
-      it 'raises error for unsupported expense types' do
-        expect do
-          client.add_expense(veis_token, btsss_token, 'unknown_type',
-                             expense_body)
-        end.to raise_error(ArgumentError, /Unsupported expense type/)
->>>>>>> 45a732f5
       end
     end
 
@@ -229,11 +221,6 @@
       expect(client.send(:expense_endpoint_for_type, 'other')).to eq('api/v1/expenses/other')
     end
 
-<<<<<<< HEAD
-    it 'raises an error for unsupported expense types' do
-      expect { client.send(:expense_endpoint_for_type, 'unknown_type') }
-        .to raise_error(ArgumentError, /Unsupported expense_type/)
-=======
     it 'raises ArgumentError for unsupported expense types' do
       expect do
         client.send(:expense_endpoint_for_type, 'unknown')
@@ -297,7 +284,6 @@
       expect(client).to receive(:log_to_statsd).with('expense', 'get_other')
 
       client.get_expense(veis_token, btsss_token, 'other', expense_id)
->>>>>>> 45a732f5
     end
   end
 end