--- conflicted
+++ resolved
@@ -69,7 +69,7 @@
             end
           end
         end
-<<<<<<< HEAD
+
         local_bgs_claims_status_services = %i[ebenefitsbenftclaim]
         local_bgs_claims_status_methods = %i[find_benefit_claims_status_by_ptcpnt_id]
         local_bgs_claims_status_services.each do |local_bgs_claims_status_service|
@@ -85,19 +85,6 @@
             end
           end
         end
-
-        bgs_services = %i[vet_record corporate_update contention].freeze
-        bgs_services.each do |service|
-          it "returns the correct status when the BGS #{service} is not healthy" do
-            allow_any_instance_of(BGS::Services).to receive(service.to_sym)
-              .and_return(Struct.new(:healthy?).new(false))
-            get "/services/claims/#{version}/upstream_healthcheck"
-            result = JSON.parse(response.body)
-            expect(result["bgs-#{service}"]['success']).to eq(false)
-          end
-        end
-=======
->>>>>>> a251b4e7
       end
     end
   end
