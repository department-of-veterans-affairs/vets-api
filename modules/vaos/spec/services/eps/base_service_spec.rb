# frozen_string_literal: true

require 'rails_helper'

describe Eps::BaseService do
  user_icn = '123456789V123456'

  let(:user) { double('User', account_uuid: '1234', icn: user_icn) }
  let(:service) { described_class.new(user) }
<<<<<<< HEAD
  let(:config) { instance_double(Eps::Configuration) }
  let(:request_id) { '123456-abcdef' }
  let(:memory_store) { ActiveSupport::Cache::MemoryStore.new }

  before do
    allow(service).to receive(:config).and_return(config)
    RequestStore.store['request_id'] = request_id
    allow(Rails).to receive(:cache).and_return(memory_store)
    Rails.cache.clear
  end

  describe '#config' do
    it 'returns the Eps::Configuration instance' do
      allow(service).to receive(:config).and_call_original
      expect(service.config).to be_instance_of(Eps::Configuration)
    end
=======
  let(:config) { instance_double(Eps::Configuration, api_url: 'https://api.wellhive.com', base_path: 'api/v1') }

  before do
    allow(service).to receive(:config).and_return(config)
>>>>>>> 6c0de04c
  end

  describe '#patient_id' do
    it 'returns the user ICN' do
      expect(service.send(:patient_id)).to eq(user_icn)
    end

    it 'memoizes the ICN' do
      expect(user).to receive(:icn).once.and_return(user_icn)
      2.times { service.send(:patient_id) }
    end
  end

<<<<<<< HEAD
  describe '#request_headers_with_correlation_id' do
    context 'when mocks are enabled' do
      before do
        allow(config).to receive(:mock_enabled?).and_return(true)
      end

      it 'returns empty hash' do
        expect(service.send(:request_headers_with_correlation_id)).to eq({})
      end
    end

    context 'when mocks are disabled' do
      before do
        allow(config).to receive(:mock_enabled?).and_return(false)
        # Mock the token authentication method to avoid actual API calls
        allow(service).to receive(:headers_with_correlation_id).and_return({
                                                                             'Authorization' => 'Bearer test-token',
                                                                             'Content-Type' => 'application/json',
                                                                             'X-Request-ID' => 'test-correlation-id',
                                                                             'X-Parent-Request-ID' => request_id
                                                                           })
      end

      it 'delegates to headers_with_correlation_id method' do
        expect(service).to receive(:headers_with_correlation_id)
        service.send(:request_headers_with_correlation_id)
      end

      it 'returns the headers from token authentication' do
        headers = service.send(:request_headers_with_correlation_id)
        expect(headers).to eq({
                                'Authorization' => 'Bearer test-token',
                                'Content-Type' => 'application/json',
                                'X-Request-ID' => 'test-correlation-id',
                                'X-Parent-Request-ID' => request_id
                              })
=======
  describe '#check_for_eps_error!' do
    let(:response) { double('Response', status: 200) }

    before do
      allow(Rails.logger).to receive(:warn)
    end

    context 'when response data has no error field' do
      it 'does not raise exception for OpenStruct without error' do
        data = OpenStruct.new(id: '123', status: 'success')
        expect { service.send(:check_for_eps_error!, data, response) }.not_to raise_error
      end

      it 'does not raise exception for OpenStruct with blank error' do
        data = OpenStruct.new(id: '123', error: '')
        expect { service.send(:check_for_eps_error!, data, response) }.not_to raise_error
      end
    end

    context 'when response data has error field' do
      it 'raises exception for OpenStruct with error' do
        data = OpenStruct.new(id: '123', error: 'conflict')
        expect { service.send(:check_for_eps_error!, data, response) }
          .to raise_error(VAOS::Exceptions::BackendServiceException)
      end

      it 'logs the error without PII' do
        data = OpenStruct.new(id: '123', error: 'conflict')
        expect(Rails.logger).to receive(:warn).with(
          'EPS appointment error',
          hash_including(
            error_type: 'conflict',
            status: 200
          )
        )

        expect { service.send(:check_for_eps_error!, data, response) }
          .to raise_error(VAOS::Exceptions::BackendServiceException)
      end

      it 'uses provided method name in logging' do
        data = OpenStruct.new(error: 'conflict')
        expect(Rails.logger).to receive(:warn).with(
          'EPS appointment error',
          hash_including(
            error_type: 'conflict',
            method: 'test_method',
            status: 200
          )
        )

        expect { service.send(:check_for_eps_error!, data, response, 'test_method') }
          .to raise_error(VAOS::Exceptions::BackendServiceException)
      end

      it 'maps conflict errors to 409 status' do
        data = OpenStruct.new(error: 'conflict')

        begin
          service.send(:check_for_eps_error!, data, response)
        rescue VAOS::Exceptions::BackendServiceException => e
          expect(e.original_status).to eq(409)
        else
          raise 'Expected VAOS::Exceptions::BackendServiceException to be raised'
        end
      end

      it 'maps bad-request errors to 400 status' do
        data = OpenStruct.new(error: 'bad-request')

        begin
          service.send(:check_for_eps_error!, data, response)
        rescue VAOS::Exceptions::BackendServiceException => e
          expect(e.original_status).to eq(400)
        else
          raise 'Expected VAOS::Exceptions::BackendServiceException to be raised'
        end
      end

      it 'maps unknown errors to 422 status' do
        data = OpenStruct.new(error: 'unknown-error')

        begin
          service.send(:check_for_eps_error!, data, response)
        rescue VAOS::Exceptions::BackendServiceException => e
          expect(e.original_status).to eq(422)
        else
          raise 'Expected VAOS::Exceptions::BackendServiceException to be raised'
        end
      end
    end

    context 'when response data is other format' do
      it 'does not raise exception for other object types' do
        data = 'some string response'
        expect { service.send(:check_for_eps_error!, data, response) }.not_to raise_error
>>>>>>> 6c0de04c
      end
    end
  end
end<|MERGE_RESOLUTION|>--- conflicted
+++ resolved
@@ -7,8 +7,7 @@
 
   let(:user) { double('User', account_uuid: '1234', icn: user_icn) }
   let(:service) { described_class.new(user) }
-<<<<<<< HEAD
-  let(:config) { instance_double(Eps::Configuration) }
+  let(:config) { instance_double(Eps::Configuration, api_url: 'https://api.wellhive.com', base_path: 'api/v1') }
   let(:request_id) { '123456-abcdef' }
   let(:memory_store) { ActiveSupport::Cache::MemoryStore.new }
 
@@ -24,12 +23,6 @@
       allow(service).to receive(:config).and_call_original
       expect(service.config).to be_instance_of(Eps::Configuration)
     end
-=======
-  let(:config) { instance_double(Eps::Configuration, api_url: 'https://api.wellhive.com', base_path: 'api/v1') }
-
-  before do
-    allow(service).to receive(:config).and_return(config)
->>>>>>> 6c0de04c
   end
 
   describe '#patient_id' do
@@ -43,7 +36,6 @@
     end
   end
 
-<<<<<<< HEAD
   describe '#request_headers_with_correlation_id' do
     context 'when mocks are enabled' do
       before do
@@ -80,104 +72,6 @@
                                 'X-Request-ID' => 'test-correlation-id',
                                 'X-Parent-Request-ID' => request_id
                               })
-=======
-  describe '#check_for_eps_error!' do
-    let(:response) { double('Response', status: 200) }
-
-    before do
-      allow(Rails.logger).to receive(:warn)
-    end
-
-    context 'when response data has no error field' do
-      it 'does not raise exception for OpenStruct without error' do
-        data = OpenStruct.new(id: '123', status: 'success')
-        expect { service.send(:check_for_eps_error!, data, response) }.not_to raise_error
-      end
-
-      it 'does not raise exception for OpenStruct with blank error' do
-        data = OpenStruct.new(id: '123', error: '')
-        expect { service.send(:check_for_eps_error!, data, response) }.not_to raise_error
-      end
-    end
-
-    context 'when response data has error field' do
-      it 'raises exception for OpenStruct with error' do
-        data = OpenStruct.new(id: '123', error: 'conflict')
-        expect { service.send(:check_for_eps_error!, data, response) }
-          .to raise_error(VAOS::Exceptions::BackendServiceException)
-      end
-
-      it 'logs the error without PII' do
-        data = OpenStruct.new(id: '123', error: 'conflict')
-        expect(Rails.logger).to receive(:warn).with(
-          'EPS appointment error',
-          hash_including(
-            error_type: 'conflict',
-            status: 200
-          )
-        )
-
-        expect { service.send(:check_for_eps_error!, data, response) }
-          .to raise_error(VAOS::Exceptions::BackendServiceException)
-      end
-
-      it 'uses provided method name in logging' do
-        data = OpenStruct.new(error: 'conflict')
-        expect(Rails.logger).to receive(:warn).with(
-          'EPS appointment error',
-          hash_including(
-            error_type: 'conflict',
-            method: 'test_method',
-            status: 200
-          )
-        )
-
-        expect { service.send(:check_for_eps_error!, data, response, 'test_method') }
-          .to raise_error(VAOS::Exceptions::BackendServiceException)
-      end
-
-      it 'maps conflict errors to 409 status' do
-        data = OpenStruct.new(error: 'conflict')
-
-        begin
-          service.send(:check_for_eps_error!, data, response)
-        rescue VAOS::Exceptions::BackendServiceException => e
-          expect(e.original_status).to eq(409)
-        else
-          raise 'Expected VAOS::Exceptions::BackendServiceException to be raised'
-        end
-      end
-
-      it 'maps bad-request errors to 400 status' do
-        data = OpenStruct.new(error: 'bad-request')
-
-        begin
-          service.send(:check_for_eps_error!, data, response)
-        rescue VAOS::Exceptions::BackendServiceException => e
-          expect(e.original_status).to eq(400)
-        else
-          raise 'Expected VAOS::Exceptions::BackendServiceException to be raised'
-        end
-      end
-
-      it 'maps unknown errors to 422 status' do
-        data = OpenStruct.new(error: 'unknown-error')
-
-        begin
-          service.send(:check_for_eps_error!, data, response)
-        rescue VAOS::Exceptions::BackendServiceException => e
-          expect(e.original_status).to eq(422)
-        else
-          raise 'Expected VAOS::Exceptions::BackendServiceException to be raised'
-        end
-      end
-    end
-
-    context 'when response data is other format' do
-      it 'does not raise exception for other object types' do
-        data = 'some string response'
-        expect { service.send(:check_for_eps_error!, data, response) }.not_to raise_error
->>>>>>> 6c0de04c
       end
     end
   end
