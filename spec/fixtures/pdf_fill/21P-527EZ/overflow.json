--- conflicted
+++ resolved
@@ -244,7 +244,6 @@
         "middle": "Sawyer",
         "last": "Doe"
       },
-<<<<<<< HEAD
       "childDateOfBirth": "2010-04-01"
     },
     {
@@ -261,15 +260,13 @@
       "childSocialSecurityNumber": "122222222",
       "childRelationship": "ADOPTED",
       "previouslyMarried": false,
+      "disabled": false,
       "fullName": {
         "first": "Sam",
         "middle": "Jason",
         "last": "Doe"
       },
       "childDateOfBirth": "2020-06-29"
-=======
-      "childDateOfBirth": "1992-04-01"
->>>>>>> 8f35d59c
     }
   ],
   "totalNetWorth": false,
