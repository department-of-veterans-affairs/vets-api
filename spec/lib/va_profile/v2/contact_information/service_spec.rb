--- conflicted
+++ resolved
@@ -9,15 +9,7 @@
   let(:user) { build(:user, :loa3) }
 
   before do
-<<<<<<< HEAD
     allow(Flipper).to receive(:enabled?).with(:va_v3_contact_information_service, instance_of(User)).and_return(true)
-=======
-    Flipper.enable(:va_v3_contact_information_service)
-  end
-
-  after do
-    Flipper.disable(:va_v3_contact_information_service)
->>>>>>> ef3c0288
   end
 
   describe '#get_person' do
@@ -26,6 +18,7 @@
         VCR.use_cassette('va_profile/v2/contact_information/person', VCR::MATCH_EVERYTHING) do
           response = subject.get_person
           expect(response).to be_ok
+          expect(response.person).to be_a(VAProfile::Models::V3::Person)
           expect(response.person).to be_a(VAProfile::Models::V3::Person)
         end
       end
@@ -53,12 +46,14 @@
           response = subject.get_person
           expect(response).to be_ok
           expect(response.person).to be_a(VAProfile::Models::V3::Person)
+          expect(response.person).to be_a(VAProfile::Models::V3::Person)
         end
       end
     end
   end
 
   describe '#post_email' do
+    let(:email) { build(:email, :contact_info_v2, source_system_user: user.icn) }
     let(:email) { build(:email, :contact_info_v2, source_system_user: user.icn) }
 
     context 'when successful' do
@@ -91,6 +86,7 @@
       build(
         :email, :contact_info_v2, id: 318_927, email_address: 'person43@example.com',
                                   source_system_user: user.icn
+                                  source_system_user: user.icn
       )
     end
 
@@ -100,6 +96,7 @@
           VCR.use_cassette('va_profile/v2/contact_information/person', VCR::MATCH_EVERYTHING) do
             allow(VAProfile::Configuration::SETTINGS.contact_information).to receive(:cache_enabled).and_return(true)
             old_email = user.vaprofile_contact_info.email.email_address
+            old_email = user.vaprofile_contact_info.email.email_address
             expect_any_instance_of(VAProfile::Models::Transaction).to receive(:received?).and_return(true)
 
             response = subject.put_email(email)
@@ -120,6 +117,7 @@
 
   describe '#post_address' do
     let(:address) do
+      build(:va_profile_v3_address, source_system_user: user.icn)
       build(:va_profile_v3_address, source_system_user: user.icn)
     end
 
@@ -157,6 +155,7 @@
 
   describe '#put_address' do
     let(:address) do
+      build(:va_profile_v3_address, :override, source_system_user: user.icn)
       build(:va_profile_v3_address, :override, source_system_user: user.icn)
     end
 
@@ -181,6 +180,7 @@
     context 'with a validation key' do
       let(:address) do
         build(:va_profile_v3_address, :override, country_name: nil)
+        build(:va_profile_v3_address, :override, country_name: nil)
       end
 
       it 'overrides the address error', run_at: '2020-02-14T00:19:15.000Z' do
@@ -196,6 +196,7 @@
 
   describe '#put_telephone' do
     let(:telephone) { build(:telephone, :contact_info_v2, source_system_user: user.icn) }
+    let(:telephone) { build(:telephone, :contact_info_v2, source_system_user: user.icn) }
 
     context 'when successful' do
       it 'returns a status of 200' do
@@ -213,6 +214,7 @@
   describe '#post_telephone' do
     let(:telephone) do
       build(:telephone, :contact_info_v2, id: nil, source_system_user: user.icn)
+      build(:telephone, :contact_info_v2, id: nil, source_system_user: user.icn)
     end
 
     context 'when successful' do
@@ -283,6 +285,7 @@
     [
       {
         model_name: 'address',
+        factory: 'va_profile_v3_address',
         factory: 'va_profile_v3_address',
         trait: 'contact_info_v2',
         attr: 'residential_address',
@@ -307,6 +310,7 @@
         context "when the #{spec_data[:model_name]} doesnt exist" do
           before do
             allow_any_instance_of(VAProfileRedis::V2::ContactInformation).to receive(spec_data[:attr]).and_return(nil)
+            allow_any_instance_of(VAProfileRedis::V2::ContactInformation).to receive(spec_data[:attr]).and_return(nil)
           end
 
           it 'makes a post request' do
@@ -396,11 +400,7 @@
     end
   end
 
-<<<<<<< HEAD
   describe '#send_contact_change_notification', :skip_vet360 do
-=======
-  describe '#send_contact_change_notification', :initiate_vaprofile, :skip_vet360 do
->>>>>>> ef3c0288
     let(:transaction) { double }
     let(:transaction_status) do
       OpenStruct.new(
@@ -430,6 +430,7 @@
         context 'users email is blank' do
           it 'doesnt send an email' do
             expect(user).to receive(:va_profile_v2_email).and_return(nil)
+            expect(user).to receive(:va_profile_v2_email).and_return(nil)
 
             expect(VANotifyEmailJob).not_to receive(:perform_async)
             subject.send(:send_contact_change_notification, transaction_status, :email)
@@ -442,6 +443,7 @@
               allow(VAProfile::Configuration::SETTINGS.contact_information).to receive(:cache_enabled).and_return(true)
 
               expect(VANotifyEmailJob).to receive(:perform_async).with(
+                user.va_profile_v2_email,
                 user.va_profile_v2_email,
                 described_class::CONTACT_INFO_CHANGE_TEMPLATE,
                 { 'contact_info' => 'Email address' }
@@ -583,11 +585,14 @@
 
       context 'for initializing va profile' do
         it 'increments the StatsD VAProfile init_va_profile counters' do
+      context 'for initializing va profile' do
+        it 'increments the StatsD VAProfile init_va_profile counters' do
           transaction_id = '153536a5-8b18-4572-a3d9-4030bea3ab5c'
 
           VCR.use_cassette('va_profile/v2/contact_information/person_transaction_status') do
             expect { subject.get_person_transaction_status(transaction_id) }.to trigger_statsd_increment(
               "#{VAProfile::Service::STATSD_KEY_PREFIX}.init_va_profile.success"
+              "#{VAProfile::Service::STATSD_KEY_PREFIX}.init_va_profile.success"
             )
           end
         end
@@ -595,11 +600,7 @@
     end
   end
 
-<<<<<<< HEAD
   describe '#get_person error', :skip_va_profile_user do
-=======
-  describe '#get_person error' do
->>>>>>> ef3c0288
     let(:user) { build(:user, :loa3) }
 
     before do
