--- conflicted
+++ resolved
@@ -58,12 +58,7 @@
             if exception.is_a?(Common::Exceptions::BackendServiceException)
               (500..599).cover?(exception.response_values[:status])
             elsif exception.is_a?(Common::Client::Errors::HTTPError)
-<<<<<<< HEAD
-              # A number of different middleware currently raise this exception instead of BackendServiceException
-              (500..599).cover?(exception.code)
-=======
               (500..599).cover?(exception.status)
->>>>>>> d5ea6883
             else
               false
             end
