# frozen_string_literal: true
require 'common/client/base'

module EVSS
  module PCIUAddress
    class Service < EVSS::Service
      configuration EVSS::PCIUAddress::Configuration

      def get_countries(user)
        with_exception_handling do
          raw_response = perform(:get, 'countries', nil, headers_for_user(user))
          EVSS::PCIUAddress::CountriesResponse.new(raw_response.status, raw_response)
        end
      end

      def get_states(user)
        with_exception_handling do
          raw_response = perform(:get, 'states', nil, headers_for_user(user))
          EVSS::PCIUAddress::StatesResponse.new(raw_response.status, raw_response)
        end
      end

      def get_address(user)
        with_exception_handling do
          raw_response = perform(:get, 'mailingAddress', nil, headers_for_user(user))
          EVSS::PCIUAddress::AddressResponse.new(raw_response.status, raw_response)
        end
      end

      def update_address(user, address)
        with_exception_handling do
<<<<<<< HEAD
          address.address_effective_date = DateTime.now.utc
=======
          address = address.as_json.delete_if { |_k, v| v.blank? }
>>>>>>> 7d4216f3
          address_json = {
            'cnpMailingAddress' => Hash[address.map { |k, v| [k.camelize(:lower), v] }]
          }.to_json
          headers = headers_for_user(user).update('Content-Type' => 'application/json')
          raw_response = perform(:post, 'mailingAddress', address_json, headers)
          EVSS::PCIUAddress::AddressResponse.new(raw_response.status, raw_response)
        end
      end

      private

      def with_exception_handling
        yield
      rescue Faraday::ParsingError => e
        log_message_to_sentry(e.message, :error, extra_context: { url: config.base_path })
        raise Common::Exceptions::Forbidden, detail: 'Missing correlation id'
      rescue Common::Client::Errors::ClientError => e
        raise Common::Exceptions::Forbidden if e.status == 403
        log_message_to_sentry(
          e.message, :error, extra_context: { url: config.base_path, body: e.body }
        )
        raise Common::Exceptions::BackendServiceException.new(
          'EVSS502',
          { source: 'EVSS::PCIUAddress' },
          e.status,
          e.body
        )
      end
    end
  end
end<|MERGE_RESOLUTION|>--- conflicted
+++ resolved
@@ -29,11 +29,8 @@
 
       def update_address(user, address)
         with_exception_handling do
-<<<<<<< HEAD
           address.address_effective_date = DateTime.now.utc
-=======
           address = address.as_json.delete_if { |_k, v| v.blank? }
->>>>>>> 7d4216f3
           address_json = {
             'cnpMailingAddress' => Hash[address.map { |k, v| [k.camelize(:lower), v] }]
           }.to_json
