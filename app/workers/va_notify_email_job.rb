--- conflicted
+++ resolved
@@ -2,12 +2,8 @@
 
 class VANotifyEmailJob
   include Sidekiq::Worker
-<<<<<<< HEAD
   include SentryLogging
-  sidekiq_options expires_in: 1.day
-=======
   sidekiq_options retry: 14
->>>>>>> 7e9f310a
 
   def perform(email, template_id, personalisation = nil)
     notify_client = VaNotify::Service.new(Settings.vanotify.services.va_gov.api_key)
