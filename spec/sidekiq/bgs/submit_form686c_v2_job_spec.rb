# frozen_string_literal: true

require 'rails_helper'
require 'sidekiq/job_retry'

RSpec.describe BGS::SubmitForm686cV2Job, type: :job do
  let(:job) { subject.perform(user.uuid, dependency_claim.id, encrypted_vet_info) }
  let(:user) { create(:evss_user, :loa3) }
  let(:dependency_claim) { create(:dependency_claim) }
  let(:all_flows_payload) { build(:form_686c_674_kitchen_sink) }
  let(:birth_date) { '1809-02-12' }
  let(:client_stub) { instance_double(BGSV2::Form686c) }
  let(:vet_info) do
    {
      'veteran_information' => {
        'full_name' => {
          'first' => 'WESLEY', 'middle' => nil, 'last' => 'FORD'
        },
        'common_name' => user.common_name,
        'participant_id' => '600061742',
        'uuid' => user.uuid,
        'email' => user.email,
        'va_profile_email' => user.va_profile_email,
        'ssn' => '796043735',
        'va_file_number' => '796043735',
        'icn' => user.icn,
        'birth_date' => birth_date
      }
    }
  end
  let(:encrypted_vet_info) { KmsEncrypted::Box.new.encrypt(vet_info.to_json) }
  let(:user_struct) do
    nested_info = vet_info['veteran_information']
    OpenStruct.new(
      first_name: nested_info['full_name']['first'],
      last_name: nested_info['full_name']['last'],
      middle_name: nested_info['full_name']['middle'],
      ssn: nested_info['ssn'],
      email: nested_info['email'],
      va_profile_email: nested_info['va_profile_email'],
      participant_id: nested_info['participant_id'],
      icn: nested_info['icn'],
      uuid: nested_info['uuid'],
      common_name: nested_info['common_name']
    )
  end

  before do
    allow_any_instance_of(SavedClaim::DependencyClaim).to receive(:submittable_674?).and_return(false)
    allow(OpenStruct).to receive(:new)
      .with(hash_including(icn: vet_info['veteran_information']['icn']))
      .and_return(user_struct)

    allow_any_instance_of(SavedClaim::DependencyClaim).to receive(:pdf_overflow_tracking)
  end

  context 'successfully' do
    it 'calls #submit for 686c submission' do
      expect(BGSV2::Form686c).to receive(:new).with(user_struct, dependency_claim).and_return(client_stub)
      expect(client_stub).to receive(:submit).once

      expect { job }.not_to raise_error
    end

    it 'sends confirmation email for 686c only' do
      expect(BGSV2::Form686c).to receive(:new).with(user_struct, dependency_claim).and_return(client_stub)
      expect(client_stub).to receive(:submit).once

      expect(VANotify::EmailJob).to receive(:perform_async).with(
        user.va_profile_email,
        'fake_received686',
        { 'confirmation_number' => dependency_claim.confirmation_number,
          'date_submitted' => Time.zone.today.strftime('%B %d, %Y'),
          'first_name' => 'WESLEY' },
        'fake_secret',
        { callback_klass: 'Dependents::NotificationCallback',
          callback_metadata: { email_template_id: 'fake_received686',
                               email_type: :received686,
                               form_id: '686C-674',
                               saved_claim_id: dependency_claim.id,
                               service_name: 'dependents' } }
      )

      expect { job }.not_to raise_error
    end

    it 'does not send confirmation email for 686c_674 combo' do
      allow_any_instance_of(SavedClaim::DependencyClaim).to receive(:submittable_674?).and_return(true)
      expect(BGSV2::Form686c).to receive(:new).with(user_struct, dependency_claim).and_return(client_stub)
      expect(client_stub).to receive(:submit).once

      expect(VANotify::EmailJob).not_to receive(:perform_async)

      expect { job }.not_to raise_error
    end
  end

  context 'Claim is submittable_674' do
    it 'enqueues SubmitForm674Job' do
      allow_any_instance_of(SavedClaim::DependencyClaim).to receive(:submittable_674?).and_return(true)
      expect(BGSV2::Form686c).to receive(:new).with(user_struct, dependency_claim).and_return(client_stub)
      expect(client_stub).to receive(:submit).once
      expect(BGS::SubmitForm674V2Job).to receive(:perform_async).with(user.uuid,
                                                                      dependency_claim.id, encrypted_vet_info,
                                                                      an_instance_of(String))

      expect { job }.not_to raise_error
    end
  end

  context 'Claim is not submittable_674' do
    it 'does not enqueue SubmitForm674Job' do
      expect(BGSV2::Form686c).to receive(:new).with(user_struct, dependency_claim).and_return(client_stub)
      expect(client_stub).to receive(:submit).once
      expect(BGS::SubmitForm674V2Job).not_to receive(:perform_async)

      expect { job }.not_to raise_error
    end
  end

  context 'when submission raises error' do
    it 'raises error' do
      expect(BGSV2::Form686c).to receive(:new).with(user_struct, dependency_claim).and_return(client_stub)
      expect(client_stub).to receive(:submit).and_raise(BGS::SubmitForm686cV2Job::Invalid686cClaim)

      expect { job }.to raise_error(BGS::SubmitForm686cV2Job::Invalid686cClaim)
    end

    it 'filters based on error cause' do
      expect(BGSV2::Form686c).to receive(:new).with(user_struct, dependency_claim).and_return(client_stub)
      expect(client_stub).to receive(:submit) { raise_nested_err }

      expect { job }.to raise_error(Sidekiq::JobRetry::Skip)
    end
  end

  context 'sidekiq_retries_exhausted' do
    it 'tracks exhaustion event and sends backup submission' do
      msg = {
        'args' => [user.uuid, dependency_claim.id, encrypted_vet_info],
        'error_message' => 'Connection timeout'
      }
      error = StandardError.new('Job failed')

      # Mock the monitor
      monitor_double = instance_double(Dependents::Monitor)
      expect(Dependents::Monitor).to receive(:new).with(dependency_claim.id).and_return(monitor_double)

      # Expect the monitor to track the exhaustion event
      expect(monitor_double).to receive(:track_event).with(
        'error',
<<<<<<< HEAD
        'BGS::SubmitForm686cJob failed, retries exhausted! Last error: Connection timeout',
=======
        'BGS::SubmitForm686cV2Job failed, retries exhausted! Last error: Connection timeout',
>>>>>>> 018b09de
        'worker.submit_686c_bgs.exhaustion'
      )

      # Expect the backup submission to be called
      expect(BGS::SubmitForm686cV2Job)
        .to receive(:send_backup_submission)
        .with(vet_info, dependency_claim.id, user.uuid)

      # Call the sidekiq_retries_exhausted callback
      described_class.sidekiq_retries_exhausted_block.call(msg, error)
    end
  end

  context 'send_backup_submission exception' do
    let(:in_progress_form) do
      InProgressForm.create!(
        form_id: '686C-674-V2',
        user_uuid: user.uuid,
        user_account: user.user_account,
        form_data: all_flows_payload
      )
    end

    before do
      allow(OpenStruct).to receive(:new).and_call_original
      in_progress_form
    end

    it 'handles exceptions during backup submission' do
      # Mock the monitor
      monitor_double = instance_double(Dependents::Monitor)
      expect(Dependents::Monitor).to receive(:new).with(dependency_claim.id).and_return(monitor_double)

      # Mock the backup submission to raise an error
      expect(Lighthouse::BenefitsIntake::SubmitCentralForm686cV2Job).to receive(:perform_async)
        .and_raise(StandardError.new('Backup submission failed'))

      # Expect the monitor to track the error event
      expect(monitor_double).to receive(:track_event).with(
        'error',
<<<<<<< HEAD
        'BGS::SubmitForm686cJob backup submission failed...',
=======
        'BGS::SubmitForm686cV2Job backup submission failed...',
>>>>>>> 018b09de
        'worker.submit_686c_bgs.backup_failure',
        hash_including(error: 'Backup submission failed')
      )

      # Expect the in-progress form to be marked as submission pending
      expect_any_instance_of(InProgressForm).to receive(:submission_pending!)

      # Call the send_backup_submission method
      expect do
        described_class.send_backup_submission(
          vet_info,
          dependency_claim.id,
          user.uuid
        )
      end.not_to raise_error
    end
  end
end

def raise_nested_err
  raise BGS::SubmitForm686cV2Job::Invalid686cClaim, 'A very specific error occurred: insertBenefitClaim: Invalid zipcode.' # rubocop:disable Layout/LineLength
rescue
  raise BGS::SubmitForm686cV2Job::Invalid686cClaim, 'A Generic Error Occurred'
end<|MERGE_RESOLUTION|>--- conflicted
+++ resolved
@@ -149,11 +149,7 @@
       # Expect the monitor to track the exhaustion event
       expect(monitor_double).to receive(:track_event).with(
         'error',
-<<<<<<< HEAD
-        'BGS::SubmitForm686cJob failed, retries exhausted! Last error: Connection timeout',
-=======
         'BGS::SubmitForm686cV2Job failed, retries exhausted! Last error: Connection timeout',
->>>>>>> 018b09de
         'worker.submit_686c_bgs.exhaustion'
       )
 
@@ -194,11 +190,7 @@
       # Expect the monitor to track the error event
       expect(monitor_double).to receive(:track_event).with(
         'error',
-<<<<<<< HEAD
-        'BGS::SubmitForm686cJob backup submission failed...',
-=======
         'BGS::SubmitForm686cV2Job backup submission failed...',
->>>>>>> 018b09de
         'worker.submit_686c_bgs.backup_failure',
         hash_including(error: 'Backup submission failed')
       )
