# frozen_string_literal: true

require './modules/decision_reviews/spec/dr_spec_helper'
require './modules/decision_reviews/spec/support/vcr_helper'

RSpec.describe 'DecisionReviews::V1::SupplementalClaims', type: :request do
  let(:user) { build(:user, :loa3) }
  let(:headers) { { 'CONTENT_TYPE' => 'application/json' } }
  let(:success_log_args) do
    {
      message: 'Overall claim submission success!',
      user_uuid: user.uuid,
      action: 'Overall claim submission',
      form_id: '995',
      upstream_system: nil,
      downstream_system: 'Lighthouse',
      is_success: true,
      http: {
        status_code: 200,
        body: '[Redacted]'
      }
    }
  end
  let(:error_log_args) do
    {
      message: 'Overall claim submission failure!',
      user_uuid: user.uuid,
      action: 'Overall claim submission',
      form_id: '995',
      upstream_system: nil,
      downstream_system: 'Lighthouse',
      is_success: false,
      http: {
        status_code: 422,
        body: response_error_body
      }
    }
  end
  let(:extra_error_log_message) do
    'BackendServiceException: ' \
      '{:source=>"Common::Client::Errors::ClientError raised in DecisionReviews::V1::Service", :code=>"DR_422"}'
  end

  let(:response_error_body) do
    {
      'errors' => [{ 'title' => 'Missing required fields',
                     'detail' => 'One or more expected fields were not found',
                     'code' => '145',
                     'source' => { 'pointer' => '/data/attributes' },
                     'status' => '422',
                     'meta' => { 'missing_fields' => ['form5103Acknowledged'] } }]
    }
  end

  before { sign_in_as(user) }

  describe '#create' do
    def personal_information_logs
      PersonalInformationLog.where 'error_class like ?',
                                   'DecisionReviews::V1::SupplementalClaimsController#create exception % (SC_V1)'
    end

    subject do
      post '/decision_reviews/v1/supplemental_claims',
           params: VetsJsonSchema::EXAMPLES.fetch('SC-CREATE-REQUEST-BODY_V1').to_json,
           headers:
    end

    it 'creates a supplemental claim' do
      VCR.use_cassette('decision_review/SC-CREATE-RESPONSE-200_V1') do
        # Create an InProgressForm
        in_progress_form = create(:in_progress_form, user_uuid: user.uuid, form_id: '20-0995')
        expect(in_progress_form).not_to be_nil
        previous_appeal_submission_ids = AppealSubmission.all.pluck :submitted_appeal_uuid

        allow(Rails.logger).to receive(:info)
        expect(Rails.logger).to receive(:info).with(success_log_args)
        allow(StatsD).to receive(:increment)
        expect(StatsD).to receive(:increment).with('decision_review.form_995.overall_claim_submission.success')

        subject
        expect(response).to be_successful
        parsed_response = JSON.parse(response.body)
        id = parsed_response['data']['id']
        expect(previous_appeal_submission_ids).not_to include id
        appeal_submission = AppealSubmission.find_by(submitted_appeal_uuid: id)
        expect(appeal_submission.type_of_appeal).to eq('SC')
        # InProgressForm should be destroyed after successful submission
        in_progress_form = InProgressForm.find_by(user_uuid: user.uuid, form_id: '20-0995')
        expect(in_progress_form).to be_nil
        # SavedClaim should be created with request data
        saved_claim = SavedClaim::SupplementalClaim.find_by(guid: id)
        expect(saved_claim.form).to eq(VetsJsonSchema::EXAMPLES.fetch('SC-CREATE-REQUEST-BODY_V1').to_json)
        expect(saved_claim.uploaded_forms).to be_empty
      end
    end

    it 'adds to the PersonalInformationLog when an exception is thrown' do
      allow(Flipper).to receive(:enabled?).with(:decision_review_service_common_exceptions_enabled).and_return(false)

      VCR.use_cassette('decision_review/SC-CREATE-RESPONSE-422_V1') do
        expect(personal_information_logs.count).to be 0
        allow(Rails.logger).to receive(:error)
        expect(Rails.logger).to receive(:error).with(error_log_args)
        expect(Rails.logger).to receive(:error).with(
          message: "Exception occurred while submitting Supplemental Claim: #{extra_error_log_message}",
          backtrace: anything
        )
        expect(Rails.logger).to receive(:error).with(extra_error_log_message, anything)
        allow(StatsD).to receive(:increment)
        expect(StatsD).to receive(:increment).with('decision_review.form_995.overall_claim_submission.failure')

        subject
        expect(personal_information_logs.count).to be 1
        pil = personal_information_logs.first
        %w[
          first_name last_name birls_id icn edipi mhv_correlation_id
          participant_id vet360_id ssn assurance_level birth_date
        ].each { |key| expect(pil.data['user'][key]).to be_truthy }
        %w[message backtrace key response_values original_status original_body]
          .each { |key| expect(pil.data['error'][key]).to be_truthy }
        expect(pil.data['additional_data']['request']['body']).not_to be_empty
      end
    end
  end

  describe '#create with 4142' do
    def personal_information_logs
      PersonalInformationLog.where 'error_class like ?',
                                   'DecisionReviews::V1::SupplementalClaimsController#create exception % (SC_V1)'
    end

    before do
      allow(Flipper).to receive(:enabled?).with(:decision_review_new_engine_4142_job).and_return(false)
    end

    context 'when tracking 4142 is enabled' do
      subject do
        post '/decision_reviews/v1/supplemental_claims',
             params: VetsJsonSchema::EXAMPLES.fetch('SC-CREATE-REQUEST-BODY-FOR-VA-GOV').to_json,
             headers:
      end

      before do
        allow(Flipper).to receive(:enabled?).with(:decision_review_track_4142_submissions).and_return(true)
        allow(Flipper).to receive(:enabled?).with(:decision_review_new_engine_submit_upload_job).and_return(false)
      end

      it 'creates a supplemental claim and queues and saves a 4142 form when 4142 info is provided' do
        VCR.use_cassette('decision_review/SC-CREATE-RESPONSE-WITH-4142-200_V1') do
          VCR.use_cassette('lighthouse/benefits_intake/200_lighthouse_intake_upload_location') do
            VCR.use_cassette('lighthouse/benefits_intake/200_lighthouse_intake_upload') do
              previous_appeal_submission_ids = AppealSubmission.all.pluck :submitted_appeal_uuid
              expect { subject }.to change(DecisionReviews::Form4142Submit.jobs, :size).by(1)
              expect(response).to be_successful
              parsed_response = JSON.parse(response.body)
              id = parsed_response['data']['id']
              expect(previous_appeal_submission_ids).not_to include id
              appeal_submission = AppealSubmission.find_by(submitted_appeal_uuid: id)
              expect(appeal_submission.type_of_appeal).to eq('SC')
              expect do
                DecisionReviews::Form4142Submit.drain
              end.to change(DecisionReviews::Form4142Submit.jobs, :size).by(-1)

              # SavedClaim should be created with request data and list of uploaded forms
              request_body = JSON.parse(VetsJsonSchema::EXAMPLES.fetch('SC-CREATE-REQUEST-BODY-FOR-VA-GOV').to_json)
              saved_claim = SavedClaim::SupplementalClaim.find_by(guid: id)
              expect(saved_claim.form).to eq(request_body.to_json)
              expect(saved_claim.uploaded_forms).to contain_exactly '21-4142'

              # SecondaryAppealForm should be created with 4142 data and user data
              expected_form4142_data = VetsJsonSchema::EXAMPLES.fetch('SC-CREATE-REQUEST-BODY-FOR-VA-GOV')['form4142']
              veteran_data = {
                'vaFileNumber' => '796111863',
                'veteranSocialSecurityNumber' => '796111863',
                'veteranFullName' => {
                  'first' => 'abraham',
                  'middle' => nil,
                  'last' => 'lincoln'
                },
                'veteranDateOfBirth' => '1809-02-12',
                'veteranAddress' => { 'addressLine1' => '123  Main St', 'city' => 'New York', 'countryCodeISO2' => 'US',
                                      'zipCode5' => '30012', 'country' => 'US', 'postalCode' => '30012' },
                'email' => 'josie@example.com',
                'veteranPhone' => '5558001111'
              }
              expected_form4142_data_with_user = veteran_data.merge(expected_form4142_data)
              saved4142 = SecondaryAppealForm.last
              saved_4142_json = JSON.parse(saved4142.form)
              expect(saved_4142_json).to eq(expected_form4142_data_with_user)
              expect(saved4142.form_id).to eq('21-4142')
              expect(saved4142.appeal_submission.id).to eq(appeal_submission.id)
            end
          end
        end
      end
    end

    context 'when tracking 4142 is disabled' do
      before do
        allow(Flipper).to receive(:enabled?).with(:decision_review_track_4142_submissions).and_return(false)
        allow(Flipper).to receive(:enabled?).with(:decision_review_new_engine_submit_upload_job).and_return(true)
      end

      it 'creates a supplemental claim and queues a 4142 form when 4142 info is provided' do
        VCR.use_cassette('decision_review/SC-CREATE-RESPONSE-WITH-4142-200_V1') do
          VCR.use_cassette('lighthouse/benefits_intake/200_lighthouse_intake_upload_location') do
            VCR.use_cassette('lighthouse/benefits_intake/200_lighthouse_intake_upload') do
              previous_appeal_submission_ids = AppealSubmission.all.pluck :submitted_appeal_uuid
              expect do
                post '/decision_reviews/v1/supplemental_claims',
                     params: VetsJsonSchema::EXAMPLES.fetch('SC-CREATE-REQUEST-BODY-FOR-VA-GOV').to_json,
                     headers:
              end.to change(DecisionReviews::Form4142Submit.jobs, :size).by(1)
              expect(response).to be_successful
              parsed_response = JSON.parse(response.body)
              id = parsed_response['data']['id']
              expect(previous_appeal_submission_ids).not_to include id
              appeal_submission = AppealSubmission.find_by(submitted_appeal_uuid: id)
              expect(appeal_submission.type_of_appeal).to eq('SC')
              expect do
                DecisionReviews::Form4142Submit.drain
              end.to change(DecisionReviews::Form4142Submit.jobs, :size).by(-1)

              # SavedClaim should be created with request data and list of uploaded forms
              request_body = JSON.parse(VetsJsonSchema::EXAMPLES.fetch('SC-CREATE-REQUEST-BODY-FOR-VA-GOV').to_json)
              saved_claim = SavedClaim::SupplementalClaim.find_by(guid: id)
              expect(saved_claim.form).to eq(request_body.to_json)
              expect(saved_claim.uploaded_forms).to contain_exactly '21-4142'
            end
          end
        end
      end

      it 'does not persist a SecondaryAppealForm for the 4142' do
        VCR.use_cassette('decision_review/SC-CREATE-RESPONSE-WITH-4142-200_V1') do
          VCR.use_cassette('lighthouse/benefits_intake/200_lighthouse_intake_upload_location') do
            VCR.use_cassette('lighthouse/benefits_intake/200_lighthouse_intake_upload') do
              expect do
                post '/decision_reviews/v1/supplemental_claims',
                     params: VetsJsonSchema::EXAMPLES.fetch('SC-CREATE-REQUEST-BODY-FOR-VA-GOV').to_json,
                     headers:
              end.to change(DecisionReviews::Form4142Submit.jobs, :size).by(1)
              expect do
                DecisionReviews::Form4142Submit.drain
              end.not_to change(SecondaryAppealForm, :count)
            end
          end
        end
      end
    end

    context 'when 4142 engine job is enabled' do
      before do
        allow(Flipper).to receive(:enabled?).with(:decision_review_track_4142_submissions).and_return(false)
        allow(Flipper).to receive(:enabled?).with(:decision_review_new_engine_4142_job).and_return(true)
        allow(Flipper).to receive(:enabled?).with(:decision_review_new_engine_submit_upload_job).and_return(true)
      end

      it 'creates a supplemental claim and queues a 4142 form when 4142 info is provided' do
        VCR.use_cassette('decision_review/SC-CREATE-RESPONSE-WITH-4142-200_V1') do
          VCR.use_cassette('lighthouse/benefits_intake/200_lighthouse_intake_upload_location') do
            VCR.use_cassette('lighthouse/benefits_intake/200_lighthouse_intake_upload') do
              previous_appeal_submission_ids = AppealSubmission.all.pluck :submitted_appeal_uuid
              expect do
                post '/decision_reviews/v1/supplemental_claims',
                     params: VetsJsonSchema::EXAMPLES.fetch('SC-CREATE-REQUEST-BODY-FOR-VA-GOV').to_json,
                     headers:
              end.to change(DecisionReviews::Form4142Submit.jobs, :size).by(1)
              expect(response).to be_successful
              parsed_response = JSON.parse(response.body)
              id = parsed_response['data']['id']
              expect(previous_appeal_submission_ids).not_to include id

              appeal_submission = AppealSubmission.find_by(submitted_appeal_uuid: id)
              expect(appeal_submission.type_of_appeal).to eq('SC')
              expect do
                DecisionReviews::Form4142Submit.drain
              end.to change(DecisionReviews::Form4142Submit.jobs, :size).by(-1)
            end
          end
        end
      end
    end
  end

  describe '#create with uploads' do
    # Create evidence files objs

    subject do
      post '/decision_reviews/v1/supplemental_claims',
           params: example_payload.to_json,
           headers:
    end

    let(:example_payload) { VetsJsonSchema::EXAMPLES.fetch('SC-CREATE-REQUEST-BODY-FOR-VA-GOV') }

    def personal_information_logs
      PersonalInformationLog.where 'error_class like ?',
                                   'DecisionReviews::V1::SupplementalClaimsController#create exception % (SC_V1)'
    end

    before do
      allow(Flipper).to receive(:enabled?).with(:decision_review_new_engine_4142_job).and_return(false)
    end

    context 'when valid data is submitted' do
      it 'creates a supplemental claim and queues evidence jobs when additionalDocuments info is provided' do
        VCR.use_cassette('decision_review/SC-CREATE-RESPONSE-WITH-UPLOADS-200_V1') do
          VCR.use_cassette('lighthouse/benefits_intake/200_lighthouse_intake_upload_location') do
            VCR.use_cassette('lighthouse/benefits_intake/200_lighthouse_intake_upload') do
              VCR.use_cassette('decision_review/SC-GET-UPLOAD-URL-200_V1') do
                expect { subject }.to change(DecisionReviews::SubmitUpload.jobs, :size).by(2)
                expect(response).to be_successful
                parsed_response = JSON.parse(response.body)
                id = parsed_response['data']['id']
                appeal_submission = AppealSubmission.find_by(submitted_appeal_uuid: id)
                expect(appeal_submission.type_of_appeal).to eq('SC')
              end
            end
          end
        end
      end
<<<<<<< HEAD
=======

      context 'and engine job flag is disabled' do
        before do
          allow(Flipper).to receive(:enabled?).with(:decision_review_new_engine_submit_upload_job).and_return(false)
        end

        it_behaves_like 'successful SC', DecisionReview::SubmitUpload, DecisionReviews::SubmitUpload
      end

      context 'and engine job flag is enabled' do
        before do
          allow(Flipper).to receive(:enabled?).with(:decision_review_new_engine_submit_upload_job).and_return(true)
        end

        it_behaves_like 'successful SC', DecisionReviews::SubmitUpload, DecisionReview::SubmitUpload
      end
>>>>>>> 061f2e5d
    end

    context 'when an error occurs in the transaction' do
      shared_examples 'rolledback transaction' do |model|
        before do
          allow_any_instance_of(model).to receive(:save!).and_raise(ActiveModel::Error) # stub a model error
        end

        it 'rollsback transaction' do
          VCR.use_cassette('decision_review/SC-CREATE-RESPONSE-WITH-UPLOADS-200_V1') do
            expect(subject).to eq 500

            # check that transaction rolled back / records were not persisted / evidence upload job was not queued up
            expect(AppealSubmission.count).to eq 0
            expect(AppealSubmissionUpload.count).to eq 0
            expect(DecisionReviews::SubmitUpload).not_to have_enqueued_sidekiq_job(anything)
            expect(SavedClaim.count).to eq 0
            expect(SecondaryAppealForm.count).to eq 0
          end
        end
      end

      context 'for AppealSubmission' do
        it_behaves_like 'rolledback transaction', AppealSubmission
      end

      context 'for SavedClaim' do
        it_behaves_like 'rolledback transaction', SavedClaim
      end
    end
  end
end<|MERGE_RESOLUTION|>--- conflicted
+++ resolved
@@ -130,10 +130,6 @@
                                    'DecisionReviews::V1::SupplementalClaimsController#create exception % (SC_V1)'
     end
 
-    before do
-      allow(Flipper).to receive(:enabled?).with(:decision_review_new_engine_4142_job).and_return(false)
-    end
-
     context 'when tracking 4142 is enabled' do
       subject do
         post '/decision_reviews/v1/supplemental_claims',
@@ -143,7 +139,6 @@
 
       before do
         allow(Flipper).to receive(:enabled?).with(:decision_review_track_4142_submissions).and_return(true)
-        allow(Flipper).to receive(:enabled?).with(:decision_review_new_engine_submit_upload_job).and_return(false)
       end
 
       it 'creates a supplemental claim and queues and saves a 4142 form when 4142 info is provided' do
@@ -199,7 +194,6 @@
     context 'when tracking 4142 is disabled' do
       before do
         allow(Flipper).to receive(:enabled?).with(:decision_review_track_4142_submissions).and_return(false)
-        allow(Flipper).to receive(:enabled?).with(:decision_review_new_engine_submit_upload_job).and_return(true)
       end
 
       it 'creates a supplemental claim and queues a 4142 form when 4142 info is provided' do
@@ -253,8 +247,6 @@
     context 'when 4142 engine job is enabled' do
       before do
         allow(Flipper).to receive(:enabled?).with(:decision_review_track_4142_submissions).and_return(false)
-        allow(Flipper).to receive(:enabled?).with(:decision_review_new_engine_4142_job).and_return(true)
-        allow(Flipper).to receive(:enabled?).with(:decision_review_new_engine_submit_upload_job).and_return(true)
       end
 
       it 'creates a supplemental claim and queues a 4142 form when 4142 info is provided' do
@@ -300,10 +292,6 @@
                                    'DecisionReviews::V1::SupplementalClaimsController#create exception % (SC_V1)'
     end
 
-    before do
-      allow(Flipper).to receive(:enabled?).with(:decision_review_new_engine_4142_job).and_return(false)
-    end
-
     context 'when valid data is submitted' do
       it 'creates a supplemental claim and queues evidence jobs when additionalDocuments info is provided' do
         VCR.use_cassette('decision_review/SC-CREATE-RESPONSE-WITH-UPLOADS-200_V1') do
@@ -321,25 +309,6 @@
           end
         end
       end
-<<<<<<< HEAD
-=======
-
-      context 'and engine job flag is disabled' do
-        before do
-          allow(Flipper).to receive(:enabled?).with(:decision_review_new_engine_submit_upload_job).and_return(false)
-        end
-
-        it_behaves_like 'successful SC', DecisionReview::SubmitUpload, DecisionReviews::SubmitUpload
-      end
-
-      context 'and engine job flag is enabled' do
-        before do
-          allow(Flipper).to receive(:enabled?).with(:decision_review_new_engine_submit_upload_job).and_return(true)
-        end
-
-        it_behaves_like 'successful SC', DecisionReviews::SubmitUpload, DecisionReview::SubmitUpload
-      end
->>>>>>> 061f2e5d
     end
 
     context 'when an error occurs in the transaction' do
