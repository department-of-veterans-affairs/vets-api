# frozen_string_literal: true

require 'evss/gi_bill_status/service'
require 'sentry_logging'

module EducationForm
  DENIED = 'denied'
  PROCESSED = 'processed'
  INIT = 'init'

  class FormattingError < StandardError
  end

  class Process10203SubmissionsLogging < StandardError
  end

  class Process10203Submissions
    include Sidekiq::Worker
    include SentryLogging
    sidekiq_options queue: 'default',
                    unique_for: 30.minutes,
                    retry: 5,
                    backtrace: true

    # Get all 10203 submissions that have a row in education_stem_automated_decisions
    def perform(
      records: EducationBenefitsClaim.joins(:education_stem_automated_decision).includes(:saved_claim).where(
        saved_claims: {
          form_id: '22-10203'
        }
      )
    )
      return unless Flipper.enabled?(:stem_automated_decision) && evss_is_healthy?

      if records.count.zero?
        log_info('No records to process.')
        return true
      else
        log_info("Processing #{records.count} application(s)")
      end

      user_submissions = group_user_uuid(records)
      process_user_submissions(user_submissions)
    end

    private

    def evss_is_healthy?
      Settings.evss.mock_claims || EVSS::Service.service_is_up?
    end

    # Group the submissions by user_uuid
    def group_user_uuid(records)
      records.group_by { |ebc| ebc.education_stem_automated_decision&.user_uuid }
    end

    # If the user doesn't have EVSS data mark the 10203 as PROCESSED
    # If there are multiple submissions for a user compare un-submitted to most recent processed
    #   by EducationForm::CreateDailySpoolFiles
    # Otherwise check submission data and EVSS data to see if submission can be marked as PROCESSED
    def process_user_submissions(user_submissions)
      user_submissions.each do |user_uuid, submissions|
        user = User.find(user_uuid)
        gi_bill_status = get_gi_bill_status(user)
        if gi_bill_status == {} || gi_bill_status.remaining_entitlement.blank?
<<<<<<< HEAD
          submissions.each do |submission|
            update_automated_decision(submission, PROCESSED, user.power_of_attorney.blank?)
          end
=======
          submissions.each { |submission| update_status(submission, PROCESSED) }
>>>>>>> 0816849f
        elsif submissions.count > 1
          check_previous_submissions(submissions, gi_bill_status)
        else
          process_submission(submissions.first, gi_bill_status)
        end
      end
    end

    # Retrieve EVSS gi_bill_status data for a user
    def get_gi_bill_status(user)
      service = EVSS::GiBillStatus::Service.new(user)
      service.get_gi_bill_status
    rescue => e
      Rails.logger.error "Failed to retrieve GiBillStatus data: #{e.message}"
      {}
    end

    def update_automated_decision(submission, status, poa)
      submission.education_stem_automated_decision.update(
        automated_decision_state: status,
        poa: poa
      )
    end

    # Makes a list of all submissions that have not been processed and have a status of INIT
    # Finds most recent submission that has already been processed
    #
    # Submissions are marked as processed in EducationForm::CreateDailySpoolFiles
    #
    # For each unprocessed submission compare isEnrolledStem, isPursuingTeachingCert, and benefitLeft values
    #     to most recent processed submissions
    # If values are the same set status as PROCESSED
    # Otherwise check submission data and EVSS data to see if submission can be marked as PROCESSED
    def check_previous_submissions(submissions, gi_bill_status)
      unprocessed_submissions = submissions.find_all do |ebc|
        ebc.processed_at.nil? && ebc.education_stem_automated_decision&.automated_decision_state == INIT
      end
      most_recent_processed = submissions.find_all do |ebc|
        ebc.processed_at.present? && ebc.education_stem_automated_decision&.automated_decision_state != INIT
      end
                                         .max_by(&:processed_at)

      processed_form = format_application(most_recent_processed)

      unprocessed_submissions.each do |submission|
        unprocessed_form = format_application(submission)
        if repeat_form?(unprocessed_form, processed_form)
          update_status(submission, PROCESSED)
        else
          process_submission(submission, gi_bill_status)
        end
      end
    end

    def repeat_form?(unprocessed_form, processed_form)
      unprocessed_form.enrolled_stem == processed_form.enrolled_stem &&
        unprocessed_form.pursuing_teaching_cert == processed_form.pursuing_teaching_cert &&
        unprocessed_form.benefit_left == processed_form.benefit_left
    end

    # Ignore already processed either by CreateDailySpoolFiles or this job
    #
    # Set status to DENIED when isPursuingTeachingCert in form data is 'no' (false)
    #   and isEnrolledStem is 'no' (false)
    #   or EVSS data for a user shows there is more than 6 months of remaining_entitlement
    def process_submission(submission, gi_bill_status)
      if submission.processed_at.nil? &&
          submission.education_stem_automated_decision&.automated_decision_state == INIT

        submission_form = format_application(submission)
        status = if (!submission_form.enrolled_stem && !submission_form.pursuing_teaching_cert) ||
                    more_than_six_months?(gi_bill_status)
                   DENIED
                 else
                   PROCESSED
                 end
        update_status(submission, status)
      end
    end

    def format_application(data)
      # This check was added to ensure that the model passes validation before
      # attempting to build a form from it. This logic should be refactored as
      # part of a larger effort to clean up the spool file generation if that occurs.
      if data.saved_claim.valid?
        EducationForm::Forms::VA10203.build(data)
      else
        inform_on_error(data)
        nil
      end
    rescue => e
      inform_on_error(data, e)
      nil
    end

    # Inverse of less than six months check performed in EducationForm::SendSchoolCertifyingOfficialsEmail
    def more_than_six_months?(gi_bill_status)
      return true if gi_bill_status.remaining_entitlement.blank?

      months = gi_bill_status.remaining_entitlement.months
      days = gi_bill_status.remaining_entitlement.days

      ((months * 30) + days) > 180
    end

    def inform_on_error(claim, error = nil)
      region = EducationFacility.facility_for(region: :eastern)
      StatsD.increment("worker.education_benefits_claim.failed_formatting.#{region}.22-#{claim.form_type}")
      exception = if error.present?
                    FormattingError.new("Could not format #{claim.confirmation_number}.\n\n#{error}")
                  else
                    FormattingError.new("Could not format #{claim.confirmation_number}")
                  end
      log_exception_to_sentry(exception)
    end

    def log_info(message)
      log_exception_to_sentry(Process10203SubmissionsLogging.new(message), {}, {}, :info)
    end
  end
end<|MERGE_RESOLUTION|>--- conflicted
+++ resolved
@@ -60,16 +60,9 @@
     # Otherwise check submission data and EVSS data to see if submission can be marked as PROCESSED
     def process_user_submissions(user_submissions)
       user_submissions.each do |user_uuid, submissions|
-        user = User.find(user_uuid)
-        gi_bill_status = get_gi_bill_status(user)
+        gi_bill_status = get_gi_bill_status(user_uuid)
         if gi_bill_status == {} || gi_bill_status.remaining_entitlement.blank?
-<<<<<<< HEAD
-          submissions.each do |submission|
-            update_automated_decision(submission, PROCESSED, user.power_of_attorney.blank?)
-          end
-=======
           submissions.each { |submission| update_status(submission, PROCESSED) }
->>>>>>> 0816849f
         elsif submissions.count > 1
           check_previous_submissions(submissions, gi_bill_status)
         else
@@ -79,7 +72,8 @@
     end
 
     # Retrieve EVSS gi_bill_status data for a user
-    def get_gi_bill_status(user)
+    def get_gi_bill_status(user_uuid)
+      user = User.find(user_uuid)
       service = EVSS::GiBillStatus::Service.new(user)
       service.get_gi_bill_status
     rescue => e
@@ -87,11 +81,8 @@
       {}
     end
 
-    def update_automated_decision(submission, status, poa)
-      submission.education_stem_automated_decision.update(
-        automated_decision_state: status,
-        poa: poa
-      )
+    def update_status(submission, status)
+      submission.education_stem_automated_decision.update(automated_decision_state: status)
     end
 
     # Makes a list of all submissions that have not been processed and have a status of INIT
