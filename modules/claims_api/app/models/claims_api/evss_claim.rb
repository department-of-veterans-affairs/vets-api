--- conflicted
+++ resolved
@@ -56,13 +56,10 @@
         []
       end
     end
-<<<<<<< HEAD
-=======
 
     def self.services_are_healthy?
       # TODO: we should add check for Okta and SAML Proxies being up as well
       MVI::Service.service_is_up? && EVSS::Service.service_is_up?
     end
->>>>>>> 70c05bc0
   end
 end