--- conflicted
+++ resolved
@@ -43,9 +43,10 @@
         render response
       rescue Prawn::Errors::IncompatibleStringEncoding
         raise
-      rescue SimpleFormsApi::Exceptions::MpiAddPersonProxyFailure, Common::Exceptions::UnprocessableEntity => e
-        # There is an authentication issue with the Intent to File API so we revert to sending a PDF to Central Mail
-        # through the Benefits Intake API
+      rescue SimpleFormsApi::Exceptions::MpiAddPersonProxyFailure, Common::Exceptions::UnprocessableEntity, Net::ReadTimeout => e
+        # Common::Exceptions::UnprocessableEntity: There is an authentication issue with the Intent to File API
+        # Net::ReadTimeout: The Intent to File API is down or timed out
+        # In either case, we revert to sending a PDF to Central Mail through the Benefits Intake API
         prepare_params_for_benefits_intake_and_log_error(e)
         submit_form_to_benefits_intake
       rescue => e
@@ -92,15 +93,6 @@
         end
 
         json_for210966(confirmation_number, expiration_date, existing_intents)
-<<<<<<< HEAD
-=======
-      rescue Common::Exceptions::UnprocessableEntity, Net::ReadTimeout => e
-        # Common::Exceptions::UnprocessableEntity: There is an authentication issue with the Intent to File API
-        # Faraday::TimeoutError: The Intent to File API is down or timed out
-        # In either case, we revert to sending a PDF to Central Mail through the Benefits Intake API
-        prepare_params_for_benefits_intake_and_log_error(e)
-        submit_form_to_benefits_intake
->>>>>>> 84b241be
       end
 
       def handle264555
