--- conflicted
+++ resolved
@@ -4,18 +4,6 @@
   factory :education_benefits_claim do
     after(:build) do |education_benefits_claim|
       education_benefits_claim.saved_claim ||= build(:va1990)
-    end
-  end
-
-<<<<<<< HEAD
-  factory :education_benefits_claim_1990n, class: 'EducationBenefitsClaim' do
-    after(:build) do |education_benefits_claim|
-      education_benefits_claim.saved_claim ||= build(:va1990n)
-=======
-  factory :education_benefits_claim_1990e, class: 'EducationBenefitsClaim' do
-    after(:build) do |education_benefits_claim|
-      education_benefits_claim.saved_claim ||= build(:va1990e)
->>>>>>> d7f2db18
     end
   end
 
