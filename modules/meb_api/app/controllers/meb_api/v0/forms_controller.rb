# frozen_string_literal: true

require 'dgi/forms/service/sponsor_service'
require 'dgi/forms/service/claimant_service'
require 'dgi/forms/service/submission_service'
require 'dgi/forms/service/letter_service'

module MebApi
  module V0
    class FormsController < MebApi::V0::BaseController
      before_action :check_forms_flipper
      before_action :set_type, only: %i[claim_letter claim_status claimant_info]

      def claim_letter
        claimant_response = claimant_service.get_claimant_info(@form_type)
<<<<<<< HEAD
        claimant_id = claimant_response['claimant_id']
        claim_status_service.get_claim_status(params, claimant_id, @form_type)
=======
        claimant_id = claimant_response.claimant_id
        claim_status_response = claim_status_service.get_claim_status(params, claimant_id, @form_type)
>>>>>>> 12b2abea
        claim_letter_response = letter_service.get_claim_letter(claimant_id, @form_type)

        response = if valid_claimant_response?(claimant_response)
                     claim_letter_response
                   else
                     claimant_response
                   end

        date = Time.now.getlocal
        timestamp = date.strftime('%m/%d/%Y %I:%M:%S %p')
        filename = "Post-9/11 GI_Bill_CoE_#{timestamp}"

        send_data response.body, filename: "#{filename}.pdf", type: 'application/pdf', disposition: 'attachment'

        nil
      end

      def claim_status
        forms_claimant_response = claimant_service.get_claimant_info(@form_type)
        claimant_id = forms_claimant_response.claimant_id

        if claimant_id.present?
          claim_status_response = claim_status_service.get_claim_status(params, claimant_id, @form_type)
          response = valid_claimant_response?(forms_claimant_response) ? claim_status_response : forms_claimant_response
          srlzr = valid_claimant_response?(forms_claimant_response) ? ClaimStatusSerializer : ToeClaimantInfoSerializer

          render json: srlzr.new(response)
        else
          render json: { data: { attributes: { claimStatus: 'INPROGRESS' } } }, status: :ok
        end
      end

      def claimant_info
        response = form_claimant_service.get_claimant_info(@form_type)

        render json: ToeClaimantInfoSerializer.new(response)
      end

      def sponsors
        response = sponsor_service.post_sponsor

        render json: SponsorsSerializer.new(response)
      end

      def submit_claim
        response_data = nil

        if Flipper.enabled?(:toe_light_house_dgi_direct_deposit, @current_user) && !Rails.env.development?
          begin
            response_data = DirectDeposit::Client.new(@current_user&.icn).get_payment_info
            if response_data.nil?
              Rails.logger.warn('DirectDeposit::Client returned nil response, proceeding without direct deposit info')
            end
          rescue => e
            Rails.logger.error("BIS service error: #{e}")
          end
        end

        response = submission_service.submit_claim(params, response_data)

        clear_saved_form(params[:form_id]) if params[:form_id]

        render json: {
          data: {
            status: response.status
          }
        }
      end

      def send_confirmation_email
        return head :no_content unless Flipper.enabled?(:form1990emeb_confirmation_email)

        status = params[:claim_status]
        email = params[:email] || @current_user.email
        first_name = params[:first_name]&.upcase || @current_user.first_name&.upcase

        MebApi::V0::Submit1990emebFormConfirmation.perform_async(status, email, first_name)
      end

      private

      def set_type
        @form_type = params['type'] == 'ToeSubmission' ? 'toe' : params['type']&.capitalize
      end

      def valid_claimant_response?(response)
        [200, 201, 204].include?(response.status)
      end

      def render_claimant_error(response)
        render json: {
          errors: [{
            title: 'Claimant information error',
            detail: 'Unable to retrieve claimant information',
            code: response.status.to_s,
            status: response.status.to_s
          }]
        }, status: response.status
      end

      def determine_response_and_serializer(claim_status_response, claimant_response)
        if claim_status_response.status == valid_claimant_response?(claimant_response)
          [claim_status_response, ClaimStatusSerializer]
        else
          [claimant_response, ToeClaimantInfoSerializer]
        end
      end

      def form_claimant_service
        MebApi::DGI::Forms::Claimant::Service.new(@current_user)
      end

      def letter_service
        MebApi::DGI::Forms::Letters::Service.new(@current_user)
      end

      def sponsor_service
        MebApi::DGI::Forms::Sponsor::Service.new(@current_user)
      end

      def submission_service
        MebApi::DGI::Forms::Submission::Service.new(@current_user)
      end
    end
  end
end<|MERGE_RESOLUTION|>--- conflicted
+++ resolved
@@ -13,13 +13,8 @@
 
       def claim_letter
         claimant_response = claimant_service.get_claimant_info(@form_type)
-<<<<<<< HEAD
-        claimant_id = claimant_response['claimant_id']
-        claim_status_service.get_claim_status(params, claimant_id, @form_type)
-=======
         claimant_id = claimant_response.claimant_id
         claim_status_response = claim_status_service.get_claim_status(params, claimant_id, @form_type)
->>>>>>> 12b2abea
         claim_letter_response = letter_service.get_claim_letter(claimant_id, @form_type)
 
         response = if valid_claimant_response?(claimant_response)
