<a name="top"></a>
# Table of Contents
- [Introduction](#introduction)
- [Getting Started](#getting-started)
  - [API Key Structure](#api-key-structure)
    - [API Key Name](#api-key-name)
- [Using VANotify: How It Works](#how-it-works)
  - [Delivery Workflow](#delivery-workflow)
  - [Sending Options](#sending-options)
    - [Synchronous/inline](#sync)
    - [Asynchronous](#async)
- [Using Custom Callbacks](#using-custom-callbacks)
  - [Why Use Callbacks?](#why-use-callbacks)
  - [Option 1: Default Callback Class](#callbacks-option-1)
  - [Option 2: Custom Callback Class](#callbacks-option-2)
- [Testing](#testing)
- [Debugging](#debugging)
- [Contact Us](#contact-us)

<<<<<<< HEAD
| Table of Contents |
|---|
| [Introduction](#vanotify) |
| [Using `VANotify::Service` class directly (inline)][3] |
| [Using one of our Sidekiq wrapper classes (async sending)][4] |
| [API key details][5] |
| [Zero Silent Failure (ZSF) Initiative][6] |
| [Callback Integration][10] |
| [Default Callbacks][1] |
| [Custom Callbacks][2] |
| [Delivery Status Reference][9] |
| [Contact us][8] |
=======
# VA Notify
## Introduction <a name="introduction"></a>
>>>>>>> 0992baf0

The VANotify service enables internal VA teams and systems to send notifications to Veterans, their families, and the people who support them. Within the `vets-api` ecosystem, there is a VANotify-specific module that provides a way for teams to easily integrate these notification sends into their own business flows and monitor their performance.

[Back to top](#top)

## Getting Started <a name="getting-started"></a>

Depending on which business line you fall under, you may require a new Service/API key to be set up for your use case. If your team's `vets-api` module already references something like `Settings.vanotify.services.<your service name>.<optional details>.api_key`, you probably already have one set up. However, if you think you have a reason for a new API key or aren't sure of your team's status, reach out in the #va-notify-public channel and please provide the following pieces of information so our support engineers can assist:
- the name of your team or service/business line
- your VA email address

It is important to understand that the service IDs, template IDs, and API keys are all specific to each environment (prod, staging, etc.), so you will need to update the [Parameter Store](https://depo-platform-documentation.scrollhelp.site/developer-docs/settings-and-parameter-store) to properly reference the correct values for each environment. A common pitfall during testing is accidentally referencing another environment's IDs/keys, so this is always a good place to start debugging when unexpected issues occur.

[Back to top](#top)

### API Key Structure <a name="api-key-structure"></a>
API keys follow a specific structure that must be adhered to. There are three components:
- KEY_NAME: VANotify's internal name for your API key (usually provided with key; if not, see the "API Key Name" section below)
- YOUR_VANOTIFY_SERVICE_ID: the UUID corresponding to your VANotify service
- API_KEY: The actual API key

So if your key name was `foo-bar-key`, your service ID was `aaaa-aa-aaaa`, and your API key was `bbbb-bbb-bbbb`, the final expected format of your key would be:

`foo-bar-key-aaaa-aa-aaaa-bbbb-bbb-bbbb`

[Back to top](#top)

#### API Key Name <a name="api-key-name"></a>
This value is typically provided to your team when the API key was issued. If this is no longer known, please reach out in the #va-notify-public channel and provide the following pieces of information so our support engineers can assist:
- the service_id for the VANotify service in your request
- request that your need is for the API key name and type

Once we've shared the name, details about the API key type can be found in the VANotify portal in the [Developers section under Technical Information](https://notifications.va.gov/developer/tech_info).

[Back to top](#top)

## Using VANotify: How It Works <a name="how-it-works"></a>

While the VANotify module can be used synchronously or asynchronously, it follows the same flow for the sending of notifications. Once your team's code invokes the module, it creates and sends a request to the `notification-api` service, which performs basic validation and returns a `notification_id` when successful. This is sent back to the VANotify module, which then creates a `VANotify::Notification` record used to track the delivery status. If performed synchronously, the module will return the `notification_id` and message response immediately.

At that point, the `notification-api` service uses its internal delivery workflow to attempt delivery of the notification to the recipient. The status results of that delivery are returned to `notification-api`, which will then send the update back to the VANotify module, at which point the `VANotify::Notification` record will be updated. If your team has custom callbacks configured, the VANotify module will pass along those updates via your callback configuration. Updates may include statuses like "delivered," "failed," or "temporary failure." (See the [VA Notify Error Status Mapping Table](https://github.com/department-of-veterans-affairs/vanotify-team/blob/main/Support/error_status_reason_mapping.md#error-table) for a more complete and descriptive list of end-states.) Finally, logs and StatsD metrics are incremented and capture the outcome for reporting and troubleshooting.

[Back to top](#top)

### Delivery Workflow <a name="delivery-workflow"></a>
Our delivery workflow includes retries for errors that may be temporary in nature, like service availability. If your API request includes a recipient_identifier, then VA Notify kicks off our lookup integrations. First, we use MPI to do a deceased check and identify the correlated VA Profile ID. Once we have the VA Profile ID, we use VA Profile to retrieve the email address on file for the Veteran. If there are issues finding the Veteran’s profile or contact information, then VA Notify is unable to deliver the notification. This would indicate that the Veteran needs an alternative communication method or an updated email address. If an email address is successfully retrieved or the API request includes the email address directly, then the notification moves on to delivery via our email provider.

There are a couple of reasons that can cause an email notification to fail such as hard bounces and soft bounces. Hard bounces indicate a permanent failure due to an invalid, unreachable email address. Soft bounces indicate a temporary failure. However, there’s many reasons for soft bounces, some of which require manual effort by the recipient or recipient’s organization if they are utilizing a managed email service (e.g. a work email). Email settings could be blocking these notifications from being delivered. If your notification continues to soft bounce, it’s unlikely to succeed with more send attempts.

[Back to top](#top)

### Sending Options <a name="sending-options"></a>

#### Synchronous/inline <a name="sync"></a>
With synchronous sending, you will receive a response back right away. To do this, you will want to invoke `VaNotify::Service`. An example is shown here with a placeholder api key:

```
# Observe the argument passed to new, specifically `your_va_notify_service_name_here`
notify_client = VaNotify::Service.new(Settings.vanotify.services.your_va_notify_service_name_here.api_key)

# send email using an email address
notify_client.send_email(
  {
    email_address: 'some_email@example.com',
    template_id: Settings.vanotify.services.your_va_notify_service_name_here.template_id.some_template_name,
    personalisation: { # using the British-English spelling
      'fname' => 'first_name',
      'date_submitted' => '01/02/2023',
    }
  }
)

# send email using an ICN (utilizing MPI/VA Profile)
notify_client.send_email(
  {
    recipient_identifier: { id_value: 'ICN_VALUE_HERE', id_type: 'ICN' },
    template_id: Settings.vanotify.services.your_va_notify_service_name_here.template_id.some_template_name,
    personalisation: {
      'fname' => 'first_name',
      'date_submitted' => '01/02/2023',
    }
  }
)
```

After invoking this, you will immediately either 1) receive the message body and newly created `notification_id` back as a response, or 2) see an exception raised if it fails. 
- If you are using the `VANotify::Service` class to process the user's request inline (like a form submission), the exception will propagate up through the application (unless you have error handling that catches the failure) and cause the entire request to fail (which will then show the user an error message).
- If you are using the `VANotify::Service` class within the context of your _own_ Sidekiq job, a VANotify error will cause your Sidekiq job to retry (unless you have error handling that catches the failure). You will need to have your own error handling in place to handle this scenario.

The overall sequence flow for synchronous sending is shown in the diagram below.

```mermaid
sequenceDiagram
    box vets-api
    participant Your teams vets-api module
    participant VANotify module
    end
    box notification-api
    participant VANotify API (outside of vets-api)
    end

    Your teams vets-api module->>+VANotify module: VaNotify::Service <br/> (synchronous call) <br/> Required params: recipient (email_address or user_account_id), <br/> template_id, personalisation (defined in template), api_key <br/> Optional params: callback_metadata
    VANotify module->>+VANotify API (outside of vets-api): Create notification request
    VANotify API (outside of vets-api)-->>-VANotify module: 201 successfully created with unique `notification_id` <br/> (after basic validation)
    VANotify module->>VANotify module: VANotify::Notification record created
    VANotify module-->>-Your teams vets-api module: Response containing message body and `notification_id`
    VANotify API (outside of vets-api)->>+Relevant third party delivery service: Request notification send

    create actor Recipient
    Relevant third party delivery service->>Recipient: Attempt notification delivery

    Relevant third party delivery service-->>+VANotify API (outside of vets-api): Updated delivery status <br/> (delivered, permanent-failure, etc)
    VANotify API (outside of vets-api)-->>+VANotify module: Delivery status callback <br/> (if callbacks are configured for API key/service) <br/> VANotify::DefaultCallback will increment relevant StatsD metrics
    VANotify module->>VANotify module: VANotify::Notification record updated
    VANotify module-->>-Your teams vets-api module: Custom callback class called (if configured)

```

[Back to top](#top)

#### Asynchronous <a name="async"></a>
With async sending, you will NOT immediately receive a response back, as it will be sent to Sidekiq for processing. For async sendings, there are two options available: `VANotify::EmailJob`, and for sending via an ICN, `VANotify::UserAccountJob` (note that this does not persist or log the ICN, as it is [considered to be PII](https://depo-platform-documentation.scrollhelp.site/developer-docs/personal-identifiable-information-pii-guidelines#PersonalIdentifiableInformation(PII)guidelines-NotesandpoliciesregardingICNs)).

Note that `VANotify::EmailJob` will default to using the API key for VA.gov, but you can provide your service's key as shown in the example below:
```
    VANotify::EmailJob.perform_async(
      email,
      Settings.vanotify.services.your_vanotify_service_name_here.template_id.your_template_id_here,
      {
        'first_name' => parsed_form.dig('veteranFullName', 'first')&.upcase.presence,
        'date_submitted' => Time.zone.today.strftime('%B %d, %Y'),
        'confirmation_number' => guid
      },
      Settings.vanotify.services.your_vanotify_service_name_here.api_key
    )
```
Because this is an async call, the job will not fail inline. Instead, it would fail once picked up by a worker in the Sidekiq queue. The job will automatically retry if it fails for any reason. If it continues to fail, it will eventually be moved to the [dead queue of the Sidekiq dashboard](https://api.va.gov/sidekiq/morgue), and will also be reflected in the [Datadog dashboard](https://app.ddog-gov.com/sb/f327ad72-c02a-11ec-a50a-da7ad0900007-260dfe9b82780fef7f07b002e4355281).

The overall sequence flow for asynchronous sending is shown in the diagram below.

```mermaid
sequenceDiagram
    box vets-api
    participant Your teams vets-api module
    participant VANotify module
    end
    box notification-api
    participant VANotify API (outside of vets-api)
    end

    Your teams vets-api module-)VANotify module: VANotify::EmailJob <br/> VANotify::UserAccountJob <br/> (asynchronous call) <br/> Required params: recipient (email_address or user_account_id), <br/> template_id, personalisation (defined in template), api_key <br/> Optional params: callback_metadata
    activate VANotify API (outside of vets-api)
    VANotify module->>+VANotify API (outside of vets-api): Create notification request
    VANotify API (outside of vets-api)-->>+VANotify module: 201 successfully created with unique `notification_id` <br/> (after basic validation)
    deactivate VANotify API (outside of vets-api)

    VANotify module->>-VANotify module: VANotify::Notification record created
    VANotify API (outside of vets-api)->>+Relevant third party delivery service: Request notification send

    create actor Recipient
    Relevant third party delivery service->>Recipient: Attempt notification delivery

    Relevant third party delivery service-->>+VANotify API (outside of vets-api): Updated delivery status <br/> (delivered, permanent-failure, etc)
    VANotify API (outside of vets-api)-->>+VANotify module: Delivery status callback <br/> (if callbacks are configured for API key/service) <br/> VANotify::DefaultCallback will increment relevant StatsD metrics
    VANotify module->>VANotify module: VANotify::Notification record updated
    VANotify module-->>-Your teams vets-api module: Custom callback class called (if configured)

```

[Back to top](#top)

## Using Custom Callbacks <a name="using-custom-callbacks"></a>
Unfortunately, a successful request to the VANotify module does not guarantee that the notification was successfully delivered to its recipient. To help with this, VA Notify has a custom callback option that allows teams to more effectively track the status of individual notifications. We have two options available: a default callback class and a custom callback handler.

[Back to top](#top)

<<<<<<< HEAD
Using option #1:

- The VA Notify service class operates synchronously and will raise an exception whenever a request to the VA Notify API fails.
  - If you are using the `VANotify::Service` class to process the user's request inline (like a form submission) the exception will propagate up through the application (unless you have error handling that catches the failure) and cause the entire request to fail (which will then show the user an error message).
  - If you are using the `VANotify::Service` class within your own sidekiq job, a VA Notify error will cause your sidekiq job to retry (unless you have error handling that catches the failure). You will need to have your own error handling in place to handle this scenario.

Using option #2:

- Invoking the sidekiq job via `.perform_async` - because this is an async call it will not fail inline.
- The sidekiq job could fail when it is picked by a sidekiq worker - if the job fails for any reason it will automatically [retry](https://github.com/department-of-veterans-affairs/vets-api/blob/master/modules/va_notify/app/sidekiq/va_notify/email_job.rb#L7) If the job continues to fail it will eventually go to the dead queue (visible in the [sidekiq dashboard](https://api.va.gov/sidekiq/morgue) and this Datadog [dashboard](https://app.ddog-gov.com/sb/f327ad72-c02a-11ec-a50a-da7ad0900007-260dfe9b82780fef7f07b002e4355281)).

---

[Back to top][7]

<a id="callback-integration"></a>
### VA Notify Callback Integration Guide for Vets-API

### Are you using our custom callbacks solution for the first time?

If so, please [CONTACT US](https://dsva.slack.com/archives/C010R6AUPHT) so we can configure a bearer token for your team/service.

#### Details

To effectively track the status of individual notifications, VA Notify provides service callbacks. These callbacks allow you to determine if a notification was successfully delivered or if it failed.

#### Why Teams Need to Integrate with Callback Logic

A successful request to the VA Notify API does **not** guarantee that the recipient will receive the notification.

Similarly, a failure to receive a response in your custom callback class does not **specifically** signify failure to deliver a notification.

Properly configured callbacks are crucial because they provide updates on the actual delivery status of each notification sent.

Without callbacks, a team would be unaware of issues that may arise during the delivery process, such as:
  - email hard bounces
  - soft bounces
  - other delivery problems

Integrating callback logic allows teams to:
=======
### Why Use Callbacks? <a name="why-use-callbacks"></a>
Callbacks are crucial for determining if a notification was successfully delivered or if it failed. Without callbacks, a team would be unaware of issues that may arise during the delivery process, such as:
- email hard bounces
- soft bounces
- other unforeseen delivery problems
>>>>>>> 0992baf0

By implementing callbacks in their modules, teams are empowered to:
- Monitor delivery success rates and identify issues
- Improve user experience by taking timely corrective actions when notifications fail
- Maintain compliance and consistency in Veteran communications
- Ensure that alternative contact methods can be utilized in case of persistent issues

<<<<<<< HEAD
#### How Teams Can Integrate with Callbacks

Reminder: [Flippers](https://depo-platform-documentation.scrollhelp.site/developer-docs/flipper-ui-access) can help alleviate issues during rollout

**Option 1: Default Callback Class**
<a id="default-callback"></a>

The Default Callback Class offers a standard, ready-to-use implementation for handling callbacks
=======
That being said, a failure to receive a response in your custom callback class does not necessarily signify failure to deliver a notification (hiccups can still happen between services).
>>>>>>> 0992baf0

[Back to top](#top)

### Option 1: Default Callback Class <a name="callbacks-option-1"></a>
The default callback class offers a standard, ready-to-use implementation for handling callbacks. We recommend this path for most use cases. This relies on using the `callback_options` Hash to pass metadata through:
```
# define the callback_options

callback_options = {
    callback_metadata: {
      notification_type: 'error',
      form_number: 'ExampleForm1234',
      statsd_tags: { service: 'DefaultService', function: 'DefaultFunction' }
    }
}

# VANotify::EmailJob (also used for VANotify::UserAccountJob)
# Must specify email, template_id, personalisations, API key, callback_options

VANotify::EmailJob.perform_async(
  user.va_profile_email,
  template_id,
  get_personalisation(first_name),
  Settings.vanotify.services.your_va_notify_service_name_here.api_key,
  callback_options #from above
)

# VANotify::Service
# must specify API key, callback_options

notify_client = VaNotify::Service.new(Settings.vanotify.services.your_va_notify_service_name_here.api_key, callback_options) # from above

notify_response = notify_client.send_email(....)
```

Note that your team will need to review and determine if the `notification_type` should be `error` or another option specific to your use case.

[Back to top](#top)

### Option 2: Custom Callback Class <a name="callbacks-option-2"></a>
The custom callback handler allows team to create a bespoke solution tailored to their specific requirements. Unlike option 1, this approach offers complete control over how delivery statuses are processed and logged. A `callback_klass` argument referencing the name of your custom class must be included. 

To proceed with this option, several additional steps are needed. First, you will need to define a class in your module for handling callbacks, which must include a class-level method for `.call`. Next, you will need to [create a feature flag](https://depo-platform-documentation.scrollhelp.site/developer-docs/flipper-ui-access). Once your feature flag is created, you must choose a notification trigger and update the callback data you are passing in to include `callback_klass`.

Here's an example of what a callback handler class might look like:
```
# MUST be accessible from an autoloaded directory; Rails.autoloaders.main.dirs

module ExampleTeam
  class CustomNotificationCallback
    def self.call(notification)
      case notification.status
      when 'delivered'
        # success
        StatsD.increment('api.vanotify.notifications.delivered')
      when 'permanent-failure', 'temporary-failure'
        # delivery failed
        # possibly log error or increment metric and use the optional metadata - notification_record.callback_metadata
        # temporary-failure is considered an end-state and will not be retried
        StatsD.increment('api.vanotify.notifications.permanent_failure')
        Rails.logger.error(notification_id: notification.notification_id, source: notification.source_location,
                           status: notification.status, status_reason: notification.status_reason)
      else
        StatsD.increment('api.vanotify.notifications.other')
        Rails.logger.error(notification_id: notification.notification_id, source: notification.source_location,
                           status: notification.status, status_reason: notification.status_reason)
      end
    end
  end
end
```
And here is an example of you might update a trigger to use this new custom callback handler class:
```
# VANotify::EmailJob or VANotify::UserAccountJob

if Flipper.enabled?(:custom_callback_handler)
  VANotify::EmailJob.perform_async(
    user.va_profile_email,
    template_id,
    get_personalization(first_name),
    Settings.vanotify.services.your_va_notify_service_name_here.api_key,
    { callback_klass: 'ExampleTeam::CustomNotificationCallback', callback_metadata: {  statsd_tags: { service: 'ExampleTeam' } } }
  )
else
  # Default logic
end
```

[Back to top](#top)

## Testing <a name="testing"></a>

For development, we strongly recommend the use of [Flipper feature flags](https://depo-platform-documentation.scrollhelp.site/developer-docs/flipper-ui-access), particularly while rolling out a new callback. All testing is performed in `staging`.

[Back to top](#top)

<<<<<<< HEAD
---
#### Request-level Callbacks

- Pass callback options to `VANotify::Service.new`, as described above
- a `Notification` record will be returned with a `callback_url`
- Ensure your VANotify service's api_key follows the current convention of storage in the Settings.yml file

```yml
# settings.yml

your_service_name:
  api_key: value_here
```

---
=======
## Debugging <a name="debugging"></a>
>>>>>>> 0992baf0

If you have SOCKS proxy access and know the template_id of the notification being sent, we recommend debugging notification delivery issues using the Rails console that's available via [ArgoCD](https://depo-platform-documentation.scrollhelp.site/developer-docs/vets-api-on-eks#VetsAPIonEKS-Terminalaccess). You can access the console's terminal by clicking on the `vets-api-staging` option there, which will open up terminal access to the portal. Once that's open, type `bundle exec rails c` to open the Rails console. Once there, you can use a script like this to trigger the notification:

```
VANotify::EmailJob.new.perform(
  "your.valid-email@example.com",
  Settings.vanotify.services.va_gov.template_id.SOME_TEMPLATE,
  { "first_name": "hello" },
  Settings.vanotify.services.SOME_SERVICE.api_key,
  {
    :callback_metadata=>{
      :notification_type=>"example_notification_type", # :notification_type=>"other"
      :form_number=>"123",
      :statsd_tags=>{"service"=>"test_service", "function"=>"test_function"}
    }
  }
)
```
If it succeeds, you should receive an email. If it fails, you will be able to view the error message directly in the console and be able to debug further from there. You will also be able to find the errors in Datadog.

[Back to top](#top)

## Contact Us <a name="contact-us"></a>

If the VANotify module does not provide the functionality you need, feel free to reach out to us and explain what your team's requirements are. While we can't guarantee that every request will be implemented, we will thoughtfully consider each request and do our best to accommodate your team.

For that or any other help during the integration process, feel free to reach out to us on Slack via [#va-notify-public](https://dsva.slack.com/archives/C010R6AUPHT)

<<<<<<< HEAD
[1]: #default-callback
[2]: #custom-callback
[3]: #inline
[4]: #wrapper
[5]: #api-key-details
[6]: #zero-silent-failures-initiative
[7]: #top
[8]: #contact-us
[9]: #delivery-status-reference
[10]: #callback-integration
=======
[Back to top](#top)
>>>>>>> 0992baf0
<|MERGE_RESOLUTION|>--- conflicted
+++ resolved
@@ -2,38 +2,23 @@
 # Table of Contents
 - [Introduction](#introduction)
 - [Getting Started](#getting-started)
-  - [API Key Structure](#api-key-structure)
-    - [API Key Name](#api-key-name)
+    - [API Key Structure](#api-key-structure)
+        - [API Key Name](#api-key-name)
 - [Using VANotify: How It Works](#how-it-works)
-  - [Delivery Workflow](#delivery-workflow)
-  - [Sending Options](#sending-options)
-    - [Synchronous/inline](#sync)
-    - [Asynchronous](#async)
+    - [Delivery Workflow](#delivery-workflow)
+    - [Sending Options](#sending-options)
+        - [Synchronous/inline](#sync)
+        - [Asynchronous](#async)
 - [Using Custom Callbacks](#using-custom-callbacks)
-  - [Why Use Callbacks?](#why-use-callbacks)
-  - [Option 1: Default Callback Class](#callbacks-option-1)
-  - [Option 2: Custom Callback Class](#callbacks-option-2)
+    - [Why Use Callbacks?](#why-use-callbacks)
+    - [Option 1: Default Callback Class](#callbacks-option-1)
+    - [Option 2: Custom Callback Class](#callbacks-option-2)
 - [Testing](#testing)
 - [Debugging](#debugging)
 - [Contact Us](#contact-us)
 
-<<<<<<< HEAD
-| Table of Contents |
-|---|
-| [Introduction](#vanotify) |
-| [Using `VANotify::Service` class directly (inline)][3] |
-| [Using one of our Sidekiq wrapper classes (async sending)][4] |
-| [API key details][5] |
-| [Zero Silent Failure (ZSF) Initiative][6] |
-| [Callback Integration][10] |
-| [Default Callbacks][1] |
-| [Custom Callbacks][2] |
-| [Delivery Status Reference][9] |
-| [Contact us][8] |
-=======
 # VA Notify
 ## Introduction <a name="introduction"></a>
->>>>>>> 0992baf0
 
 The VANotify service enables internal VA teams and systems to send notifications to Veterans, their families, and the people who support them. Within the `vets-api` ecosystem, there is a VANotify-specific module that provides a way for teams to easily integrate these notification sends into their own business flows and monitor their performance.
 
@@ -119,7 +104,7 @@
 )
 ```
 
-After invoking this, you will immediately either 1) receive the message body and newly created `notification_id` back as a response, or 2) see an exception raised if it fails. 
+After invoking this, you will immediately either 1) receive the message body and newly created `notification_id` back as a response, or 2) see an exception raised if it fails.
 - If you are using the `VANotify::Service` class to process the user's request inline (like a form submission), the exception will propagate up through the application (unless you have error handling that catches the failure) and cause the entire request to fail (which will then show the user an error message).
 - If you are using the `VANotify::Service` class within the context of your _own_ Sidekiq job, a VANotify error will cause your Sidekiq job to retry (unless you have error handling that catches the failure). You will need to have your own error handling in place to handle this scenario.
 
@@ -210,54 +195,11 @@
 
 [Back to top](#top)
 
-<<<<<<< HEAD
-Using option #1:
-
-- The VA Notify service class operates synchronously and will raise an exception whenever a request to the VA Notify API fails.
-  - If you are using the `VANotify::Service` class to process the user's request inline (like a form submission) the exception will propagate up through the application (unless you have error handling that catches the failure) and cause the entire request to fail (which will then show the user an error message).
-  - If you are using the `VANotify::Service` class within your own sidekiq job, a VA Notify error will cause your sidekiq job to retry (unless you have error handling that catches the failure). You will need to have your own error handling in place to handle this scenario.
-
-Using option #2:
-
-- Invoking the sidekiq job via `.perform_async` - because this is an async call it will not fail inline.
-- The sidekiq job could fail when it is picked by a sidekiq worker - if the job fails for any reason it will automatically [retry](https://github.com/department-of-veterans-affairs/vets-api/blob/master/modules/va_notify/app/sidekiq/va_notify/email_job.rb#L7) If the job continues to fail it will eventually go to the dead queue (visible in the [sidekiq dashboard](https://api.va.gov/sidekiq/morgue) and this Datadog [dashboard](https://app.ddog-gov.com/sb/f327ad72-c02a-11ec-a50a-da7ad0900007-260dfe9b82780fef7f07b002e4355281)).
-
----
-
-[Back to top][7]
-
-<a id="callback-integration"></a>
-### VA Notify Callback Integration Guide for Vets-API
-
-### Are you using our custom callbacks solution for the first time?
-
-If so, please [CONTACT US](https://dsva.slack.com/archives/C010R6AUPHT) so we can configure a bearer token for your team/service.
-
-#### Details
-
-To effectively track the status of individual notifications, VA Notify provides service callbacks. These callbacks allow you to determine if a notification was successfully delivered or if it failed.
-
-#### Why Teams Need to Integrate with Callback Logic
-
-A successful request to the VA Notify API does **not** guarantee that the recipient will receive the notification.
-
-Similarly, a failure to receive a response in your custom callback class does not **specifically** signify failure to deliver a notification.
-
-Properly configured callbacks are crucial because they provide updates on the actual delivery status of each notification sent.
-
-Without callbacks, a team would be unaware of issues that may arise during the delivery process, such as:
-  - email hard bounces
-  - soft bounces
-  - other delivery problems
-
-Integrating callback logic allows teams to:
-=======
 ### Why Use Callbacks? <a name="why-use-callbacks"></a>
 Callbacks are crucial for determining if a notification was successfully delivered or if it failed. Without callbacks, a team would be unaware of issues that may arise during the delivery process, such as:
 - email hard bounces
 - soft bounces
 - other unforeseen delivery problems
->>>>>>> 0992baf0
 
 By implementing callbacks in their modules, teams are empowered to:
 - Monitor delivery success rates and identify issues
@@ -265,18 +207,7 @@
 - Maintain compliance and consistency in Veteran communications
 - Ensure that alternative contact methods can be utilized in case of persistent issues
 
-<<<<<<< HEAD
-#### How Teams Can Integrate with Callbacks
-
-Reminder: [Flippers](https://depo-platform-documentation.scrollhelp.site/developer-docs/flipper-ui-access) can help alleviate issues during rollout
-
-**Option 1: Default Callback Class**
-<a id="default-callback"></a>
-
-The Default Callback Class offers a standard, ready-to-use implementation for handling callbacks
-=======
 That being said, a failure to receive a response in your custom callback class does not necessarily signify failure to deliver a notification (hiccups can still happen between services).
->>>>>>> 0992baf0
 
 [Back to top](#top)
 
@@ -317,7 +248,7 @@
 [Back to top](#top)
 
 ### Option 2: Custom Callback Class <a name="callbacks-option-2"></a>
-The custom callback handler allows team to create a bespoke solution tailored to their specific requirements. Unlike option 1, this approach offers complete control over how delivery statuses are processed and logged. A `callback_klass` argument referencing the name of your custom class must be included. 
+The custom callback handler allows team to create a bespoke solution tailored to their specific requirements. Unlike option 1, this approach offers complete control over how delivery statuses are processed and logged. A `callback_klass` argument referencing the name of your custom class must be included.
 
 To proceed with this option, several additional steps are needed. First, you will need to define a class in your module for handling callbacks, which must include a class-level method for `.call`. Next, you will need to [create a feature flag](https://depo-platform-documentation.scrollhelp.site/developer-docs/flipper-ui-access). Once your feature flag is created, you must choose a notification trigger and update the callback data you are passing in to include `callback_klass`.
 
@@ -373,25 +304,7 @@
 
 [Back to top](#top)
 
-<<<<<<< HEAD
----
-#### Request-level Callbacks
-
-- Pass callback options to `VANotify::Service.new`, as described above
-- a `Notification` record will be returned with a `callback_url`
-- Ensure your VANotify service's api_key follows the current convention of storage in the Settings.yml file
-
-```yml
-# settings.yml
-
-your_service_name:
-  api_key: value_here
-```
-
----
-=======
 ## Debugging <a name="debugging"></a>
->>>>>>> 0992baf0
 
 If you have SOCKS proxy access and know the template_id of the notification being sent, we recommend debugging notification delivery issues using the Rails console that's available via [ArgoCD](https://depo-platform-documentation.scrollhelp.site/developer-docs/vets-api-on-eks#VetsAPIonEKS-Terminalaccess). You can access the console's terminal by clicking on the `vets-api-staging` option there, which will open up terminal access to the portal. Once that's open, type `bundle exec rails c` to open the Rails console. Once there, you can use a script like this to trigger the notification:
 
@@ -420,17 +333,4 @@
 
 For that or any other help during the integration process, feel free to reach out to us on Slack via [#va-notify-public](https://dsva.slack.com/archives/C010R6AUPHT)
 
-<<<<<<< HEAD
-[1]: #default-callback
-[2]: #custom-callback
-[3]: #inline
-[4]: #wrapper
-[5]: #api-key-details
-[6]: #zero-silent-failures-initiative
-[7]: #top
-[8]: #contact-us
-[9]: #delivery-status-reference
-[10]: #callback-integration
-=======
-[Back to top](#top)
->>>>>>> 0992baf0
+[Back to top](#top)