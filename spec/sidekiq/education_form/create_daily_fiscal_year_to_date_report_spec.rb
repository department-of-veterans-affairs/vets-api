--- conflicted
+++ resolved
@@ -73,11 +73,7 @@
       create(:education_benefits_submission, created_at: date - 26.hours, status: 'processed')
 
       create(:education_benefits_submission, created_at: date, status: 'submitted')
-<<<<<<< HEAD
-      %w[1995 5490 1990n 5495 10203].each do |form_type|
-=======
-      %w[1995 1990e 5490 5495 10203].each do |form_type|
->>>>>>> d7f2db18
+      %w[1995 5490 5495 10203].each do |form_type|
         create(:education_benefits_submission, form_type:, created_at: date)
       end
       create(:education_benefits_submission, form_type: '0993', created_at: date, region: :western)
