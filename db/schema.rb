--- conflicted
+++ resolved
@@ -10,11 +10,7 @@
 #
 # It's strongly recommended that you check this file into your version control system.
 
-<<<<<<< HEAD
-ActiveRecord::Schema.define(version: 2020_11_05_180822) do
-=======
 ActiveRecord::Schema.define(version: 2020_11_06_023750) do
->>>>>>> 8ea0cc2a
 
   # These are extensions that must be enabled in order to support this database
   enable_extension "btree_gin"
@@ -297,9 +293,6 @@
     t.boolean "workflow_complete", default: false, null: false
     t.datetime "created_at", null: false
     t.datetime "updated_at", null: false
-    t.boolean "multiple_birls", comment: "*After* a SubmitForm526 Job fails, a lookup is done to see if the veteran has multiple BIRLS IDs. This field gets set to true if that is the case. If the initial submit job succeeds, this field will remain false whether or not the veteran has multiple BIRLS IDs --so this field cannot technically be used to sum all Form526 veterans that have multiple BIRLS. This field /can/ give us an idea of how often having multiple BIRLS IDs is a problem."
-    t.string "encrypted_birls_ids_tried", comment: "This field keeps track of the BIRLS IDs used when trying to do a SubmitForm526 Job. If a submit job fails, a lookup is done to retrieve all of the veteran's BIRLS IDs. If a BIRLS ID hasn't been used it will be swapped into the auth_headers, and the BIRLS ID that had just been used (when the job had failed), will be added to this array. To know which Form526Submissions have tried (or are trying) reattempts with a different BIRLS ID, search for Submissions where `multiple_birls: true`"
-    t.string "encrypted_birls_ids_tried_iv"
     t.index ["saved_claim_id"], name: "index_form526_submissions_on_saved_claim_id", unique: true
     t.index ["submitted_claim_id"], name: "index_form526_submissions_on_submitted_claim_id", unique: true
     t.index ["user_uuid"], name: "index_form526_submissions_on_user_uuid"
