--- conflicted
+++ resolved
@@ -21,12 +21,6 @@
   redis_key :uuid
 
   validates :uuid, presence: true
-<<<<<<< HEAD
-  validates :email, presence: true
-  validates :loa, presence: true
-
-  # id.me attributes
-=======
 
   # conditionally validate if user is LOA3
   with_options if: :loa3? do |loa3_user|
@@ -37,20 +31,10 @@
     loa3_user.validates :gender, format: /\A(M|F)\z/, allow_blank: true
   end
 
->>>>>>> 910ba6e5
   attribute :uuid
   attribute :last_signed_in, Common::UTCTime # vaafi attributes
   attribute :mhv_last_signed_in, Common::UTCTime # MHV audit logging
 
-<<<<<<< HEAD
-  # conditionally validate if user is LOA3
-  with_options(on: :loa3_user) do |user|
-    user.validates :first_name, presence: true
-    user.validates :last_name, presence: true
-    user.validates :birth_date, presence: true
-    user.validates :ssn, presence: true, format: /\A\d{9}\z/
-    user.validates :gender, format: /\A(M|F)\z/, allow_blank: true
-=======
   # identity attributes, some of these will be overridden by MVI.
   delegate :email, to: :identity, allow_nil: true
   delegate :first_name, to: :identity, allow_nil: true
@@ -84,8 +68,7 @@
   end
 
   def mhv_correlation_id
-    # FIXME-IDENTITY: doing .try for now since this could return no method error until persisted properly
-    identity.try(:mhv_correlation_id) || mvi.mhv_correlation_id
+    identity.mhv_correlation_id || mvi.mhv_correlation_id
   end
 
   def loa
@@ -109,7 +92,6 @@
 
   def va_profile_status
     mvi.status
->>>>>>> 910ba6e5
   end
 
   # LOA1 no longer just means ID.me LOA1.
