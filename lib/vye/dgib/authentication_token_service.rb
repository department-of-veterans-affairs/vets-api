# frozen_string_literal: true

module Vye
  module DGIB
    class AuthenticationTokenService
      ALGORITHM_TYPE = 'RS256'
      # E & USE were provided by security team but may not be needed for JWT generation
      # They're typically used for JWK (JSON Web Key) format, not JWT headers
      # TODO: Check with security team if these can be removed
      E = 'AQAB'
      TYP = 'JWT'
<<<<<<< HEAD
      KID = Settings.dgi.vye.jwt.kid
=======
>>>>>>> f58536fd
      USE = 'sig'
      SIGNING_KEY = Settings.dgi.vye.jwt.private_key_path
      RSA_PRIVATE = OpenSSL::PKey::RSA.new(File.read(SIGNING_KEY))

      def self.call
        payload = {
          exp: 5.minutes.from_now.to_i, # JWT expiration time (5 minutes)
          nbf: Time.now.to_i,
          realm_access: {
            roles: ['VYE']
          }
        }

        header_fields = { kid: Settings.dgi.vye.jwt.kid, typ: TYP }

        JWT.encode payload, RSA_PRIVATE, ALGORITHM_TYPE, header_fields
      end
    end
  end
end<|MERGE_RESOLUTION|>--- conflicted
+++ resolved
@@ -9,10 +9,6 @@
       # TODO: Check with security team if these can be removed
       E = 'AQAB'
       TYP = 'JWT'
-<<<<<<< HEAD
-      KID = Settings.dgi.vye.jwt.kid
-=======
->>>>>>> f58536fd
       USE = 'sig'
       SIGNING_KEY = Settings.dgi.vye.jwt.private_key_path
       RSA_PRIVATE = OpenSSL::PKey::RSA.new(File.read(SIGNING_KEY))
