# frozen_string_literal: true

require 'base64'
require 'saml/url_service'
require 'saml/responses/login'
require 'saml/responses/logout'

module V0
  class SessionsController < ApplicationController
    skip_before_action :verify_authenticity_token

    REDIRECT_URLS = %w[signup mhv dslogon idme mfa verify slo].freeze

    STATSD_SSO_NEW_KEY = 'api.auth.new'
    STATSD_SSO_SAMLREQUEST_KEY = 'api.auth.saml_request'
    STATSD_SSO_SAMLRESPONSE_KEY = 'api.auth.saml_response'
    STATSD_SSO_CALLBACK_KEY = 'api.auth.saml_callback'
    STATSD_SSO_CALLBACK_TOTAL_KEY = 'api.auth.login_callback.total'
    STATSD_SSO_CALLBACK_FAILED_KEY = 'api.auth.login_callback.failed'
    STATSD_LOGIN_NEW_USER_KEY = 'api.auth.new_user'
    STATSD_LOGIN_STATUS_SUCCESS = 'api.auth.login.success'
    STATSD_LOGIN_STATUS_FAILURE = 'api.auth.login.failure'
    STATSD_LOGIN_LATENCY = 'api.auth.latency'

    VERSION_TAG = 'version:v0'

    # Collection Action: auth is required for certain types of requests
    # @type is set automatically by the routes in config/routes.rb
    # For more details see SAML::SettingsService and SAML::URLService
    def new
      type = params[:type]
      raise Common::Exceptions::RoutingError, params[:path] unless REDIRECT_URLS.include?(type)

      StatsD.increment(STATSD_SSO_NEW_KEY, tags: ["context:#{type}", VERSION_TAG])
      Rails.logger.info("SSO_NEW_KEY, tags: #{["context:#{type}", VERSION_TAG]}")
      helper = url_service
      url = helper.send("#{type}_url")
      if type == 'slo'
        Rails.logger.info('SSO: LOGOUT', sso_logging_info)
        reset_session
      else
        saml_request_stats(helper.tracker)
      end
      # clientId must be added at the end or the URL will be invalid for users using various "Do not track"
      # extensions with their browser.
      redirect_to params[:client_id].present? ? url + "&clientId=#{params[:client_id]}" : url
    end

    def saml_logout_callback
      saml_response = SAML::Responses::Logout.new(params[:SAMLResponse], saml_settings, raw_get_params: params)
      Raven.extra_context(in_response_to: saml_response.try(:in_response_to) || 'ERROR')

      if saml_response.valid?
        user_logout(saml_response)
      else
        log_error(saml_response)
        Rails.logger.info("SLO callback response invalid for originating_request_id '#{originating_request_id}'")
      end
    rescue => e
      log_exception_to_sentry(e, {}, {}, :error)
    ensure
      redirect_to url_service.logout_redirect_url
    end

    def saml_callback
      saml_response = SAML::Responses::Login.new(params[:SAMLResponse], settings: saml_settings)
      saml_response_stats(saml_response)
      if saml_response.valid?
        user_login(saml_response)
      else
        log_error(saml_response)
        redirect_to url_service.login_redirect_url(auth: 'fail', code: auth_error_code(saml_response.error_code))
        callback_stats(:failure, saml_response, saml_response.error_instrumentation_code)
      end
    rescue => e
      log_exception_to_sentry(e, {}, {}, :error)
      redirect_to url_service.login_redirect_url(auth: 'fail', code: '007') unless performed?
      callback_stats(:failed_unknown)
    ensure
      callback_stats(:total)
    end

    private

    def auth_error_code(code)
      if code == '005' && validate_session
        UserSessionForm::ERRORS[:saml_replay_valid_session][:code]
      else
        code
      end
    end

    def authenticate
      return unless action_name == 'new'

      if %w[mfa verify slo].include?(params[:type])
        super
      else
        reset_session
      end
    end

    def log_error(saml_response)
      log_message_to_sentry(saml_response.errors_message,
                            saml_response.errors_hash[:level],
                            saml_error_context: saml_response.errors_context)
    end

    def user_login(saml_response)
      user_session_form = UserSessionForm.new(saml_response)
      if user_session_form.valid?
        @current_user, @session_object = user_session_form.persist
        set_cookies
        after_login_actions
<<<<<<< HEAD
        redirect_to url_service.login_redirect_url
        if location.start_with?(url_service.base_redirect_url)
=======
        helper = url_service(user_session_form.saml_uuid)
        redirect_to helper.login_redirect_url
        if location.start_with?(helper.base_redirect_url)
>>>>>>> 3ee887fe
          # only record login stats if the user is being redirect to the site
          # some users will need to be up-leveled and this will be redirected
          # back to the identity provider
          login_stats(:success, saml_response, user_session_form)
        else
          saml_request_stats(helper.tracker)
          callback_stats(:success, saml_response)
        end
      else
        log_message_to_sentry(
          user_session_form.errors_message, user_session_form.errors_hash[:level], user_session_form.errors_context
        )
        redirect_to url_service.login_redirect_url(auth: 'fail', code: user_session_form.error_code)
        login_stats(:failure, saml_response, user_session_form)
      end
    end

    def user_logout(saml_response)
      logout_request = SingleLogoutRequest.find(saml_response&.in_response_to)
      if logout_request.present?
        logout_request.destroy
        Rails.logger.info("SLO callback response to '#{saml_response&.in_response_to}' for originating_request_id "\
          "'#{originating_request_id}'")
      else
        Rails.logger.info('SLO callback response could not resolve logout request for originating_request_id '\
          "'#{originating_request_id}'")
      end
    end

    def saml_request_stats(tracker)
      values = {
        'id' => tracker&.uuid,
        'authn' => tracker&.payload_attr(:authn_context),
        'type' => tracker&.payload_attr(:type)
      }
      Rails.logger.info("ID.me: SAML Request => #{values}")
      StatsD.increment(STATSD_SSO_SAMLREQUEST_KEY,
                       tags: ["type:#{tracker&.payload_attr(:type)}",
                              "context:#{tracker&.payload_attr(:authn_context)}",
                              VERSION_TAG])
    end

    def saml_response_stats(saml_response)
      type = JSON.parse(params[:RelayState] || '{}')['type']
      values = {
        'id' => saml_response.in_response_to,
        'authn' => saml_response.authn_context,
        'type' => type
      }
      Rails.logger.info("ID.me: SAML Response => #{values}")
      StatsD.increment(STATSD_SSO_SAMLRESPONSE_KEY,
                       tags: ["type:#{type}",
                              "context:#{saml_response.authn_context}",
                              VERSION_TAG])
    end

    def login_stats_success(saml_response, tracker)
      type = tracker.payload_attr(:type)
      tags = ["context:#{type}", VERSION_TAG]
      StatsD.increment(STATSD_LOGIN_NEW_USER_KEY, tags: [VERSION_TAG]) if type == 'signup'
      StatsD.increment(STATSD_LOGIN_STATUS_SUCCESS, tags: tags)
      Rails.logger.info("LOGIN_STATUS_SUCCESS, tags: #{tags}")
      StatsD.measure(STATSD_LOGIN_LATENCY, tracker.age, tags: tags)
      callback_stats(:success, saml_response)
    end

    def login_stats(status, saml_response, user_session_form)
      tracker = url_service.tracker
      case status
      when :success
        login_stats_success(saml_response, tracker)
      when :failure
        tags = ["context:#{tracker.payload_attr(:type)}", VERSION_TAG]
        StatsD.increment(STATSD_LOGIN_STATUS_FAILURE, tags: tags)
        Rails.logger.info("LOGIN_STATUS_FAILURE, tags: #{tags}")
        callback_stats(:failure, saml_response, user_session_form.error_instrumentation_code)
      end
    end

    def callback_stats(status, saml_response = nil, failure_tag = nil)
      case status
      when :success
        StatsD.increment(STATSD_SSO_CALLBACK_KEY,
                         tags: ['status:success',
                                "context:#{saml_response.authn_context}",
                                VERSION_TAG])
        # track users who have a shared sso cookie
      when :failure
        StatsD.increment(STATSD_SSO_CALLBACK_KEY,
                         tags: ['status:failure',
                                "context:#{saml_response.authn_context}",
                                VERSION_TAG])
        StatsD.increment(STATSD_SSO_CALLBACK_FAILED_KEY, tags: [failure_tag, VERSION_TAG])
      when :failed_unknown
        StatsD.increment(STATSD_SSO_CALLBACK_KEY,
                         tags: ['status:failure', 'context:unknown', VERSION_TAG])
        StatsD.increment(STATSD_SSO_CALLBACK_FAILED_KEY, tags: ['error:unknown', VERSION_TAG])
      when :total
        StatsD.increment(STATSD_SSO_CALLBACK_TOTAL_KEY, tags: [VERSION_TAG])
      end
    end

    def set_cookies
      Rails.logger.info('SSO: LOGIN', sso_logging_info)
      set_api_cookie!
      set_sso_cookie! # Sets a cookie "vagov_session_<env>" with attributes needed for SSO.
    end

    def after_login_actions
      AfterLoginJob.perform_async('user_uuid' => @current_user&.uuid)
      log_persisted_session_and_warnings
    end

    def log_persisted_session_and_warnings
      obscure_token = Session.obscure_token(@session_object.token)
      Rails.logger.info("Logged in user with id #{@session_object.uuid}, token #{obscure_token}")
      # We want to log when SSNs do not match between MVI and SAML Identity. And might take future
      # action if this appears to be happening frequently.
      if current_user.ssn_mismatch?
        additional_context = StringHelpers.heuristics(current_user.identity.ssn, current_user.va_profile.ssn)
        log_message_to_sentry('SSNS DO NOT MATCH!!', :warn, identity_compared_with_mvi: additional_context)
      end
    end

    def originating_request_id
      JSON.parse(params[:RelayState] || '{}')['originating_request_id']
    rescue
      'UNKNOWN'
    end

    def url_service
      SAML::URLService.new(saml_settings,
                           session: @session_object,
                           user: current_user,
                           params: params)
    end
  end
end<|MERGE_RESOLUTION|>--- conflicted
+++ resolved
@@ -112,20 +112,14 @@
         @current_user, @session_object = user_session_form.persist
         set_cookies
         after_login_actions
-<<<<<<< HEAD
         redirect_to url_service.login_redirect_url
         if location.start_with?(url_service.base_redirect_url)
-=======
-        helper = url_service(user_session_form.saml_uuid)
-        redirect_to helper.login_redirect_url
-        if location.start_with?(helper.base_redirect_url)
->>>>>>> 3ee887fe
           # only record login stats if the user is being redirect to the site
           # some users will need to be up-leveled and this will be redirected
           # back to the identity provider
           login_stats(:success, saml_response, user_session_form)
         else
-          saml_request_stats(helper.tracker)
+          saml_request_stats(url_service.tracker)
           callback_stats(:success, saml_response)
         end
       else
