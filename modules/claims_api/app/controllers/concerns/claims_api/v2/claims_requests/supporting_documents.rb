# frozen_string_literal: true

module ClaimsApi
  module V2
    module ClaimsRequests
      module SupportingDocuments
        extend ActiveSupport::Concern

        # rubocop:disable Metrics/MethodLength
        def build_supporting_docs(bgs_claim, ssn)
          return [] if bgs_claim.nil?

          @supporting_documents = []
          file_number = get_file_number(ssn)
          return [] if file_number.nil?

          docs = if benefits_documents_enabled?
                   claims_v2_logging('benefits_documents',
                                     message: "calling benefits documents api for claim_id #{params[:id]} " \
                                              'in claims controller v2')
                   supporting_docs_list = benefits_doc_api.search(params[:id],
                                                                  file_number)&.dig(:data)
                   # add with_indifferent_access so ['documents'] works below
                   # we can remove when EVSS is gone and access it via it's symbol
                   supporting_docs_list.with_indifferent_access if supporting_docs_list.present?
                 else
                   get_evss_documents(bgs_claim[:benefit_claim_details_dto][:benefit_claim_id])
                 end
          return [] if docs.nil? || docs&.dig('documents').blank?

          @supporting_documents = docs['documents'].map do |doc|
            doc = doc.transform_keys(&:underscore) if benefits_documents_enabled?
            upload_date = upload_date(doc['upload_date']) || bd_upload_date(doc['uploaded_date_time'])
            {
              document_id: doc['document_id'],
              document_type_label: doc['document_type_label'],
              original_file_name: doc['original_file_name'],
              tracked_item_id: doc['tracked_item_id'],
              upload_date:
            }
          end
        end
        # rubocop:enable Metrics/MethodLength

        def get_file_number(ssn)
          file_number = if use_birls_id_file_number?
                          target_veteran.birls_id
                        else
                          find_by_ssn(ssn)&.dig(:file_nbr)
                        end

          if file_number.blank?
            claims_v2_logging('benefits_documents',
                              message: "calling benefits documents api for claim_id: #{params[:id]} " \
                                       'returned a nil file number in claims controller v2')
            return nil
          end
          file_number
        end

        def get_evss_documents(claim_id)
          evss_docs_service.get_claim_documents(claim_id).body
        rescue => e
          claims_v2_logging('evss_doc_service', level: 'error',
                                                message: "getting docs failed in claims controller with e.message: ' \
                            '#{e.message}, rid: #{request.request_id}")
          {}
        end

        # duplicating temporarily to bd_upload_date. remove when EVSS call is gone
        def upload_date(upload_date)
          return if upload_date.nil?

          Time.zone.at(upload_date / 1000).strftime('%Y-%m-%d')
        end

        def bd_upload_date(upload_date)
          return if upload_date.nil?

          Date.parse(upload_date).strftime('%Y-%m-%d')
        end

        def evss_docs_service
          EVSS::DocumentsService.new(auth_headers)
        end

        def benefits_documents_enabled?
          Flipper.enabled? :claims_status_v2_lh_benefits_docs_service_enabled
        end

        def use_birls_id_file_number?
          Flipper.enabled? :lighthouse_claims_api_use_birls_id
        end

        def find_by_ssn(ssn)
<<<<<<< HEAD
          if Flipper.enabled? :claims_api_use_person_web_service
            # rubocop:disable Rails/DynamicFindBy
            ClaimsApi::PersonWebService.new(
              external_uid: target_veteran.participant_id,
              external_key: target_veteran.participant_id
            ).find_by_ssn(ssn)
          else
            ClaimsApi::LocalBGS.new(
              external_uid: target_veteran.participant_id,
              external_key: target_veteran.participant_id
            ).find_by_ssn(ssn)
            # rubocop:enable Rails/DynamicFindBy
          end
=======
          # rubocop:disable Rails/DynamicFindBy
          ClaimsApi::PersonWebService.new(
            external_uid: target_veteran.participant_id,
            external_key: target_veteran.participant_id
          ).find_by_ssn(ssn)
          # rubocop:enable Rails/DynamicFindBy
>>>>>>> ef3c0288
        end
      end
    end
  end
end<|MERGE_RESOLUTION|>--- conflicted
+++ resolved
@@ -93,28 +93,12 @@
         end
 
         def find_by_ssn(ssn)
-<<<<<<< HEAD
-          if Flipper.enabled? :claims_api_use_person_web_service
-            # rubocop:disable Rails/DynamicFindBy
-            ClaimsApi::PersonWebService.new(
-              external_uid: target_veteran.participant_id,
-              external_key: target_veteran.participant_id
-            ).find_by_ssn(ssn)
-          else
-            ClaimsApi::LocalBGS.new(
-              external_uid: target_veteran.participant_id,
-              external_key: target_veteran.participant_id
-            ).find_by_ssn(ssn)
-            # rubocop:enable Rails/DynamicFindBy
-          end
-=======
           # rubocop:disable Rails/DynamicFindBy
           ClaimsApi::PersonWebService.new(
             external_uid: target_veteran.participant_id,
             external_key: target_veteran.participant_id
           ).find_by_ssn(ssn)
           # rubocop:enable Rails/DynamicFindBy
->>>>>>> ef3c0288
         end
       end
     end
