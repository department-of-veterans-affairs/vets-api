--- conflicted
+++ resolved
@@ -27,11 +27,8 @@
     attribute :facility_phone_number, String
     attribute :prescription_source, String
     attribute :category, Array, default: []
-<<<<<<< HEAD
     attribute :disclaimer, String
-=======
     attribute :remarks, String
->>>>>>> 609b1b8e
     attribute :cmop_ndc_number, String
 
     # Method aliases to match serializer expectations
