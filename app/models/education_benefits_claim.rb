# frozen_string_literal: true

class EducationBenefitsClaim < ApplicationRecord
  FORM_TYPES = %w[
    1990
    1995
    5490
    5495
    0993
    0994
    10203
    10282
    10216
    10215
    10297
    1919
    0839
    10275
    8794
    0976
<<<<<<< HEAD
    10278
=======
    0803
>>>>>>> 9b13f06c
  ].freeze

  APPLICATION_TYPES = %w[
    chapter33
    chapter1607
    chapter1606
    chapter32
    chapter35
    transfer_of_entitlement
    vettec
    chapter30
    vrrap
  ].freeze

  belongs_to(:saved_claim, class_name: 'SavedClaim::EducationBenefits', inverse_of: :education_benefits_claim)

  has_one(:education_benefits_submission, inverse_of: :education_benefits_claim)
  has_one(:education_stem_automated_decision, inverse_of: :education_benefits_claim, dependent: :destroy)

  delegate(:parsed_form, to: :saved_claim)
  delegate(:form, to: :saved_claim)

  before_validation :set_token, on: :create
  before_save(:set_region)
  after_create(:create_education_benefits_submission)
  after_save(:update_education_benefits_submission_status)

  # For console access only, right now.
  def reprocess_at(region)
    key = region.to_sym
    unless EducationForm::EducationFacility::REGIONS.include?(key)
      raise "Invalid region. Must be one of #{EducationForm::EducationFacility::REGIONS.join(', ')}"
    end

    self.regional_processing_office = region
    self.processed_at = nil
    save
  end

  def confirmation_number
    "V-EBC-#{id}"
  end

  FORM_TYPES.each do |type|
    define_method("is_#{type}?") do
      form_type == type
    end
  end

  def form_type
    saved_claim.form_id.gsub('22-', '').downcase
  end

  # This converts the form data into an OpenStruct object so that the template
  # rendering can be cleaner. Piping it through the JSON serializer was a quick
  # and easy way to deeply transform the object.
  def open_struct_form
    @application ||= lambda do
      @application = saved_claim.open_struct_form
      @application.confirmation_number = confirmation_number

      transform_form

      @application
    end.call
  end

  def transform_form
    generate_benefits_to_apply_to if is_1990?
    copy_from_previous_benefits if is_5490?
  end

  def copy_from_previous_benefits
    if @application.currentSameAsPrevious
      previous_benefits = @application.previousBenefits

      %w[veteranFullName vaFileNumber veteranSocialSecurityNumber].each do |attr|
        @application.public_send("#{attr}=", previous_benefits.public_send(attr))
      end
    end
  end

  def generate_benefits_to_apply_to
    selected_benefits = []
    APPLICATION_TYPES.each do |application_type|
      selected_benefits << application_type if @application.public_send(application_type)
    end
    selected_benefits = selected_benefits.join(', ')

    @application.toursOfDuty&.each do |tour|
      tour.benefitsToApplyTo = selected_benefits if tour.applyPeriodToSelected
    end
  end

  def self.unprocessed
    where(processed_at: nil)
  end

  def region
    EducationForm::EducationFacility.region_for(self)
  end

  def regional_office
    EducationForm::EducationFacility.regional_office_for(self)
  end

  def selected_benefits
    benefits = {}

    case form_type
    when '1990'
      benefits = parsed_form.slice(*APPLICATION_TYPES)
    when '0994', '10297'
      benefits['vettec'] = true
    when '1995'
      benefit = parsed_form['benefit']&.underscore
      benefits['chapter33'] = true if benefit.present? && benefit.start_with?('chapter33')
      benefits[benefit] = true if benefit.present? && !benefit.start_with?('chapter33')
    else
      benefit = parsed_form['benefit']&.underscore
      benefits[benefit] = true if benefit.present?
    end

    benefits
  end

  def self.form_headers(form_types = FORM_TYPES)
    form_types.map { |t| "22-#{t}" }.freeze
  end

  private

  def create_education_benefits_submission
    opt = selected_benefits

    EducationBenefitsSubmission.create!(
      opt.merge(
        region:,
        form_type:,
        education_benefits_claim: self
      )
    )
  end

  def update_education_benefits_submission_status
    if processed_at.present? && attribute_before_last_save(:processed).nil?
      # old claims don't have an education benefits submission associated
      education_benefits_submission&.update!(status: 'processed')
    end
  end

  def set_region
    self.regional_processing_office ||= region.to_s
  end

  def set_token
    self.token ||= SecureRandom.hex
  end
end<|MERGE_RESOLUTION|>--- conflicted
+++ resolved
@@ -18,11 +18,8 @@
     10275
     8794
     0976
-<<<<<<< HEAD
     10278
-=======
     0803
->>>>>>> 9b13f06c
   ].freeze
 
   APPLICATION_TYPES = %w[
