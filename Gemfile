--- conflicted
+++ resolved
@@ -28,13 +28,10 @@
 gem 'sidekiq'
 gem 'whenever', require: false
 gem 'multi_json'
-<<<<<<< HEAD
 gem "fog-aws", "~> 0.12"
 gem 'carrierwave', '~> 0.11'
 
-=======
 gem 'rack-cors', :require => 'rack/cors'
->>>>>>> c0619ca1
 gem 'net-sftp'
 gem 'vets_json_schema', git: 'https://github.com/department-of-veterans-affairs/vets-json-schema', branch: 'master'
 
