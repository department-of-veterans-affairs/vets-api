--- conflicted
+++ resolved
@@ -27,14 +27,10 @@
                  :prescription_source,
                  :instructions,
                  :facility_phone_number,
-<<<<<<< HEAD
                  :cmop_division_phone,
-                 :remarks,
-                 :cmop_ndc_number
-=======
+                 :cmop_ndc_number,
                  :remarks
       :cmop_ndc_number
->>>>>>> 349ad52b
     end
   end
 end