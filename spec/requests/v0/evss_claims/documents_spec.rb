# frozen_string_literal: true

require 'rails_helper'

RSpec.describe 'V0::EVSSClaimsDocuments', type: :request do
  let(:file) { fixture_file_upload('doctors-note.pdf', 'application/pdf') }
  let(:tracked_item_id) { 33 }
  let(:document_type) { 'L023' }
  let!(:claim) do
    create(:evss_claim, id: 1, evss_id: 189_625,
                        user_uuid: user.uuid, data: {})
  end
  let(:user) { create(:user, :loa3) }
  let(:user_account) { create(:user_account) }

  before do
    sign_in_as(user)
    user.user_account_uuid = user_account.id
    user.save!
<<<<<<< HEAD
  end

  it 'uploads a file' do
    params = { file:, tracked_item_id:, document_type: }
    expect do
      post('/v0/evss_claims/189625/documents', params:)
    end.to change(EVSS::DocumentUpload.jobs, :size).by(1)
    expect(response).to have_http_status(:accepted)
    expect(JSON.parse(response.body)['job_id']).to eq(EVSS::DocumentUpload.jobs.first['jid'])
  end

  it 'rejects files with invalid document_types' do
    params = { file:, tracked_item_id:, document_type: 'invalid type' }
    post('/v0/evss_claims/189625/documents', params:)
    expect(response).to have_http_status(:unprocessable_entity)
    expect(JSON.parse(response.body)['errors'].first['title']).to eq(
      I18n.t('errors.messages.uploads.document_type_unknown')
    )
  end

  it 'normalizes requests with a null tracked_item_id' do
    params = { file:, tracked_item_id: 'null', document_type: }
    post('/v0/evss_claims/189625/documents', params:)
    args = EVSS::DocumentUpload.jobs.first['args'][2]
    expect(response).to have_http_status(:accepted)
    expect(JSON.parse(response.body)['job_id']).to eq(EVSS::DocumentUpload.jobs.first['jid'])
    expect(args.key?('tracked_item_id')).to be(true)
    expect(args['tracked_item_id']).to be_nil
=======
>>>>>>> 9937b7c7
  end

  context 'when cst_send_evidence_submission_failure_emails is disabled' do
    before do
      allow(Flipper).to receive(:enabled?).with(:cst_send_evidence_submission_failure_emails).and_return(false)
    end

    it 'uploads a file' do
      params = { file:, tracked_item_id:, document_type: }
      expect do
        post('/v0/evss_claims/189625/documents', params:)
      end.to change(EVSS::DocumentUpload.jobs, :size).by(1)
      expect(response).to have_http_status(:accepted)
      expect(JSON.parse(response.body)['job_id'])
        .to eq(EVSS::DocumentUpload.jobs.first['jid'])
      expect(EvidenceSubmission.count).to eq(0)
    end

    it 'rejects files with invalid document_types' do
      params = { file:, tracked_item_id:, document_type: 'invalid type' }
      post('/v0/evss_claims/189625/documents', params:)
      expect(response).to have_http_status(:unprocessable_entity)
      expect(JSON.parse(response.body)['errors'].first['title']).to eq(
        I18n.t('errors.messages.uploads.document_type_unknown')
      )
    end

    it 'normalizes requests with a null tracked_item_id' do
      params = { file:, tracked_item_id: 'null', document_type: }
      post('/v0/evss_claims/189625/documents', params:)
      args = EVSS::DocumentUpload.jobs.first['args'][2]
      expect(response).to have_http_status(:accepted)
      expect(JSON.parse(response.body)['job_id'])
        .to eq(EVSS::DocumentUpload.jobs.first['jid'])
      expect(args.key?('tracked_item_id')).to be(true)
      expect(args['tracked_item_id']).to be_nil
      expect(EvidenceSubmission.count).to eq(0)
    end

    context 'when content type and file extension don’t match' do
      let(:file) { fixture_file_upload('html.txt', 'text/plain') }

      it 'rejects files when the content type and extension don’t match' do
        params = { file:, tracked_item_id:, document_type: }
        post('/v0/evss_claims/189625/documents', params:)
        expect(response).to have_http_status(:unprocessable_entity)
        expect(JSON.parse(response.body)['errors'].first['title']).to eq(
          I18n.t('errors.messages.uploads.content_type_mismatch')
        )
      end
    end

    context 'with unaccepted file_type' do
      let(:file) { fixture_file_upload('invalid_idme_cert.crt', 'application/x-x509-ca-cert') }

      it 'rejects files with invalid document_types' do
        params = { file:, tracked_item_id:, document_type: }
        post('/v0/evss_claims/189625/documents', params:)
        expect(response).to have_http_status(:unprocessable_entity)
        expect(JSON.parse(response.body)['errors'].first['title']).to eq('Unprocessable Entity')
      end
    end

    context 'with locked PDF and no provided password' do
      let(:locked_file) { fixture_file_upload('locked_pdf_password_is_test.pdf', 'application/pdf') }

      it 'rejects locked PDFs if no password is provided' do
        params = { file: locked_file, tracked_item_id:, document_type: }
        post('/v0/evss_claims/189625/documents', params:)
        expect(response).to have_http_status(:unprocessable_entity)
        expect(JSON.parse(response.body)['errors'].first['title']).to eq(I18n.t('errors.messages.uploads.pdf.locked'))
      end

      it 'accepts locked PDFs with the correct password' do
        params = { file: locked_file, tracked_item_id:, document_type:, password: 'test' }
        post('/v0/evss_claims/189625/documents', params:)
        expect(response).to have_http_status(:accepted)
        expect(JSON.parse(response.body)['job_id']).to eq(EVSS::DocumentUpload.jobs.first['jid'])
      end

      it 'rejects locked PDFs with the incorrect password' do
        params = { file: locked_file, tracked_item_id:, document_type:, password: 'bad' }
        post('/v0/evss_claims/189625/documents', params:)

        expect(response).to have_http_status(:unprocessable_entity)
        expect(JSON.parse(response.body)['errors'].first['title']).to eq(
          I18n.t('errors.messages.uploads.pdf.incorrect_password')
        )
      end
    end

    context 'with a false file extension' do
      let(:tempfile) do
        f = Tempfile.new(['not-a', '.pdf'])
        f.write('I am not a PDF')
        f.rewind
        fixture_file_upload(f.path, 'application/pdf')
      end

      it 'rejects a file that is not really a PDF' do
        params = { file: tempfile, tracked_item_id:, document_type: }
        post('/v0/evss_claims/189625/documents', params:)
        expect(response).to have_http_status(:unprocessable_entity)
        expect(JSON.parse(response.body)['errors'].first['title'])
          .to eq(I18n.t('errors.messages.uploads.malformed_pdf'))
      end
    end

    context 'with no body' do
      let(:file) { fixture_file_upload('empty_file.txt', 'text/plain') }

      it 'rejects a text file with no body' do
        params = { file:, tracked_item_id:, document_type: }
        post('/v0/evss_claims/189625/documents', params:)
        expect(response).to have_http_status(:unprocessable_entity)
        expect(JSON.parse(response.body)['errors'].first['detail']).to eq(
          I18n.t('errors.messages.min_size_error', min_size: '1 Byte')
        )
      end
    end

    context 'with an emoji in text' do
      let(:tempfile) do
        f = Tempfile.new(['test', '.txt'])
        f.write("I \u2661 Unicode!")
        f.rewind
        fixture_file_upload(f.path, 'text/plain')
      end

      it 'rejects a text file containing untranslatable characters' do
        params = { file: tempfile, tracked_item_id:, document_type: }
        post('/v0/evss_claims/189625/documents', params:)
        expect(response).to have_http_status(:unprocessable_entity)
        expect(JSON.parse(response.body)['errors'].first['title'])
          .to eq(I18n.t('errors.messages.uploads.ascii_encoded'))
      end
    end

    context 'with UTF-16 ASCII text' do
      let(:tempfile) do
        f = Tempfile.new(['test', '.txt'], encoding: 'utf-16be')
        f.write('I love nulls')
        f.rewind
        fixture_file_upload(f.path, 'text/plain')
      end

      it 'accepts a text file containing translatable characters' do
        params = { file: tempfile, tracked_item_id:, document_type: }
        post('/v0/evss_claims/189625/documents', params:)
        expect(response).to have_http_status(:accepted)
        expect(JSON.parse(response.body)['job_id']).to eq(EVSS::DocumentUpload.jobs.first['jid'])
        expect(EvidenceSubmission.count).to eq(0)
      end
    end

    context 'with a PDF pretending to be text' do
      let(:tempfile) do
        f = Tempfile.new(['test', '.txt'], encoding: 'utf-16be')
        pdf = File.open(Rails.root.join(*'/spec/fixtures/files/doctors-note.pdf'.split('/')).to_s, 'rb')
        FileUtils.copy_stream(pdf, f)
        pdf.close
        f.rewind
        fixture_file_upload(f.path, 'text/plain')
      end

      it 'rejects a text file containing binary data' do
        params = { file: tempfile, tracked_item_id:, document_type: }
        post('/v0/evss_claims/189625/documents', params:)
        expect(response).to have_http_status(:unprocessable_entity)
        expect(JSON.parse(response.body)['errors'].first['title'])
          .to eq(I18n.t('errors.messages.uploads.ascii_encoded'))
      end
    end
  end

  context 'when cst_send_evidence_submission_failure_emails is enabled' do
    before do
      allow(Flipper).to receive(:enabled?).with(:cst_send_evidence_submission_failure_emails).and_return(true)
    end

    it 'uploads a file' do
      params = { file:, tracked_item_id:, document_type: }
      expect do
        post('/v0/evss_claims/189625/documents', params:)
      end.to change(EVSS::DocumentUpload.jobs, :size).by(1)
      expect(response).to have_http_status(:accepted)
      expect(JSON.parse(response.body)['job_id']).to eq(EVSS::DocumentUpload.jobs.first['jid'])
      expect(EvidenceSubmission.count).to eq(1)
    end

    it 'rejects files with invalid document_types' do
      params = { file:, tracked_item_id:, document_type: 'invalid type' }
      post('/v0/evss_claims/189625/documents', params:)
      expect(response).to have_http_status(:unprocessable_entity)
      expect(JSON.parse(response.body)['errors'].first['title']).to eq(
        I18n.t('errors.messages.uploads.document_type_unknown')
      )
      expect(EvidenceSubmission.count).to eq(0)
    end

    it 'normalizes requests with a null tracked_item_id' do
      params = { file:, tracked_item_id: 'null', document_type: }
      post('/v0/evss_claims/189625/documents', params:)
      args = EVSS::DocumentUpload.jobs.first['args'][2]
      expect(response).to have_http_status(:accepted)
      expect(JSON.parse(response.body)['job_id'])
        .to eq(EVSS::DocumentUpload.jobs.first['jid'])
      expect(args.key?('tracked_item_id')).to be(true)
      expect(args['tracked_item_id']).to be_nil
      expect(EvidenceSubmission.count).to eq(1)
    end

    context 'when content type and file extension don’t match' do
      let(:file) { fixture_file_upload('html.txt', 'text/plain') }

      it 'rejects files when the content type and extension don’t match' do
        params = { file:, tracked_item_id:, document_type: }
        post('/v0/evss_claims/189625/documents', params:)
        expect(response).to have_http_status(:unprocessable_entity)
        expect(JSON.parse(response.body)['errors'].first['title']).to eq(
          I18n.t('errors.messages.uploads.content_type_mismatch')
        )
        expect(EvidenceSubmission.count).to eq(0)
      end
    end

    context 'with unaccepted file_type' do
      let(:file) { fixture_file_upload('invalid_idme_cert.crt', 'application/x-x509-ca-cert') }

      it 'rejects files with invalid document_types' do
        params = { file:, tracked_item_id:, document_type: }
        post('/v0/evss_claims/189625/documents', params:)
        expect(response).to have_http_status(:unprocessable_entity)
        expect(JSON.parse(response.body)['errors'].first['title'])
          .to eq('Unprocessable Entity')
        expect(EvidenceSubmission.count).to eq(0)
      end
    end

    context 'with locked PDF and no provided password' do
      let(:locked_file) { fixture_file_upload('locked_pdf_password_is_test.pdf', 'application/pdf') }

      it 'rejects locked PDFs if no password is provided' do
        params = { file: locked_file, tracked_item_id:, document_type: }
        post('/v0/evss_claims/189625/documents', params:)
        expect(response).to have_http_status(:unprocessable_entity)
        expect(JSON.parse(response.body)['errors'].first['title'])
          .to eq(I18n.t('errors.messages.uploads.pdf.locked'))
        expect(EvidenceSubmission.count).to eq(0)
      end

      it 'accepts locked PDFs with the correct password' do
        params = { file: locked_file, tracked_item_id:, document_type:, password: 'test' }
        post('/v0/evss_claims/189625/documents', params:)
        expect(response).to have_http_status(:accepted)
        expect(JSON.parse(response.body)['job_id'])
          .to eq(EVSS::DocumentUpload.jobs.first['jid'])
        expect(EvidenceSubmission.count).to eq(1)
      end

      it 'rejects locked PDFs with the incorrect password' do
        params = { file: locked_file, tracked_item_id:, document_type:, password: 'bad' }
        post('/v0/evss_claims/189625/documents', params:)

        expect(response).to have_http_status(:unprocessable_entity)
        expect(JSON.parse(response.body)['errors'].first['title']).to eq(
          I18n.t('errors.messages.uploads.pdf.incorrect_password')
        )
        expect(EvidenceSubmission.count).to eq(0)
      end
    end

    context 'with a false file extension' do
      let(:tempfile) do
        f = Tempfile.new(['not-a', '.pdf'])
        f.write('I am not a PDF')
        f.rewind
        fixture_file_upload(f.path, 'application/pdf')
      end

      it 'rejects a file that is not really a PDF' do
        params = { file: tempfile, tracked_item_id:, document_type: }
        post('/v0/evss_claims/189625/documents', params:)
        expect(response).to have_http_status(:unprocessable_entity)
        expect(JSON.parse(response.body)['errors'].first['title'])
          .to eq(I18n.t('errors.messages.uploads.malformed_pdf'))
        expect(EvidenceSubmission.count).to eq(0)
      end
    end

    context 'with no body' do
      let(:file) { fixture_file_upload('empty_file.txt', 'text/plain') }

      it 'rejects a text file with no body' do
        params = { file:, tracked_item_id:, document_type: }
        post('/v0/evss_claims/189625/documents', params:)
        expect(response).to have_http_status(:unprocessable_entity)
        expect(JSON.parse(response.body)['errors'].first['detail']).to eq(
          I18n.t('errors.messages.min_size_error', min_size: '1 Byte')
        )
        expect(EvidenceSubmission.count).to eq(0)
      end
    end

    context 'with an emoji in text' do
      let(:tempfile) do
        f = Tempfile.new(['test', '.txt'])
        f.write("I \u2661 Unicode!")
        f.rewind
        fixture_file_upload(f.path, 'text/plain')
      end

      it 'rejects a text file containing untranslatable characters' do
        params = { file: tempfile, tracked_item_id:, document_type: }
        post('/v0/evss_claims/189625/documents', params:)
        expect(response).to have_http_status(:unprocessable_entity)
        expect(JSON.parse(response.body)['errors'].first['title'])
          .to eq(I18n.t('errors.messages.uploads.ascii_encoded'))
        expect(EvidenceSubmission.count).to eq(0)
      end
    end

    context 'with UTF-16 ASCII text' do
      let(:tempfile) do
        f = Tempfile.new(['test', '.txt'], encoding: 'utf-16be')
        f.write('I love nulls')
        f.rewind
        fixture_file_upload(f.path, 'text/plain')
      end

      it 'accepts a text file containing translatable characters' do
        params = { file: tempfile, tracked_item_id:, document_type: }
        post('/v0/evss_claims/189625/documents', params:)
        expect(response).to have_http_status(:accepted)
        expect(JSON.parse(response.body)['job_id'])
          .to eq(EVSS::DocumentUpload.jobs.first['jid'])
        expect(EvidenceSubmission.count).to eq(1)
      end
    end

    context 'with a PDF pretending to be text' do
      let(:tempfile) do
        f = Tempfile.new(['test', '.txt'], encoding: 'utf-16be')
        pdf = File.open(Rails.root.join(*'/spec/fixtures/files/doctors-note.pdf'.split('/')).to_s, 'rb')
        FileUtils.copy_stream(pdf, f)
        pdf.close
        f.rewind
        fixture_file_upload(f.path, 'text/plain')
      end

      it 'rejects a text file containing binary data' do
        params = { file: tempfile, tracked_item_id:, document_type: }
        post('/v0/evss_claims/189625/documents', params:)
        expect(response).to have_http_status(:unprocessable_entity)
        expect(JSON.parse(response.body)['errors'].first['title'])
          .to eq(I18n.t('errors.messages.uploads.ascii_encoded'))
        expect(EvidenceSubmission.count).to eq(0)
      end
    end
  end
end<|MERGE_RESOLUTION|>--- conflicted
+++ resolved
@@ -17,37 +17,6 @@
     sign_in_as(user)
     user.user_account_uuid = user_account.id
     user.save!
-<<<<<<< HEAD
-  end
-
-  it 'uploads a file' do
-    params = { file:, tracked_item_id:, document_type: }
-    expect do
-      post('/v0/evss_claims/189625/documents', params:)
-    end.to change(EVSS::DocumentUpload.jobs, :size).by(1)
-    expect(response).to have_http_status(:accepted)
-    expect(JSON.parse(response.body)['job_id']).to eq(EVSS::DocumentUpload.jobs.first['jid'])
-  end
-
-  it 'rejects files with invalid document_types' do
-    params = { file:, tracked_item_id:, document_type: 'invalid type' }
-    post('/v0/evss_claims/189625/documents', params:)
-    expect(response).to have_http_status(:unprocessable_entity)
-    expect(JSON.parse(response.body)['errors'].first['title']).to eq(
-      I18n.t('errors.messages.uploads.document_type_unknown')
-    )
-  end
-
-  it 'normalizes requests with a null tracked_item_id' do
-    params = { file:, tracked_item_id: 'null', document_type: }
-    post('/v0/evss_claims/189625/documents', params:)
-    args = EVSS::DocumentUpload.jobs.first['args'][2]
-    expect(response).to have_http_status(:accepted)
-    expect(JSON.parse(response.body)['job_id']).to eq(EVSS::DocumentUpload.jobs.first['jid'])
-    expect(args.key?('tracked_item_id')).to be(true)
-    expect(args['tracked_item_id']).to be_nil
-=======
->>>>>>> 9937b7c7
   end
 
   context 'when cst_send_evidence_submission_failure_emails is disabled' do
