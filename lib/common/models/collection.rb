--- conflicted
+++ resolved
@@ -18,18 +18,11 @@
     alias to_hash attributes
 
     OPERATIONS_MAP = {
-<<<<<<< HEAD
-      'eq' => '==',
-      'lteq' => '<=',
-      'gteq' => '>=',
-      'not_eq' => '!='
-=======
       'eq' => :==,
       'lteq' => :<=,
       'gteq' => :>=,
       'not_eq' => :!=,
       'match' => :match
->>>>>>> c0619ca1
     }.with_indifferent_access.freeze
 
     def initialize(klass = Array, data: [], metadata: {}, errors: {})
