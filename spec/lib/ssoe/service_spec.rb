# frozen_string_literal: true

require 'rails_helper'
require 'ssoe/service'
require 'ssoe/get_ssoe_traits_by_cspid_message'
require 'ssoe/models/user'
require 'ssoe/models/address'

# rubocop:disable RSpec/SpecFilePathFormat
RSpec.describe SSOe::Service, type: :service do
  subject(:service) { described_class.new }

  describe '#get_traits' do
    let(:user) do
      SSOe::Models::User.new(
        first_name: 'John',
        last_name: 'Doe',
        birth_date: '1980-01-01',
        ssn: '123-45-6789',
        email: 'john.doe@example.com',
        phone: '555-555-5555'
      )
    end

    let(:address) do
      SSOe::Models::Address.new(
        street1: '123 Elm St',
        city: 'Springfield',
        state: 'IL',
        zipcode: '62701'
      )
    end

    let(:credential_method) { 'idme' }
    let(:credential_id) { '12345' }

<<<<<<< HEAD
    context 'when the response is successful' do
      context 'parse_response' do
        it 'parses ICN response' do
          body = <<~XML
            <Envelope>
              <Body>
                <getSSOeTraitsByCSPIDResponse>
                  <icn>123498767V234859</icn>
                </getSSOeTraitsByCSPIDResponse>
              </Body>
            </Envelope>
          XML

          result = service.send(:parse_response, body)
          expect(result).to eq({ success: true, icn: '123498767V234859' })
        end

        it 'parses fault response' do
          body = <<~XML
            <Envelope>
              <Body>
                <Fault>
                  <faultcode>soap:Client</faultcode>
                  <faultstring>Error</faultstring>
                </Fault>
              </Body>
            </Envelope>
          XML

          result = service.send(:parse_response, body)
          expect(result).to eq({ success: false, error: { code: 'soap:Client', message: 'Error' } })
        end

        it 'handles unknown response format' do
          body = '<unexpected>response</unexpected>'

          result = service.send(:parse_response, body)
          expect(result).to eq({
                                 success: false,
                                 error: {
                                   code: 'UnknownError',
                                   message: 'Unable to parse SOAP response'
                                 }
                               })
        end
      end
    end

    context 'when the response contains a valid ICN' do
      it 'parses the ICN from the response' do
        response = service.send(:parse_response, <<~XML)
          <soap:Envelope xmlns:soap="http://schemas.xmlsoap.org/soap/envelope/">
            <soap:Body>
              <getSSOeTraitsByCSPIDResponse>
                <icn>123498767V234859</icn>
              </getSSOeTraitsByCSPIDResponse>
            </soap:Body>
          </soap:Envelope>
        XML

        expect(response).to eq({ success: true, icn: '123498767V234859' })
      end
    end

    context 'when the response contains a fault' do
      it 'parses the fault from the response' do
        response = service.send(:parse_response, <<~XML)
          <soap:Envelope xmlns:soap="http://schemas.xmlsoap.org/soap/envelope/">
            <soap:Body>
              <soap:Fault>
                <faultcode>soap:Client</faultcode>
                <faultstring>Invalid CSPID</faultstring>
              </soap:Fault>
            </soap:Body>
          </soap:Envelope>
        XML

        expect(response).to eq({
                                 success: false,
                                 error: {
                                   code: 'soap:Client',
                                   message: 'Invalid CSPID'
                                 }
                               })
=======
    shared_examples 'responds with 502' do
      it 'logs the error and returns the error response' do
        expect(Rails.logger).to receive(:error).with(
          a_string_starting_with(
            '[SSOe::Service::get_traits] connection error:'
          )
        )

        response = service.get_traits(
          credential_method:,
          credential_id:,
          user:,
          address:
        )

        expect(response[:success]).to be false
        expect(response[:error][:code]).to eq(502)
        expect(response[:error][:message]).to be_a(String)
      end
    end

    context 'when the response is successful' do
      it 'returns the parsed ICN response' do
        VCR.use_cassette('mpi/get_traits/success') do
          expected_response = {
            success: true,
            icn: '123498767V234859'
          }

          response = service.get_traits(
            credential_method:,
            credential_id:,
            user:,
            address:
          )

          expect(response).to eq(expected_response)
        end
      end
    end

    context 'when the response has a SOAP fault (client error)' do
      it 'returns the error response and logs the error' do
        VCR.use_cassette('mpi/get_traits/error') do
          expected_response = {
            success: false,
            error: {
              code: 400,
              message: 'SOAP HTTP call failed'
            }
          }

          response = service.get_traits(
            credential_method:,
            credential_id:,
            user:,
            address:
          )

          expect(response).to eq(expected_response)
        end
>>>>>>> 1fc5ae1d
      end
    end

    context 'when the response is unexpected' do
<<<<<<< HEAD
      it 'returns an unknown error' do
        response = service.send(:parse_response, '<unexpected>response</unexpected>')

        expect(response).to eq({
                                 success: false,
                                 error: {
                                   code: 'UnknownError',
                                   message: 'Unable to parse SOAP response'
                                 }
                               })
=======
      it 'raises an error' do
        body = '<unexpected>response</unexpected>'
        expect { service.send(:parse_response, body) }.to raise_error(StandardError, 'Unable to parse SOAP response')
>>>>>>> 1fc5ae1d
      end
    end

    context 'when there is a connection error' do
      before do
<<<<<<< HEAD
        VCR.configure { |c| c.allow_http_connections_when_no_cassette = true }
        allow(Faraday).to receive(:post).and_raise(Faraday::ConnectionFailed, 'Connection error')
      end

      after do
        VCR.configure { |c| c.allow_http_connections_when_no_cassette = false }
      end

      it 'logs the error and returns nil' do
        expect(Rails.logger).to receive(:error).with(/Connection error/)

        response = service.get_traits(
          credential_method:,
          credential_id:,
          user:,
          address:
        )

        expect(response).to be_nil
      end
=======
        allow_any_instance_of(SSOe::Service).to receive(:perform).and_raise(Faraday::ConnectionFailed.new(
                                                                              'Connection error'
                                                                            ))
      end

      it_behaves_like 'responds with 502'
>>>>>>> 1fc5ae1d
    end

    context 'when there is a timeout error' do
      before do
<<<<<<< HEAD
        VCR.configure { |c| c.allow_http_connections_when_no_cassette = true }
        allow(Faraday).to receive(:post).and_raise(Faraday::TimeoutError, 'Timeout error')
      end

      after do
        VCR.configure { |c| c.allow_http_connections_when_no_cassette = false }
      end

      it 'logs the error and returns nil' do
        expect(Rails.logger).to receive(:error).with(/Connection error: Common::Client::Errors::ClientError/)

        response = service.get_traits(
          credential_method:,
          credential_id:,
          user:,
          address:
        )

        expect(response).to be_nil
      end
=======
        allow_any_instance_of(SSOe::Service).to receive(:perform).and_raise(Faraday::TimeoutError.new(
                                                                              'Timeout error'
                                                                            ))
      end

      it_behaves_like 'responds with 502'
>>>>>>> 1fc5ae1d
    end

    context 'when an unexpected error occurs', vcr: false do
      before do
<<<<<<< HEAD
        allow(Faraday).to receive(:post).and_raise(StandardError, 'Unexpected error')
=======
        allow_any_instance_of(Common::Client::Base).to receive(:perform).and_raise(StandardError, 'Unexpected error')
>>>>>>> 1fc5ae1d
      end

      it 'logs the error and returns an unknown error response' do
        expect(Rails.logger).to receive(:error).with(
          '[SSOe::Service::get_traits] unknown error: StandardError - Unexpected error'
        )

        response = service.get_traits(
          credential_method:,
          credential_id:,
          user:,
          address:
        )

        expect(response).to eq({
                                 success: false,
                                 error: {
                                   code: 500,
                                   message: 'Unexpected error'
                                 }
                               })
      end
    end
  end
end
# rubocop:enable RSpec/SpecFilePathFormat<|MERGE_RESOLUTION|>--- conflicted
+++ resolved
@@ -34,92 +34,6 @@
     let(:credential_method) { 'idme' }
     let(:credential_id) { '12345' }
 
-<<<<<<< HEAD
-    context 'when the response is successful' do
-      context 'parse_response' do
-        it 'parses ICN response' do
-          body = <<~XML
-            <Envelope>
-              <Body>
-                <getSSOeTraitsByCSPIDResponse>
-                  <icn>123498767V234859</icn>
-                </getSSOeTraitsByCSPIDResponse>
-              </Body>
-            </Envelope>
-          XML
-
-          result = service.send(:parse_response, body)
-          expect(result).to eq({ success: true, icn: '123498767V234859' })
-        end
-
-        it 'parses fault response' do
-          body = <<~XML
-            <Envelope>
-              <Body>
-                <Fault>
-                  <faultcode>soap:Client</faultcode>
-                  <faultstring>Error</faultstring>
-                </Fault>
-              </Body>
-            </Envelope>
-          XML
-
-          result = service.send(:parse_response, body)
-          expect(result).to eq({ success: false, error: { code: 'soap:Client', message: 'Error' } })
-        end
-
-        it 'handles unknown response format' do
-          body = '<unexpected>response</unexpected>'
-
-          result = service.send(:parse_response, body)
-          expect(result).to eq({
-                                 success: false,
-                                 error: {
-                                   code: 'UnknownError',
-                                   message: 'Unable to parse SOAP response'
-                                 }
-                               })
-        end
-      end
-    end
-
-    context 'when the response contains a valid ICN' do
-      it 'parses the ICN from the response' do
-        response = service.send(:parse_response, <<~XML)
-          <soap:Envelope xmlns:soap="http://schemas.xmlsoap.org/soap/envelope/">
-            <soap:Body>
-              <getSSOeTraitsByCSPIDResponse>
-                <icn>123498767V234859</icn>
-              </getSSOeTraitsByCSPIDResponse>
-            </soap:Body>
-          </soap:Envelope>
-        XML
-
-        expect(response).to eq({ success: true, icn: '123498767V234859' })
-      end
-    end
-
-    context 'when the response contains a fault' do
-      it 'parses the fault from the response' do
-        response = service.send(:parse_response, <<~XML)
-          <soap:Envelope xmlns:soap="http://schemas.xmlsoap.org/soap/envelope/">
-            <soap:Body>
-              <soap:Fault>
-                <faultcode>soap:Client</faultcode>
-                <faultstring>Invalid CSPID</faultstring>
-              </soap:Fault>
-            </soap:Body>
-          </soap:Envelope>
-        XML
-
-        expect(response).to eq({
-                                 success: false,
-                                 error: {
-                                   code: 'soap:Client',
-                                   message: 'Invalid CSPID'
-                                 }
-                               })
-=======
     shared_examples 'responds with 502' do
       it 'logs the error and returns the error response' do
         expect(Rails.logger).to receive(:error).with(
@@ -181,103 +95,39 @@
 
           expect(response).to eq(expected_response)
         end
->>>>>>> 1fc5ae1d
       end
     end
 
     context 'when the response is unexpected' do
-<<<<<<< HEAD
-      it 'returns an unknown error' do
-        response = service.send(:parse_response, '<unexpected>response</unexpected>')
-
-        expect(response).to eq({
-                                 success: false,
-                                 error: {
-                                   code: 'UnknownError',
-                                   message: 'Unable to parse SOAP response'
-                                 }
-                               })
-=======
       it 'raises an error' do
         body = '<unexpected>response</unexpected>'
         expect { service.send(:parse_response, body) }.to raise_error(StandardError, 'Unable to parse SOAP response')
->>>>>>> 1fc5ae1d
       end
     end
 
     context 'when there is a connection error' do
       before do
-<<<<<<< HEAD
-        VCR.configure { |c| c.allow_http_connections_when_no_cassette = true }
-        allow(Faraday).to receive(:post).and_raise(Faraday::ConnectionFailed, 'Connection error')
-      end
-
-      after do
-        VCR.configure { |c| c.allow_http_connections_when_no_cassette = false }
-      end
-
-      it 'logs the error and returns nil' do
-        expect(Rails.logger).to receive(:error).with(/Connection error/)
-
-        response = service.get_traits(
-          credential_method:,
-          credential_id:,
-          user:,
-          address:
-        )
-
-        expect(response).to be_nil
-      end
-=======
         allow_any_instance_of(SSOe::Service).to receive(:perform).and_raise(Faraday::ConnectionFailed.new(
                                                                               'Connection error'
                                                                             ))
       end
 
       it_behaves_like 'responds with 502'
->>>>>>> 1fc5ae1d
     end
 
     context 'when there is a timeout error' do
       before do
-<<<<<<< HEAD
-        VCR.configure { |c| c.allow_http_connections_when_no_cassette = true }
-        allow(Faraday).to receive(:post).and_raise(Faraday::TimeoutError, 'Timeout error')
-      end
-
-      after do
-        VCR.configure { |c| c.allow_http_connections_when_no_cassette = false }
-      end
-
-      it 'logs the error and returns nil' do
-        expect(Rails.logger).to receive(:error).with(/Connection error: Common::Client::Errors::ClientError/)
-
-        response = service.get_traits(
-          credential_method:,
-          credential_id:,
-          user:,
-          address:
-        )
-
-        expect(response).to be_nil
-      end
-=======
         allow_any_instance_of(SSOe::Service).to receive(:perform).and_raise(Faraday::TimeoutError.new(
                                                                               'Timeout error'
                                                                             ))
       end
 
       it_behaves_like 'responds with 502'
->>>>>>> 1fc5ae1d
     end
 
     context 'when an unexpected error occurs', vcr: false do
       before do
-<<<<<<< HEAD
-        allow(Faraday).to receive(:post).and_raise(StandardError, 'Unexpected error')
-=======
         allow_any_instance_of(Common::Client::Base).to receive(:perform).and_raise(StandardError, 'Unexpected error')
->>>>>>> 1fc5ae1d
       end
 
       it 'logs the error and returns an unknown error response' do
