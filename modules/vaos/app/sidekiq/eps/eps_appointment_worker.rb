# frozen_string_literal: true

module Eps
  ##
  # EpsAppointmentWorker is responsible for handling the appointment processing
  # and retrying the job if the appointment is not finished.
  #
  # It includes the Sidekiq::Worker module to leverage Sidekiq's background job
  # processing capabilities.
  #
  # The worker retries the job up to MAX_RETRIES times if the appointment is in
  # a pending state. If the maximum retries are reached, it sends a failure message.
  class EpsAppointmentWorker
    include Sidekiq::Worker

    MAX_RETRIES = 3

    ##
    # Performs the job to process the appointment.
    #
    # @param appointment_id [String] the ID of the appointment to process
    # @param user [User] the user associated with the appointment
    # @param retry_count [Integer] the current retry count (default: 0)
    def perform(appointment_id, user, retry_count = 0)
      service = Eps::AppointmentService.new(user)
      begin
        response = service.get_appointment(appointment_id: appointment_id)
        if appointment_finished?(response)
          # Appointment finished successfully, do nothing
        elsif retry_count < MAX_RETRIES
          self.class.perform_in(1.minute, appointment_id, user, retry_count + 1)
        else
<<<<<<< HEAD
          send_vanotify_message(user:, error: 'Could not complete booking')
=======
          send_vanotify_message(success: false, error: 'Could not complete booking')
>>>>>>> edf983ea
        end
      rescue Eps::AppointmentService::ServiceError => e
        send_vanotify_message(user:, error: 'Service error, please contact support')
      rescue => e
        send_vanotify_message(user:, error: e.message)
      end
    end

    private

    ##
    # Checks if the appointment is finished.
    #
    # @param response [Object] the response object from the appointment service
    # @return [Boolean] true if the appointment is finished, false otherwise
    def appointment_finished?(response)
      response.state == 'completed' || response.appointmentDetails&.status == 'booked'
    end

    ##
    # Sends a failure message via VANotify with error details.
    #
<<<<<<< HEAD
    # @param error [String, nil] the error message (default: nil)
    def send_vanotify_message(user:, error: nil)
      va_notify_service = VANotify::Service.new
      va_notify_service.send_sms(
        phone_number: user.phone_number,
        template_id: Settings.vanotify.services.va_gov.template_id.va_appointment_failure,
        personalisation: { error: error }
      )
=======
    # @param success [Boolean] the success status of the message
    # @param error [String, nil] the error message (default: nil)
    def send_vanotify_message(success:, error: nil)
      # Code to send failure message via VANotify with error details
>>>>>>> edf983ea
    end
  end
end<|MERGE_RESOLUTION|>--- conflicted
+++ resolved
@@ -2,6 +2,14 @@
 
 module Eps
   ##
+  # EpsAppointmentWorker is responsible for handling the appointment processing
+  # and retrying the job if the appointment is not finished.
+  #
+  # It includes the Sidekiq::Worker module to leverage Sidekiq's background job
+  # processing capabilities.
+  #
+  # The worker retries the job up to MAX_RETRIES times if the appointment is in
+  # a pending state. If the maximum retries are reached, it sends a failure message.
   # EpsAppointmentWorker is responsible for handling the appointment processing
   # and retrying the job if the appointment is not finished.
   #
@@ -17,7 +25,12 @@
 
     ##
     # Performs the job to process the appointment.
+    # Performs the job to process the appointment.
     #
+    # @param appointment_id [String] the ID of the appointment to process
+    # @param user [User] the user associated with the appointment
+    # @param retry_count [Integer] the current retry count (default: 0)
+    def perform(appointment_id, user, retry_count = 0)
     # @param appointment_id [String] the ID of the appointment to process
     # @param user [User] the user associated with the appointment
     # @param retry_count [Integer] the current retry count (default: 0)
@@ -25,16 +38,14 @@
       service = Eps::AppointmentService.new(user)
       begin
         response = service.get_appointment(appointment_id: appointment_id)
+        response = service.get_appointment(appointment_id: appointment_id)
         if appointment_finished?(response)
           # Appointment finished successfully, do nothing
         elsif retry_count < MAX_RETRIES
           self.class.perform_in(1.minute, appointment_id, user, retry_count + 1)
+          self.class.perform_in(1.minute, appointment_id, user, retry_count + 1)
         else
-<<<<<<< HEAD
           send_vanotify_message(user:, error: 'Could not complete booking')
-=======
-          send_vanotify_message(success: false, error: 'Could not complete booking')
->>>>>>> edf983ea
         end
       rescue Eps::AppointmentService::ServiceError => e
         send_vanotify_message(user:, error: 'Service error, please contact support')
@@ -47,7 +58,10 @@
 
     ##
     # Checks if the appointment is finished.
+    # Checks if the appointment is finished.
     #
+    # @param response [Object] the response object from the appointment service
+    # @return [Boolean] true if the appointment is finished, false otherwise
     # @param response [Object] the response object from the appointment service
     # @return [Boolean] true if the appointment is finished, false otherwise
     def appointment_finished?(response)
@@ -57,7 +71,6 @@
     ##
     # Sends a failure message via VANotify with error details.
     #
-<<<<<<< HEAD
     # @param error [String, nil] the error message (default: nil)
     def send_vanotify_message(user:, error: nil)
       va_notify_service = VANotify::Service.new
@@ -66,12 +79,6 @@
         template_id: Settings.vanotify.services.va_gov.template_id.va_appointment_failure,
         personalisation: { error: error }
       )
-=======
-    # @param success [Boolean] the success status of the message
-    # @param error [String, nil] the error message (default: nil)
-    def send_vanotify_message(success:, error: nil)
-      # Code to send failure message via VANotify with error details
->>>>>>> edf983ea
     end
   end
 end