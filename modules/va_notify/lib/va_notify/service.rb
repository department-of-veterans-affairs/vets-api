--- conflicted
+++ resolved
@@ -108,14 +108,9 @@
       notification = VANotify::Notification.new(
         notification_id: response.id,
         source_location: find_caller_locations,
-<<<<<<< HEAD
         callback_klass: callback_options[:callback_klass],
         callback_metadata: callback_options[:callback_metadata],
         template_id: template_id
-=======
-        callback_klass: callback_options[:callback],
-        callback_metadata: callback_options[:callback_metadata]
->>>>>>> bbe1eab6
       )
 
       if notification.save
