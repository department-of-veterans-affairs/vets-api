# frozen_string_literal: true

require 'rails_helper'

RSpec.describe 'VAOS V2 Referrals', type: :request do
  describe 'GET /vaos/v2/referrals' do
    let(:memory_store) { ActiveSupport::Cache.lookup_store(:memory_store) }
    let(:icn) { '1012845331V153043' }
    let(:user) { build(:user, :vaos, :loa3, icn:) }
    let(:referrals) { build_list(:ccra_referral_list_entry, 3) }
    let(:service_double) { instance_double(Ccra::ReferralService) }

    before do
      allow(Rails).to receive(:cache).and_return(memory_store)
      Rails.cache.clear

      allow(Ccra::ReferralService).to receive(:new).and_return(service_double)
      allow(service_double).to receive(:get_vaos_referral_list).and_return(referrals)

      # Mock the encryption service for each referral in the list
      referrals.each do |ref|
        allow(VAOS::ReferralEncryptionService).to receive(:encrypt)
          .with(ref.referral_number)
          .and_return("encrypted-#{ref.referral_number}")
      end
    end

    context 'when user is not authenticated' do
      it 'returns 401 unauthorized' do
        get '/vaos/v2/referrals'

        expect(response).to have_http_status(:unauthorized)
      end
    end

    context 'when user is authenticated' do
      before do
        sign_in_as(user)
      end

      it 'returns referrals list in JSON:API format' do
        get '/vaos/v2/referrals'

        expect(response).to have_http_status(:ok)
        response_data = JSON.parse(response.body)

        expect(response_data).to have_key('data')
        expect(response_data['data']).to be_an(Array)
        expect(response_data['data'].length).to eq(3)

        first_referral = response_data['data'].first
        expect(first_referral).to have_key('id')
        expect(first_referral).to have_key('type')
        expect(first_referral).to have_key('attributes')
<<<<<<< HEAD
        expect(first_referral['attributes']).to have_key('category_of_care')
=======
        expect(first_referral['attributes']).to have_key('categoryOfCare')
        expect(first_referral['attributes']).to have_key('referralNumber')
>>>>>>> 73da1ec7
      end
    end

    context 'when a configuration error occurs' do
      # Note we only test this once as the code is the same for both endpoints
      let(:jwt_error) { Common::JwtWrapper::ConfigurationError.new('Configuration error occurred') }
      let(:config_error) { VAOS::Exceptions::ConfigurationError.new(jwt_error, 'CCRA') }

      before do
        sign_in_as(user)
        allow(service_double).to receive(:get_vaos_referral_list).and_raise(config_error)
      end

      it 'returns 503 Service Unavailable with properly formatted error response' do
        get '/vaos/v2/referrals'

        expect(response).to have_http_status(:service_unavailable)

        response_data = JSON.parse(response.body)

        expect(response_data).to have_key('errors')
        expect(response_data['errors']).to be_an(Array)
        expect(response_data['errors'].first).to include(
          'title' => 'Service Configuration Error',
          'detail' => 'The CCRA service is unavailable due to a configuration issue',
          'code' => 'VAOS_CONFIG_ERROR',
          'status' => '503'
        )
      end

      it 'does not expose internal error details' do
        get '/vaos/v2/referrals'

        response_data = JSON.parse(response.body)

        # Original error message is not leaked
        expect(response_data['errors'].first['detail']).not_to include('Configuration error occurred')

        # No stack trace is included
        expect(response_data['errors'].first).not_to have_key('meta')
        expect(response_data['errors'].first).not_to have_key('backtrace')
      end
    end
  end

  describe 'GET /vaos/v2/referrals/:id' do
    let(:memory_store) { ActiveSupport::Cache.lookup_store(:memory_store) }
    let(:icn) { '1012845331V153043' }
    let(:referral_number) { '5682' }
    let(:encrypted_uuid) { 'encrypted-5682' }
    let(:user) { build(:user, :vaos, :loa3, icn:) }
    let(:referral) { build(:ccra_referral_detail, referral_number:) }
    let(:service_double) { instance_double(Ccra::ReferralService) }

    before do
      allow(Rails).to receive(:cache).and_return(memory_store)
      Rails.cache.clear

      allow(Ccra::ReferralService).to receive(:new).and_return(service_double)
      allow(service_double).to receive(:get_referral).and_return(referral)
      allow(VAOS::ReferralEncryptionService).to receive(:encrypt).with(referral_number).and_return(encrypted_uuid)
      allow(VAOS::ReferralEncryptionService).to receive(:decrypt).with(encrypted_uuid).and_return(referral_number)
      allow(VAOS::ReferralEncryptionService)
        .to receive(:decrypt)
        .with('invalid')
        .and_raise(Common::Exceptions::ParameterMissing.new('id'))
    end

    context 'when user is not authenticated' do
      it 'returns 401 unauthorized' do
        get "/vaos/v2/referrals/#{encrypted_uuid}"

        expect(response).to have_http_status(:unauthorized)
      end
    end

    context 'when user is authenticated' do
      before do
        sign_in_as(user)
      end

      it 'returns referral detail in JSON:API format' do
        get "/vaos/v2/referrals/#{encrypted_uuid}"

        expect(response).to have_http_status(:ok)
        response_data = JSON.parse(response.body)

        expect(response_data).to have_key('data')
        expect(response_data['data']).to have_key('id')
        expect(response_data['data']['id']).to eq(encrypted_uuid)
        expect(response_data['data']).to have_key('type')
        expect(response_data['data']['type']).to eq('referrals')
        expect(response_data['data']).to have_key('attributes')
<<<<<<< HEAD
        expect(response_data['data']['attributes']).to have_key('category_of_care')
        expect(response_data['data']['attributes']).to have_key('provider_name')
=======
        expect(response_data['data']['attributes']).to have_key('categoryOfCare')
        expect(response_data['data']['attributes']).to have_key('providerName')
>>>>>>> 73da1ec7
        expect(response_data['data']['attributes']).to have_key('location')
        expect(response_data['data']['attributes']).to have_key('referralNumber')
      end
    end

    context 'when using invalid referral id' do
      let(:invalid_id) { 'invalid' }

      before do
        sign_in_as(user)
      end

      it 'returns appropriate error status' do
        get "/vaos/v2/referrals/#{invalid_id}"

        # Expecting bad request based on how the controller likely handles missing parameters
        expect(response).to have_http_status(:bad_request)
      end
    end
  end
end<|MERGE_RESOLUTION|>--- conflicted
+++ resolved
@@ -52,12 +52,8 @@
         expect(first_referral).to have_key('id')
         expect(first_referral).to have_key('type')
         expect(first_referral).to have_key('attributes')
-<<<<<<< HEAD
-        expect(first_referral['attributes']).to have_key('category_of_care')
-=======
         expect(first_referral['attributes']).to have_key('categoryOfCare')
         expect(first_referral['attributes']).to have_key('referralNumber')
->>>>>>> 73da1ec7
       end
     end
 
@@ -151,13 +147,8 @@
         expect(response_data['data']).to have_key('type')
         expect(response_data['data']['type']).to eq('referrals')
         expect(response_data['data']).to have_key('attributes')
-<<<<<<< HEAD
-        expect(response_data['data']['attributes']).to have_key('category_of_care')
-        expect(response_data['data']['attributes']).to have_key('provider_name')
-=======
         expect(response_data['data']['attributes']).to have_key('categoryOfCare')
         expect(response_data['data']['attributes']).to have_key('providerName')
->>>>>>> 73da1ec7
         expect(response_data['data']['attributes']).to have_key('location')
         expect(response_data['data']['attributes']).to have_key('referralNumber')
       end
