# frozen_string_literal: true

require 'rails_helper'

RSpec.describe HealthCareApplication, type: :model do
  let(:health_care_application) { create(:health_care_application) }
  let(:health_care_application_short_form) do
    short_form = JSON.parse(health_care_application.form)
    short_form.delete('lastServiceBranch')
    short_form['vaCompensationType'] = 'highDisability'
    short_form
  end
  let(:inelig_character_of_discharge) { HCA::EnrollmentEligibility::Constants::INELIG_CHARACTER_OF_DISCHARGE }
  let(:login_required) { HCA::EnrollmentEligibility::Constants::LOGIN_REQUIRED }

  describe 'LOCKBOX' do
    it 'can encrypt strings over 4kb' do
      str = 'f' * 6000
      lockbox = described_class::LOCKBOX
      expect(lockbox.decrypt(lockbox.encrypt(str))).to eq(str)
    end
  end

  describe 'schema' do
    it 'is deep frozen' do
      expect do
        VetsJsonSchema::SCHEMAS['10-10EZ']['title'] = 'foo'
      end.to raise_error(FrozenError)

      expect(VetsJsonSchema::SCHEMAS['10-10EZ']['title']).to eq('APPLICATION FOR HEALTH BENEFITS (10-10EZ)')
    end
  end

  describe '#prefill_fields' do
    let(:health_care_application) { build(:health_care_application) }

    context 'with missing fields' do
      before do
        health_care_application.parsed_form.delete('veteranFullName')
        health_care_application.parsed_form.delete('veteranDateOfBirth')
        health_care_application.parsed_form.delete('veteranSocialSecurityNumber')
      end

      context 'without a user' do
        it 'does nothing' do
          expect(health_care_application.send(:prefill_fields)).to eq(nil)

          expect(health_care_application.valid?).to eq(false)
        end
      end

      context 'with a user' do
        before do
          health_care_application.user = user
        end

        context 'with a loa1 user' do
          let(:user) { create(:user) }

          it 'does nothing' do
            expect(health_care_application.send(:prefill_fields)).to eq(nil)

            expect(health_care_application.valid?).to eq(false)
          end
        end

        context 'with a loa3 user' do
          let(:user) { create(:user, :loa3) }

          context 'with a nil birth_date' do
            before do
              health_care_application.parsed_form['veteranDateOfBirth'] = '1923-01-02'
              expect(user).to receive(:birth_date).and_return(nil)
            end

            it 'doesnt set a field if the user data is null' do
              health_care_application.send(:prefill_fields)

              parsed_form = health_care_application.parsed_form
              expect(parsed_form['veteranDateOfBirth']).to eq('1923-01-02')
              expect(parsed_form['veteranSocialSecurityNumber']).to eq(user.ssn_normalized)
            end
          end

          it 'sets uneditable fields using user data' do
            expect(health_care_application.valid?).to eq(false)
            health_care_application.send(:prefill_fields)
            expect(health_care_application.valid?).to eq(true)

            parsed_form = health_care_application.parsed_form

            expect(parsed_form['veteranFullName']).to eq(user.full_name_normalized.compact.stringify_keys)
            expect(parsed_form['veteranDateOfBirth']).to eq(user.birth_date)
            expect(parsed_form['veteranSocialSecurityNumber']).to eq(user.ssn_normalized)
          end
        end
      end
    end
  end

  describe '.enrollment_status' do
    it 'returns parsed enrollment status' do
      expect_any_instance_of(HCA::EnrollmentEligibility::Service).to receive(:lookup_user).with(
        '123'
      ).and_return(
        enrollment_status: 'Not Eligible; Ineligible Date',
        application_date: '2018-01-24T00:00:00.000-06:00',
        enrollment_date: nil,
        preferred_facility: '987 - CHEY6',
        ineligibility_reason: 'OTH',
        effective_date: '2018-01-24T00:00:00.000-09:00'
      )
      expect(described_class.enrollment_status('123', true)).to eq(
        application_date: '2018-01-24T00:00:00.000-06:00',
        enrollment_date: nil,
        preferred_facility: '987 - CHEY6',
        parsed_status: inelig_character_of_discharge,
        effective_date: '2018-01-24T00:00:00.000-09:00'
      )
    end
  end

  describe '.parsed_ee_data' do
    let(:ee_data) do
      {
        enrollment_status: 'Not Eligible; Ineligible Date',
        application_date: '2018-01-24T00:00:00.000-06:00',
        enrollment_date: nil,
        preferred_facility: '987 - CHEY6',
        ineligibility_reason: 'OTH',
        effective_date: '2018-01-24T00:00:00.000-09:00',
        primary_eligibility: 'SC LESS THAN 50%'
      }
    end

    context 'with a loa3 user' do
      it 'returns the full parsed ee data' do
        expect(described_class.parsed_ee_data(ee_data, true)).to eq(
          application_date: '2018-01-24T00:00:00.000-06:00',
          enrollment_date: nil,
          preferred_facility: '987 - CHEY6',
          parsed_status: inelig_character_of_discharge,
          effective_date: '2018-01-24T00:00:00.000-09:00',
          primary_eligibility: 'SC LESS THAN 50%'
        )
      end

      context 'with an active duty service member' do
        let(:ee_data) do
          {
            enrollment_status: 'not applicable',
            application_date: '2018-01-24T00:00:00.000-06:00',
            enrollment_date: nil,
            preferred_facility: '987 - CHEY6',
            ineligibility_reason: 'OTH',
            primary_eligibility: 'TRICARE',
            veteran: 'false',
            effective_date: '2018-01-24T00:00:00.000-09:00'
          }
        end

        it 'returns the right parsed_status' do
          expect(described_class.parsed_ee_data(ee_data, true)[:parsed_status]).to eq(
            HCA::EnrollmentEligibility::Constants::ACTIVEDUTY
          )
        end
      end

      context 'when the user isnt active duty' do
        let(:ee_data) do
          {
            enrollment_status: 'not applicable',
            application_date: '2018-01-24T00:00:00.000-06:00',
            enrollment_date: nil,
            preferred_facility: '987 - CHEY6',
            ineligibility_reason: 'OTH',
            primary_eligibility: 'SC LESS THAN 50%',
            veteran: 'true',
            effective_date: '2018-01-24T00:00:00.000-09:00'
          }
        end

        it 'returns the right parsed_status' do
          expect(described_class.parsed_ee_data(ee_data, true)[:parsed_status]).to eq(
            HCA::EnrollmentEligibility::Constants::NON_MILITARY
          )
        end
      end
    end

    context 'with a loa1 user' do
      it 'returns partial ee data' do
        expect(described_class.parsed_ee_data(ee_data, false)).to eq(
          parsed_status: login_required
        )
      end
    end
  end

  describe '.user_icn' do
    let(:form) { health_care_application.parsed_form }

    context 'when the user is not found' do
      it 'returns nil' do
        expect_any_instance_of(MPI::Service).to receive(
          :find_profile_by_attributes
        ).and_return(
          create(:find_profile_not_found_response)
        )

        expect(described_class.user_icn(described_class.user_attributes(form))).to eq(nil)
      end
    end

    context 'when the user is found' do
      it 'returns the icn' do
        expect_any_instance_of(MPI::Service).to receive(
          :find_profile_by_attributes
        ).and_return(
          create(:find_profile_response, profile: OpenStruct.new(icn: '123'))
        )

        expect(described_class.user_icn(described_class.user_attributes(form))).to eq('123')
      end
    end
  end

  describe '.user_attributes' do
    it 'creates a mvi compatible hash of attributes' do
      expect(
        described_class.user_attributes(
          health_care_application.parsed_form
        ).to_h
      ).to eq(
        first_name: 'FirstName', middle_name: 'MiddleName',
        last_name: 'ZZTEST', birth_date: '1923-01-02',
        ssn: '111111234'
      )
    end

    context 'with a nil form' do
      it 'raises a validation error' do
        expect do
          described_class.user_attributes(nil)
        end.to raise_error(Common::Exceptions::ValidationErrors)
      end
    end
  end

  describe 'validations' do
    context 'long form validations' do
      let(:health_care_application) { build(:health_care_application) }

      before do
        %w[
          maritalStatus
          isEnrolledMedicarePartA
          lastServiceBranch
          lastEntryDate
          lastDischargeDate
        ].each do |attr|
          health_care_application.parsed_form.delete(attr)
        end
      end

      context 'with a va compensation type of highDisability' do
        before do
          health_care_application.parsed_form['vaCompensationType'] = 'highDisability'
        end

        it 'doesnt require the long form fields' do
          expect(health_care_application.valid?).to eq(true)
        end
      end

      context 'with a va compensation type of none' do
        before do
          health_care_application.parsed_form['vaCompensationType'] = 'none'
        end

        it 'allows false for boolean fields' do
          health_care_application.parsed_form['isEnrolledMedicarePartA'] = false

          health_care_application.valid?

          expect(health_care_application.errors[:form]).to eq(
            [
              "maritalStatus can't be null",
              "lastServiceBranch can't be null",
              "lastEntryDate can't be null",
              "lastDischargeDate can't be null"
            ]
          )
        end

        it 'requires the long form fields' do
          health_care_application.valid?
          expect(health_care_application.errors[:form]).to eq(
            [
              "maritalStatus can't be null",
              "isEnrolledMedicarePartA can't be null",
              "lastServiceBranch can't be null",
              "lastEntryDate can't be null",
              "lastDischargeDate can't be null"
            ]
          )
        end
      end
    end

    it 'validates presence of state' do
      health_care_application = described_class.new(state: nil)
      expect_attr_invalid(health_care_application, :state, "can't be blank")
    end

    it 'validates inclusion of state' do
      health_care_application = described_class.new

      %w[success error failed pending].each do |state|
        health_care_application.state = state
        expect_attr_valid(health_care_application, :state)
      end

      health_care_application.state = 'foo'
      expect_attr_invalid(health_care_application, :state, 'is not included in the list')
    end

    it 'validates presence of form_submission_id and timestamp if success' do
      health_care_application = described_class.new

      %w[form_submission_id_string timestamp].each do |attr|
        health_care_application.state = 'success'
        expect_attr_invalid(health_care_application, attr, "can't be blank")

        health_care_application.state = 'pending'
        expect_attr_valid(health_care_application, attr)
      end
    end
  end

  describe '#process!' do
    let(:health_care_application) { build(:health_care_application) }

    it 'calls prefill fields' do
      expect(health_care_application).to receive(:prefill_fields)

      health_care_application.process!
    end

    describe '#parsed_form overrides' do
      before do
        health_care_application.parsed_form.tap do |form|
          form['veteranAddress']['country'] = 'MEX'
          form['veteranAddress']['state'] = 'aguascalientes'
        end
      end

      it 'sets the proper abbreviation for states in Mexico' do
        expect(health_care_application).to receive(:prefill_fields)

        health_care_application.process!

        form = health_care_application.parsed_form
        expect(form['veteranAddress']['state']).to eq('AGS.')
      end
    end

    context 'with an invalid record' do
      it 'adds user loa to extra context' do
        expect(Sentry).to receive(:set_extras).with(user_loa: { current: 1, highest: 3 })

        expect do
          described_class.new(form: {}.to_json, user: build(:user)).process!
        end.to raise_error(Common::Exceptions::ValidationErrors)
      end

      it 'creates a PersonalInformationLog' do
        expect do
          described_class.new(form: { test: 'test' }.to_json).process!
        end.to raise_error(Common::Exceptions::ValidationErrors)

        personal_information_log = PersonalInformationLog.last
        expect(personal_information_log.data).to eq('test' => 'test')
        expect(personal_information_log.error_class).to eq('HealthCareApplication ValidationError')
      end

      it 'raises a validation error' do
        expect do
          described_class.new(form: {}.to_json).process!
        end.to raise_error(Common::Exceptions::ValidationErrors)
      end

      it 'triggers short form statsd' do
        expect do
          expect do
            described_class.new(form: { mothersMaidenName: 'm' }.to_json).process!
          end.to raise_error(Common::Exceptions::ValidationErrors)
        end.to trigger_statsd_increment('api.1010ez.validation_error_short_form')
      end

      it 'triggers statsd' do
        expect do
          expect do
            described_class.new(form: {}.to_json).process!
          end.to raise_error(Common::Exceptions::ValidationErrors)
        end.to trigger_statsd_increment('api.1010ez.validation_error')
      end
    end

    def self.expect_job_submission(job)
      it "submits using the #{job}" do
        allow_any_instance_of(HealthCareApplication).to receive(:id).and_return(1)
        expect_any_instance_of(HealthCareApplication).to receive(:save!)

        expect(job).to receive(:perform_async) do |
            user_identifier, encrypted_form, health_care_application_id, google_analytics_client_id
          |
          expect(user_identifier).to eq(nil)
          expect(HCA::BaseSubmissionJob.decrypt_form(encrypted_form)).to eq(health_care_application.parsed_form)
          expect(health_care_application_id).to eq(1)
          expect(google_analytics_client_id).to eq(nil)
        end

        expect(health_care_application.process!).to eq(health_care_application)
      end
    end

    context 'with no email' do
      before do
        new_form = JSON.parse(health_care_application.form)
        new_form.delete('email')
        health_care_application.form = new_form.to_json
        health_care_application.instance_variable_set(:@parsed_form, nil)
      end

      context 'with async_compatible not set' do
        it 'submits sync' do
          result = { formSubmissionId: '123' }
          expect_any_instance_of(HCA::Service).to receive(
            :submit_form
          ).with(health_care_application.send(:parsed_form)).and_return(
            result
          )

          expect(health_care_application.process!).to eq(result)
        end

        context 'with a submission failure' do
          it 'increments statsd' do
            expect do
              expect do
                health_care_application.process!
              end.to raise_error(VCR::Errors::UnhandledHTTPRequestError)
            end.to trigger_statsd_increment('api.1010ez.sync_submission_failed')
          end

          it 'increments short form statsd key if its a short form' do
            health_care_application.form = health_care_application_short_form.to_json
            health_care_application.instance_variable_set(:@parsed_form, nil)

            expect do
              expect do
                health_care_application.process!
              end.to raise_error(VCR::Errors::UnhandledHTTPRequestError)
            end.to trigger_statsd_increment('api.1010ez.sync_submission_failed')
              .and trigger_statsd_increment('api.1010ez.sync_submission_failed_short_form')
          end
        end
      end

      context 'with async_compatible set' do
        before { health_care_application.async_compatible = true }

        expect_job_submission(HCA::AnonSubmissionJob)
      end
    end

    context 'with an email' do
      expect_job_submission(HCA::SubmissionJob)
    end
  end

  describe 'when state changes to "failed"' do
    subject do
      health_care_application.update!(state: 'failed')
      health_care_application
    end

    before do
      allow(VANotify::EmailJob).to receive(:perform_async)
    end

    describe '#send_failure_email' do
      context 'has form' do
        context 'with email address' do
          let(:email_address) { health_care_application.parsed_form['email'] }
          let(:api_key) { Settings.vanotify.services.health_apps_1010.api_key }
          let(:template_id) { Settings.vanotify.services.health_apps_1010.template_id.form1010_ez_failure_email }
          let(:template_params) do
            [
              email_address,
              template_id,
              {
                'salutation' => "Dear #{health_care_application.parsed_form['veteranFullName']['first']},"
              },
              api_key
            ]
          end

          let(:standard_error) { StandardError.new('Test error') }

          it 'sends a failure email to the email address provided on the form' do
            subject
            expect(VANotify::EmailJob).to have_received(:perform_async).with(*template_params)
          end

          it 'logs error to sentry if email job throws error' do
            allow(VANotify::EmailJob).to receive(:perform_async).and_raise(standard_error)
            expect_any_instance_of(SentryLogging).to receive(:log_exception_to_sentry).with(standard_error)
            expect { subject }.not_to raise_error
          end

          context 'without first name' do
            subject do
              health_care_application.parsed_form['veteranFullName'] = nil
              super()
            end

            let(:template_params_no_name) do
              [
                email_address,
                template_id,
                {
                  'salutation' => ''
                },
                api_key
              ]
            end

<<<<<<< HEAD
            it 'sends email without personalisations' do
=======
            let(:standard_error) { StandardError.new('Test error') }

            it 'sends a failure email to the email address provided on the form' do
              subject
              expect(VANotify::EmailJob).to have_received(:perform_async).with(*template_params)
            end

            it 'logs error to sentry if email job throws error' do
              allow(VANotify::EmailJob).to receive(:perform_async).and_raise(standard_error)
              expect_any_instance_of(SentryLogging).to receive(:log_exception_to_sentry).with(standard_error)
              expect { subject }.not_to raise_error
            end

            it 'increments statsd' do
              expect { subject }.to trigger_statsd_increment('api.1010ez.submission_failure_email_sent')
            end

            context 'without first name' do
              subject do
                health_care_application.parsed_form['veteranFullName'] = nil
                super()
              end

              let(:template_params_no_name) do
                [
                  email_address,
                  template_id,
                  {
                    'salutation' => ''
                  },
                  api_key
                ]
              end

              it 'sends email without personalisations' do
                subject
                expect(VANotify::EmailJob).to have_received(:perform_async).with(*template_params_no_name)
              end
            end
          end

          context 'without email address' do
            subject do
              health_care_application.parsed_form['email'] = nil
              super()
            end

            it 'does not send email' do
              expect(health_care_application).not_to receive(:send_failure_email)
>>>>>>> cf88f733
              subject
              expect(VANotify::EmailJob).to have_received(:perform_async).with(*template_params_no_name)
            end
          end
        end

        context 'without email address' do
          subject do
            health_care_application.parsed_form['email'] = nil
            super()
          end

          it 'does not send email' do
            expect(health_care_application).not_to receive(:send_failure_email)
            subject
          end
        end
      end

      context 'does not have form' do
        subject do
          health_care_application.form = nil
          super()
        end

        context 'with email address' do
          it 'does not send email' do
            expect(health_care_application).not_to receive(:send_failure_email)
            subject
          end
        end

        context 'without email address' do
          subject do
            health_care_application.parsed_form['email'] = nil
            super()
          end

          it 'does not send email' do
            expect(health_care_application).not_to receive(:send_failure_email)
            subject
          end
        end
      end
    end

    describe '#log_async_submission_failure' do
      it 'triggers statsd' do
        expect { subject }.to trigger_statsd_increment('api.1010ez.failed_wont_retry')
      end

      context 'short form' do
        before do
          health_care_application.form = health_care_application_short_form.to_json
          health_care_application.instance_variable_set(:@parsed_form, nil)
        end

        it 'triggers statsd' do
          expect { subject }.to trigger_statsd_increment('api.1010ez.failed_wont_retry')
            .and trigger_statsd_increment('api.1010ez.failed_wont_retry_short_form')
        end
      end

      context 'form is present' do
        it 'logs form to PersonalInformationLog' do
          subject
          pii_log = PersonalInformationLog.last
          expect(pii_log.error_class).to eq('HealthCareApplication FailedWontRetry')
          expect(pii_log.data).to eq(health_care_application.parsed_form)
        end

        it 'logs message to sentry' do
          expect(health_care_application).to receive(:log_message_to_sentry).with(
            'HCA total failure',
            :error,
            {
              first_initial: 'F',
              middle_initial: 'M',
              last_initial: 'Z'
            },
            hca: :total_failure
          )
          subject
        end
      end

      context '@parsed_form is nil' do
        before do
          health_care_application.instance_variable_set(:@parsed_form, nil)
        end

        context 'form is empty' do
          before do
            health_care_application.form = {}.to_json
          end

          it 'does not log form to PersonalInformationLog' do
            subject
            expect(PersonalInformationLog.count).to eq 0
          end

          it 'does not log message to sentry' do
            expect(health_care_application).not_to receive(:log_message_to_sentry)
            subject
          end
        end

        context 'form does not have veteranFullName' do
          before do
            health_care_application.form = { email: 'my_email@email.com' }.to_json
          end

          it 'logs form to PersonalInformationLog' do
            subject
            pii_log = PersonalInformationLog.last
            expect(pii_log.error_class).to eq('HealthCareApplication FailedWontRetry')
            expect(pii_log.data).to eq(health_care_application.parsed_form)
          end

          it 'logs message to sentry' do
            expect(health_care_application).to receive(:log_message_to_sentry).with(
              'HCA total failure',
              :error,
              {
                first_initial: 'no initial provided',
                middle_initial: 'no initial provided',
                last_initial: 'no initial provided'
              },
              hca: :total_failure
            )
            subject
          end
        end
      end
    end
  end

  describe '#set_result_on_success!' do
    let(:result) do
      {
        formSubmissionId: 123,
        timestamp: '2017-08-03 22:02:18 -0400'
      }
    end

    it 'sets the right fields and save the application' do
      health_care_application = build(:health_care_application)
      health_care_application.set_result_on_success!(result)

      expect(health_care_application.id.present?).to eq(true)
      expect(health_care_application.success?).to eq(true)
      expect(health_care_application.form_submission_id).to eq(result[:formSubmissionId])
      expect(health_care_application.timestamp).to eq(result[:timestamp])
    end
  end

  describe '#parsed_form' do
    subject { health_care_application.parsed_form }

    let(:form) { Rails.root.join('spec', 'fixtures', 'hca', 'veteran.json').read }

    context '@parsed_form is already set' do
      it 'returns parsed_form' do
        expect(subject).to eq JSON.parse(form)
      end

      context 'form is nil' do
        before do
          health_care_application.form = nil
        end

        it 'returns parsed_form' do
          expect(subject).to eq JSON.parse(form)
        end
      end
    end

    context '@parsed_form is nil' do
      before do
        health_care_application.instance_variable_set(:@parsed_form, nil)
      end

      it 'returns parsed form' do
        expect(subject).to eq JSON.parse(form)
      end

      context 'form is nil' do
        before do
          health_care_application.form = nil
        end

        it 'returns nil' do
          expect(subject).to eq nil
        end
      end
    end
  end
end<|MERGE_RESOLUTION|>--- conflicted
+++ resolved
@@ -537,14 +537,11 @@
               ]
             end
 
-<<<<<<< HEAD
-            it 'sends email without personalisations' do
-=======
             let(:standard_error) { StandardError.new('Test error') }
 
             it 'sends a failure email to the email address provided on the form' do
               subject
-              expect(VANotify::EmailJob).to have_received(:perform_async).with(*template_params)
+              expect(VANotify::EmailJob).to have_received(:perform_async).with(*template_params_no_name)
             end
 
             it 'logs error to sentry if email job throws error' do
@@ -555,43 +552,6 @@
 
             it 'increments statsd' do
               expect { subject }.to trigger_statsd_increment('api.1010ez.submission_failure_email_sent')
-            end
-
-            context 'without first name' do
-              subject do
-                health_care_application.parsed_form['veteranFullName'] = nil
-                super()
-              end
-
-              let(:template_params_no_name) do
-                [
-                  email_address,
-                  template_id,
-                  {
-                    'salutation' => ''
-                  },
-                  api_key
-                ]
-              end
-
-              it 'sends email without personalisations' do
-                subject
-                expect(VANotify::EmailJob).to have_received(:perform_async).with(*template_params_no_name)
-              end
-            end
-          end
-
-          context 'without email address' do
-            subject do
-              health_care_application.parsed_form['email'] = nil
-              super()
-            end
-
-            it 'does not send email' do
-              expect(health_care_application).not_to receive(:send_failure_email)
->>>>>>> cf88f733
-              subject
-              expect(VANotify::EmailJob).to have_received(:perform_async).with(*template_params_no_name)
             end
           end
         end
