--- conflicted
+++ resolved
@@ -2,62 +2,22 @@
   "content": {
     "application/vnd.api+json": {
       "schema": {
-<<<<<<< HEAD
         "type": "object",
         "properties": {
           "errors": {
             "type": "array",
             "minItems": 1,
+            "maxItems": 1,
             "items": {
               "type": "object",
               "properties": {
                 "status": { "type": "integer" },
                 "detail": { "type": "string" },
                 "source": { "type": "string" }}}}}},
-=======
-        "oneOf": [
-          {"type": "object",
-            "properties": {
-              "errors": {
-                "type": "array",
-                "minItems": 1,
-                "maxItems": 1,
-                "items": {
-                  "type": "object",
-                  "properties": {
-                    "type": { "type": "string", "enum": [ "malformed" ] },
-                    "detail": { "type": "string", "enum": [ "The payload body isn't valid JSON:API format" ] },
-                    "links": {
-                      "type": "object",
-                      "properties": {
-                        "about": {
-                          "type": "string",
-                          "enum": [ "https://jsonapi.org/format/" ]}}}}}}}},
-          {"type": "object",
-            "properties": {
-              "errors": {
-                "type": "array",
-                "minItems": 1,
-                "items": {
-                  "type": "object",
-                  "properties": {
-                    "status": { "type": "integer" },
-                    "detail": { "type": "string" },
-                    "source": { "type": "string" }}}}}}]},
->>>>>>> aab08e43
       "examples": {
-        "payloadIsNotJson": {
-          "value": {
-            "errors": [
-              {"type": "malformed",
-                "detail": "The payload body isn't valid JSON:API format",
-                "links": { "about": "https://jsonapi.org/format/" }}]}},
         "violatesJsonSchema": {
           "value": {
             "errors": [
               {"status": 422,
                 "detail": "The property /data/attributes did not contain the required key benefitType",
-                "source": "/data/included"},
-              {"status": 422,
-                "detail": "The property /data/attributes/veteran did not match the following requirements ...",
-                "source": "/data/attributes/veteran"}]}}}}}}+                "source": "/data/included"}]}}}}}}