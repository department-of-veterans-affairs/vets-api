--- conflicted
+++ resolved
@@ -36,19 +36,10 @@
         confirmation_number:,
         user_account_uuid: current_user&.user_account_uuid,
         message: e&.message,
-<<<<<<< HEAD
-        tags: {
-          form_id: '21P-527EZ'
-        }
-      }
-      track_request('error', '21P-527EZ submission not found', CLAIM_STATS_KEY, additional_context,
-                    call_location: caller_locations.first)
-=======
         tags:
       }
       track_request('error', '21P-527EZ submission not found', CLAIM_STATS_KEY,
                     call_location: caller_locations.first, **additional_context)
->>>>>>> bbdab6b7
     end
 
     ##
@@ -64,19 +55,10 @@
         confirmation_number:,
         user_account_uuid: current_user&.user_account_uuid,
         message: e&.message,
-<<<<<<< HEAD
-        tags: {
-          form_id: '21P-527EZ'
-        }
-      }
-      track_request('error', '21P-527EZ fetching submission failed', CLAIM_STATS_KEY, additional_context,
-                    call_location: caller_locations.first)
-=======
         tags:
       }
       track_request('error', '21P-527EZ fetching submission failed', CLAIM_STATS_KEY,
                     call_location: caller_locations.first, **additional_context)
->>>>>>> bbdab6b7
     end
 
     ##
@@ -90,19 +72,10 @@
       additional_context = {
         confirmation_number: claim&.confirmation_number,
         user_account_uuid: current_user&.user_account_uuid,
-<<<<<<< HEAD
-        tags: {
-          form_id: '21P-527EZ'
-        }
-      }
-      track_request('info', '21P-527EZ submission to Sidekiq begun', "#{CLAIM_STATS_KEY}.attempt", additional_context,
-                    call_location: caller_locations.first)
-=======
         tags:
       }
       track_request('info', '21P-527EZ submission to Sidekiq begun', "#{CLAIM_STATS_KEY}.attempt",
                     call_location: caller_locations.first, **additional_context)
->>>>>>> bbdab6b7
     end
 
     ##
@@ -120,19 +93,10 @@
         user_account_uuid: current_user&.user_account_uuid,
         in_progress_form_id: in_progress_form&.id,
         errors: claim&.errors&.errors,
-<<<<<<< HEAD
-        tags: {
-          form_id: '21P-527EZ'
-        }
+        tags:
       }
       track_request('error', '21P-527EZ submission validation error', "#{CLAIM_STATS_KEY}.validation_error",
-                    additional_context, call_location: caller_locations.first)
-=======
-        tags:
-      }
-      track_request('error', '21P-527EZ submission validation error', "#{CLAIM_STATS_KEY}.validation_error",
-                    call_location: caller_locations.first, **additional_context)
->>>>>>> bbdab6b7
+                    call_location: caller_locations.first, **additional_context)
     end
 
     ##
@@ -151,19 +115,10 @@
         in_progress_form_id: in_progress_form&.id,
         errors: claim&.errors&.errors,
         message: e&.message,
-<<<<<<< HEAD
-        tags: {
-          form_id: '21P-527EZ'
-        }
-      }
-      track_request('error', '21P-527EZ submission to Sidekiq failed', "#{CLAIM_STATS_KEY}.failure", additional_context,
-                    call_location: caller_locations.first)
-=======
         tags:
       }
       track_request('error', '21P-527EZ submission to Sidekiq failed', "#{CLAIM_STATS_KEY}.failure",
                     call_location: caller_locations.first, **additional_context)
->>>>>>> bbdab6b7
     end
 
     ##
@@ -179,19 +134,10 @@
         confirmation_number: claim&.confirmation_number,
         user_account_uuid: current_user&.user_account_uuid,
         in_progress_form_id: in_progress_form&.id,
-<<<<<<< HEAD
-        tags: {
-          form_id: '21P-527EZ'
-        }
+        tags:
       }
       track_request('info', '21P-527EZ submission to Sidekiq success', "#{CLAIM_STATS_KEY}.success",
-                    additional_context, call_location: caller_locations.first)
-=======
-        tags:
-      }
-      track_request('info', '21P-527EZ submission to Sidekiq success', "#{CLAIM_STATS_KEY}.success",
-                    call_location: caller_locations.first, **additional_context)
->>>>>>> bbdab6b7
+                    call_location: caller_locations.first, **additional_context)
     end
 
     ##
@@ -208,19 +154,10 @@
         user_account_uuid: current_user&.user_account_uuid,
         in_progress_form_id: in_progress_form&.id,
         errors: claim&.errors&.errors,
-<<<<<<< HEAD
-        tags: {
-          form_id: '21P-527EZ'
-        }
+        tags:
       }
       track_request('error', '21P-527EZ process attachment error', "#{CLAIM_STATS_KEY}.process_attachment_error",
-                    additional_context, call_location: caller_locations.first)
-=======
-        tags:
-      }
-      track_request('error', '21P-527EZ process attachment error', "#{CLAIM_STATS_KEY}.process_attachment_error",
-                    call_location: caller_locations.first, **additional_context)
->>>>>>> bbdab6b7
+                    call_location: caller_locations.first, **additional_context)
     end
 
     ##
@@ -237,19 +174,10 @@
         user_account_uuid:,
         claim_id: claim&.id,
         benefits_intake_uuid: lighthouse_service&.uuid,
-<<<<<<< HEAD
-        tags: {
-          form_id: '21P-527EZ'
-        }
-      }
-      track_request('info', 'Lighthouse::PensionBenefitIntakeJob submission to LH begun',
-                    "#{SUBMISSION_STATS_KEY}.begun", additional_context, call_location: caller_locations.first)
-=======
         tags:
       }
       track_request('info', 'Lighthouse::PensionBenefitIntakeJob submission to LH begun',
                     "#{SUBMISSION_STATS_KEY}.begun", call_location: caller_locations.first, **additional_context)
->>>>>>> bbdab6b7
     end
 
     ##
@@ -269,19 +197,10 @@
         benefits_intake_uuid: lighthouse_service&.uuid,
         file: upload[:file],
         attachments: upload[:attachments],
-<<<<<<< HEAD
-        tags: {
-          form_id: '21P-527EZ'
-        }
-      }
-      track_request('info', 'Lighthouse::PensionBenefitIntakeJob submission to LH attempted',
-                    "#{SUBMISSION_STATS_KEY}.attempt", additional_context, call_location: caller_locations.first)
-=======
         tags:
       }
       track_request('info', 'Lighthouse::PensionBenefitIntakeJob submission to LH attempted',
                     "#{SUBMISSION_STATS_KEY}.attempt", call_location: caller_locations.first, **additional_context)
->>>>>>> bbdab6b7
     end
 
     ##
@@ -298,19 +217,10 @@
         user_account_uuid:,
         claim_id: claim&.id,
         benefits_intake_uuid: lighthouse_service&.uuid,
-<<<<<<< HEAD
-        tags: {
-          form_id: '21P-527EZ'
-        }
-      }
-      track_request('info', 'Lighthouse::PensionBenefitIntakeJob submission to LH succeeded',
-                    "#{SUBMISSION_STATS_KEY}.success", additional_context, call_location: caller_locations.first)
-=======
         tags:
       }
       track_request('info', 'Lighthouse::PensionBenefitIntakeJob submission to LH succeeded',
                     "#{SUBMISSION_STATS_KEY}.success", call_location: caller_locations.first, **additional_context)
->>>>>>> bbdab6b7
     end
 
     ##
@@ -329,19 +239,10 @@
         claim_id: claim&.id,
         benefits_intake_uuid: lighthouse_service&.uuid,
         message: e&.message,
-<<<<<<< HEAD
-        tags: {
-          form_id: '21P-527EZ'
-        }
-      }
-      track_request('warn', 'Lighthouse::PensionBenefitIntakeJob submission to LH failed, retrying',
-                    "#{SUBMISSION_STATS_KEY}.failure", additional_context, call_location: caller_locations.first)
-=======
         tags:
       }
       track_request('warn', 'Lighthouse::PensionBenefitIntakeJob submission to LH failed, retrying',
                     "#{SUBMISSION_STATS_KEY}.failure", call_location: caller_locations.first, **additional_context)
->>>>>>> bbdab6b7
     end
 
     ##
@@ -359,15 +260,6 @@
         claim_id: msg['args'].first,
         form_id: claim&.form_id,
         message: msg,
-<<<<<<< HEAD
-        tags: {
-          form_id: '21P-527EZ'
-        }
-      }
-      log_silent_failure(additional_context, user_account_uuid, call_location: caller_locations.first)
-      track_request('error', 'Lighthouse::PensionBenefitIntakeJob submission to LH exhausted!',
-                    "#{SUBMISSION_STATS_KEY}.exhausted", additional_context, call_location: caller_locations.first)
-=======
         tags:
       }
       call_location = caller_locations.first
@@ -381,7 +273,6 @@
 
       track_request('error', 'Lighthouse::PensionBenefitIntakeJob submission to LH exhausted!',
                     "#{SUBMISSION_STATS_KEY}.exhausted", call_location: caller_locations.first, **additional_context)
->>>>>>> bbdab6b7
     end
 
     ##
@@ -400,22 +291,12 @@
         claim_id: claim&.id,
         benefits_intake_uuid: lighthouse_service&.uuid,
         message: e&.message,
-<<<<<<< HEAD
-        tags: {
-          form_id: '21P-527EZ'
-        }
-      }
-
-      track_request('warn', 'Lighthouse::PensionBenefitIntakeJob send_confirmation_email failed', CLAIM_STATS_KEY,
-                    additional_context, call_location: caller_locations.first)
-=======
         tags:
       }
 
       track_request('warn', 'Lighthouse::PensionBenefitIntakeJob send_confirmation_email failed',
                     "#{SUBMISSION_STATS_KEY}.send_confirmation_failed",
                     call_location: caller_locations.first, **additional_context)
->>>>>>> bbdab6b7
     end
 
     ##
@@ -434,14 +315,6 @@
         claim_id: claim&.id,
         benefits_intake_uuid: lighthouse_service&.uuid,
         error: e&.message,
-<<<<<<< HEAD
-        tags: {
-          form_id: '21P-527EZ'
-        }
-      }
-      track_request('error', 'Lighthouse::PensionBenefitIntakeJob cleanup failed',
-                    "#{SUBMISSION_STATS_KEY}.cleanup_failed", additional_context, call_location: caller_locations.first)
-=======
         tags:
       }
       track_request('error', 'Lighthouse::PensionBenefitIntakeJob cleanup failed',
@@ -471,7 +344,6 @@
       track_request('error', 'Lighthouse::PensionBenefitIntakeJob custom date failed',
                     "#{SUBMISSION_STATS_KEY}.custom_date_failed",
                     call_location: caller_locations.first, **additional_context)
->>>>>>> bbdab6b7
     end
   end
 end