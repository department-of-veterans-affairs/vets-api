--- conflicted
+++ resolved
@@ -25,30 +25,18 @@
 
     event :fail do
       after do
-<<<<<<< HEAD
         log_info = { form_submission_id:,
                      benefits_intake_uuid: form_submission&.benefits_intake_uuid,
                      form_type: form_submission&.form_type }
-        Rails.logger.info('Preparing to send Form Submission Attempt error email', log_info)
-        is_form526_form4142 = form_submission.form_type == CentralMail::SubmitForm4142Job::FORM4142_FORMSUBMISSION_TYPE
-        if Flipper.enabled?(:simple_forms_email_notifications) && !is_form526_form4142
-          enqueue_result_email(:error)
-        elsif Flipper.enabled?(:form526_send_4142_failure_notification) && is_form526_form4142
+        if should_send_simple_forms_email
+          Rails.logger.info('Preparing to send Form Submission Attempt error email', log_info)            
+          simple_forms_enqueue_result_email(:error)
+        else should_send_form526_form4142_email          
           form526_submission_id = Form526Submission.find_by(saved_claim_id:).id
           Rails.logger.info('Sending Form526:Form4142 failure email', log_info.merge({ form526_submission_id: }))
           jid = EVSS::DisabilityCompensationForm::Form4142DocumentUploadFailureEmail.perform_async(form526_submission_id)
           Rails.logger.info('Sent Form526:Form4142 failure email', log_info.merge({ jid: }))
-=======
-        if should_send_simple_forms_email
-          Rails.logger.info({
-                              message: 'Preparing to send Form Submission Attempt error email',
-                              form_submission_id:,
-                              benefits_intake_uuid: form_submission.benefits_intake_uuid,
-                              form_type: form_submission.form_type
-                            })
-          simple_forms_enqueue_result_email(:error)
->>>>>>> 48aeb2f0
-        end
+        end                                   
       end
 
       transitions from: :pending, to: :failure
@@ -99,6 +87,11 @@
     simple_forms_form_number && Flipper.enabled?(:simple_forms_email_notifications)
   end
 
+  def should_send_form526_form4142_email
+    email_klass = CentralMail::SubmitForm4142Job
+    form_submission.form_type == email_klass::FORM4142_FORMSUBMISSION_TYPE && Flipper.enabled?(email_klass::POLLED_FAILURE_EMAIL)
+  end
+
   def simple_forms_enqueue_result_email(notification_type)
     raw_form_data = form_submission.form_data || '{}'
     form_data = JSON.parse(raw_form_data)
