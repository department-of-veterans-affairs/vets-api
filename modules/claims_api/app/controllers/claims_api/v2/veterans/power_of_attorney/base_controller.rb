# frozen_string_literal: true

require 'bgs/power_of_attorney_verifier'
require 'claims_api/v2/params_validation/power_of_attorney'
require 'claims_api/v2/error/lighthouse_error_handler'
require 'claims_api/v2/json_format_validation'
require 'claims_api/v2/power_of_attorney_validation'

module ClaimsApi
  module V2
    module Veterans
      class PowerOfAttorney::BaseController < ClaimsApi::V2::Veterans::Base
        include ClaimsApi::V2::PowerOfAttorneyValidation
        include ClaimsApi::PoaVerification
        include ClaimsApi::V2::Error::LighthouseErrorHandler
        include ClaimsApi::V2::JsonFormatValidation
        FORM_NUMBER_INDIVIDUAL = '2122A'
        VA_NOTIFY_KEY = 'va_notify_recipient_identifier'

        def show
          poa_code = BGS::PowerOfAttorneyVerifier.new(target_veteran).current_poa_code
          data = poa_code.blank? ? {} : representative(poa_code).merge({ code: poa_code })
          if poa_code.blank?
            render json: { data: }
          else
            render json: ClaimsApi::V2::Blueprints::PowerOfAttorneyBlueprint.render(data, root: :data)
          end
        end

        def status
          poa = ClaimsApi::PowerOfAttorney.find_by(id: params[:id])
          unless poa
            raise ::ClaimsApi::Common::Exceptions::Lighthouse::ResourceNotFound.new(
              detail: "Could not find Power of Attorney with id: #{params[:id]}"
            )
          end

          serialized_response = ClaimsApi::PowerOfAttorneySerializer.new(poa).serializable_hash
          serialized_response[:data][:type] = serialized_response[:data][:type].to_s.camelize(:lower)
          render json: serialized_response.deep_transform_keys! { |key| key.to_s.camelize(:lower).to_sym }
        end

        private

        def shared_form_validation(form_number)
          # validate target veteran exists
          target_veteran

          base = form_number == '2122' ? 'serviceOrganization' : 'representative'
          poa_code = form_attributes.dig(base, 'poaCode')

          @claims_api_forms_validation_errors = validate_form_2122_and_2122a_submission_values(
            user_profile:, veteran_participant_id: target_veteran.participant_id, poa_code:, base:
          )

          validate_json_schema(form_number.upcase)
          @rep_id = validate_registration_number!(base, poa_code)

          add_claimant_data_to_form if user_profile

          if @claims_api_forms_validation_errors
            raise ::ClaimsApi::Common::Exceptions::Lighthouse::JsonFormValidationError,
                  @claims_api_forms_validation_errors
          end
        end

        def feature_enabled_and_claimant_present?
          Flipper.enabled?(:lighthouse_claims_api_poa_dependent_claimants) && form_attributes['claimant'].present?
        end

        def validate_registration_number!(base, poa_code)
          rn = form_attributes.dig(base, 'registrationNumber')
          rep = ::Veteran::Service::Representative.where('? = ANY(poa_codes) AND representative_id = ?',
                                                         poa_code,
                                                         rn).order(created_at: :desc).first
          if rep.nil?
            raise ::Common::Exceptions::ResourceNotFound.new(
              detail: "Could not find an Accredited Representative with registration number: #{rn} " \
                      "and poa code: #{poa_code}"
            )
          end
          rep.id
        end

        def attributes
          {
            status: ClaimsApi::PowerOfAttorney::PENDING,
            auth_headers: set_auth_headers,
            form_data: form_attributes,
            current_poa: current_poa_code,
            header_md5:
          }
        end

        def submit_power_of_attorney(poa_code, form_number)
          attributes.merge!({ source_data: }) unless token.client_credentials_token?

          power_of_attorney = ClaimsApi::PowerOfAttorney.create!(attributes)

          unless Settings.claims_api&.poa_v2&.disable_jobs
<<<<<<< HEAD
            ClaimsApi::V2::PoaFormBuilderJob.new.perform(power_of_attorney.id, form_number, @rep_id, 'post')
=======
            if feature_enabled_and_claimant_present?
              ClaimsApi::PoaAssignDependentClaimantJob.perform_async(
                dependent_claimant_poa_assignment_service(poa_code:)
              )
            else
              ClaimsApi::V2::PoaFormBuilderJob.perform_async(power_of_attorney.id, form_number, @rep_id, 'post')
            end
>>>>>>> 43af9aee
          end

          render json: ClaimsApi::V2::Blueprints::PowerOfAttorneyBlueprint.render(
            representative(poa_code).merge({ id: power_of_attorney.id, code: poa_code }),
            root: :data
          ), status: :accepted, location: url_for(
            controller: 'power_of_attorney/base', action: 'show', id: power_of_attorney.id
          )
        end

        def set_auth_headers
          headers = auth_headers.merge!({ VA_NOTIFY_KEY => icn_for_vanotify })

          if feature_enabled_and_claimant_present?
            add_dependent_to_auth_headers(headers)
          else
            auth_headers
          end
        end

        def add_dependent_to_auth_headers(headers)
          claimant = user_profile.profile

          headers.merge!({
                           dependent: {
                             participant_id: claimant.participant_id,
                             ssn: claimant.ssn
                           }
                         })
        end

        def validation_success(form_number)
          {
            data: {
              type: "form/#{form_number}/validation",
              attributes: {
                status: 'valid'
              }
            }
          }
        end

        def current_poa_code
          current_poa.try(:code)
        end

        def current_poa
          @current_poa ||= BGS::PowerOfAttorneyVerifier.new(target_veteran).current_poa
        end

        def representative(poa_code)
          organization = ::Veteran::Service::Organization.find_by(poa: poa_code)
          return format_organization(organization) if organization.present?

          individuals = ::Veteran::Service::Representative.where('? = ANY(poa_codes)',
                                                                 poa_code).order(created_at: :desc)
          if individuals.blank?
            raise ::ClaimsApi::Common::Exceptions::Lighthouse::ResourceNotFound.new(
              detail: "Could not retrieve Power of Attorney with code: #{poa_code}"
            )
          end

          if individuals.pluck(:representative_id).uniq.count > 1
            raise ::ClaimsApi::Common::Exceptions::Lighthouse::UnprocessableEntity.new(
              detail: "Could not retrieve Power of Attorney due to multiple representatives with code: #{poa_code}"
            )
          end

          format_representative(individuals.first)
        end

        def format_representative(representative)
          {
            name: "#{representative.first_name} #{representative.last_name}",
            phone_number: representative.phone,
            type: 'individual'
          }
        end

        def format_organization(organization)
          {
            name: organization.name,
            phone_number: organization.phone,
            type: 'organization'
          }
        end

        def header_md5
          @header_md5 ||= Digest::MD5.hexdigest(auth_headers.except('va_eauth_authenticationauthority',
                                                                    'va_eauth_service_transaction_id',
                                                                    'va_eauth_issueinstant',
                                                                    'Authorization').to_json)
        end

        def get_poa_code(form_number)
          rep_or_org = form_number.upcase == FORM_NUMBER_INDIVIDUAL ? 'representative' : 'serviceOrganization'
          form_attributes&.dig(rep_or_org, 'poaCode')
        end

        def source_data
          {
            name: source_name,
            icn: nullable_icn,
            email: current_user.email
          }
        end

        def source_name
          return request.headers['X-Consumer-Username'] if token.client_credentials_token?

          "#{current_user.first_name} #{current_user.last_name}"
        end

        def nullable_icn
          current_user.icn
        rescue => e
          log_message_to_sentry('Failed to retrieve icn for consumer',
                                :warning,
                                body: e.message)

          nil
        end

        def user_profile
          @user_profile ||= fetch_claimant
        end

        def icn_for_vanotify
          params[:veteranId]
        end

        def fetch_claimant
          claimant_icn = form_attributes.dig('claimant', 'claimantId')
          if claimant_icn.present?
            mpi_profile = mpi_service.find_profile_by_identifier(identifier: claimant_icn,
                                                                 identifier_type: MPI::Constants::ICN)
          end
        rescue ArgumentError
          mpi_profile
        end

        def add_claimant_data_to_form
          if user_profile&.status == :ok
            first_name = user_profile.profile.given_names.first
            last_name = user_profile.profile.family_name
            form_attributes['claimant'].merge!(firstName: first_name, lastName: last_name)
          end
        end
      end
    end
  end
end<|MERGE_RESOLUTION|>--- conflicted
+++ resolved
@@ -98,17 +98,7 @@
           power_of_attorney = ClaimsApi::PowerOfAttorney.create!(attributes)
 
           unless Settings.claims_api&.poa_v2&.disable_jobs
-<<<<<<< HEAD
-            ClaimsApi::V2::PoaFormBuilderJob.new.perform(power_of_attorney.id, form_number, @rep_id, 'post')
-=======
-            if feature_enabled_and_claimant_present?
-              ClaimsApi::PoaAssignDependentClaimantJob.perform_async(
-                dependent_claimant_poa_assignment_service(poa_code:)
-              )
-            else
-              ClaimsApi::V2::PoaFormBuilderJob.perform_async(power_of_attorney.id, form_number, @rep_id, 'post')
-            end
->>>>>>> 43af9aee
+            ClaimsApi::V2::PoaFormBuilderJob.perform_async(power_of_attorney.id, form_number, @rep_id, 'post')
           end
 
           render json: ClaimsApi::V2::Blueprints::PowerOfAttorneyBlueprint.render(
