--- conflicted
+++ resolved
@@ -6,110 +6,6 @@
   include SchemaMatchers
 
   appeals_endpoint = '/services/appeals/v0/appeals'
-<<<<<<< HEAD
-  hlr_endpoint = "#{appeals_endpoint}/higher_level_reviews"
-  intake_endpoint = "#{appeals_endpoint}/intake_statuses"
-
-  describe 'GET /intake_statuses' do
-    context 'with a valid decision review response' do
-      it 'returns an intake status response object' do
-        VCR.use_cassette('decision_review/200_intake_status') do
-          get "#{intake_endpoint}/1234567890"
-          expect(response).to have_http_status(:ok)
-          expect(response).to match_response_schema('intake_status')
-        end
-      end
-    end
-
-    context 'with a decision response that does not exist' do
-      it 'returns a 404 error' do
-        VCR.use_cassette('decision_review/404_get_intake_status') do
-          get "#{intake_endpoint}/1234"
-          expect(response).to have_http_status(:not_found)
-        end
-      end
-    end
-  end
-
-  describe 'GET /higher_level_reviews' do
-    context 'with a valid higher review response' do
-      it 'higher level review endpoint returns a successful response' do
-        VCR.use_cassette('decision_review/200_review') do
-          get "#{hlr_endpoint}/4bc96bee-c6a3-470e-b222-66a47629dc20"
-          expect(response).to have_http_status(:ok)
-          expect(response).to match_response_schema('higher_level_review')
-        end
-      end
-    end
-
-    context 'with a higher review response id that does not exist' do
-      it 'returns a 404 error' do
-        VCR.use_cassette('decision_review/404_review') do
-          get "#{hlr_endpoint}/1234"
-          expect(response).to have_http_status(:not_found)
-        end
-      end
-    end
-  end
-
-  describe 'POST /higher_level_reviews' do
-    context 'with an accepted response' do
-      it 'higher level review endpoint returns a successful response' do
-        VCR.use_cassette('decision_review/202_review') do
-          request = {
-            'data' => {
-              'type' => 'HigherLevelReview',
-              'attributes' => {
-                'receiptDate' => '2019-07-10',
-                'informalConference' => true,
-                'sameOffice' => false,
-                'legacyOptInApproved' => true,
-                'benefitType' => 'compensation',
-                'veteran' => {
-                  'ssn' => '123456789',
-                  'addressLine1' => '123 Street St',
-                  'addressLine2' => 'Apt 4',
-                  'city' => 'Chicago',
-                  'stateProvinceCode' => 'IL',
-                  'zipPostalCode' => '60652',
-                  'phoneNumber' => '4432924565',
-                  'emailAddress' => 'someone@example.com'
-                },
-                'claimant' => {
-                  'participantId' => '44444444',
-                  'payeeCode' => '10'
-                }
-              }
-            },
-            'included' => [
-              {
-                'type' => 'RequestIssue',
-                'attributes' => {
-                  'decisionIssueId' => 2
-                }
-              }
-            ]
-          }
-
-          post hlr_endpoint, params: request.to_json
-          expect(response).to have_http_status(:accepted)
-          expect(response).to match_response_schema('higher_level_review_accepted')
-        end
-      end
-    end
-
-    context 'with a malformed request' do
-      it 'higher level review endpoint returns a 400 error' do
-        VCR.use_cassette('decision_review/400_review') do
-          post hlr_endpoint
-          expect(response).to have_http_status(:bad_request)
-          expect(response).to match_response_schema('errors')
-        end
-      end
-    end
-  end
-=======
->>>>>>> 862f1992
 
   context 'with the X-VA-SSN and X-VA-User header supplied ' do
     let(:user) { FactoryBot.create(:user, :loa3) }
