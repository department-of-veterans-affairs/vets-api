--- conflicted
+++ resolved
@@ -48,11 +48,6 @@
 
 GIT
   remote: https://github.com/department-of-veterans-affairs/lighthouse-bgs.git
-<<<<<<< HEAD
-  revision: 3d8f46b868489db9f7caaacfe9afeafb4c24765e
-  branch: kc-6189-vnp-proc-service-v2
-  specs:
-=======
   revision: 3a9cf80e0d542e9869de8c1a8cd7e4d0eac11864
   branch: master
   specs:
@@ -60,7 +55,6 @@
       httpclient
       nokogiri (>= 1.8.5)
       savon (~> 2.12)
->>>>>>> 61a470e1
 
 GIT
   remote: https://github.com/department-of-veterans-affairs/vets-json-schema
@@ -70,14 +64,6 @@
     vets_json_schema (6.0.3)
       multi_json (~> 1.0)
       script_utils (= 0.0.4)
-
-PATH
-  remote: /Users/derekdyer/Documents/lighthouse-bgs
-  specs:
-    lighthouse_bgs (0.9.0)
-      httpclient
-      nokogiri (>= 1.8.5)
-      savon (~> 2.12)
 
 PATH
   remote: modules/appeals_api
@@ -138,6 +124,7 @@
 
 GEM
   remote: https://rubygems.org/
+  remote: https://enterprise.contribsys.com/
   specs:
     Ascii85 (1.0.3)
     aasm (5.0.6)
@@ -711,13 +698,6 @@
       connection_pool (~> 2.2, >= 2.2.2)
       rack (< 2.1.0)
       rack-protection (>= 1.5.0)
-<<<<<<< HEAD
-      redis (~> 3.2, >= 3.2.1)
-    sidekiq-instrument (0.3.0)
-      sidekiq (>= 4.2, < 6)
-      statsd-instrument (~> 2.0, >= 2.0.4)
-    sidekiq-scheduler (3.0.0)
-=======
       redis (>= 3.3.5, < 5)
     sidekiq-ent (1.8.1)
       einhorn (= 0.7.4)
@@ -728,7 +708,6 @@
       sidekiq (>= 5.2.7)
     sidekiq-scheduler (3.0.1)
       e2mmap
->>>>>>> 61a470e1
       redis (>= 3, < 5)
       rufus-scheduler (~> 3.2)
       sidekiq (>= 3)
@@ -931,14 +910,9 @@
   sentry-raven
   shrine
   shrine-memory
-<<<<<<< HEAD
-  sidekiq (~> 4.2)
-  sidekiq-instrument
-=======
   sidekiq (~> 5.0)
   sidekiq-ent!
   sidekiq-pro!
->>>>>>> 61a470e1
   sidekiq-scheduler (~> 3.0)
   simplecov (< 0.18)
   spring
