--- conflicted
+++ resolved
@@ -10,21 +10,13 @@
     :cache_multiple_responses:
       :uid_location: header
       :uid_locator: 'veteranId'
-<<<<<<< HEAD
-  - :method: :post
-=======
-- :method: :post
->>>>>>> 6a3f7894
+  - :method: :post
     :path: "/mdot/supplies"
     :file_path: "mdot/supplies/create"
     :cache_multiple_responses:
       :uid_location: header
       :uid_locator: 'veteranId'
 
-<<<<<<< HEAD
-
-=======
->>>>>>> 6a3f7894
 - :name: 'MHV_Rx'
   :base_uri: <%= "#{URI(Settings.mhv.rx.host).host}:#{URI(Settings.mhv.rx.host).port}" %>
   :endpoints:
