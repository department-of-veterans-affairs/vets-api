--- conflicted
+++ resolved
@@ -22,11 +22,7 @@
         end
 
         # The data structure of the data returned from these calls to
-<<<<<<< HEAD
-        # BEP (BGS) is not uniform. The data returned here is like data['...']
-=======
         # BEP (BGS) is not uniform. The data returned here is like data['value']
->>>>>>> efdc6de4
         def build_data_object(data)
           return [] if data.nil?
 
