--- conflicted
+++ resolved
@@ -88,11 +88,7 @@
     evidence_submission.update!(
       upload_status: BenefitsDocuments::Constants::UPLOAD_STATUS[:FAILED],
       failed_date: DateTime.current,
-<<<<<<< HEAD
       acknowledgement_date: (DateTime.current + 30.days),
-=======
-      acknowledgement_date: (DateTime.current + 30.days).utc,
->>>>>>> 1f8d68f9
       error_message: 'EVSS::DocumentUpload document upload failure',
       template_metadata: {
         personalisation: update_personalisation(current_personalisation, msg['failed_at'])
