--- conflicted
+++ resolved
@@ -266,14 +266,10 @@
       tracked_items = claim['attributes']['trackedItems']
       return unless tracked_items
 
-<<<<<<< HEAD
-      tracked_items.select { |i| i['displayName'] == 'PMR Pending' }.each { |i| i['status'] = 'NEEDED_FROM_OTHERS' }
-=======
       tracked_items.select { |i| i['displayName'] == 'PMR Pending' }.each do |i|
         i['status'] = 'NEEDED_FROM_OTHERS'
         i['displayName'] = 'Private Medical Record'
       end
->>>>>>> bbdab6b7
       tracked_items
     end
 
