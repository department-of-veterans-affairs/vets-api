# frozen_string_literal: true

require_relative '../base_service'
require 'common/exceptions/external/backend_service_exception'
require 'common/exceptions/internal/invalid_field_value'

module VAOS
  module V1
    # FHIR (DSTU 2) based REST service http://hl7.org/fhir/dstu2/http.html
    #
    # @example Create a service and fetch an Organization resource by id
    #   service = VAOS::V1::FHIRService.new(user)
    #   response = service.read(:Organization, 987654)
    #
    class FHIRService < VAOS::BaseService
      STATSD_KEY_PREFIX = 'api.vaos.fhir'
      RESOURCES = %i[Appointment HealthcareService Location Organization Patient Schedule Slot].freeze

      # The read interaction accesses the current contents of a resource.
      # The interaction is performed by an HTTP GET command.
      # http://hl7.org/fhir/dstu2/http.html#read
      #
      # @param resource_type Symbol the type of resource to read
      # @id id Integer the id of the resource
      #
      def read(resource_type, id)
        unless RESOURCES.include?(resource_type)
          raise Common::Exceptions::InvalidFieldValue.new('resource_type', resource_type)
        end

        perform(:get, "#{resource_type}/#{id}", nil)
      end

<<<<<<< HEAD
      def search(resource_type, params)
=======
      def search(resource_type, query_string)
>>>>>>> 00446ce5
        unless RESOURCES.include?(resource_type)
          raise Common::Exceptions::InvalidFieldValue.new('resource_type', resource_type)
        end

<<<<<<< HEAD
        perform(:get, resource_type, params, headers)
=======
        perform(:get, "#{resource_type}?#{query_string}", nil)
>>>>>>> 00446ce5
      end

      private

      def perform(method, path, params)
        StatsD.increment("#{action_statsd_key(path)}.total")
        super(method, path, params, headers)
      rescue => e
        StatsD.increment("#{action_statsd_key(path)}.failure")
        raise e
      end

      def action_statsd_key(path)
        caller = caller_locations(2, 1)[0].label
        resource = path.split('/').first.split('?').first.snakecase
        "#{STATSD_KEY_PREFIX}.#{caller}.#{resource}"
      end

      def config
        VAOS::V1::FHIRConfiguration.instance
      end

      def headers
        super.merge('Content-Type' => 'application/json+fhir')
      end
    end
  end
end<|MERGE_RESOLUTION|>--- conflicted
+++ resolved
@@ -31,20 +31,12 @@
         perform(:get, "#{resource_type}/#{id}", nil)
       end
 
-<<<<<<< HEAD
-      def search(resource_type, params)
-=======
       def search(resource_type, query_string)
->>>>>>> 00446ce5
         unless RESOURCES.include?(resource_type)
           raise Common::Exceptions::InvalidFieldValue.new('resource_type', resource_type)
         end
 
-<<<<<<< HEAD
-        perform(:get, resource_type, params, headers)
-=======
         perform(:get, "#{resource_type}?#{query_string}", nil)
->>>>>>> 00446ce5
       end
 
       private
