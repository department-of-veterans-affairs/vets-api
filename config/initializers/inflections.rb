# frozen_string_literal: true

ActiveSupport::Inflector.inflections do |inflect|
  inflect.acronym 'AAID'
  inflect.acronym 'AWS'
  inflect.acronym 'BB'
  inflect.acronym 'BGS'
  inflect.acronym 'CARMA'
  inflect.acronym 'CC'
  inflect.acronym 'DOD'
  inflect.acronym 'EMIS'
  inflect.acronym 'EVSS'
  inflect.acronym 'GIDS'
  inflect.acronym 'GI'
  inflect.acronym 'HCA'
  inflect.acronym 'IHub'
  inflect.acronym 'MDOT'
<<<<<<< HEAD
  inflect.acronym 'MPI'
=======
  inflect.acronym 'MHV' # My HealtheVet
  inflect.acronym 'NCA' # National Cemetery Administration
>>>>>>> 8fa2b6ec
  inflect.acronym 'PagerDuty'
  inflect.acronym 'PPIU'
  inflect.acronym 'PPMS'
  inflect.acronym 'PSSG'
  inflect.acronym 'SAML'
  inflect.acronym 'SFTP'
  inflect.acronym 'SM'
  inflect.acronym 'SSOe'
  inflect.acronym 'SSO'
  inflect.acronym 'VAOS'
  inflect.acronym 'VAR' # an older term for what is now VAOS
  inflect.acronym 'VA'
  inflect.acronym 'VBA'
  inflect.acronym 'VC'
  inflect.acronym 'VHA'
  inflect.acronym 'VIC'
  inflect.acronym 'VSO'
  inflect.uncountable 'terms_and_conditions'
end<|MERGE_RESOLUTION|>--- conflicted
+++ resolved
@@ -15,12 +15,9 @@
   inflect.acronym 'HCA'
   inflect.acronym 'IHub'
   inflect.acronym 'MDOT'
-<<<<<<< HEAD
   inflect.acronym 'MPI'
-=======
   inflect.acronym 'MHV' # My HealtheVet
   inflect.acronym 'NCA' # National Cemetery Administration
->>>>>>> 8fa2b6ec
   inflect.acronym 'PagerDuty'
   inflect.acronym 'PPIU'
   inflect.acronym 'PPMS'
