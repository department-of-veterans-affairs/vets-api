--- conflicted
+++ resolved
@@ -8,15 +8,9 @@
 
   before do
     allow(PdfFill::Filler)
-<<<<<<< HEAD
         .to receive(:fill_form) { |saved_claim, *_|
           "tmp/pdfs/686C-674_#{saved_claim.id || 'stub'}_final.pdf"
         }
-=======
-      .to receive(:fill_form) { |saved_claim, *_|
-        "tmp/pdfs/686C-674_#{saved_claim.id || 'stub'}_final.pdf"
-      }
->>>>>>> 46417659
   end
 
   let(:user) { create(:evss_user, :loa3) }
