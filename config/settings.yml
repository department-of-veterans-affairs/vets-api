--- conflicted
+++ resolved
@@ -928,11 +928,10 @@
     host: <%= ENV['mhv__rx__host'] %>
     mock: <%= ENV['mhv__rx__mock'] %>
   sm:
-<<<<<<< HEAD
-    app_token: <%= ENV['MHV__SM__APP_TOKEN'] %>
-    host: <%= ENV['MHV__SM__HOST'] %>
-    mhv_sm_x_api_key: <%= ENV['MHV__SM__MHV_SM_X_API_KEY'] %>
-    mock: <%= ENV['MHV__SM__MOCK'] %>
+    app_token: <%= ENV['mhv__sm__app_token'] %>
+    host: <%= ENV['mhv__sm__host'] %>
+    mhv_sm_x_api_key: <%= ENV['mhv__sm__mhv_sm_x_api_key'] %>
+    mock: <%= ENV['mhv__sm__mock'] %>
   uhd:
     app_id: <%= ENV['MHV__UHD__APP_ID'] %>
     app_token: <%= ENV['MHV__UHD__APP_TOKEN'] %>
@@ -941,12 +940,6 @@
     security_host: <%= ENV['MHV__UHD__SECURITY_HOST'] %>
     subject: "Proxy Client"
     user_type: <%= ENV['MHV__UHD__USER_TYPE'] %>
-=======
-    app_token: <%= ENV['mhv__sm__app_token'] %>
-    host: <%= ENV['mhv__sm__host'] %>
-    mhv_sm_x_api_key: <%= ENV['mhv__sm__mhv_sm_x_api_key'] %>
-    mock: <%= ENV['mhv__sm__mock'] %>
->>>>>>> d6c0acb8
 mhv_mobile:
   sm:
     app_token: <%= ENV['mhv_mobile__sm__app_token'] %>
