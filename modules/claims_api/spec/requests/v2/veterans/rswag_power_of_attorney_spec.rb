# frozen_string_literal: true

require 'swagger_helper'
require Rails.root.join('spec', 'rswag_override.rb').to_s
require 'rails_helper'
require_relative '../../../rails_helper'
require_relative '../../../support/swagger_shared_components/v2'
require 'bgs_service/local_bgs'
require 'bgs_service/org_web_service'

describe 'PowerOfAttorney',
         openapi_spec: Rswag::TextHelpers.new.claims_api_docs do
  let(:local_bgs) { ClaimsApi::LocalBGS }
  let(:org_web_service) { ClaimsApi::OrgWebService }

  claimant_data = {
    'claimantId' => '1013093331V548481',
    'address' => {
      'addressLine1' => '123 anystreet',
      'city' => 'anytown',
      'stateCode' => 'OR',
      'countryCode' => 'US',
      'zipCode' => '12345'
    },
    'relationship' => 'Spouse'
  }

  path '/veterans/{veteranId}/power-of-attorney' do
    get 'Find current Power of Attorney for a Veteran.' do
      tags 'Power of Attorney'
      operationId 'findPowerOfAttorney'
      security [
        { productionOauth: ['system/claim.read', 'system/claim.write'] },
        { sandboxOauth: ['system/claim.read', 'system/claim.write'] },
        { bearer_token: [] }
      ]
      produces 'application/json'
      description 'Retrieves current Power of Attorney for Veteran or empty data if no POA is assigned.'

      let(:Authorization) { 'Bearer token' }

      parameter name: 'veteranId',
                in: :path,
                required: true,
                type: :string,
                example: '1012667145V762142',
                description: 'ID of Veteran'

      let(:veteranId) { '1013062086V794840' } # rubocop:disable RSpec/VariableName
      let(:scopes) { %w[system/claim.read system/claim.write] }
      let(:poa_code) { 'A1Q' }
      let(:bgs_poa) { { person_org_name: "#{poa_code} name-here" } }

      describe 'Getting a successful response' do
        response '200', 'Successful response with a current Power of Attorney' do
          schema JSON.parse(Rails.root.join('spec',
                                            'support',
                                            'schemas',
                                            'claims_api',
                                            'veterans',
                                            'power-of-attorney',
                                            'get.json').read)

          before do |example|
            expect_any_instance_of(local_bgs).to receive(:find_poa_by_participant_id).and_return(bgs_poa)
            allow_any_instance_of(org_web_service).to receive(:find_poa_history_by_ptcpnt_id)
              .and_return({ person_poa_history: nil })
            create(:veteran_representative, representative_id: '12345',
                                            poa_codes: [poa_code],
                                            first_name: 'Firstname',
                                            last_name: 'Lastname',
                                            phone: '555-555-5555')
            mock_ccg(scopes) do
              submit_request(example.metadata)
            end
          end

          after do |example|
            example.metadata[:response][:content] = {
              'application/json' => {
                example: JSON.parse(response.body, symbolize_names: true)
              }
            }
          end

          it 'returns a valid 200 response' do |example|
            assert_response_matches_metadata(example.metadata)
          end
        end
      end

      describe 'Getting a 401 response' do
        response '401', 'Unauthorized' do
          schema JSON.parse(Rails.root.join('spec', 'support', 'schemas', 'claims_api', 'v2', 'errors',
                                            'power_of_attorney', 'default.json').read)

          let(:Authorization) { nil }

          before do |example|
            submit_request(example.metadata)
          end

          after do |example|
            example.metadata[:response][:content] = {
              'application/json' => {
                example: JSON.parse(response.body, symbolize_names: true)
              }
            }
          end

          it 'returns a 401 response' do |example|
            assert_response_matches_metadata(example.metadata)
          end
        end
      end

      describe 'Getting a 404 response' do
        response '404', 'Resource not found' do
          schema JSON.parse(Rails.root.join('spec', 'support', 'schemas', 'claims_api', 'v2', 'errors',
                                            'power_of_attorney', 'default.json').read)

          before do |example|
            expect_any_instance_of(local_bgs).to receive(:find_poa_by_participant_id).and_return(bgs_poa)
            allow_any_instance_of(org_web_service).to receive(:find_poa_history_by_ptcpnt_id)
              .and_return({ person_poa_history: nil })

            create(:veteran_representative, representative_id: '12345',
                                            poa_codes: ['H1A'],
                                            first_name: 'Firstname',
                                            last_name: 'Lastname',
                                            phone: '555-555-5555')
            mock_ccg(scopes) do
              submit_request(example.metadata)
            end
          end

          after do |example|
            example.metadata[:response][:content] = {
              'application/json' => {
                example: JSON.parse(response.body, symbolize_names: true)
              }
            }
          end

          it 'returns a 404 response' do |example|
            assert_response_matches_metadata(example.metadata)
          end
        end
      end

      describe 'Getting a 422 response' do
        response '422', 'Unprocessable Entity' do
          schema JSON.parse(Rails.root.join('spec', 'support', 'schemas', 'claims_api', 'v2', 'errors',
                                            'power_of_attorney', 'default.json').read)

          before do |example|
            expect_any_instance_of(local_bgs).to receive(:find_poa_by_participant_id).and_return(bgs_poa)
            allow_any_instance_of(org_web_service).to receive(:find_poa_history_by_ptcpnt_id)
              .and_return({ person_poa_history: nil })
            create(:veteran_representative, representative_id: '12345',
                                            poa_codes: [poa_code],
                                            first_name: 'Firstname',
                                            last_name: 'Lastname',
                                            phone: '555-555-5555')
            create(:veteran_representative, representative_id: '54321',
                                            poa_codes: [poa_code],
                                            first_name: 'Another',
                                            last_name: 'Name',
                                            phone: '222-222-2222')
            mock_ccg(scopes) do
              submit_request(example.metadata)
            end
          end

          after do |example|
            example.metadata[:response][:content] = {
              'application/json' => {
                example: JSON.parse(response.body, symbolize_names: true)
              }
            }
          end

          it 'returns a 422 response' do |example|
            assert_response_matches_metadata(example.metadata)
          end
        end
      end
    end
  end

  path '/veterans/{veteranId}/power-of-attorney-request', production: false do
    post 'Create a Power of Attorney appointment request' do
      description 'Creates a Power of Attorney appointment request.'
      tags 'Power of Attorney'
      operationId 'postPowerOfAttorneyRequest'
      security [
        { productionOauth: ['system/claim.read', 'system/claim.write'] },
        { sandboxOauth: ['system/claim.read', 'system/claim.write'] },
        { bearer_token: [] }
      ]
      consumes 'application/json'
      produces 'application/json'
      parameter name: 'veteranId',
                in: :path,
                required: true,
                type: :string,
                example: '1012667145V762142',
                description: 'ID of Veteran'
      parameter SwaggerSharedComponents::V2.body_examples[:power_of_attorney_request]

      let(:Authorization) { 'Bearer token' }
      let(:veteranId) { '1013062086V794840' } # rubocop:disable RSpec/VariableName
      let(:scopes) { %w[system/claim.write] }
      let(:data) do
        temp = Rails.root.join('modules', 'claims_api', 'spec', 'fixtures', 'v2', 'veterans',
                               'power_of_attorney', 'request_representative', 'valid_no_claimant.json').read
        JSON.parse(temp)
      end

      describe 'Getting a successful response' do
        response '201', 'Valid request response' do
          schema JSON.parse(Rails.root.join('spec', 'support', 'schemas', 'claims_api', 'v2', 'veterans',
                                            'power_of_attorney', 'request_representative', 'submit.json').read)

          before do |example|
            allow(Flipper).to receive(:enabled?).with(:lighthouse_claims_v2_poa_requests_skip_bgs).and_return false
            allow_any_instance_of(ClaimsApi::PowerOfAttorneyRequestService::Orchestrator)
              .to receive(:submit_request)
              .and_return({ 'procId' => '12345' })
            create(:veteran_representative, representative_id: '999999999999', poa_codes: ['067'],
                                            first_name: 'Abraham', last_name: 'Lincoln',
                                            user_types: ['veteran_service_officer'])
            create(:veteran_organization, poa: '067', name: 'DISABLED AMERICAN VETERANS')

            mock_ccg(scopes) do
              submit_request(example.metadata)
            end
          end

          after do |example|
            example.metadata[:response][:content] = {
              'application/json' => {
                example: JSON.parse(response.body, symbolize_names: true)
              }
            }
          end

          it 'returns a valid 201 response' do |example|
            assert_response_matches_metadata(example.metadata)
          end
        end
      end

      describe 'Getting a 401 response' do
        response '401', 'Unauthorized' do
          schema JSON.parse(Rails.root.join('spec', 'support', 'schemas', 'claims_api', 'v2', 'errors',
                                            'power_of_attorney', 'default.json').read)

          let(:Authorization) { nil }

          before do |example|
            submit_request(example.metadata)
          end

          after do |example|
            example.metadata[:response][:content] = {
              'application/json' => {
                example: JSON.parse(response.body, symbolize_names: true)
              }
            }
          end

          it 'returns a 401 response' do |example|
            assert_response_matches_metadata(example.metadata)
          end
        end
      end

      describe 'Getting a 422 response' do
        response '422', 'Unprocessable Entity' do
          schema JSON.parse(Rails.root.join('spec', 'support', 'schemas', 'claims_api', 'v2', 'errors',
                                            'power_of_attorney', 'default.json').read)

          let(:data) do
            temp = Rails.root.join('modules', 'claims_api', 'spec', 'fixtures', 'v2', 'veterans',
                                   'power_of_attorney', 'request_representative', 'invalid_schema.json').read
            JSON.parse(temp)
          end

          before do |example|
            mock_ccg(scopes) do
              submit_request(example.metadata)
            end
          end

          after do |example|
            example.metadata[:response][:content] = {
              'application/json' => {
                example: JSON.parse(response.body, symbolize_names: true)
              }
            }
          end

          it 'returns a 422 response' do |example|
            assert_response_matches_metadata(example.metadata)
          end
        end
      end

      describe 'Getting a 404 response' do
        response '404', 'Resource not found' do
          schema JSON.parse(Rails.root.join('spec', 'support', 'schemas', 'claims_api', 'v2', 'errors',
                                            'power_of_attorney', 'default.json').read)

          let(:data) do
            temp = Rails.root.join('modules', 'claims_api', 'spec', 'fixtures', 'v2', 'veterans',
                                   'power_of_attorney', 'request_representative', 'valid_no_claimant.json').read
            JSON.parse(temp)
          end

          before do |example|
            mock_ccg(scopes) do
              submit_request(example.metadata)
            end
          end

          after do |example|
            example.metadata[:response][:content] = {
              'application/json' => {
                example: JSON.parse(response.body, symbolize_names: true)
              }
            }
          end

          it 'returns a 404 response' do |example|
            assert_response_matches_metadata(example.metadata)
          end
        end
      end
    end
  end

<<<<<<< HEAD
  path '/veterans/power-of-attorney-requests/{id}', production: false do
    get 'Retrieves a Power of Attorney request' do
      tags 'Power of Attorney'
      operationId 'getPowerOfAttorneyRequest'
=======
  path '/veterans/power-of-attorney-requests', production: false do
    post 'Search for Power of Attorney requests.' do
      tags 'Power of Attorney'
      operationId 'searchPowerOfAttorneyRequests'
>>>>>>> bb78c5fe
      security [
        { productionOauth: ['system/claim.read', 'system/claim.write'] },
        { sandboxOauth: ['system/claim.read', 'system/claim.write'] },
        { bearer_token: [] }
      ]
      produces 'application/json'
<<<<<<< HEAD
      description 'Retrieves a Power of Attorney request.'
=======
      consumes 'application/json'
      description 'Search for Power of Attorney requests'
>>>>>>> bb78c5fe

      let(:Authorization) { 'Bearer token' }
      let(:scopes) { %w[system/claim.read system/claim.write] }

<<<<<<< HEAD
      parameter name: 'id',
                in: :path,
                required: true,
                type: :string,
                example: '12e13134-7229-4e44-90ae-bcea2a4525fa',
                description: 'The ID of the Power of Attorney request'

      let(:id) { '12e13134-7229-4e44-90ae-bcea2a4525fa' }
      let(:participant_id) { '600049322' }

      describe 'Getting a 200 response' do
        response '200', 'Successful response with a current Power of Attorney request' do
          schema JSON.load_file(File.expand_path('rswag/show/200.json', __dir__))

          let(:data) { body_example }
          let(:manage_representative_service) { instance_double(ClaimsApi::ManageRepresentativeService) }
          let(:bgs_response) do
            {
              'poaRequestRespondReturnVOList' => { 'VSOUserEmail' => nil, 'VSOUserFirstName' => 'vets-api',
                                                   'VSOUserLastName' => 'vets-api', 'changeAddressAuth' => 'Y',
                                                   'claimantCity' => 'Portland', 'claimantCountry' => 'USA',
                                                   'claimantMilitaryPO' => nil, 'claimantMilitaryPostalCode' => nil,
                                                   'claimantState' => 'OR', 'claimantZip' => '56789',
                                                   'dateRequestActioned' => '2025-01-09T10:19:26-06:00',
                                                   'dateRequestReceived' => '2024-10-30T08:22:07-05:00',
                                                   'declinedReason' => nil, 'healthInfoAuth' => 'Y', 'poaCode' => '074',
                                                   'procID' => '3857362', 'secondaryStatus' => 'Accepted',
                                                   'vetFirstName' => 'ANDREA', 'vetLastName' => 'MITCHELL',
                                                   'vetMiddleName' => 'L', 'vetPtcpntID' => '600049322' },
              'totalNbrOfRecords' => '1'
            }
          end

          before do |example|
            create(:claims_api_power_of_attorney_request, id:,
                                                          proc_id: '3858547',
                                                          veteran_icn: '1012829932V238054',
                                                          poa_code: '003')
            allow_any_instance_of(ClaimsApi::Veteran).to receive(:participant_id).and_return(participant_id)
            allow(ClaimsApi::ManageRepresentativeService).to receive(:new).and_return(manage_representative_service)
            allow(manage_representative_service).to receive(:read_poa_request_by_ptcpnt_id).with(anything)
                                                                                           .and_return(bgs_response)
            mock_ccg(scopes) do
              submit_request(example.metadata)
=======
      body_schema =
        JSON.load_file(
          ClaimsApi::Engine.root.join(
            Settings.claims_api.schema_dir,
            'v2/power_of_attorney_requests/post.json'
          )
        )

      body_example = {
        'data' => {
          'attributes' => {
            'poaCodes' => %w[002 003 083],
            'pageSize' => '3',
            'pageIndex' => '1',
            'filter' => {
              'status' => %w[NEW ACCEPTED DECLINED],
              'state' => 'OR',
              'city' => 'Portland',
              'country' => 'USA'
            }
          }
        }
      }

      # No idea why string keys don't work here.
      body_schema.deep_transform_keys!(&:to_sym)
      body_schema[:example] = body_example

      parameter(
        name: 'data', in: :body, required: true,
        schema: body_schema, example: body_example
      )

      describe 'Getting a 200 response' do
        response '200', 'Search results' do
          schema JSON.load_file(File.expand_path('rswag/index/200.json', __dir__))

          let(:data) { body_example }

          before do |example|
            mock_ccg(scopes) do
              VCR.use_cassette('claims_api/bgs/manage_representative_service/read_poa_request_valid') do
                submit_request(example.metadata)
              end
>>>>>>> bb78c5fe
            end
          end

          after do |example|
            example.metadata[:response][:content] = {
              'application/json' => {
                example: JSON.parse(response.body, symbolize_names: true)
              }
            }
          end

          it 'returns a 200 response' do |example|
            assert_response_matches_metadata(example.metadata)
          end
        end
      end

<<<<<<< HEAD
      describe 'Getting a 401 response' do
        response '401', 'Unauthorized' do
          schema JSON.load_file(File.expand_path('rswag/show/401.json', __dir__))

          before do |example|
            submit_request(example.metadata)
=======
      describe 'Getting a 400 response' do
        response '400', 'Invalid request' do
          schema JSON.load_file(File.expand_path('rswag/index/400.json', __dir__))

          let(:data) do
            {}
          end

          before do |example|
            mock_ccg(scopes) do
              submit_request(example.metadata)
            end
>>>>>>> bb78c5fe
          end

          after do |example|
            example.metadata[:response][:content] = {
              'application/json' => {
                example: JSON.parse(response.body, symbolize_names: true)
              }
            }
          end

<<<<<<< HEAD
          it 'returns a 401 response' do |example|
=======
          it 'returns a 400 response' do |example|
>>>>>>> bb78c5fe
            assert_response_matches_metadata(example.metadata)
          end
        end
      end

<<<<<<< HEAD
      describe 'Getting a 404 response' do
        response '404', 'Resource not found' do
          schema JSON.load_file(File.expand_path('rswag/show/404.json', __dir__))

          before do |example|
            mock_ccg(scopes) do
              submit_request(example.metadata)
            end
=======
      describe 'Getting a 401 response' do
        response '401', 'Unauthorized' do
          schema JSON.load_file(File.expand_path('rswag/index/401.json', __dir__))

          let(:data) do
            { 'data' => { 'attributes' => { 'poaCodes' => %w[083] } } }
          end

          before do |example|
            submit_request(example.metadata)
>>>>>>> bb78c5fe
          end

          after do |example|
            example.metadata[:response][:content] = {
              'application/json' => {
                example: JSON.parse(response.body, symbolize_names: true)
              }
            }
          end

<<<<<<< HEAD
          it 'returns a 404 response' do |example|
=======
          it 'returns a 401 response' do |example|
>>>>>>> bb78c5fe
            assert_response_matches_metadata(example.metadata)
          end
        end
      end
    end
  end

  path '/veterans/{veteranId}/2122a' do
    post 'Appoint an individual Power of Attorney for a Veteran.' do
      tags 'Power of Attorney'
      operationId 'post2122a'
      security [
        { productionOauth: ['system/claim.read', 'system/claim.write'] },
        { sandboxOauth: ['system/claim.read', 'system/claim.write'] },
        { bearer_token: [] }
      ]
      consumes 'application/json'
      produces 'application/json'

      parameter name: 'veteranId',
                in: :path,
                required: true,
                type: :string,
                example: '1012667145V762142',
                description: 'ID of Veteran'

      let(:veteranId) { '1013062086V794840' } # rubocop:disable RSpec/VariableName
      let(:Authorization) { 'Bearer token' }
      parameter SwaggerSharedComponents::V2.body_examples[:power_of_attorney_2122a]
      post_description = <<~VERBIAGE
        Dependent Claimant Information:\n
          - If dependent claimant information is included in the request, the dependentʼs relationship to the Veteran
          will be validated.\n
          - In this case, the representative will be appointed to the dependent claimant, not the Veteran.\n\n

        Response Information:\n
          - A 202 response indicates that the submission was accepted.\n
          - To check the status of a POA submission, use GET /veterans/{veteranId}/power-of-attorney/{id} endpoint.\n
      VERBIAGE
      description post_description
      let(:scopes) { %w[system/claim.read system/claim.write] }
      let(:poa_code) { '067' }
      let(:bgs_poa) { { person_org_name: "#{poa_code} name-here" } }

      request_template = JSON.parse(Rails.root.join('modules', 'claims_api', 'spec', 'fixtures', 'v2', 'veterans',
                                                    'power_of_attorney', '2122a', 'valid.json').read)

      request_template_with_dependent = JSON.parse(Rails.root.join('modules', 'claims_api', 'spec', 'fixtures', 'v2',
                                                                   'veterans', 'power_of_attorney', '2122a',
                                                                   'valid.json').read)

      request_template_with_dependent['data']['attributes']['claimant'] = claimant_data

      parameter name: :power_of_attorney_request, in: :body,
                schema: SwaggerSharedComponents::V2.body_examples[:power_of_attorney_2122a][:schema]

      parameter in: :body, examples: {
        'POA for Veteran' => {
          value: request_template
        },
        'POA for Dependent Claimant' => {
          value: request_template_with_dependent
        }
      }

      describe 'Getting a successful response' do
        response '202', 'Valid request response' do
          schema JSON.parse(Rails.root.join('spec', 'support', 'schemas', 'claims_api', 'v2', 'veterans',
                                            'power_of_attorney', '2122a', 'submit.json').read)
          let(:data) do
            temp = Rails.root.join('modules', 'claims_api', 'spec', 'fixtures', 'v2', 'veterans',
                                   'power_of_attorney', '2122a', 'valid.json').read
            temp = JSON.parse(temp)

            temp
          end

          let(:power_of_attorney_request) do
            data
          end

          before do |example|
            expect_any_instance_of(local_bgs).to receive(:find_poa_by_participant_id).and_return(bgs_poa)
            allow_any_instance_of(org_web_service).to receive(:find_poa_history_by_ptcpnt_id)
              .and_return({ person_poa_history: nil })
            create(:veteran_representative, representative_id: '999999999999',
                                            poa_codes: [poa_code],
                                            first_name: 'Firstname',
                                            last_name: 'Lastname',
                                            phone: '555-555-5555')
            mock_ccg(scopes) do
              submit_request(example.metadata)
            end
          end

          after do |example|
            example.metadata[:response][:content] = {
              'application/json' => {
                example: JSON.parse(response.body, symbolize_names: true)
              }
            }
          end

          it 'returns a valid 202 response' do |example|
            assert_response_matches_metadata(example.metadata)
          end
        end
      end

      describe 'Getting a 401 response' do
        response '401', 'Unauthorized' do
          schema JSON.parse(Rails.root.join('spec', 'support', 'schemas', 'claims_api', 'v2', 'errors',
                                            'power_of_attorney', 'default.json').read)

          let(:data) do
            temp = Rails.root.join('modules', 'claims_api', 'spec', 'fixtures', 'v2', 'veterans',
                                   'power_of_attorney', '2122a', 'valid.json').read
            temp = JSON.parse(temp)

            temp
          end

          let(:Authorization) { nil }

          before do |example|
            submit_request(example.metadata)
          end

          after do |example|
            example.metadata[:response][:content] = {
              'application/json' => {
                example: JSON.parse(response.body, symbolize_names: true)
              }
            }
          end

          it 'returns a 401 response' do |example|
            assert_response_matches_metadata(example.metadata)
          end
        end
      end

      describe 'Getting a 422 response' do
        response '422', 'Unprocessable Entity' do
          schema JSON.parse(Rails.root.join('spec', 'support', 'schemas', 'claims_api', 'v2', 'errors',
                                            'power_of_attorney', 'default.json').read)

          let(:data) do
            temp = Rails.root.join('modules', 'claims_api', 'spec', 'fixtures', 'v2', 'veterans',
                                   'power_of_attorney', '2122a', 'invalid_schema.json').read
            temp = JSON.parse(temp)

            temp
          end

          before do |example|
            mock_ccg(scopes) do
              submit_request(example.metadata)
            end
          end

          after do |example|
            example.metadata[:response][:content] = {
              'application/json' => {
                example: JSON.parse(response.body, symbolize_names: true)
              }
            }
          end

          it 'returns a 422 response' do |example|
            assert_response_matches_metadata(example.metadata)
          end
        end
      end

      describe 'Getting a 404 response' do
        response '404', 'Resource not found' do
          schema JSON.parse(Rails.root.join('spec', 'support', 'schemas', 'claims_api', 'v2', 'errors',
                                            'power_of_attorney', 'default.json').read)

          let(:data) do
            temp = Rails.root.join('modules', 'claims_api', 'spec', 'fixtures', 'v2', 'veterans',
                                   'power_of_attorney', '2122a', 'valid.json').read
            temp = JSON.parse(temp)

            temp
          end

          before do |example|
            mock_ccg(scopes) do
              submit_request(example.metadata)
            end
          end

          after do |example|
            example.metadata[:response][:content] = {
              'application/json' => {
                example: JSON.parse(response.body, symbolize_names: true)
              }
            }
          end

          it 'returns a 404 response' do |example|
            assert_response_matches_metadata(example.metadata)
          end
        end
      end
    end
  end

  path '/veterans/{veteranId}/2122' do
    post 'Appoint an organization Power of Attorney for a Veteran.' do
      post_description = <<~VERBIAGE
        Dependent Claimant Information:\n
          - If dependent claimant information is included in the request, the dependentʼs relationship to the Veteran
          will be validated.\n
          - In this case, the representative will be appointed to the dependent claimant, not the Veteran.\n\n

        Response Information:\n
          - A 202 response indicates that the submission was accepted.\n
          - To check the status of a POA submission, use GET /veterans/{veteranId}/power-of-attorney/{id} endpoint.\n
      VERBIAGE
      description post_description
      tags 'Power of Attorney'
      operationId 'post2122'
      security [
        { productionOauth: ['system/claim.read', 'system/claim.write'] },
        { sandboxOauth: ['system/claim.read', 'system/claim.write'] },
        { bearer_token: [] }
      ]
      consumes 'application/json'
      produces 'application/json'
      parameter name: 'veteranId',
                in: :path,
                required: true,
                type: :string,
                example: '1012667145V762142',
                description: 'ID of Veteran'
      parameter SwaggerSharedComponents::V2.body_examples[:power_of_attorney2122]

      let(:Authorization) { 'Bearer token' }
      let(:veteranId) { '1013062086V794840' } # rubocop:disable RSpec/VariableName
      let(:scopes) { %w[system/claim.write] }
      let(:organization_poa_code) { '083' }
      let(:bgs_poa) { { person_org_name: "#{organization_poa_code} name-here" } }

      request_template = JSON.parse(Rails.root.join('modules', 'claims_api', 'spec', 'fixtures', 'v2', 'veterans',
                                                    'power_of_attorney', '2122', 'valid.json').read)

      request_template_with_dependent = JSON.parse(Rails.root.join('modules', 'claims_api', 'spec', 'fixtures', 'v2',
                                                                   'veterans', 'power_of_attorney', '2122',
                                                                   'valid.json').read)

      request_template_with_dependent['data']['attributes']['claimant'] = claimant_data

      parameter name: :power_of_attorney_request, in: :body,
                schema: SwaggerSharedComponents::V2.body_examples[:power_of_attorney_2122a][:schema]

      parameter in: :body, examples: {
        'POA for Veteran' => {
          value: request_template
        },
        'POA for Dependent Claimant' => {
          value: request_template_with_dependent
        }
      }

      let(:data) do
        temp = Rails.root.join('modules', 'claims_api', 'spec', 'fixtures', 'v2', 'veterans',
                               'power_of_attorney', '2122', 'valid.json').read
        JSON.parse(temp)
      end

      describe 'Getting a successful response' do
        response '202', 'Valid request response' do
          schema JSON.parse(Rails.root.join('spec', 'support', 'schemas', 'claims_api', 'v2', 'veterans',
                                            'power_of_attorney', '2122', 'submit.json').read)

          before do |example|
            expect_any_instance_of(local_bgs).to receive(:find_poa_by_participant_id).and_return(bgs_poa)
            allow_any_instance_of(org_web_service).to receive(:find_poa_history_by_ptcpnt_id)
              .and_return({ person_poa_history: nil })
            create(:veteran_organization, poa: organization_poa_code,
                                          name: "#{organization_poa_code} - DISABLED AMERICAN VETERANS",
                                          phone: '555-555-5555')
            create(:veteran_representative, representative_id: '999999999999',
                                            poa_codes: [organization_poa_code], phone: '555-555-5555')

            mock_ccg(scopes) do
              submit_request(example.metadata)
            end
          end

          let(:power_of_attorney_request) do
            data
          end

          after do |example|
            example.metadata[:response][:content] = {
              'application/json' => {
                example: JSON.parse(response.body, symbolize_names: true)
              }
            }
          end

          it 'returns a valid 202 response' do |example|
            assert_response_matches_metadata(example.metadata)
          end
        end
      end

      describe 'Getting a 401 response' do
        response '401', 'Unauthorized' do
          schema JSON.parse(Rails.root.join('spec', 'support', 'schemas', 'claims_api', 'v2', 'errors',
                                            'power_of_attorney', 'default.json').read)

          let(:Authorization) { nil }

          before do |example|
            submit_request(example.metadata)
          end

          after do |example|
            example.metadata[:response][:content] = {
              'application/json' => {
                example: JSON.parse(response.body, symbolize_names: true)
              }
            }
          end

          it 'returns a 401 response' do |example|
            assert_response_matches_metadata(example.metadata)
          end
        end
      end

      describe 'Getting a 422 response' do
        response '422', 'Unprocessable Entity' do
          schema JSON.parse(Rails.root.join('spec', 'support', 'schemas', 'claims_api', 'v2', 'errors',
                                            'power_of_attorney', 'default.json').read)

          let(:data) do
            temp = Rails.root.join('modules', 'claims_api', 'spec', 'fixtures', 'v2', 'veterans',
                                   'power_of_attorney', '2122', 'invalid_schema.json').read
            JSON.parse(temp)
          end

          before do |example|
            mock_ccg(scopes) do
              allow_any_instance_of(org_web_service).to receive(:find_poa_history_by_ptcpnt_id)
                .and_return({ person_poa_history: nil })
              submit_request(example.metadata)
            end
          end

          after do |example|
            example.metadata[:response][:content] = {
              'application/json' => {
                example: JSON.parse(response.body, symbolize_names: true)
              }
            }
          end

          it 'returns a 422 response' do |example|
            assert_response_matches_metadata(example.metadata)
          end
        end
      end

      describe 'Getting a 404 response' do
        response '404', 'Resource not found' do
          schema JSON.parse(Rails.root.join('spec', 'support', 'schemas', 'claims_api', 'v2', 'errors',
                                            'power_of_attorney', 'default.json').read)

          let(:data) do
            temp = Rails.root.join('modules', 'claims_api', 'spec', 'fixtures', 'v2', 'veterans',
                                   'power_of_attorney', '2122', 'valid.json').read
            JSON.parse(temp)
          end

          before do |example|
            mock_ccg(scopes) do
              submit_request(example.metadata)
            end
          end

          after do |example|
            example.metadata[:response][:content] = {
              'application/json' => {
                example: JSON.parse(response.body, symbolize_names: true)
              }
            }
          end

          it 'returns a 404 response' do |example|
            assert_response_matches_metadata(example.metadata)
          end
        end
      end
    end
  end

  path '/veterans/{veteranId}/2122a/validate' do
    post 'Validates a 2122a form submission.' do
      tags 'Power of Attorney'
      operationId 'post2122aValidate'
      security [
        { productionOauth: ['system/claim.read', 'system/claim.write'] },
        { sandboxOauth: ['system/claim.read', 'system/claim.write'] },
        { bearer_token: [] }
      ]
      consumes 'application/json'
      produces 'application/json'
      let(:scopes) { %w[system/claim.read system/claim.write] }

      parameter name: 'veteranId',
                in: :path,
                required: true,
                type: :string,
                example: '1012667145V762142',
                description: 'ID of Veteran'

      let(:veteranId) { '1013062086V794840' } # rubocop:disable RSpec/VariableName
      let(:Authorization) { 'Bearer token' }
      parameter SwaggerSharedComponents::V2.body_examples[:power_of_attorney_2122a]
      pdf_description = <<~VERBIAGE
        Validates a request appointing an individual as Power of Attorney (21-22a).
      VERBIAGE

      description pdf_description

      describe 'Getting a successful response' do
        response '200', 'Valid request response' do
          let(:poa_code) { '067' }

          schema JSON.parse(Rails.root.join('spec', 'support', 'schemas', 'claims_api', 'v2', 'veterans',
                                            'power_of_attorney', '2122a', 'validate.json').read)
          let(:data) do
            temp = Rails.root.join('modules', 'claims_api', 'spec', 'fixtures', 'v2', 'veterans',
                                   'power_of_attorney', '2122a', 'valid.json').read
            temp = JSON.parse(temp)

            temp
          end

          before do |example|
            create(:veteran_representative, representative_id: '999999999999',
                                            poa_codes: [poa_code],
                                            first_name: 'Firstname',
                                            last_name: 'Lastname',
                                            phone: '555-555-5555')

            mock_ccg(scopes) do
              submit_request(example.metadata)
            end
          end

          after do |example|
            example.metadata[:response][:content] = {
              'application/json' => {
                example: JSON.parse(response.body, symbolize_names: true)
              }
            }
          end

          it 'returns a valid 200 response' do |example|
            assert_response_matches_metadata(example.metadata)
          end
        end
      end

      describe 'Getting a 401 response' do
        response '401', 'Unauthorized' do
          schema JSON.parse(Rails.root.join('spec', 'support', 'schemas', 'claims_api', 'v2', 'errors',
                                            'power_of_attorney', 'default.json').read)

          let(:data) do
            temp = Rails.root.join('modules', 'claims_api', 'spec', 'fixtures', 'v2', 'veterans',
                                   'power_of_attorney', '2122a', 'valid.json').read
            temp = JSON.parse(temp)

            temp
          end

          let(:Authorization) { nil }

          before do |example|
            submit_request(example.metadata)
          end

          after do |example|
            example.metadata[:response][:content] = {
              'application/json' => {
                example: JSON.parse(response.body, symbolize_names: true)
              }
            }
          end

          it 'returns a 401 response' do |example|
            assert_response_matches_metadata(example.metadata)
          end
        end
      end

      describe 'Getting a 422 response' do
        response '422', 'Unprocessable Entity' do
          schema JSON.parse(Rails.root.join('spec', 'support', 'schemas', 'claims_api', 'v2', 'errors',
                                            'power_of_attorney', 'default.json').read)

          let(:data) do
            temp = Rails.root.join('modules', 'claims_api', 'spec', 'fixtures', 'v2', 'veterans',
                                   'power_of_attorney', '2122a', 'invalid_schema.json').read
            temp = JSON.parse(temp)

            temp
          end

          before do |example|
            mock_ccg(scopes) do
              submit_request(example.metadata)
            end
          end

          after do |example|
            example.metadata[:response][:content] = {
              'application/json' => {
                example: JSON.parse(response.body, symbolize_names: true)
              }
            }
          end

          it 'returns a 422 response' do |example|
            assert_response_matches_metadata(example.metadata)
          end
        end
      end

      describe 'Getting a 404 response' do
        response '404', 'Resource not found' do
          schema JSON.parse(Rails.root.join('spec', 'support', 'schemas', 'claims_api', 'v2', 'errors',
                                            'power_of_attorney', 'default.json').read)

          let(:data) do
            temp = Rails.root.join('modules', 'claims_api', 'spec', 'fixtures', 'v2', 'veterans',
                                   'power_of_attorney', '2122a', 'valid.json').read
            temp = JSON.parse(temp)

            temp
          end

          before do |example|
            mock_ccg(scopes) do
              submit_request(example.metadata)
            end
          end

          after do |example|
            example.metadata[:response][:content] = {
              'application/json' => {
                example: JSON.parse(response.body, symbolize_names: true)
              }
            }
          end

          it 'returns a 404 response' do |example|
            assert_response_matches_metadata(example.metadata)
          end
        end
      end
    end
  end

  path '/veterans/{veteranId}/2122/validate' do
    post 'Validates a 2122 form submission.' do
      tags 'Power of Attorney'
      operationId 'post2122Validate'
      security [
        { productionOauth: ['system/claim.read', 'system/claim.write'] },
        { sandboxOauth: ['system/claim.read', 'system/claim.write'] },
        { bearer_token: [] }
      ]
      consumes 'application/json'
      produces 'application/json'
      parameter name: 'veteranId',
                in: :path,
                required: true,
                type: :string,
                example: '1012667145V762142',
                description: 'ID of Veteran'
      parameter SwaggerSharedComponents::V2.body_examples[:power_of_attorney2122]

      let(:veteranId) { '1013062086V794840' } # rubocop:disable RSpec/VariableName
      let(:Authorization) { 'Bearer token' }
      let(:scopes) { %w[system/claim.read system/claim.write] }

      pdf_description = <<~VERBIAGE
        Validates a request appointing an organization as Power of Attorney (21-22).
      VERBIAGE

      description pdf_description

      describe 'Getting a successful response' do
        response '200', 'Valid request response' do
          let(:poa_code) { '083' }

          schema JSON.parse(Rails.root.join('spec', 'support', 'schemas', 'claims_api', 'v2', 'veterans',
                                            'power_of_attorney', '2122', 'validate.json').read)
          let(:data) do
            temp = Rails.root.join('modules', 'claims_api', 'spec', 'fixtures', 'v2', 'veterans',
                                   'power_of_attorney', '2122', 'valid.json').read
            JSON.parse(temp)
          end

          before do |example|
            create(:veteran_organization, poa: poa_code)
            create(:veteran_representative, representative_id: '999999999999', poa_codes: [poa_code])

            mock_ccg(scopes) do
              submit_request(example.metadata)
            end
          end

          after do |example|
            example.metadata[:response][:content] = {
              'application/json' => {
                example: JSON.parse(response.body, symbolize_names: true)
              }
            }
          end

          it 'returns a valid 200 response' do |example|
            assert_response_matches_metadata(example.metadata)
          end
        end
      end

      describe 'Getting a 401 response' do
        response '401', 'Unauthorized' do
          schema JSON.parse(Rails.root.join('spec', 'support', 'schemas', 'claims_api', 'v2', 'errors',
                                            'power_of_attorney', 'default.json').read)

          let(:data) do
            temp = Rails.root.join('modules', 'claims_api', 'spec', 'fixtures', 'v2', 'veterans',
                                   'power_of_attorney', '2122', 'valid.json').read
            JSON.parse(temp)
          end

          let(:Authorization) { nil }

          before do |example|
            submit_request(example.metadata)
          end

          after do |example|
            example.metadata[:response][:content] = {
              'application/json' => {
                example: JSON.parse(response.body, symbolize_names: true)
              }
            }
          end

          it 'returns a 401 response' do |example|
            assert_response_matches_metadata(example.metadata)
          end
        end
      end

      describe 'Getting a 422 response' do
        response '422', 'Unprocessable Entity' do
          schema JSON.parse(Rails.root.join('spec', 'support', 'schemas', 'claims_api', 'v2', 'errors',
                                            'power_of_attorney', 'default.json').read)

          let(:data) do
            temp = Rails.root.join('modules', 'claims_api', 'spec', 'fixtures', 'v2', 'veterans',
                                   'power_of_attorney', '2122', 'invalid_schema.json').read
            JSON.parse(temp)
          end

          before do |example|
            mock_ccg(scopes) do
              submit_request(example.metadata)
            end
          end

          after do |example|
            example.metadata[:response][:content] = {
              'application/json' => {
                example: JSON.parse(response.body, symbolize_names: true)
              }
            }
          end

          it 'returns a 422 response' do |example|
            assert_response_matches_metadata(example.metadata)
          end
        end
      end

      describe 'Getting a 404 response' do
        response '404', 'Resource not found' do
          schema JSON.parse(Rails.root.join('spec', 'support', 'schemas', 'claims_api', 'v2', 'errors',
                                            'power_of_attorney', 'default.json').read)

          let(:data) do
            temp = Rails.root.join('modules', 'claims_api', 'spec', 'fixtures', 'v2', 'veterans',
                                   'power_of_attorney', '2122', 'valid.json').read
            JSON.parse(temp)
          end

          before do |example|
            mock_ccg(scopes) do
              submit_request(example.metadata)
            end
          end

          after do |example|
            example.metadata[:response][:content] = {
              'application/json' => {
                example: JSON.parse(response.body, symbolize_names: true)
              }
            }
          end

          it 'returns a 404 response' do |example|
            assert_response_matches_metadata(example.metadata)
          end
        end
      end
    end
  end

  path '/veterans/{veteranId}/power-of-attorney/{id}' do
    get 'Checks status of Power of Attorney appointment form submission' do
      description 'Gets the Power of Attorney appointment request status (21-22/21-22a)'
      tags 'Power of Attorney'
      operationId 'getPowerOfAttorneyStatus'
      security [
        { productionOauth: ['system/claim.read', 'system/claim.write'] },
        { sandboxOauth: ['system/claim.read', 'system/claim.write'] },
        { bearer_token: [] }
      ]
      produces 'application/json'
      parameter name: 'veteranId',
                in: :path,
                required: true,
                type: :string,
                example: '1012667145V762142',
                description: 'ID of Veteran'
      parameter name: 'id',
                in: :path,
                required: true,
                type: :string,
                example: '12e13134-7229-4e44-90ae-bcea2a4525fa',
                description: 'The ID of the 21-22 submission'

      let(:veteranId) { '1013062086V794840' } # rubocop:disable RSpec/VariableName
      let(:Authorization) { 'Bearer token' }
      let(:scopes) { %w[system/claim.read system/claim.write] }
      let(:poa) { create(:power_of_attorney, :pending) }
      let(:id) { poa.id }

      describe 'Getting a successful response' do
        response '200', 'Valid request response' do
          schema JSON.parse(Rails.root.join('spec', 'support', 'schemas', 'claims_api', 'v2',
                                            'veterans', 'power_of_attorney', 'status.json').read)

          before do |example|
            mock_ccg(scopes) do
              submit_request(example.metadata)
            end
          end

          after do |example|
            example.metadata[:response][:content] = {
              'application/json' => {
                example: JSON.parse(response.body, symbolize_names: true)
              }
            }
          end

          it 'returns a valid 200 response' do |example|
            assert_response_matches_metadata(example.metadata)
          end
        end
      end

      describe 'Getting a 401 response' do
        response '401', 'Unauthorized' do
          schema JSON.parse(Rails.root.join('spec', 'support', 'schemas', 'claims_api', 'v2', 'errors',
                                            'power_of_attorney', 'default.json').read)

          let(:Authorization) { nil }

          before do |example|
            submit_request(example.metadata)
          end

          after do |example|
            example.metadata[:response][:content] = {
              'application/json' => {
                example: JSON.parse(response.body, symbolize_names: true)
              }
            }
          end

          it 'returns a 401 response' do |example|
            assert_response_matches_metadata(example.metadata)
          end
        end
      end

      describe 'Getting a 404 response' do
        response '404', 'Resource not found' do
          schema JSON.parse(Rails.root.join('spec', 'support', 'schemas', 'claims_api', 'v2', 'errors',
                                            'power_of_attorney', 'default.json').read)

          let(:id) { -1 }
          before do |example|
            mock_ccg(scopes) do
              submit_request(example.metadata)
            end
          end

          after do |example|
            example.metadata[:response][:content] = {
              'application/json' => {
                example: JSON.parse(response.body, symbolize_names: true)
              }
            }
          end

          it 'returns a 404 response' do |example|
            assert_response_matches_metadata(example.metadata)
          end
        end
      end
    end
  end
end<|MERGE_RESOLUTION|>--- conflicted
+++ resolved
@@ -340,34 +340,154 @@
     end
   end
 
-<<<<<<< HEAD
-  path '/veterans/power-of-attorney-requests/{id}', production: false do
-    get 'Retrieves a Power of Attorney request' do
-      tags 'Power of Attorney'
-      operationId 'getPowerOfAttorneyRequest'
-=======
   path '/veterans/power-of-attorney-requests', production: false do
     post 'Search for Power of Attorney requests.' do
       tags 'Power of Attorney'
       operationId 'searchPowerOfAttorneyRequests'
->>>>>>> bb78c5fe
       security [
         { productionOauth: ['system/claim.read', 'system/claim.write'] },
         { sandboxOauth: ['system/claim.read', 'system/claim.write'] },
         { bearer_token: [] }
       ]
       produces 'application/json'
-<<<<<<< HEAD
-      description 'Retrieves a Power of Attorney request.'
-=======
       consumes 'application/json'
       description 'Search for Power of Attorney requests'
->>>>>>> bb78c5fe
 
       let(:Authorization) { 'Bearer token' }
       let(:scopes) { %w[system/claim.read system/claim.write] }
 
-<<<<<<< HEAD
+      body_schema =
+        JSON.load_file(
+          ClaimsApi::Engine.root.join(
+            Settings.claims_api.schema_dir,
+            'v2/power_of_attorney_requests/post.json'
+          )
+        )
+
+      body_example = {
+        'data' => {
+          'attributes' => {
+            'poaCodes' => %w[002 003 083],
+            'pageSize' => '3',
+            'pageIndex' => '1',
+            'filter' => {
+              'status' => %w[NEW ACCEPTED DECLINED],
+              'state' => 'OR',
+              'city' => 'Portland',
+              'country' => 'USA'
+            }
+          }
+        }
+      }
+
+      # No idea why string keys don't work here.
+      body_schema.deep_transform_keys!(&:to_sym)
+      body_schema[:example] = body_example
+
+      parameter(
+        name: 'data', in: :body, required: true,
+        schema: body_schema, example: body_example
+      )
+
+      describe 'Getting a 200 response' do
+        response '200', 'Search results' do
+          schema JSON.load_file(File.expand_path('rswag/index/200.json', __dir__))
+
+          let(:data) { body_example }
+
+          before do |example|
+            mock_ccg(scopes) do
+              VCR.use_cassette('claims_api/bgs/manage_representative_service/read_poa_request_valid') do
+                submit_request(example.metadata)
+              end
+            end
+          end
+
+          after do |example|
+            example.metadata[:response][:content] = {
+              'application/json' => {
+                example: JSON.parse(response.body, symbolize_names: true)
+              }
+            }
+          end
+
+          it 'returns a 200 response' do |example|
+            assert_response_matches_metadata(example.metadata)
+          end
+        end
+      end
+
+      describe 'Getting a 400 response' do
+        response '400', 'Invalid request' do
+          schema JSON.load_file(File.expand_path('rswag/index/400.json', __dir__))
+
+          let(:data) do
+            {}
+          end
+
+          before do |example|
+            mock_ccg(scopes) do
+              submit_request(example.metadata)
+            end
+          end
+
+          after do |example|
+            example.metadata[:response][:content] = {
+              'application/json' => {
+                example: JSON.parse(response.body, symbolize_names: true)
+              }
+            }
+          end
+
+          it 'returns a 400 response' do |example|
+            assert_response_matches_metadata(example.metadata)
+          end
+        end
+      end
+
+      describe 'Getting a 401 response' do
+        response '401', 'Unauthorized' do
+          schema JSON.load_file(File.expand_path('rswag/index/401.json', __dir__))
+
+          let(:data) do
+            { 'data' => { 'attributes' => { 'poaCodes' => %w[083] } } }
+          end
+
+          before do |example|
+            submit_request(example.metadata)
+          end
+
+          after do |example|
+            example.metadata[:response][:content] = {
+              'application/json' => {
+                example: JSON.parse(response.body, symbolize_names: true)
+              }
+            }
+          end
+
+          it 'returns a 401 response' do |example|
+            assert_response_matches_metadata(example.metadata)
+          end
+        end
+      end
+    end
+  end
+
+  path '/veterans/power-of-attorney-requests/{id}', production: false do
+    get 'Retrieves a Power of Attorney request' do
+      tags 'Power of Attorney'
+      operationId 'getPowerOfAttorneyRequest'
+      security [
+        { productionOauth: ['system/claim.read', 'system/claim.write'] },
+        { sandboxOauth: ['system/claim.read', 'system/claim.write'] },
+        { bearer_token: [] }
+      ]
+      produces 'application/json'
+      description 'Retrieves a Power of Attorney request.'
+
+      let(:Authorization) { 'Bearer token' }
+      let(:scopes) { %w[system/claim.read system/claim.write] }
+
       parameter name: 'id',
                 in: :path,
                 required: true,
@@ -412,52 +532,6 @@
                                                                                            .and_return(bgs_response)
             mock_ccg(scopes) do
               submit_request(example.metadata)
-=======
-      body_schema =
-        JSON.load_file(
-          ClaimsApi::Engine.root.join(
-            Settings.claims_api.schema_dir,
-            'v2/power_of_attorney_requests/post.json'
-          )
-        )
-
-      body_example = {
-        'data' => {
-          'attributes' => {
-            'poaCodes' => %w[002 003 083],
-            'pageSize' => '3',
-            'pageIndex' => '1',
-            'filter' => {
-              'status' => %w[NEW ACCEPTED DECLINED],
-              'state' => 'OR',
-              'city' => 'Portland',
-              'country' => 'USA'
-            }
-          }
-        }
-      }
-
-      # No idea why string keys don't work here.
-      body_schema.deep_transform_keys!(&:to_sym)
-      body_schema[:example] = body_example
-
-      parameter(
-        name: 'data', in: :body, required: true,
-        schema: body_schema, example: body_example
-      )
-
-      describe 'Getting a 200 response' do
-        response '200', 'Search results' do
-          schema JSON.load_file(File.expand_path('rswag/index/200.json', __dir__))
-
-          let(:data) { body_example }
-
-          before do |example|
-            mock_ccg(scopes) do
-              VCR.use_cassette('claims_api/bgs/manage_representative_service/read_poa_request_valid') do
-                submit_request(example.metadata)
-              end
->>>>>>> bb78c5fe
             end
           end
 
@@ -475,48 +549,28 @@
         end
       end
 
-<<<<<<< HEAD
       describe 'Getting a 401 response' do
         response '401', 'Unauthorized' do
           schema JSON.load_file(File.expand_path('rswag/show/401.json', __dir__))
 
           before do |example|
             submit_request(example.metadata)
-=======
-      describe 'Getting a 400 response' do
-        response '400', 'Invalid request' do
-          schema JSON.load_file(File.expand_path('rswag/index/400.json', __dir__))
-
-          let(:data) do
-            {}
-          end
-
-          before do |example|
-            mock_ccg(scopes) do
-              submit_request(example.metadata)
-            end
->>>>>>> bb78c5fe
-          end
-
-          after do |example|
-            example.metadata[:response][:content] = {
-              'application/json' => {
-                example: JSON.parse(response.body, symbolize_names: true)
-              }
-            }
-          end
-
-<<<<<<< HEAD
+          end
+
+          after do |example|
+            example.metadata[:response][:content] = {
+              'application/json' => {
+                example: JSON.parse(response.body, symbolize_names: true)
+              }
+            }
+          end
+
           it 'returns a 401 response' do |example|
-=======
-          it 'returns a 400 response' do |example|
->>>>>>> bb78c5fe
-            assert_response_matches_metadata(example.metadata)
-          end
-        end
-      end
-
-<<<<<<< HEAD
+            assert_response_matches_metadata(example.metadata)
+          end
+        end
+      end
+
       describe 'Getting a 404 response' do
         response '404', 'Resource not found' do
           schema JSON.load_file(File.expand_path('rswag/show/404.json', __dir__))
@@ -525,33 +579,17 @@
             mock_ccg(scopes) do
               submit_request(example.metadata)
             end
-=======
-      describe 'Getting a 401 response' do
-        response '401', 'Unauthorized' do
-          schema JSON.load_file(File.expand_path('rswag/index/401.json', __dir__))
-
-          let(:data) do
-            { 'data' => { 'attributes' => { 'poaCodes' => %w[083] } } }
-          end
-
-          before do |example|
-            submit_request(example.metadata)
->>>>>>> bb78c5fe
-          end
-
-          after do |example|
-            example.metadata[:response][:content] = {
-              'application/json' => {
-                example: JSON.parse(response.body, symbolize_names: true)
-              }
-            }
-          end
-
-<<<<<<< HEAD
+          end
+
+          after do |example|
+            example.metadata[:response][:content] = {
+              'application/json' => {
+                example: JSON.parse(response.body, symbolize_names: true)
+              }
+            }
+          end
+
           it 'returns a 404 response' do |example|
-=======
-          it 'returns a 401 response' do |example|
->>>>>>> bb78c5fe
             assert_response_matches_metadata(example.metadata)
           end
         end
