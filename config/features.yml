--- conflicted
+++ resolved
@@ -2125,11 +2125,8 @@
   forms_10215_10216_release:
     actor_type: user
     description: If enabled, show links to new forms instead of download links on SCO page
-<<<<<<< HEAD
   form_10282_s3_upload:
     actor_type: user
     description: If enabled, run daily job to process 10282 form submissions and upload resulting data to S3
-=======
   only_use_direct_deposit_email_template:
-    description: If enabled, VANotifyDdEmailJob will not use the EDU and/or C&P email templates
->>>>>>> 0fb4b0af
+    description: If enabled, VANotifyDdEmailJob will not use the EDU and/or C&P email templates