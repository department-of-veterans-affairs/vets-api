# frozen_string_literal: true

require 'rails_helper'
require 'support/saml/response_builder'

RSpec.describe V0::SessionsController, type: :controller do
  include SAML::ResponseBuilder

  let(:uuid) { SecureRandom.uuid }
  let(:token) { SecureRandom.uuid }
  let(:loa1_user) { build(:user, :loa1, uuid: uuid) }
  let(:loa3_user) { build(:user, :loa3, uuid: uuid) }
  let(:saml_user_attributes) { loa3_user.attributes.merge(loa3_user.identity.attributes) }
  let(:user_attributes) { double('user_attributes', saml_user_attributes) }
  let(:saml_user) do
    instance_double('SAML::User',
                    changing_multifactor?: false,
                    user_attributes: user_attributes,
                    to_hash: saml_user_attributes)
  end

  let(:request_host)        { '127.0.0.1:3000' }
  let(:callback_url)        { "http://#{request_host}/auth/saml/callback" }
  let(:logout_redirect_url) { 'http://127.0.0.1:3001/logout/?success=true' }

  let(:settings_no_context) { build(:settings_no_context, assertion_consumer_service_url: callback_url) }
  let(:rubysaml_settings)   { build(:rubysaml_settings, assertion_consumer_service_url: callback_url) }

  let(:logout_uuid) { '1234' }
  let(:invalid_logout_response) do
    double('logout_response', validate: false, in_response_to: logout_uuid, errors: ['bad thing'])
  end
  let(:succesful_logout_response) do
    double('logout_response', validate: true, success?: true, in_response_to: logout_uuid, errors: [])
  end
  let(:decrypter) { Aes256CbcEncryptor.new(Settings.sso.cookie_key, Settings.sso.cookie_iv) }
  let(:authn_context) { LOA::IDME_LOA1 }
  let(:valid_saml_response) do
    build_saml_response(
      authn_context: authn_context,
      account_type: 'N/A',
      level_of_assurance: ['3'],
      multifactor: [false]
    )
  end

  def verify_session_cookie
    token = session[:token]
    expect(token).to_not be_nil
    session_object = Session.find(token)
    expect(session_object).to_not be_nil
    session_object.to_hash.each do |k, v|
      expect(session[k]).to eq(v)
    end
  end

  before(:each) do
    request.host = request_host
    allow(SAML::SettingsService).to receive(:saml_settings).and_return(rubysaml_settings)
    allow(SAML::Response).to receive(:new).and_return(valid_saml_response)
    Redis.current.set("benchmark_api.auth.login_#{uuid}", Time.now.to_f)
    Redis.current.set("benchmark_api.auth.logout_#{uuid}", Time.now.to_f)
  end

  context 'when not logged in' do
    describe 'new' do
      context 'routes not requiring auth' do
        %w[mhv dslogon idme].each do |type|
          context "routes /sessions/#{type}/new to SessionsController#new with type: #{type}" do
            it 'returns JSON' do
              get(:new, type: type, format: :json)
              expect(response).to have_http_status(:ok)
              expect(JSON.parse(response.body).keys).to eq %w[url]
            end

            it 'redirects' do
              get(:new, type: type)
              expect(response).to have_http_status(:found)
            end
          end
        end

        context 'routes /sessions/idme/new?signup=true to SessionsController#new with type: idme and signup: true' do
          it 'returns JSON' do
            get(:new, type: :idme, signup: true, format: :json)
            expect(response).to have_http_status(:ok)
            expect(JSON.parse(response.body)['url']).to end_with('&op=signup')
          end

          it 'redirects' do
            get(:new, type: :idme, signup: true)
            expect(response).to have_http_status(:found)
          end
        end
      end

      context 'routes requiring auth' do
        %w[mfa verify slo].each do |type|
          it "routes /sessions/#{type}/new to SessionsController#new with type: #{type}" do
            get(:new, type: type)
            expect(response).to have_http_status(:unauthorized)
            expect(JSON.parse(response.body))
              .to eq('errors' => [{
                       'title' => 'Not authorized',
                       'detail' => 'Not authorized',
                       'code' => '401',
                       'status' => '401'
                     }])
          end
        end
      end
    end
  end

  context 'when logged in' do
    before do
      allow(SAML::User).to receive(:new).and_return(saml_user)
      session_object = Session.create(uuid: uuid, token: token)
      session_object.to_hash.each { |k, v| session[k] = v }
      loa1 = User.create(loa1_user.attributes)
      UserIdentity.create(loa1_user.identity.attributes)
      sign_in_as(loa1, token)
    end

    describe 'new' do
      context 'all routes' do
        %w[mhv dslogon idme mfa verify slo].each do |type|
          around(:each) do |example|
            Settings.sso.cookie_enabled = true
            example.run
            Settings.sso.cookie_enabled = false
          end

          context "routes /sessions/#{type}/new to SessionsController#new with type: #{type}" do
            it 'returns JSON' do
              get(:new, type: type, format: :json)
              expect(response).to have_http_status(:ok)
              expect(cookies['vagov_session_dev']).not_to be_nil unless type.in?(%w[mhv dslogon idme slo])
              expect(JSON.parse(response.body).keys).to eq %w[url]
            end

            it 'redirects' do
              get(:new, type: type)
              expect(response).to have_http_status(:found)
              expect(cookies['vagov_session_dev']).not_to be_nil unless type.in?(%w[mhv dslogon idme slo])
            end
          end
        end
      end
    end

    describe 'GET sessions/slo/new' do
      let(:logout_request) { OneLogin::RubySaml::Logoutrequest.new }

      before do
        mhv_account = double('mhv_account', ineligible?: false, needs_terms_acceptance?: false, upgraded?: true)
        allow(MhvAccount).to receive(:find_or_initialize_by).and_return(mhv_account)
        allow(OneLogin::RubySaml::Logoutrequest).to receive(:new).and_return(logout_request)
        Session.find(token).to_hash.each { |k, v| session[k] = v }
        cookies['vagov_session_dev'] = 'bar'
      end

      around(:each) do |example|
        Settings.sso.cookie_enabled = true
        example.run
        Settings.sso.cookie_enabled = false
      end

      context 'can find an active session' do
        it 'destroys the user, session, and cookie, persists logout_request object, sets url to SLO url' do
          # these should not have been destroyed yet
          verify_session_cookie
          expect(User.find(uuid)).to_not be_nil

          # this should not exist yet
          expect(SingleLogoutRequest.find(logout_request.uuid)).to be_nil
          # it has the cookie set
          expect(cookies['vagov_session_dev']).to_not be_nil
          get(:new, type: 'slo')
          expect(response.location)
            .to match('https://api.idmelabs.com/saml/SingleLogoutService')

          # these should be destroyed.
          expect(Session.find(token)).to be_nil
          expect(session).to be_empty
          expect(User.find(uuid)).to be_nil
          expect(cookies['vagov_session_dev']).to be_nil

          # this should be created in redis
          expect(SingleLogoutRequest.find(logout_request.uuid)).to_not be_nil
        end
      end
    end

    it 'redirects as success even when logout fails, but it logs the failure' do
      expect(post(:saml_logout_callback)).to redirect_to(logout_redirect_url)
    end

    describe 'POST saml_logout_callback' do
      before { SingleLogoutRequest.create(uuid: logout_uuid, token: token) }

      context 'saml_logout_response is invalid' do
        before do
          allow(OneLogin::RubySaml::Logoutresponse).to receive(:new).and_return(invalid_logout_response)
        end

        it 'redirects as success and logs the failure' do
          expect(Rails.logger).to receive(:error).with(/bad thing/).exactly(1).times
          expect(post(:saml_logout_callback, SAMLResponse: '-'))
            .to redirect_to(logout_redirect_url)
        end
      end

      context 'saml_logout_response is success' do
        before do
          mhv_account = double('mhv_account', ineligible?: false, needs_terms_acceptance?: false, upgraded?: true)
          allow(MhvAccount).to receive(:find_or_initialize_by).and_return(mhv_account)
          allow(OneLogin::RubySaml::Logoutresponse).to receive(:new).and_return(succesful_logout_response)
          Session.find(token).to_hash.each { |k, v| session[k] = v }
        end

        it 'redirects to success and destroys only the logout request' do
          # these should have been destroyed in the initial call to sessions/logout, not in the callback.
          verify_session_cookie
          expect(User.find(uuid)).to_not be_nil
          # this will be destroyed
          expect(SingleLogoutRequest.find(succesful_logout_response&.in_response_to)).to_not be_nil
          expect(post(:saml_logout_callback, SAMLResponse: '-'))
            .to redirect_to(logout_redirect_url)
          # these should have been destroyed in the initial call to sessions/logout, not in the callback.
          verify_session_cookie
          expect(User.find(uuid)).to_not be_nil
          # this should be destroyed
          expect(SingleLogoutRequest.find(succesful_logout_response&.in_response_to)).to be_nil
        end
      end
    end

    describe 'POST saml_callback' do
      before(:each) do
        allow(SAML::User).to receive(:new).and_return(saml_user)
      end

      let(:frozen_time) { Time.current }
      let(:expire_at) { frozen_time + 1800 }

      around(:each) do |example|
        Timecop.freeze(frozen_time)
        Settings.sso.cookie_enabled = true
        example.run
        Settings.sso.cookie_enabled = false
        Timecop.return
      end

      it 'sets the session cookie' do
        Settings.sso.cookie_enabled = false
        post :saml_callback
        verify_session_cookie
      end

      context 'verifying' do
        let(:authn_context) { LOA::IDME_LOA3 }

        it 'uplevels an LOA 1 session to LOA 3', :aggregate_failures do
          existing_user = User.find(uuid)
          expect(existing_user.last_signed_in).to be_a(Time)
          expect(existing_user.multifactor).to be_falsey
          expect(existing_user.loa).to eq(highest: LOA::ONE, current: LOA::ONE)
          expect(existing_user.ssn).to eq('796111863')
          allow(StringHelpers).to receive(:levenshtein_distance).and_return(8)
          expect(controller).to receive(:log_message_to_sentry).with(
            'SSNS DO NOT MATCH!!',
            :warn,
            identity_compared_with_mvi: {
              length: [9, 9],
              only_digits: [true, true],
              encoding: ['UTF-8', 'UTF-8'],
              levenshtein_distance: 8
            }
          )
          expect(Raven).to receive(:tags_context).once

          once = { times: 1, value: 1 }
          callback_tags = ['status:success', "context:#{LOA::IDME_LOA3}"]

          expect { post(:saml_callback) }
            .to trigger_statsd_increment(described_class::STATSD_SSO_CALLBACK_KEY, tags: callback_tags, **once)
            .and trigger_statsd_increment(described_class::STATSD_SSO_CALLBACK_TOTAL_KEY, **once)

          expect(response.location).to start_with('http://127.0.0.1:3001/auth/login/callback')

          new_user = User.find(uuid)
          expect(new_user.ssn).to eq('796111863')
          expect(new_user.va_profile.ssn).not_to eq('155256322')
          expect(new_user.loa).to eq(highest: LOA::THREE, current: LOA::THREE)
          expect(new_user.multifactor).to be_falsey
          expect(new_user.last_signed_in).not_to eq(existing_user.last_signed_in)
          expect(cookies['vagov_session_dev']).not_to be_nil
          expect(JSON.parse(decrypter.decrypt(cookies['vagov_session_dev'])))
            .to eq('patientIcn' => loa3_user.icn,
                   'mhvCorrelationId' => loa3_user.mhv_correlation_id,
                   'signIn' => { 'serviceName' => 'idme' },
                   'credential_used' => 'id_me',
                   'expirationTime' => expire_at.iso8601(0))
        end
      end

      context 'changing multifactor' do
        let(:authn_context) { 'multifactor' }
        let(:saml_user_attributes) do
          loa1_user.attributes.merge(loa1_user.identity.attributes).merge(multifactor: 'true')
        end

        it 'changes the multifactor to true, time is the same', :aggregate_failures do
          existing_user = User.find(uuid)
          expect(existing_user.last_signed_in).to be_a(Time)
          expect(existing_user.multifactor).to be_falsey
          expect(existing_user.loa).to eq(highest: LOA::ONE, current: LOA::ONE)
          allow(saml_user).to receive(:changing_multifactor?).and_return(true)
          post :saml_callback
          new_user = User.find(uuid)
          expect(new_user.loa).to eq(highest: LOA::ONE, current: LOA::ONE)
          expect(new_user.multifactor).to be_truthy
          expect(new_user.last_signed_in).to eq(existing_user.last_signed_in)
        end

        it 'has a cookie, but values are nil because loa1 user', :aggregate_failures do
          post :saml_callback
          expect(cookies['vagov_session_dev']).not_to be_nil
          expect(JSON.parse(decrypter.decrypt(cookies['vagov_session_dev'])))
            .to eq(
              'patientIcn' => nil,
              'mhvCorrelationId' => nil,
              'signIn' => { 'serviceName' => 'idme' },
              'credential_used' => 'id_me',
              'expirationTime' => expire_at.iso8601(0)
            )
        end

        # keeping this spec round to easily test out the testing attributes
        xit 'has a cookie, which includes the testing values', :aggregate_failures do
          with_settings(Settings.sso, testing: true) do
            post :saml_callback
          end

          expect(cookies['vagov_session_dev']).not_to be_nil
          expect(JSON.parse(decrypter.decrypt(cookies['vagov_session_dev'])))
            .to eq(
              'patientIcn' => nil,
              'mhvCorrelationId' => nil,
              'signIn' => { 'serviceName' => 'idme' },
              'credential_used' => 'id_me',
              'expirationTime' => expire_at.iso8601(0)
            )
        end
      end

      context 'when user has LOA current 1 and highest 3' do
        let(:saml_user_attributes) do
          loa1_user.attributes.merge(loa1_user.identity.attributes).merge(
            loa: { current: LOA::ONE, highest: LOA::THREE }
          )
        end

        it 'redirects to idme for up-level' do
          expect(post(:saml_callback)).to redirect_to(/api.idmelabs.com/)
        end

        it 'redirects to identity proof URL', :aggregate_failures do
          expect_any_instance_of(SAML::URLService).to receive(:idme_loa3_url)
          post :saml_callback
          expect(cookies['vagov_session_dev']).not_to be_nil
          expect(JSON.parse(decrypter.decrypt(cookies['vagov_session_dev'])))
            .to eq(
              'patientIcn' => nil,
              'mhvCorrelationId' => nil,
              'signIn' => { 'serviceName' => 'idme' },
              'credential_used' => 'id_me',
              'expirationTime' => expire_at.iso8601(0)
            )
        end
      end

      context 'when user has LOA current 1 and highest nil' do
        let(:saml_user_attributes) do
          loa1_user.attributes.merge(loa1_user.identity.attributes).merge(
            loa: { current: nil, highest: nil }
          )
        end

        it 'handles no loa_highest present on new user_identity' do
          post :saml_callback
          expect(response.location).to start_with('http://127.0.0.1:3001/auth/login/callback?auth=fail&code=004')
          expect(cookies['vagov_session_dev']).to be_nil
        end
      end

      context 'when NoMethodError is encountered elsewhere' do
        it 'redirects to adds context and re-raises the exception', :aggregate_failures do
          allow_any_instance_of(SSOService).to receive(:persist_authentication!).and_raise(NoMethodError)
          expect(Raven).to receive(:extra_context).once
          expect(Raven).not_to receive(:user_context)
          expect(Raven).not_to receive(:tags_context).once
          expect(controller).to receive(:log_message_to_sentry)
          expect(post(:saml_callback))
            .to redirect_to('http://127.0.0.1:3001/auth/login/callback?auth=fail&code=7')
        end

        it 'increments the failed and total statsd counters' do
          allow_any_instance_of(SSOService).to receive(:persist_authentication!).and_raise(NoMethodError)
          once = { times: 1, value: 1 }
          callback_tags = ['status:failure', 'context:unknown']
          failed_tags = ['error:unknown']

          expect { post(:saml_callback) }
            .to trigger_statsd_increment(described_class::STATSD_SSO_CALLBACK_KEY, tags: callback_tags, **once)
            .and trigger_statsd_increment(described_class::STATSD_SSO_CALLBACK_FAILED_KEY, tags: failed_tags, **once)
            .and trigger_statsd_increment(described_class::STATSD_SSO_CALLBACK_TOTAL_KEY, **once)
        end
      end

      context 'when user clicked DENY' do
        before { allow(SAML::Response).to receive(:new).and_return(saml_response_click_deny) }

        it 'redirects to an auth failure page' do
          expect(Raven).to receive(:tags_context).once
          expect(Rails.logger).to receive(:warn).with(/#{SAML::Response::ERRORS[:clicked_deny][:short_message]}/)
          expect(post(:saml_callback)).to redirect_to('http://127.0.0.1:3001/auth/login/callback?auth=fail&code=001')
          expect(response).to have_http_status(:found)
        end
      end

      context 'when too much time passed to consume the SAML Assertion' do
        before { allow(SAML::Response).to receive(:new).and_return(saml_response_too_late) }

<<<<<<< HEAD
        it 'redirects to TODO' do
          expect(Rails.logger).to receive(:warn).with(/#{SAML::AuthFailHandler::TOO_LATE_MSG}/)
          expect(post(:saml_callback)).to redirect_to('') # todo
=======
        it 'redirects to an auth failure page' do
          expect(Rails.logger).to receive(:warn).with(/#{SAML::Response::ERRORS[:auth_too_late][:short_message]}/).twice
          expect(post(:saml_callback)).to redirect_to('http://127.0.0.1:3001/auth/login/callback?auth=fail&code=002')
>>>>>>> 33243f24
          expect(response).to have_http_status(:found)
          expect(cookies['vagov_session_dev']).to be_present
        end
      end

      context 'when clock drift causes us to consume the Assertion before its creation' do
        before { allow(SAML::Response).to receive(:new).and_return(saml_response_too_early) }

        it 'redirects to an auth failure page', :aggregate_failures do
          expect(Rails.logger).to receive(:error).with(/#{SAML::Response::ERRORS[:auth_too_early][:short_message]}/)
          expect(post(:saml_callback)).to redirect_to('http://127.0.0.1:3001/auth/login/callback?auth=fail&code=003')
          expect(response).to have_http_status(:found)
          expect(cookies['vagov_session_dev']).to be_nil
        end

        it 'increments the failed and total statsd counters' do
          once = { times: 1, value: 1 }
          callback_tags = ['status:failure', 'context:unknown']
          failed_tags = ['error:auth_too_early']

          expect { post(:saml_callback) }
            .to trigger_statsd_increment(described_class::STATSD_SSO_CALLBACK_KEY, tags: callback_tags, **once)
            .and trigger_statsd_increment(described_class::STATSD_SSO_CALLBACK_FAILED_KEY, tags: failed_tags, **once)
            .and trigger_statsd_increment(described_class::STATSD_SSO_CALLBACK_TOTAL_KEY, **once)
        end
      end

      context 'when saml response returns an unknown type of error' do
        before { allow(SAML::Response).to receive(:new).and_return(saml_response_unknown_error) }

        it 'logs a generic error', :aggregate_failures do
          expect_any_instance_of(SSOService).to receive(:log_message_to_sentry)
            .with(
              'Login Fail! Other SAML Response Error(s)',
              :error,
              [{ code: '007',
                 tag: :unknown,
                 short_message: 'Other SAML Response Error(s)',
                 level: :error,
                 full_message: 'The status code of the Response was not Success, was Requester => NoAuthnContext ->'\
                               ' AuthnRequest without an authentication context.' }]
            )
          expect(post(:saml_callback)).to redirect_to('http://127.0.0.1:3001/auth/login/callback?auth=fail&code=007')
          expect(response).to have_http_status(:found)
          expect(cookies['vagov_session_dev']).to be_nil
        end

        it 'increments the failed and total statsd counters' do
          once = { times: 1, value: 1 }
          callback_tags = ['status:failure', 'context:unknown']
          failed_tags = ['error:unknown']

          expect { post(:saml_callback) }
            .to trigger_statsd_increment(described_class::STATSD_SSO_CALLBACK_KEY, tags: callback_tags, **once)
            .and trigger_statsd_increment(described_class::STATSD_SSO_CALLBACK_FAILED_KEY, tags: failed_tags, **once)
            .and trigger_statsd_increment(described_class::STATSD_SSO_CALLBACK_TOTAL_KEY, **once)
        end
      end

      context 'when saml response contains multiple errors (known or otherwise)' do
        before { allow(SAML::Response).to receive(:new).and_return(saml_response_multi_error) }
        it 'logs a generic error' do
          expect_any_instance_of(SSOService).to receive(:log_message_to_sentry)
            .with(
              'Login Fail! Subject did not consent to attribute release Multiple SAML Errors',
              :warn,
              [{ code: '001', tag: :clicked_deny, short_message: 'Subject did not consent to attribute release',
                 level: :warn, full_message: 'Subject did not consent to attribute release' },
               { code: '007', tag: :unknown, short_message: 'Other SAML Response Error(s)', level: :error,
                 full_message: 'Other random error' }]
            )
          expect(post(:saml_callback)).to redirect_to('http://127.0.0.1:3001/auth/login/callback?auth=fail&code=001')
          expect(response).to have_http_status(:found)
          expect(cookies['vagov_session_dev']).to be_nil
        end

        it 'increments the failed and total statsd counters' do
          once = { times: 1, value: 1 }
          callback_tags = ['status:failure', 'context:unknown']
          failed_tags = ['error:clicked_deny']

          expect { post(:saml_callback) }
            .to trigger_statsd_increment(described_class::STATSD_SSO_CALLBACK_KEY, tags: callback_tags, **once)
            .and trigger_statsd_increment(described_class::STATSD_SSO_CALLBACK_FAILED_KEY, tags: failed_tags, **once)
            .and trigger_statsd_increment(described_class::STATSD_SSO_CALLBACK_TOTAL_KEY, **once)
        end
      end

      context 'when a required saml attribute is missing' do
        let(:saml_user_attributes) do
          loa1_user.attributes.merge(loa1_user.identity.attributes).merge(uuid: nil)
        end

        before { allow(SAML::User).to receive(:new).and_return(saml_user) }

        it 'logs a generic user validation error', :aggregate_failures do
          expect_any_instance_of(SSOService).to receive(:log_message_to_sentry)
            .with(
              'Login Fail! on User/Session Validation',
              :error,
              uuid: nil,
              user: {
                valid: false,
                errors: ["Uuid can't be blank"]
              },
              session: {
                valid: false,
                errors: ["Uuid can't be blank"]
              },
              identity: {
                valid: false,
                errors: ["Uuid can't be blank"],
                authn_context: 'http://idmanagement.gov/ns/assurance/loa/1/vets',
                loa: { current: 1, highest: 1 }
              }
            )
          expect(post(:saml_callback)).to redirect_to('http://127.0.0.1:3001/auth/login/callback?auth=fail&code=004')
          expect(response).to have_http_status(:found)
          expect(cookies['vagov_session_dev']).to be_nil
        end

        it 'increments the failed and total statsd counters' do
          once = { times: 1, value: 1 }
          callback_tags = ['status:failure', "context:#{LOA::IDME_LOA1}"]
          failed_tags = ['error:validations_failed']

          expect { post(:saml_callback) }
            .to trigger_statsd_increment(described_class::STATSD_SSO_CALLBACK_KEY, tags: callback_tags, **once)
            .and trigger_statsd_increment(described_class::STATSD_SSO_CALLBACK_FAILED_KEY, tags: failed_tags, **once)
            .and trigger_statsd_increment(described_class::STATSD_SSO_CALLBACK_TOTAL_KEY, **once)
        end
      end

      context 'when creating a user account' do
        context 'and the current user does not yet have an Account record' do
          before do
            expect(Account.count).to eq 0
          end

          it 'creates an Account record for the user' do
            post :saml_callback
            AfterLoginJob.drain

            expect(Account.first.idme_uuid).to eq uuid
          end
        end

        context 'and the current user already has an Account record' do
          let!(:account) { create :account, idme_uuid: uuid }

          it 'does not create a new Account record for the user', :aggregate_failures do
            post :saml_callback
            AfterLoginJob.drain

            expect(Account.count).to eq 1
            expect(Account.first.idme_uuid).to eq account.idme_uuid
          end
        end
      end
    end
  end

  context 'when not logged in' do
    describe 'POST saml_callback' do
      context 'loa3_user' do
        let(:saml_user_attributes) { loa3_user.attributes.merge(loa3_user.identity.attributes) }

        it 'creates an after login job' do
          allow(SAML::User).to receive(:new).and_return(saml_user)
          expect { post :saml_callback }.to change(AfterLoginJob.jobs, :size).by(1)
        end
      end
    end
  end
end<|MERGE_RESOLUTION|>--- conflicted
+++ resolved
@@ -433,15 +433,9 @@
       context 'when too much time passed to consume the SAML Assertion' do
         before { allow(SAML::Response).to receive(:new).and_return(saml_response_too_late) }
 
-<<<<<<< HEAD
         it 'redirects to TODO' do
-          expect(Rails.logger).to receive(:warn).with(/#{SAML::AuthFailHandler::TOO_LATE_MSG}/)
+          expect(Rails.logger).to receive(:warn).with(/#{SAML::Response::ERRORS[:auth_too_late][:short_message]}/).twice
           expect(post(:saml_callback)).to redirect_to('') # todo
-=======
-        it 'redirects to an auth failure page' do
-          expect(Rails.logger).to receive(:warn).with(/#{SAML::Response::ERRORS[:auth_too_late][:short_message]}/).twice
-          expect(post(:saml_callback)).to redirect_to('http://127.0.0.1:3001/auth/login/callback?auth=fail&code=002')
->>>>>>> 33243f24
           expect(response).to have_http_status(:found)
           expect(cookies['vagov_session_dev']).to be_present
         end
