--- conflicted
+++ resolved
@@ -326,11 +326,6 @@
         context 'using VAOS' do
           before do
             Flipper.disable(:va_online_scheduling_use_vpg)
-<<<<<<< HEAD
-=======
-            Flipper.disable(:va_online_scheduling_enable_OH_reads)
-            stub_facilities
->>>>>>> 3d02ea87
           end
 
           it 'fetches appointment list and includes avs on past booked appointments' do
