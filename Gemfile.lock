GIT
  remote: https://github.com/department-of-veterans-affairs/active_model_serializers
  revision: 19015caa80227e5ae5d62179129edcaa43fb3d9d
  branch: master
  specs:
    active_model_serializers (0.10.4.vsp)
      actionpack (>= 4.1)
      activemodel (>= 4.1)
      case_transform (>= 0.2)
      jsonapi (= 0.1.1.beta6)

GIT
  remote: https://github.com/department-of-veterans-affairs/apivore
  revision: b5b6c9803334f9ddc1c11e4f201fdc9f6353ef59
  branch: master
  specs:
    apivore (1.6.2.vsp)
      actionpack (>= 4)
      hashie (~> 3.3)
      json-schema (~> 2.5)
      rspec (~> 3)
      rspec-expectations (~> 3.1)
      rspec-mocks (~> 3.1)

GIT
  remote: https://github.com/department-of-veterans-affairs/betamocks
  revision: df8f8e600863fe35b1d0bab01372f65a75d50937
  branch: master
  specs:
    betamocks (0.7.0)
      activesupport (>= 4.2)
      adler32
      faraday (>= 0.7.4, <= 0.17.0)

GIT
  remote: https://github.com/department-of-veterans-affairs/bgs-ext.git
  revision: f8e5d69ed0cb1791bc41e5b6e55b22134c39fad4
  specs:
    bgs_ext (0.14.6)
      httpclient
      nokogiri (>= 1.8.5)
      savon (~> 2.12)

GIT
  remote: https://github.com/department-of-veterans-affairs/connect_vbms.git
  revision: bebad55f8723f091c7d41522178b11999f574499
  branch: master
  specs:
    connect_vbms (1.2.0)
      httpclient (~> 2.8.0)
      httpi (~> 2.4)
      mail
      nokogiri (>= 1.8.4)
      nori
      xmldsig (~> 0.3.1)
      xmlenc

GIT
  remote: https://github.com/department-of-veterans-affairs/vets-json-schema
<<<<<<< HEAD
  revision: 29082c868c929421c118ffd29b25bd977ccad4d5
  branch: master
  specs:
    vets_json_schema (10.1.0)
=======
  revision: 1bbec5911c16a5d458e567b7f5c64e8303e295d2
  branch: master
  specs:
    vets_json_schema (10.2.0)
>>>>>>> 5d7a957c
      multi_json (~> 1.0)
      script_utils (= 0.0.4)

PATH
  remote: modules/appeals_api
  specs:
    appeals_api (0.0.1)
      sidekiq

PATH
  remote: modules/claims_api
  specs:
    claims_api (0.0.1)

PATH
  remote: modules/covid_research
  specs:
    covid_research (0.1.0)
      rails (~> 6.0.3, >= 6.0.3.2)
      sidekiq

PATH
  remote: modules/health_quest
  specs:
    health_quest (0.1.0)

PATH
  remote: modules/mobile
  specs:
    mobile (0.1.0)
      rails (~> 6.0.3, >= 6.0.3.2)

PATH
  remote: modules/openid_auth
  specs:
    openid_auth (0.0.1)

PATH
  remote: modules/va_forms
  specs:
    va_forms (0.0.1)
      faraday
      nokogiri
      paper_trail
      sidekiq

PATH
  remote: modules/vaos
  specs:
    vaos (0.1.0)
      sidekiq

PATH
  remote: modules/vba_documents
  specs:
    vba_documents (0.0.1)
      aws-sdk-s3 (~> 1)
      sidekiq

PATH
  remote: modules/veteran_confirmation
  specs:
    veteran_confirmation (0.0.1)

PATH
  remote: modules/veteran_verification
  specs:
    veteran_verification (0.0.1)

PATH
  remote: modules/veteran
  specs:
    veteran (0.0.1)

GEM
  remote: https://rubygems.org/
  remote: https://enterprise.contribsys.com/
  specs:
    Ascii85 (1.0.3)
    aasm (5.0.6)
      concurrent-ruby (~> 1.0)
    actioncable (6.0.3.3)
      actionpack (= 6.0.3.3)
      nio4r (~> 2.0)
      websocket-driver (>= 0.6.1)
    actionmailbox (6.0.3.3)
      actionpack (= 6.0.3.3)
      activejob (= 6.0.3.3)
      activerecord (= 6.0.3.3)
      activestorage (= 6.0.3.3)
      activesupport (= 6.0.3.3)
      mail (>= 2.7.1)
    actionmailer (6.0.3.3)
      actionpack (= 6.0.3.3)
      actionview (= 6.0.3.3)
      activejob (= 6.0.3.3)
      mail (~> 2.5, >= 2.5.4)
      rails-dom-testing (~> 2.0)
    actionpack (6.0.3.3)
      actionview (= 6.0.3.3)
      activesupport (= 6.0.3.3)
      rack (~> 2.0, >= 2.0.8)
      rack-test (>= 0.6.3)
      rails-dom-testing (~> 2.0)
      rails-html-sanitizer (~> 1.0, >= 1.2.0)
    actiontext (6.0.3.3)
      actionpack (= 6.0.3.3)
      activerecord (= 6.0.3.3)
      activestorage (= 6.0.3.3)
      activesupport (= 6.0.3.3)
      nokogiri (>= 1.8.5)
    actionview (6.0.3.3)
      activesupport (= 6.0.3.3)
      builder (~> 3.1)
      erubi (~> 1.4)
      rails-dom-testing (~> 2.0)
      rails-html-sanitizer (~> 1.1, >= 1.2.0)
    activejob (6.0.3.3)
      activesupport (= 6.0.3.3)
      globalid (>= 0.3.6)
    activemodel (6.0.3.3)
      activesupport (= 6.0.3.3)
    activerecord (6.0.3.3)
      activemodel (= 6.0.3.3)
      activesupport (= 6.0.3.3)
    activerecord-import (1.0.4)
      activerecord (>= 3.2)
    activerecord-postgis-adapter (6.0.0)
      activerecord (~> 6.0)
      rgeo-activerecord (~> 6.0)
    activestorage (6.0.3.3)
      actionpack (= 6.0.3.3)
      activejob (= 6.0.3.3)
      activerecord (= 6.0.3.3)
      marcel (~> 0.3.1)
    activesupport (6.0.3.3)
      concurrent-ruby (~> 1.0, >= 1.0.2)
      i18n (>= 0.7, < 2)
      minitest (~> 5.1)
      tzinfo (~> 1.1)
      zeitwerk (~> 2.2, >= 2.2.2)
    addressable (2.7.0)
      public_suffix (>= 2.0.2, < 5.0)
    adler32 (0.0.2)
    afm (0.2.2)
    akami (1.3.1)
      gyoku (>= 0.4.0)
      nokogiri
    ast (2.4.1)
    attr_encrypted (3.1.0)
      encryptor (~> 3.0.0)
    attr_extras (6.2.4)
    awesome_print (1.8.0)
    awrence (1.1.1)
    aws-partitions (1.79.0)
    aws-sdk-core (3.19.0)
      aws-partitions (~> 1.0)
      aws-sigv4 (~> 1.0)
      jmespath (~> 1.0)
    aws-sdk-kms (1.5.0)
      aws-sdk-core (~> 3)
      aws-sigv4 (~> 1.0)
    aws-sdk-s3 (1.9.0)
      aws-sdk-core (~> 3)
      aws-sdk-kms (~> 1)
      aws-sigv4 (~> 1.0)
    aws-sdk-sns (1.1.0)
      aws-sdk-core (~> 3)
      aws-sigv4 (~> 1.0)
    aws-sigv4 (1.0.2)
    axiom-types (0.1.1)
      descendants_tracker (~> 0.0.4)
      ice_nine (~> 0.11.0)
      thread_safe (~> 0.3, >= 0.3.1)
    benchmark-ips (2.8.2)
    bindex (0.8.1)
    brakeman (4.9.0)
    breakers (0.3.0)
      faraday (>= 0.7.4, < 0.18)
      multi_json (~> 1.0)
    builder (3.2.4)
    bundler-audit (0.7.0.1)
      bundler (>= 1.2.0, < 3)
      thor (>= 0.18, < 2)
    byebug (11.1.3)
    carrierwave (0.11.2)
      activemodel (>= 3.2.0)
      activesupport (>= 3.2.0)
      json (>= 1.7)
      mime-types (>= 1.16)
      mimemagic (>= 0.3.0)
    carrierwave-aws (1.3.0)
      aws-sdk-s3 (~> 1.0)
      carrierwave (>= 0.7, < 2.0)
    case_transform (0.2)
      activesupport
    childprocess (3.0.0)
    claide (1.0.3)
    claide-plugins (0.9.2)
      cork
      nap
      open4 (~> 1.3)
    clam_scan (0.0.2)
    cliver (0.3.2)
    coderay (1.1.3)
    coercible (1.0.0)
      descendants_tracker (~> 0.0.1)
    colored2 (3.1.2)
    colorize (0.8.1)
    combine_pdf (1.0.16)
      ruby-rc4 (>= 0.1.5)
    concurrent-ruby (1.1.7)
    config (2.2.1)
      deep_merge (~> 1.2, >= 1.2.1)
      dry-validation (~> 1.0, >= 1.0.0)
    connection_pool (2.2.3)
    content_disposition (1.0.0)
    cork (0.3.0)
      colored2 (~> 3.1)
    crack (0.4.3)
      safe_yaml (~> 1.0.0)
    crass (1.0.6)
    danger (8.0.4)
      claide (~> 1.0)
      claide-plugins (>= 0.9.2)
      colored2 (~> 3.1)
      cork (~> 0.1)
      faraday (>= 0.9.0, < 2.0)
      faraday-http-cache (~> 2.0)
      git (~> 1.7)
      kramdown (~> 2.0)
      kramdown-parser-gfm (~> 1.0)
      no_proxy_fix
      octokit (~> 4.7)
      terminal-table (~> 1)
    database_cleaner (1.8.5)
    date_validator (0.9.0)
      activemodel
      activesupport
    deep_merge (1.2.1)
    descendants_tracker (0.0.4)
      thread_safe (~> 0.3, >= 0.3.1)
    diff-lcs (1.4.4)
    docile (1.3.2)
    down (4.8.1)
      addressable (~> 2.5)
    dry-configurable (0.9.0)
      concurrent-ruby (~> 1.0)
      dry-core (~> 0.4, >= 0.4.7)
    dry-container (0.7.2)
      concurrent-ruby (~> 1.0)
      dry-configurable (~> 0.1, >= 0.1.3)
    dry-core (0.4.9)
      concurrent-ruby (~> 1.0)
    dry-equalizer (0.3.0)
    dry-inflector (0.2.0)
    dry-initializer (3.0.3)
    dry-logic (1.0.5)
      concurrent-ruby (~> 1.0)
      dry-core (~> 0.2)
      dry-equalizer (~> 0.2)
    dry-schema (1.4.3)
      concurrent-ruby (~> 1.0)
      dry-configurable (~> 0.8, >= 0.8.3)
      dry-core (~> 0.4)
      dry-equalizer (~> 0.2)
      dry-initializer (~> 3.0)
      dry-logic (~> 1.0)
      dry-types (~> 1.2)
    dry-struct (1.2.0)
      dry-core (~> 0.4, >= 0.4.3)
      dry-equalizer (~> 0.3)
      dry-types (~> 1.0)
      ice_nine (~> 0.11)
    dry-types (1.2.2)
      concurrent-ruby (~> 1.0)
      dry-container (~> 0.3)
      dry-core (~> 0.4, >= 0.4.4)
      dry-equalizer (~> 0.3)
      dry-inflector (~> 0.1, >= 0.1.2)
      dry-logic (~> 1.0, >= 1.0.2)
    dry-validation (1.4.1)
      concurrent-ruby (~> 1.0)
      dry-container (~> 0.7, >= 0.7.1)
      dry-core (~> 0.4)
      dry-equalizer (~> 0.2)
      dry-initializer (~> 3.0)
      dry-schema (~> 1.0, >= 1.4.3)
    e2mmap (0.1.0)
    ecma-re-validator (0.2.0)
      regexp_parser (~> 1.2)
    einhorn (0.7.4)
    encryptor (3.0.0)
    equalizer (0.0.11)
    erubi (1.9.0)
    et-orbi (1.2.4)
      tzinfo
    ethon (0.12.0)
      ffi (>= 1.3.0)
    factory_bot (6.1.0)
      activesupport (>= 5.0.0)
    factory_bot_rails (6.1.0)
      factory_bot (~> 6.1.0)
      railties (>= 5.0.0)
    faker (2.13.0)
      i18n (>= 1.6, < 2)
    fakeredis (0.8.0)
      redis (~> 4.1)
    faraday (0.17.0)
      multipart-post (>= 1.2, < 3)
    faraday-http-cache (2.2.0)
      faraday (>= 0.8)
    faraday_adapter_socks (0.1.1)
      faraday (~> 0.9)
      socksify (~> 1.7)
    faraday_curl (0.0.2)
      faraday (>= 0.9.0)
    faraday_middleware (0.13.1)
      faraday (>= 0.7.4, < 1.0)
    fast_jsonapi (1.5)
      activesupport (>= 4.2)
    fastimage (2.1.7)
    ffi (1.12.2)
    filelock (1.1.1)
    find_a_port (1.0.1)
    flipper (0.17.2)
    flipper-active_record (0.17.2)
      activerecord (>= 4.2, < 7)
      flipper (~> 0.17.2)
    flipper-active_support_cache_store (0.17.2)
      activesupport (>= 4.2, < 7)
      flipper (~> 0.17.2)
    flipper-ui (0.17.2)
      erubi (>= 1.0.0, < 2.0.0)
      flipper (~> 0.17.2)
      rack (>= 1.4, < 3)
      rack-protection (>= 1.5.3, < 2.1.0)
    foreman (0.87.1)
    formatador (0.2.5)
    fugit (1.3.3)
      et-orbi (~> 1.1, >= 1.1.8)
      raabro (~> 1.1)
    fuubar (2.5.0)
      rspec-core (~> 3.0)
      ruby-progressbar (~> 1.4)
    git (1.7.0)
      rchardet (~> 1.8)
    globalid (0.4.2)
      activesupport (>= 4.2.0)
    govdelivery-tms (2.8.4)
      activesupport
      faraday
      faraday_middleware
      mime-types
    guard (2.16.2)
      formatador (>= 0.2.4)
      listen (>= 2.7, < 4.0)
      lumberjack (>= 1.0.12, < 2.0)
      nenv (~> 0.1)
      notiffany (~> 0.0)
      pry (>= 0.9.12)
      shellany (~> 0.0)
      thor (>= 0.18.1)
    guard-compat (1.2.1)
    guard-rspec (4.7.3)
      guard (~> 2.1)
      guard-compat (~> 1.1)
      rspec (>= 2.99.0, < 4.0)
    guard-rubocop (1.3.0)
      guard (~> 2.0)
      rubocop (~> 0.20)
    gyoku (1.3.1)
      builder (>= 2.1.2)
    hana (1.3.5)
    hashdiff (1.0.1)
    hashery (2.1.2)
    hashie (3.6.0)
    holidays (8.1.0)
    httpclient (2.8.3)
    httpi (2.4.5)
      rack
      socksify
    i18n (1.8.5)
      concurrent-ruby (~> 1.0)
    ice_nine (0.11.2)
    iniparse (1.5.0)
    iso_country_codes (0.7.8)
    jmespath (1.4.0)
    json (2.3.1)
    json-schema (2.8.1)
      addressable (>= 2.4)
    json_schemer (0.2.8)
      ecma-re-validator (~> 0.2)
      hana (~> 1.3)
      regexp_parser (~> 1.5)
      uri_template (~> 0.7)
    jsonapi (0.1.1.beta6)
      jsonapi-parser (= 0.1.1.beta3)
      jsonapi-renderer (= 0.1.1.beta1)
    jsonapi-parser (0.1.1.beta3)
    jsonapi-renderer (0.1.1.beta1)
    jwt (2.2.1)
    kramdown (2.3.0)
      rexml
    kramdown-parser-gfm (1.1.0)
      kramdown (~> 2.0)
    levenshtein-ffi (1.1.0)
      ffi (~> 1.9)
    liquid (4.0.3)
    listen (3.2.1)
      rb-fsevent (~> 0.10, >= 0.10.3)
      rb-inotify (~> 0.9, >= 0.9.10)
    loofah (2.7.0)
      crass (~> 1.0.2)
      nokogiri (>= 1.5.9)
    lumberjack (1.2.4)
    mail (2.7.1)
      mini_mime (>= 0.1.1)
    marcel (0.3.3)
      mimemagic (~> 0.3.2)
    memoist (0.16.2)
    method_source (1.0.0)
    mime-types (3.3)
      mime-types-data (~> 3.2015)
    mime-types-data (3.2019.1009)
    mimemagic (0.3.5)
    mini_magick (4.10.1)
    mini_mime (1.0.2)
    mini_portile2 (2.4.0)
    minitest (5.14.2)
    multi_json (1.15.0)
    multipart-post (2.1.1)
    nap (1.1.0)
    nenv (0.3.0)
    net-sftp (2.1.2)
      net-ssh (>= 2.6.5)
    net-ssh (4.1.0)
    nio4r (2.5.3)
    no_proxy_fix (0.1.2)
    nokogiri (1.10.10)
      mini_portile2 (~> 2.4.0)
    nori (2.6.0)
    notiffany (0.1.3)
      nenv (~> 0.1)
      shellany (~> 0.0)
    notifications-ruby-client (5.1.2)
      jwt (>= 1.5, < 3)
    octokit (4.18.0)
      faraday (>= 0.9)
      sawyer (~> 0.8.0, >= 0.5.3)
    oj (3.9.0)
    olive_branch (3.0.0)
      multi_json
      oj
      rails (>= 4.0)
    open4 (1.3.4)
    operating_hours (0.1.0)
    origami (2.1.0)
      colorize (~> 0.7)
    overcommit (0.53.0)
      childprocess (>= 0.6.3, < 4)
      iniparse (~> 1.4)
    ox (2.13.2)
    pact (1.51.1)
      pact-mock_service (~> 3.0, >= 3.3.1)
      pact-support (~> 1.9)
      rack-test (>= 0.6.3, < 2.0.0)
      rspec (~> 3.0)
      term-ansicolor (~> 1.0)
      thor (>= 0.20, < 2.0)
      webrick (~> 1.3)
    pact-mock_service (3.6.2)
      filelock (~> 1.1)
      find_a_port (~> 1.0.1)
      json
      pact-support (~> 1.12, >= 1.12.0)
      rack (~> 2.0)
      rspec (>= 2.14)
      term-ansicolor (~> 1.0)
      thor (>= 0.19, < 2.0)
      webrick (~> 1.3)
    pact-support (1.15.1)
      awesome_print (~> 1.1)
      randexp (~> 0.1.7)
      rspec (>= 2.14)
      term-ansicolor (~> 1.0)
    paper_trail (10.3.1)
      activerecord (>= 4.2)
      request_store (~> 1.1)
    parallel (1.19.2)
    parser (2.7.1.4)
      ast (~> 2.4.1)
    patience_diff (1.1.0)
      trollop (~> 1.16)
    pdf-core (0.7.0)
    pdf-forms (1.2.0)
      cliver (~> 0.3.2)
      safe_shell (>= 1.0.3, < 2.0)
    pdf-inspector (1.3.0)
      pdf-reader (>= 1.0, < 3.0.a)
    pdf-reader (2.4.0)
      Ascii85 (~> 1.0.0)
      afm (~> 0.2.1)
      hashery (~> 2.0)
      ruby-rc4
      ttfunk
    pg (1.2.3)
    prawn (2.2.2)
      pdf-core (~> 0.7.0)
      ttfunk (~> 1.5)
    pry (0.13.1)
      coderay (~> 1.1)
      method_source (~> 1.0)
    pry-byebug (3.9.0)
      byebug (~> 11.0)
      pry (~> 0.13.0)
    public_suffix (4.0.5)
    puma (4.3.5)
      nio4r (~> 2.0)
    puma-plugin-statsd (0.1.0)
      json
      puma (>= 3.12, < 5)
    pundit (1.1.0)
      activesupport (>= 3.0.0)
    raabro (1.1.6)
    rack (2.2.3)
    rack-attack (6.2.2)
      rack (>= 1.0, < 3)
    rack-cors (1.1.1)
      rack (>= 2.0.0)
    rack-protection (2.0.8.1)
      rack
    rack-test (1.1.0)
      rack (>= 1.0, < 3)
    rack-vcr (0.1.5)
      vcr (>= 2.9)
    rails (6.0.3.3)
      actioncable (= 6.0.3.3)
      actionmailbox (= 6.0.3.3)
      actionmailer (= 6.0.3.3)
      actionpack (= 6.0.3.3)
      actiontext (= 6.0.3.3)
      actionview (= 6.0.3.3)
      activejob (= 6.0.3.3)
      activemodel (= 6.0.3.3)
      activerecord (= 6.0.3.3)
      activestorage (= 6.0.3.3)
      activesupport (= 6.0.3.3)
      bundler (>= 1.3.0)
      railties (= 6.0.3.3)
      sprockets-rails (>= 2.0.0)
    rails-dom-testing (2.0.3)
      activesupport (>= 4.2.0)
      nokogiri (>= 1.6)
    rails-html-sanitizer (1.3.0)
      loofah (~> 2.3)
    rails-session_cookie (0.2.2)
      rails (>= 4.0)
    rails_semantic_logger (4.4.0)
      rails (>= 3.2)
      semantic_logger (~> 4.4)
    railties (6.0.3.3)
      actionpack (= 6.0.3.3)
      activesupport (= 6.0.3.3)
      method_source
      rake (>= 0.8.7)
      thor (>= 0.20.3, < 2.0)
    rainbow (3.0.0)
    rake (13.0.1)
    randexp (0.1.7)
    rb-fsevent (0.10.3)
    rb-inotify (0.10.1)
      ffi (~> 1.0)
    rchardet (1.8.0)
    redis (4.1.4)
    redis-namespace (1.7.0)
      redis (>= 3.0.4)
    regexp_parser (1.6.0)
    request_store (1.5.0)
      rack (>= 1.4)
    restforce (3.0.0)
      faraday (>= 0.9.0, <= 1.0)
      faraday_middleware (>= 0.8.8, <= 1.0)
      hashie (>= 1.2.0, < 4.0)
      json (>= 1.7.5)
    rexml (3.2.4)
    rgeo (2.0.1)
    rgeo-activerecord (6.2.1)
      activerecord (>= 5.0)
      rgeo (>= 1.0.0)
    rgeo-geojson (2.1.1)
      rgeo (>= 1.0.0)
    rspec (3.9.0)
      rspec-core (~> 3.9.0)
      rspec-expectations (~> 3.9.0)
      rspec-mocks (~> 3.9.0)
    rspec-core (3.9.2)
      rspec-support (~> 3.9.3)
    rspec-expectations (3.9.2)
      diff-lcs (>= 1.2.0, < 2.0)
      rspec-support (~> 3.9.0)
    rspec-instrumentation-matcher (0.0.9)
      activesupport
      rspec-expectations
    rspec-mocks (3.9.1)
      diff-lcs (>= 1.2.0, < 2.0)
      rspec-support (~> 3.9.0)
    rspec-rails (4.0.1)
      actionpack (>= 4.2)
      activesupport (>= 4.2)
      railties (>= 4.2)
      rspec-core (~> 3.9)
      rspec-expectations (~> 3.9)
      rspec-mocks (~> 3.9)
      rspec-support (~> 3.9)
    rspec-retry (0.6.2)
      rspec-core (> 3.3)
    rspec-support (3.9.3)
    rspec_junit_formatter (0.4.1)
      rspec-core (>= 2, < 4, != 2.12.0)
    rubocop (0.84.0)
      parallel (~> 1.10)
      parser (>= 2.7.0.1)
      rainbow (>= 2.2.2, < 4.0)
      rexml
      rubocop-ast (>= 0.0.3)
      ruby-progressbar (~> 1.7)
      unicode-display_width (>= 1.4.0, < 2.0)
    rubocop-ast (0.3.0)
      parser (>= 2.7.1.4)
    rubocop-junit-formatter (0.1.4)
    rubocop-rails (2.6.0)
      activesupport (>= 4.2.0)
      rack (>= 1.1)
      rubocop (>= 0.82.0)
    rubocop-rspec (1.41.0)
      rubocop (>= 0.68.1)
    rubocop-thread_safety (0.4.0)
      rubocop (>= 0.51.0)
    ruby-progressbar (1.10.1)
    ruby-rc4 (0.1.5)
    ruby-saml (1.11.0)
      nokogiri (>= 1.5.10)
    rubyzip (2.0.0)
    rufus-scheduler (3.6.0)
      fugit (~> 1.1, >= 1.1.6)
    safe_shell (1.1.0)
    safe_yaml (1.0.5)
    savon (2.12.1)
      akami (~> 1.2)
      builder (>= 2.1.2)
      gyoku (~> 1.2)
      httpi (~> 2.3)
      nokogiri (>= 1.8.1)
      nori (~> 2.4)
      wasabi (~> 3.4)
    sawyer (0.8.2)
      addressable (>= 2.3.5)
      faraday (> 0.8, < 2.0)
    script_utils (0.0.4)
    seedbank (0.5.0)
      rake (>= 10.0)
    semantic_logger (4.5.0)
      concurrent-ruby (~> 1.0)
    sentry-raven (2.13.0)
      faraday (>= 0.7.6, < 1.0)
    shellany (0.0.1)
    shrine (2.19.3)
      content_disposition (~> 1.0)
      down (~> 4.1)
    shrine-memory (0.2.2)
      down
      shrine (~> 2.0)
    sidekiq (5.2.9)
      connection_pool (~> 2.2, >= 2.2.2)
      rack (~> 2.0)
      rack-protection (>= 1.5.0)
      redis (>= 3.3.5, < 4.2)
    sidekiq-ent (1.8.1)
      einhorn (= 0.7.4)
      sidekiq (>= 5.2.3)
      sidekiq-pro (>= 4.0.4)
    sidekiq-pro (5.0.0)
      concurrent-ruby (>= 1.0.5)
      sidekiq (>= 5.2.7)
    sidekiq-scheduler (3.0.1)
      e2mmap
      redis (>= 3, < 5)
      rufus-scheduler (~> 3.2)
      sidekiq (>= 3)
      thwait
      tilt (>= 1.4.0)
    simplecov (0.17.1)
      docile (~> 1.1)
      json (>= 1.8, < 3)
      simplecov-html (~> 0.10.0)
    simplecov-html (0.10.2)
    socksify (1.7.1)
    spring (2.1.0)
    spring-commands-rspec (1.0.4)
      spring (>= 0.9.1)
    sprockets (4.0.2)
      concurrent-ruby (~> 1.0)
      rack (> 1, < 3)
    sprockets-rails (3.2.1)
      actionpack (>= 4.0)
      activesupport (>= 4.0)
      sprockets (>= 3.0.0)
    staccato (0.5.3)
    statsd-instrument (2.6.0)
    super_diff (0.5.1)
      attr_extras (>= 6.2.4)
      diff-lcs
      patience_diff
    swagger-blocks (3.0.0)
    sync (0.5.0)
    term-ansicolor (1.7.1)
      tins (~> 1.0)
    terminal-table (1.8.0)
      unicode-display_width (~> 1.1, >= 1.1.1)
    thor (1.0.1)
    thread_safe (0.3.6)
    thwait (0.1.0)
    tilt (2.0.10)
    timecop (0.9.1)
    tins (1.25.0)
      sync
    trollop (1.16.2)
    ttfunk (1.5.1)
    typhoeus (1.3.1)
      ethon (>= 0.9.0)
    tzinfo (1.2.7)
      thread_safe (~> 0.1)
    unicode-display_width (1.7.0)
    uri_template (0.7.0)
    utf8-cleaner (0.2.5)
      activesupport
    vcr (6.0.0)
    virtus (1.0.5)
      axiom-types (~> 0.1)
      coercible (~> 1.0)
      descendants_tracker (~> 0.0, >= 0.0.3)
      equalizer (~> 0.0, >= 0.0.9)
    wasabi (3.5.0)
      httpi (~> 2.0)
      nokogiri (>= 1.4.2)
    web-console (3.7.0)
      actionview (>= 5.0)
      activemodel (>= 5.0)
      bindex (>= 0.4.0)
      railties (>= 5.0)
    webmock (3.8.3)
      addressable (>= 2.3.6)
      crack (>= 0.3.2)
      hashdiff (>= 0.4.0, < 2.0.0)
    webrick (1.6.0)
    websocket-driver (0.7.3)
      websocket-extensions (>= 0.1.0)
    websocket-extensions (0.1.5)
    will_paginate (3.1.0)
    xmldsig (0.3.2)
      nokogiri
    xmlenc (0.7.1)
      activemodel (>= 3.0.0)
      activesupport (>= 3.0.0)
      nokogiri (>= 1.6.0, < 2.0.0)
      xmlmapper (>= 0.7.3)
    xmlmapper (0.7.3)
      nokogiri (~> 1.5)
    yard (0.9.25)
    zeitwerk (2.4.0)
    zero_downtime_migrations (0.0.7)
      activerecord

PLATFORMS
  ruby

DEPENDENCIES
  aasm
  active_model_serializers!
  activerecord-import
  activerecord-postgis-adapter (~> 6.0.0)
  addressable
  apivore!
  appeals_api!
  attr_encrypted (= 3.1.0)
  awesome_print (~> 1.8)
  awrence
  aws-sdk-s3 (~> 1)
  aws-sdk-sns (~> 1)
  benchmark-ips
  betamocks!
  bgs_ext!
  brakeman (~> 4.7)
  breakers
  bundler-audit
  byebug
  carrierwave (~> 0.11)
  carrierwave-aws
  claims_api!
  clam_scan
  combine_pdf
  config
  connect_vbms!
  covid_research!
  danger
  database_cleaner
  date_validator
  dry-struct
  dry-types
  factory_bot_rails (> 5)
  faker
  fakeredis
  faraday
  faraday_adapter_socks
  faraday_curl
  faraday_middleware
  fast_jsonapi
  fastimage
  flipper
  flipper-active_record
  flipper-active_support_cache_store
  flipper-ui
  foreman
  fuubar
  govdelivery-tms (= 2.8.4)
  guard-rspec (~> 4.7)
  guard-rubocop
  gyoku
  health_quest!
  holidays
  httpclient
  ice_nine
  iso_country_codes
  json (>= 2.3.0)
  json-schema
  json_schemer
  jsonapi-parser
  jwt
  levenshtein-ffi
  liquid
  mail (= 2.7.1)
  memoist
  mini_magick (~> 4.10.1)
  mobile!
  net-sftp
  nokogiri (~> 1.10)
  notifications-ruby-client (~> 5.1)
  oj
  olive_branch
  openid_auth!
  operating_hours
  origami
  overcommit
  ox
  pact
  pact-mock_service
  paper_trail
  pdf-forms
  pdf-inspector
  pdf-reader
  pg
  prawn
  pry-byebug
  puma (~> 4.3.5)
  puma-plugin-statsd (~> 0.1.0)
  pundit
  rack
  rack-attack
  rack-cors
  rack-test
  rack-vcr
  rails (~> 6.0.2)
  rails-session_cookie
  rails_semantic_logger (~> 4.4)
  rainbow
  redis
  redis-namespace
  request_store
  restforce
  rgeo-geojson
  rspec-instrumentation-matcher
  rspec-rails
  rspec-retry
  rspec_junit_formatter
  rubocop
  rubocop-junit-formatter
  rubocop-rails
  rubocop-rspec
  rubocop-thread_safety
  ruby-saml
  rubyzip (>= 1.3.0)
  savon
  seedbank
  sentry-raven
  shrine
  shrine-memory
  sidekiq (~> 5.0)
  sidekiq-ent!
  sidekiq-pro!
  sidekiq-scheduler (~> 3.0)
  simplecov (< 0.18)
  spring
  spring-commands-rspec
  staccato
  statsd-instrument (~> 2.6.0)
  super_diff
  swagger-blocks
  timecop
  typhoeus
  tzinfo-data
  utf8-cleaner
  va_forms!
  vaos!
  vba_documents!
  vcr
  veteran!
  veteran_confirmation!
  veteran_verification!
  vets_json_schema!
  virtus
  web-console
  webmock
  webrick
  websocket-extensions (>= 0.1.5)
  will_paginate
  yard
  zero_downtime_migrations

RUBY VERSION
   ruby 2.6.6p146

BUNDLED WITH
   1.17.3<|MERGE_RESOLUTION|>--- conflicted
+++ resolved
@@ -57,17 +57,10 @@
 
 GIT
   remote: https://github.com/department-of-veterans-affairs/vets-json-schema
-<<<<<<< HEAD
-  revision: 29082c868c929421c118ffd29b25bd977ccad4d5
-  branch: master
-  specs:
-    vets_json_schema (10.1.0)
-=======
   revision: 1bbec5911c16a5d458e567b7f5c64e8303e295d2
   branch: master
   specs:
     vets_json_schema (10.2.0)
->>>>>>> 5d7a957c
       multi_json (~> 1.0)
       script_utils (= 0.0.4)
 
