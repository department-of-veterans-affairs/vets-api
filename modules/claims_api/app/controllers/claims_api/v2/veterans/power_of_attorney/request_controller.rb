# frozen_string_literal: true

require 'bgs_service/manage_representative_service'
require 'claims_api/common/exceptions/lighthouse/bad_gateway'
require 'claims_api/v2/error/lighthouse_error_handler'
require 'claims_api/v2/json_format_validation'
require 'brd/brd'

module ClaimsApi
  module V2
    module Veterans
      class PowerOfAttorney::RequestController < ClaimsApi::V2::Veterans::PowerOfAttorney::BaseController
        FORM_NUMBER = 'POA_REQUEST'
        MAX_PAGE_SIZE = 100
        MAX_PAGE_NUMBER = 100
        DEFAULT_PAGE_SIZE = 10
        DEFAULT_PAGE_NUMBER = 1

        # POST /power-of-attorney-requests
        def index
          poa_codes = form_attributes['poaCodes']
          validate_page_size_and_number_params

          filter = form_attributes['filter'] || {}

          verify_poa_codes_data(poa_codes)
          validate_filter!(filter)

          service = ClaimsApi::PowerOfAttorneyRequestService::Index.new(
            poa_codes:,
            page_size: @page_size_param,
            page_index: page_number_to_index(@page_number_param),
            filter:
          )

          poa_list = service.get_poa_list

          raise Common::Exceptions::Lighthouse::BadGateway unless poa_list

          render json: ClaimsApi::V2::Blueprints::PowerOfAttorneyRequestBlueprint.render(
            poa_list, view: :index_or_show, root: :data
          ), status: :ok
        end

        def show
          poa_request = ClaimsApi::PowerOfAttorneyRequest.find_by(id: params[:id])

          unless poa_request
            raise Common::Exceptions::Lighthouse::ResourceNotFound.new(
              detail: "Could not find Power of Attorney Request with id: #{params[:id]}"
            )
          end

          params[:veteranId] = poa_request.veteran_icn # needed for target_veteran
          participant_id = target_veteran.participant_id

          service = ClaimsApi::PowerOfAttorneyRequestService::Show.new(participant_id)

          res = service.get_poa_request
          res['id'] = poa_request.id

          render json: ClaimsApi::V2::Blueprints::PowerOfAttorneyRequestBlueprint.render(res, view: :index_or_show,
                                                                                              root: :data),
                 status: :ok
        end

        def decide # rubocop:disable Metrics/MethodLength
          lighthouse_id = params[:id]
          decision = normalize(form_attributes['decision'])
          representative_id = form_attributes['representativeId']

          request = find_poa_request!(lighthouse_id)
          proc_id = request.proc_id
          vet_icn = request.veteran_icn

          validate_decide_params!(proc_id:, decision:)

          service = ClaimsApi::ManageRepresentativeService.new(external_uid: Settings.bgs.external_uid,
                                                               external_key: Settings.bgs.external_key)

          ptcpnt_id = fetch_ptcpnt_id(vet_icn)

          handle_declined_decision(ptcpnt_id:, proc_id:, representative_id:, service:) if decision == 'declined'

          res = service.update_poa_request(proc_id:, secondary_status: decision,
                                           declined_reason: form_attributes['declinedReason'])

          raise Common::Exceptions::Lighthouse::BadGateway if res.blank?

          service = ClaimsApi::PowerOfAttorneyRequestService::Show.new(ptcpnt_id)
          res = service.get_poa_request
          res['id'] = lighthouse_id

          render json: ClaimsApi::V2::Blueprints::PowerOfAttorneyRequestBlueprint.render(res, view: :index_or_show,
                                                                                              root: :data),
                 status: :ok
        end

        def create # rubocop:disable Metrics/MethodLength
          validate_country_code
          # validate target veteran exists
          target_veteran

          poa_code = form_attributes.dig('representative', 'poaCode')
          @claims_api_forms_validation_errors = validate_form_2122_and_2122a_submission_values(user_profile:)

          validate_json_schema(FORM_NUMBER)
          validate_accredited_representative(poa_code)
          validate_accredited_organization(poa_code)

          # if we get here, the only errors not raised are form value validation errors
          if @claims_api_forms_validation_errors
            raise ::ClaimsApi::Common::Exceptions::Lighthouse::JsonFormValidationError,
                  @claims_api_forms_validation_errors
          end

          bgs_form_attributes = build_bgs_attributes(form_attributes)

          # skip the BGS API calls in lower environments to prevent 3rd parties from creating data in external systems
          unless Flipper.enabled?(:lighthouse_claims_v2_poa_requests_skip_bgs)
            res = ClaimsApi::PowerOfAttorneyRequestService::Orchestrator
                  .new(target_veteran.participant_id,
                       bgs_form_attributes.deep_symbolize_keys,
                       user_profile&.profile&.participant_id).submit_request

            claimant_icn = form_attributes.dig('claimant', 'claimantId')
            poa_request = ClaimsApi::PowerOfAttorneyRequest.create!(proc_id: res['procId'],
                                                                    veteran_icn: params[:veteranId],
                                                                    claimant_icn:, poa_code:,
                                                                    metadata: res['meta'])
            form_attributes['id'] = poa_request.id
          end

          response_data = ClaimsApi::V2::Blueprints::PowerOfAttorneyRequestBlueprint.render(form_attributes,
                                                                                            view: :create,
                                                                                            root: :data)

          options = { status: :created }
          if form_attributes['id'].present?
            options[:location] =
              url_for(controller: 'base', action: 'status', id: form_attributes['id'])
          end

          render json: response_data, **options
        end

        private

<<<<<<< HEAD
        def handle_declined_decision(ptcpnt_id:, proc_id:, representative_id:, service:)
          poa_request = validate_ptcpnt_id!(ptcpnt_id:, proc_id:, representative_id:, service:)
          first_name = poa_request['claimantFirstName'].presence || poa_request['vetFirstName'] if poa_request

          send_declined_notification(ptcpnt_id:, first_name:, representative_id:)
=======
        def find_poa_request!(lighthouse_id)
          request = ClaimsApi::PowerOfAttorneyRequest.find_by(id: lighthouse_id)

          unless request
            raise ::ClaimsApi::Common::Exceptions::Lighthouse::ResourceNotFound.new(
              detail: "Could not find Power of Attorney request with id: #{lighthouse_id}"
            )
          end

          request
>>>>>>> 1f0d2070
        end

        def validate_country_code
          vet_cc = form_attributes.dig('veteran', 'address', 'countryCode')
          claimant_cc = form_attributes.dig('claimant', 'address', 'countryCode')

          if ClaimsApi::BRD::COUNTRY_CODES[vet_cc.to_s.upcase].blank?
            raise ::Common::Exceptions::UnprocessableEntity.new(
              detail: 'The country provided is not valid.'
            )
          end

          if claimant_cc.present? && ClaimsApi::BRD::COUNTRY_CODES[claimant_cc.to_s.upcase].blank?
            raise ::Common::Exceptions::UnprocessableEntity.new(
              detail: 'The country provided is not valid.'
            )
          end
        end

        def validate_decide_params!(proc_id:, decision:)
          if proc_id.blank?
            raise ::Common::Exceptions::ParameterMissing.new('procId',
                                                             detail: 'procId is required')
          end

          unless decision.present? && %w[accepted declined].include?(decision)
            raise ::Common::Exceptions::ParameterMissing.new(
              'decision',
              detail: 'decision is required and must be either "ACCEPTED" or "DECLINED"'
            )
          end
        end

        def send_declined_notification(ptcpnt_id:, first_name:, representative_id:)
          return unless Flipper.enabled?(:lighthouse_claims_api_v2_poa_va_notify)

          lockbox = Lockbox.new(key: Settings.lockbox.master_key)
          encrypted_ptcpnt_id = Base64.strict_encode64(lockbox.encrypt(ptcpnt_id))
          encrypted_first_name = Base64.strict_encode64(lockbox.encrypt(first_name))

          ClaimsApi::VANotifyDeclinedJob.perform_async(encrypted_ptcpnt_id, encrypted_first_name, representative_id)
        end

        def validate_ptcpnt_id!(ptcpnt_id:, proc_id:, representative_id:, service:)
          if ptcpnt_id.blank?
            raise ::Common::Exceptions::ParameterMissing.new('ptcpntId',
                                                             detail: 'ptcpntId is required if decision is declined')
          end

          if representative_id.blank?
            raise ::Common::Exceptions::ParameterMissing
              .new('representativeId', detail: 'representativeId is required if decision is declined')
          end

          res = service.read_poa_request_by_ptcpnt_id(ptcpnt_id:)

          raise ::Common::Exceptions::Lighthouse::BadGateway if res.blank?

          poa_requests = Array.wrap(res['poaRequestRespondReturnVOList'])

          matching_request = poa_requests.find { |poa_request| poa_request['procID'] == proc_id }

          detail = 'Participant ID/Process ID combination not found'
          raise ::Common::Exceptions::ResourceNotFound.new(detail:) if matching_request.nil?

          matching_request
        end

        def validate_accredited_representative(poa_code)
          @representative = ::Veteran::Service::Representative.where('? = ANY(poa_codes)',
                                                                     poa_code).order(created_at: :desc).first
          # there must be a representative to appoint. This representative can be an accredited attorney, claims agent,
          #   or representative.
          if @representative.nil?
            raise ::Common::Exceptions::ResourceNotFound.new(
              detail: "Could not find an Accredited Representative with poa code: #{poa_code}"
            )
          end
        end

        def validate_accredited_organization(poa_code)
          # organization is not required. An attorney or claims agent appointment request would not have an accredited
          #   organization to associate with.
          @organization = ::Veteran::Service::Organization.find_by(poa: poa_code)
        end

        def build_bgs_attributes(form_attributes)
          bgs_form_attributes = form_attributes.deep_merge(veteran_data)
          bgs_form_attributes.deep_merge!(claimant_data) if user_profile&.status == :ok
          bgs_form_attributes.deep_merge!(representative_data)
          bgs_form_attributes.deep_merge!(organization_data) if @organization

          bgs_form_attributes
        end

        def validate_filter!(filter)
          return nil if filter.blank?

          valid_filters = %w[status state city country]

          invalid_filters = filter.keys - valid_filters

          if invalid_filters.any?
            raise ::Common::Exceptions::UnprocessableEntity.new(
              detail: "Invalid filter(s): #{invalid_filters.join(', ')}"
            )
          end

          validate_statuses!(filter['status'])
        end

        def validate_statuses!(statuses)
          return nil if statuses.blank?

          unless statuses.is_a?(Array)
            raise ::Common::Exceptions::UnprocessableEntity.new(
              detail: 'filter status must be an array'
            )
          end

          valid_statuses = ManageRepresentativeService::ALL_STATUSES

          if statuses.any? { |status| valid_statuses.exclude?(status.upcase) }
            raise ::Common::Exceptions::UnprocessableEntity.new(
              detail: "Status(es) must be one of: #{valid_statuses.join(', ')}"
            )
          end
        end

        def validate_page_size_and_number_params
          return if use_defaults?

          valid_page_param?('size') if params[:page][:size]
          valid_page_param?('number') if params[:page][:number]

          @page_size_param = params[:page][:size] ? params[:page][:size].to_i : DEFAULT_PAGE_SIZE
          @page_number_param = params[:page][:number] ? params[:page][:number].to_i : DEFAULT_PAGE_NUMBER

          verify_under_max_values!
        end

        def use_defaults?
          if params[:page].blank?
            @page_size_param = DEFAULT_PAGE_SIZE
            @page_number_param = DEFAULT_PAGE_NUMBER

            true
          end
        end

        def verify_under_max_values!
          if @page_size_param && @page_size_param > MAX_PAGE_SIZE
            raise_param_exceeded_warning = true
            include_page_size_msg = true
          end
          if @page_number_param && @page_number_param > MAX_PAGE_NUMBER
            raise_param_exceeded_warning = true
            include_page_number_msg = true
          end
          if raise_param_exceeded_warning.present?
            build_params_error_msg(include_page_size_msg,
                                   include_page_number_msg)
          end
        end

        def valid_page_param?(key)
          param_val = params[:page][:"#{key}"]
          return true if param_val.is_a?(String) && param_val.match?(/^\d+?$/) && param_val

          raise ::Common::Exceptions::BadRequest.new(
            detail: "The page[#{key}] param value #{params[:page][:"#{key}"]} is invalid"
          )
        end

        def build_params_error_msg(include_page_size_msg, include_page_number_msg)
          if include_page_size_msg.present? && include_page_number_msg.present?
            msg = "Both the maximum page size param value of #{MAX_PAGE_SIZE} has been exceeded and " \
                  "the maximum page number param value of #{MAX_PAGE_NUMBER} has been exceeded."
          elsif include_page_size_msg.present?
            msg = "The maximum page size param value of #{MAX_PAGE_SIZE} has been exceeded."
          elsif include_page_number_msg.present?
            msg = "The maximum page number param value of #{MAX_PAGE_NUMBER} has been exceeded."
          end

          raise ::Common::Exceptions::BadRequest.new(
            detail: msg
          )
        end

        def verify_poa_codes_data(poa_codes)
          unless poa_codes.is_a?(Array) && poa_codes.size.positive?
            raise ::Common::Exceptions::ParameterMissing.new('poaCodes',
                                                             detail: 'poaCodes is required and cannot be empty')
          end
        end

        def page_number_to_index(number)
          return 0 if number <= 0

          number - 1
        end

        def normalize(item)
          item.to_s.strip.downcase
        end

        def veteran_data
          {
            'veteran' => {
              'firstName' => target_veteran.first_name,
              'lastName' => target_veteran.last_name,
              'ssn' => target_veteran.ssn,
              'birthdate' => target_veteran.birth_date.to_time.iso8601,
              'va_file_number' => target_veteran.birls_id
            }
          }
        end

        def claimant_data
          {
            'claimant' => {
              'firstName' => user_profile.profile.given_names.first,
              'lastName' => user_profile.profile.family_name,
              'ssn' => user_profile.profile.ssn,
              'birthdate' => user_profile.profile.birth_date.to_time.iso8601,
              'va_file_number' => user_profile.profile.birls_id
            }
          }
        end

        def representative_data
          {
            'poa' => {
              'firstName' => @representative.first_name,
              'lastName' => @representative.last_name
            }
          }
        end

        def organization_data
          {
            'poa' => {
              'organizationName' => @organization.name
            }
          }
        end
      end
    end
  end
end<|MERGE_RESOLUTION|>--- conflicted
+++ resolved
@@ -146,13 +146,13 @@
 
         private
 
-<<<<<<< HEAD
         def handle_declined_decision(ptcpnt_id:, proc_id:, representative_id:, service:)
           poa_request = validate_ptcpnt_id!(ptcpnt_id:, proc_id:, representative_id:, service:)
           first_name = poa_request['claimantFirstName'].presence || poa_request['vetFirstName'] if poa_request
 
           send_declined_notification(ptcpnt_id:, first_name:, representative_id:)
-=======
+        end
+  
         def find_poa_request!(lighthouse_id)
           request = ClaimsApi::PowerOfAttorneyRequest.find_by(id: lighthouse_id)
 
@@ -163,7 +163,6 @@
           end
 
           request
->>>>>>> 1f0d2070
         end
 
         def validate_country_code
