# frozen_string_literal: true

require 'string_helpers'
require 'sentry_logging'
require 'va_profile/configuration'
require 'va_profile/prefill/military_information'
require 'vets/model'

# TODO(AJD): Virtus POROs for now, will become ActiveRecord when the profile is persisted
class FormFullName
  include Vets::Model

  attribute :first, String
  attribute :middle, String
  attribute :last, String
  attribute :suffix, String
end

class FormDate
  include Vets::Model

  attribute :from, Date
  attribute :to, Date
end

class FormMilitaryInformation
  include Vets::Model

  attribute :service_episodes_by_date, VAProfile::Models::ServiceHistory, array: true
  attribute :last_service_branch, String
  attribute :hca_last_service_branch, String
  attribute :last_entry_date, String
  attribute :last_discharge_date, String
  attribute :discharge_type, String
  attribute :post_nov111998_combat, Bool, default: false
  attribute :sw_asia_combat, Bool, default: false
  attribute :tours_of_duty, Hash, array: true
  attribute :currently_active_duty, Bool, default: false
  attribute :currently_active_duty_hash, Hash
  attribute :vic_verified, Bool, default: false
  attribute :service_branches, String, array: true
  attribute :service_periods, Hash, array: true
  attribute :guard_reserve_service_history, FormDate, array: true
  attribute :latest_guard_reserve_service_period, FormDate
end

class FormAddress
  include Vets::Model

  attribute :street, String
  attribute :street2, String
  attribute :city, String
  attribute :state, String
  attribute :country, String
  attribute :postal_code, String
end

class FormIdentityInformation
  include Vets::Model

  attribute :full_name, FormFullName
  attribute :date_of_birth, Date
  attribute :gender, String
  attribute :ssn, String

  def hyphenated_ssn
    StringHelpers.hyphenated_ssn(ssn)
  end

  def ssn_last_four
    ssn.last(4)
  end
end

class FormContactInformation
  include Vets::Model

  attribute :address, FormAddress
  attribute :home_phone, String
  attribute :us_phone, String
  attribute :mobile_phone, String
  attribute :email, String
end

class FormProfile
  include Vets::Model
  include SentryLogging

  MAPPINGS = Rails.root.glob('config/form_profile_mappings/*.yml').map { |f| File.basename(f, '.*') }

  ALL_FORMS = {
    acc_rep_management: %w[21-22 21-22A],
    adapted_housing: ['26-4555'],
    coe: ['26-1880'],
    decision_review: %w[20-0995 20-0996 10182],
    dependents: %w[686C-674 686C-674-V2],
    dependents_verification: %w[21-0538],
    dispute_debt: ['DISPUTE-DEBT'],
    edu: %w[22-1990 22-1990N 22-1990E 22-1990EMEB 22-1995 22-5490 22-5490E
            22-5495 22-0993 22-0994 FEEDBACK-TOOL 22-10203 22-1990S 22-1990EZ],
    evss: ['21-526EZ'],
    form_mock_ae_design_patterns: ['FORM-MOCK-AE-DESIGN-PATTERNS'],
    form_upload: %w[
      21P-4185-UPLOAD
      21-651-UPLOAD
      21-0304-UPLOAD
      21-8960-UPLOAD
      21P-4706c-UPLOAD
      21-4140-UPLOAD
      21P-4718a-UPLOAD
      21-4193-UPLOAD
      21-0788-UPLOAD
      21-8951-2-UPLOAD
      21-674b-UPLOAD
      21-2680-UPLOAD
      21-0779-UPLOAD
      21-4192-UPLOAD
      21-509-UPLOAD
      21-8940-UPLOAD
      21P-0516-1-UPLOAD
      21P-0517-1-UPLOAD
      21P-0518-1-UPLOAD
      21P-0519C-1-UPLOAD
      21P-0519S-1-UPLOAD
      21P-530a-UPLOAD
      21P-8049-UPLOAD
    ],
    fsr: ['5655'],
    hca: %w[1010ez 10-10EZR],
    intent_to_file: ['21-0966'],
    ivc_champva: ['10-7959C'],
    mdot: ['MDOT'],
    pension_burial: %w[21P-0969 21P-530EZ 21P-527EZ],
    vre_counseling: ['28-8832'],
    vre_readiness: %w[28-1900 28-1900-V2]
  }.freeze

  FORM_ID_TO_CLASS = {
    '0873' => ::FormProfiles::VA0873,
    '10-10EZR' => ::FormProfiles::VA1010ezr,
    '10-7959C' => ::FormProfiles::VHA107959c,
    '1010EZ' => ::FormProfiles::VA1010ez,
    '10182' => ::FormProfiles::VA10182,
    '20-0995' => ::FormProfiles::VA0995,
    '20-0996' => ::FormProfiles::VA0996,
    '21-0538' => DependentsVerification::FormProfiles::VA210538,
    '21-0966' => ::FormProfiles::VA210966,
    '21-22' => ::FormProfiles::VA2122,
    '21-22A' => ::FormProfiles::VA2122a,
    '21-526EZ' => ::FormProfiles::VA526ez,
<<<<<<< HEAD
    '21P-0969' => IncomeAndAssets::FormProfiles::VA21p0969,
    '21P-527EZ' => ::FormProfiles::VA21p527ez,
=======
    '21P-527EZ' => Pensions::FormProfiles::VA21p527ez,
>>>>>>> e7d282d1
    '21P-530EZ' => Burials::FormProfiles::VA21p530ez,
    '22-0993' => ::FormProfiles::VA0993,
    '22-0994' => ::FormProfiles::VA0994,
    '22-10203' => ::FormProfiles::VA10203,
    '22-1990' => ::FormProfiles::VA1990,
    '22-1990E' => ::FormProfiles::VA1990e,
    '22-1990EMEB' => ::FormProfiles::VA1990emeb,
    '22-1990EZ' => ::FormProfiles::VA1990ez,
    '22-1990N' => ::FormProfiles::VA1990n,
    '22-1990S' => ::FormProfiles::VA1990s,
    '22-1995' => ::FormProfiles::VA1995,
    '22-5490' => ::FormProfiles::VA5490,
    '22-5490E' => ::FormProfiles::VA5490e,
    '22-5495' => ::FormProfiles::VA5495,
    '26-1880' => ::FormProfiles::VA261880,
    '26-4555' => ::FormProfiles::VA264555,
    '28-1900' => ::FormProfiles::VA281900,
    '28-1900-V2' => ::FormProfiles::VA281900v2,
    '28-8832' => ::FormProfiles::VA288832,
    '40-10007' => ::FormProfiles::VA4010007,
    '5655' => ::FormProfiles::VA5655,
    '686C-674-V2' => ::FormProfiles::VA686c674v2,
    '686C-674' => ::FormProfiles::VA686c674,
    'DISPUTE-DEBT' => ::FormProfiles::DisputeDebt,
    'FEEDBACK-TOOL' => ::FormProfiles::FeedbackTool,
    'FORM-MOCK-AE-DESIGN-PATTERNS' => ::FormProfiles::FormMockAeDesignPatterns,
    'MDOT' => ::FormProfiles::MDOT,
    '21P-0519S-1-UPLOAD' => ::FormProfiles::FormUpload,
    '21-509-UPLOAD' => ::FormProfiles::FormUpload,
    '21P-530a-UPLOAD' => ::FormProfiles::FormUpload,
    '21-651-UPLOAD' => ::FormProfiles::FormUpload,
    '21-674b-UPLOAD' => ::FormProfiles::FormUpload,
    '21-0304-UPLOAD' => ::FormProfiles::FormUpload,
    '21-0779-UPLOAD' => ::FormProfiles::FormUpload,
    '21-0788-UPLOAD' => ::FormProfiles::FormUpload,
    '21-2680-UPLOAD' => ::FormProfiles::FormUpload,
    '21-4140-UPLOAD' => ::FormProfiles::FormUpload,
    '21P-4185-UPLOAD' => ::FormProfiles::FormUpload,
    '21-4192-UPLOAD' => ::FormProfiles::FormUpload,
    '21-4193-UPLOAD' => ::FormProfiles::FormUpload,
    '21P-4706c-UPLOAD' => ::FormProfiles::FormUpload,
    '21P-4718a-UPLOAD' => ::FormProfiles::FormUpload,
    '21P-8049-UPLOAD' => ::FormProfiles::FormUpload,
    '21-8940-UPLOAD' => ::FormProfiles::FormUpload,
    '21-8960-UPLOAD' => ::FormProfiles::FormUpload,
    '21P-0516-1-UPLOAD' => ::FormProfiles::FormUpload,
    '21P-0517-1-UPLOAD' => ::FormProfiles::FormUpload,
    '21P-0518-1-UPLOAD' => ::FormProfiles::FormUpload,
    '21P-0519C-1-UPLOAD' => ::FormProfiles::FormUpload,
    '21-8951-2-UPLOAD' => ::FormProfiles::FormUpload
  }.freeze

  APT_REGEX = /\S\s+((apt|apartment|unit|ste|suite).+)/i

  attr_reader :form_id, :user

  attribute :identity_information, FormIdentityInformation
  attribute :contact_information, FormContactInformation
  attribute :military_information, FormMilitaryInformation

  def self.prefill_enabled_forms
    forms = %w[40-10007 0873]
    ALL_FORMS.each { |type, form_list| forms += form_list if Settings[type].prefill }
    forms
  end

  # lookup FormProfile subclass by form_id and initialize (or use FormProfile if lookup fails)
  def self.for(form_id:, user:)
    form_id = form_id.upcase
<<<<<<< HEAD
    form_class = FORM_ID_TO_CLASS.fetch(form_id, self)
    p "FORM_CLASS: #{form_class}"
    x = prepend_module(form_class, form_id).new(form_id:, user:)
    puts "X: #{x}"
    x
=======
    FORM_ID_TO_CLASS.fetch(form_id, self).new(form_id:, user:)
>>>>>>> e7d282d1
  end

  def initialize(form_id:, user:)
    @form_id = form_id
    @user = user
  end

  def metadata
    {}
  end

  def self.mappings_for_form(form_id)
    @mappings ||= {}
    @mappings[form_id] || (@mappings[form_id] = load_form_mapping(form_id))
  end

  def self.load_form_mapping(form_id)
    form_id = form_id.downcase if form_id == '1010EZ' # our first form. lessons learned.
    file = Rails.root.join('config', 'form_profile_mappings', "#{form_id}.yml")
    raise IOError, "Form profile mapping file is missing for form id #{form_id}" unless File.exist?(file)

    YAML.load_file(file)
  end

  # Collects data the VA has on hand for a user. The data may come from many databases/services.
  # In case of collisions, preference is given in this order:
  # * The form profile cache (the record for this class)
  # * ID.me
  # * MVI
  # * TODO(AJD): MIS (military history)
  #
  def prefill
    @identity_information = initialize_identity_information
    @contact_information = initialize_contact_information
    @military_information = initialize_military_information
    form = form_id == '1010EZ' ? '1010ez' : form_id

    if FormProfile.prefill_enabled_forms.include?(form)
      mappings = self.class.mappings_for_form(form_id)

      form_data = generate_prefill(mappings)

      { form_data:, metadata: }
    else
      { metadata: }
    end
  end

  def initialize_military_information
    return {} unless user.authorize :va_profile, :access?

    military_information_data = {}
    military_information_data.merge!(initialize_va_profile_prefill_military_information)
    military_information_data[:vic_verified] = user.can_access_id_card?

    FormMilitaryInformation.new(military_information_data)
  end

  private

  def initialize_va_profile_prefill_military_information
    military_information_data = {}
    military_information = VAProfile::Prefill::MilitaryInformation.new(user)

    VAProfile::Prefill::MilitaryInformation::PREFILL_METHODS.each do |attr|
      military_information_data[attr] = military_information.public_send(attr)
    end

    military_information_data
  rescue => e
    log_exception_to_sentry(e, {}, prefill: :va_profile_prefill_military_information)

    {}
  end

  def initialize_identity_information
    FormIdentityInformation.new(
      full_name: user.full_name_normalized,
      date_of_birth: user.birth_date,
      gender: user.gender,
      ssn: user.ssn_normalized
    )
  end

  def vet360_mailing_address_hash
    address = vet360_mailing_address
    {
      street: address.address_line1,
      street2: address.address_line2,
      city: address.city,
      state: address.state_code || address.province,
      country: address.country_code_iso3,
      postal_code: address.zip_plus_four || address.international_postal_code,
      zip_code: address.zip_code
    }.compact
  end

  def vets360_contact_info_hash
    return_val = {}
    return_val[:email] = vet360_contact_info&.email&.email_address

    return_val[:address] = vet360_mailing_address_hash if vet360_mailing_address.present?

    phone = vet360_contact_info&.home_phone&.formatted_phone
    return_val[:us_phone] = phone
    return_val[:home_phone] = phone
    return_val[:mobile_phone] = vet360_contact_info&.mobile_phone&.formatted_phone

    return_val
  end

  def pciu_disabled?
    Flipper.enabled?(:remove_pciu, user)
  end

  def initialize_contact_information
    opt = {}
    opt.merge!(vets360_contact_info_hash) if vet360_contact_info
    if pciu_disabled?
      # Monitor logs to validate the presence of Contact Information V2 user data
      Rails.logger.info("VAProfile Contact Info: Address? #{opt[:address].present?},
        Email? #{opt[:email].present?}, Phone? #{opt[:home_phone].present?}")
    else
      # The following pciu lines need to removed when tearing down the EVSS PCIU service.
      opt[:email] ||= extract_pciu_data(:pciu_email)
      if opt[:home_phone].nil?
        opt[:home_phone] = pciu_primary_phone
        opt[:us_phone] = pciu_us_phone
      end
    end
    opt[:address] ||= user_address_hash

    format_for_schema_compatibility(opt)
    FormContactInformation.new(opt)
  end

  # doing this (below) instead of `@vet360_contact_info ||= Settings...` to cache nil too
  def vet360_contact_info
    return @vet360_contact_info if @vet360_contact_info_retrieved

    @vet360_contact_info_retrieved = true
    if pciu_disabled?
      @vet360_contact_info = VAProfileRedis::V2::ContactInformation.for_user(user)
    elsif VAProfile::Configuration::SETTINGS.prefill && user.vet360_id.present?
      @vet360_contact_info = VAProfileRedis::ContactInformation.for_user(user)
    else
      Rails.logger.info('Vet360 Contact Info Null')
    end
    @vet360_contact_info
  end

  def vet360_mailing_address
    vet360_contact_info&.mailing_address
  end

  def user_address_hash
    {
      street: user.address[:street],
      street2: user.address[:street2],
      city: user.address[:city],
      state: user.address[:state],
      country: user.address[:country],
      postal_code: user.address[:postal_code]
    }
  end

  def format_for_schema_compatibility(opt)
    if opt.dig(:address, :street) && opt[:address][:street2].blank? && (apt = opt[:address][:street].match(APT_REGEX))
      opt[:address][:street2] = apt[1]
      opt[:address][:street] = opt[:address][:street].gsub(/\W?\s+#{apt[1]}/, '').strip
    end
    %i[home_phone us_phone mobile_phone].each do |phone|
      opt[phone] = opt[phone].gsub(/\D/, '') if opt[phone]
    end

    opt[:address][:postal_code] = opt[:address][:postal_code][0..4] if opt.dig(:address, :postal_code)
  end

  def extract_pciu_data(method)
    user&.send(method)
  rescue Common::Exceptions::Forbidden, Common::Exceptions::BackendServiceException, EVSS::ErrorMiddleware::EVSSError
    ''
  end

  def pciu_us_phone
    return '' if pciu_primary_phone.blank?
    return pciu_primary_phone if pciu_primary_phone.size == 10

    return pciu_primary_phone[1..] if pciu_primary_phone.size == 11 && pciu_primary_phone[0] == '1'

    ''
  end

  # returns the veteran's phone number as an object
  # preference: vet360 mobile -> vet360 home -> pciu
  def phone_object
    mobile = vet360_contact_info&.mobile_phone
    return mobile if mobile&.area_code && mobile.phone_number

    home = vet360_contact_info&.home_phone
    return home if home&.area_code && home.phone_number

    if pciu_disabled?
      # Track precense of home and mobile
      Rails.logger.info("VAProfile Phone Object: Home? #{home.present?}, Mobile? #{mobile.present?}")
    end

    phone_struct = Struct.new(:area_code, :phone_number)

    return phone_struct.new(pciu_us_phone.first(3), pciu_us_phone.last(7)) if pciu_us_phone&.length == 10

    phone_struct.new
  end

  def pciu_primary_phone
    @pciu_primary_phone ||= extract_pciu_data(:pciu_primary_phone)
  end

  def convert_mapping(hash)
    prefilled = {}

    hash.each do |k, v|
      if v.is_a?(Array) && v.any?(Hash)
        prefilled[k.camelize(:lower)] = []

        v.each do |h|
          nested_prefill = {}

          h.each do |key, val|
            nested_prefill[key.camelize(:lower)] = convert_value(val)
          end

          prefilled[k.camelize(:lower)] << nested_prefill
        end
      else
        prefilled[k.camelize(:lower)] = convert_value(v)
      end
    end

    prefilled
  end

  def convert_value(val)
    val.is_a?(Hash) ? convert_mapping(val) : call_methods(val)
  end

  def generate_prefill(mappings)
    result = convert_mapping(mappings)
    clean!(result)
  end

  def call_methods(methods)
    methods.inject(self) { |a, e| a.send e }.as_json
  rescue NoMethodError
    nil
  end

  def clean!(value)
    case value
    when Hash
      clean_hash!(value)
    when Array
      value.map { |v| clean!(v) }.compact_blank!
    else
      value
    end
  end

  def clean_hash!(hash)
    hash.deep_transform_keys! { |k| k.to_s.camelize(:lower) }
    hash.each { |k, v| hash[k] = clean!(v) }
    hash.compact_blank!
  end
end<|MERGE_RESOLUTION|>--- conflicted
+++ resolved
@@ -148,12 +148,8 @@
     '21-22' => ::FormProfiles::VA2122,
     '21-22A' => ::FormProfiles::VA2122a,
     '21-526EZ' => ::FormProfiles::VA526ez,
-<<<<<<< HEAD
     '21P-0969' => IncomeAndAssets::FormProfiles::VA21p0969,
-    '21P-527EZ' => ::FormProfiles::VA21p527ez,
-=======
     '21P-527EZ' => Pensions::FormProfiles::VA21p527ez,
->>>>>>> e7d282d1
     '21P-530EZ' => Burials::FormProfiles::VA21p530ez,
     '22-0993' => ::FormProfiles::VA0993,
     '22-0994' => ::FormProfiles::VA0994,
@@ -223,15 +219,7 @@
   # lookup FormProfile subclass by form_id and initialize (or use FormProfile if lookup fails)
   def self.for(form_id:, user:)
     form_id = form_id.upcase
-<<<<<<< HEAD
-    form_class = FORM_ID_TO_CLASS.fetch(form_id, self)
-    p "FORM_CLASS: #{form_class}"
-    x = prepend_module(form_class, form_id).new(form_id:, user:)
-    puts "X: #{x}"
-    x
-=======
     FORM_ID_TO_CLASS.fetch(form_id, self).new(form_id:, user:)
->>>>>>> e7d282d1
   end
 
   def initialize(form_id:, user:)
