--- conflicted
+++ resolved
@@ -108,26 +108,7 @@
 
           transform ClaimsApi::V2::Blueprints::Transformers::LowerCamelTransformer
         end
-<<<<<<< HEAD
-=======
         # rubocop:enable Naming/VariableNumber
-
-        view :decide do
-          field :id do |res|
-            res['id']
-          end
-
-          field :type do
-            'power-of-attorney-request-decision'
-          end
-
-          field :attributes do |res|
-            res.except('id')
-          end
-
-          transform ClaimsApi::V2::Blueprints::Transformers::LowerCamelTransformer
-        end
->>>>>>> 657aec20
       end
     end
   end
