development: &defaults
  redis:
    url: <%= Settings.redis.app_data.url %>
  sidekiq:
    url: <%= Settings.redis.sidekiq.url %>
  # DO NOT CHANGE BELOW TTL (We have agreement with MHV on this for SSO)
  session_store:
    namespace: vets-api-session
    each_ttl: 1800
  user_b_store:
    namespace: users_b
    each_ttl: 1800
  user_identity_store:
    namespace: user_identities
    each_ttl: 1800
  # DO NOT CHANGE ABOVE TTL
  statsd_roster:
    namespace: statsd-roster
    each_ttl: 604800
  openid_user_identity_store:
    namespace: openid_user_identities
    each_ttl: 1800
  openid_user_store:
    namespace: openid_users
    each_ttl: 1800
  rx_store:
    namespace: rx-service
    each_ttl: 1200
  gi_bill_feedback:
    namespace: gi_bill_feedback
    each_ttl: 86400
  gids_response:
    namespace: gids-response
    each_ttl: 900
  sm_store:
    namespace: sm-service
    each_ttl: 1200
  sm_store_mobile:
    namespace: sm-service-mobile
    each_ttl: 1200
  mdot:
    namespace: mdot
    each_ttl: 1800
  mpi_profile_response:
    namespace: mpi-profile-response
    each_ttl: 86400
    failure_ttl: 1800
  emis_response:
    namespace: emis-response
    each_ttl: 86400
  okta_response:
    namespace: okta-response
    each_ttl: 3600
  okta_response_app:
    namespace: okta-response
    each_ttl: 86400
  saml_store:
    namespace: single-logout-request
    each_ttl: 43200
  facility_access_satisfaction:
    namespace: facility-access-satisfaction
    each_ttl: 2592000
  facility_access_wait_time:
    namespace: facility-access-wait-time
    each_ttl: 2592000
  facility_dental_service:
    namespace: facility_dental_service
    each_ttl: 2592000
  facility_mental_health:
    namespace: facility_mental_health
    each_ttl: 2592000
  financial_status_report:
    namespace: financial_status_report
    each_ttl: 1800
  pciu_address_dependencies:
    namespace: pciu-address-dependencies
    each_ttl: 604800
  va_profile_contact_info_response:
    namespace: va-profile-contact-info-response
    each_ttl: 3600 # 1 hour
  intent_to_file_response:
    namespace: intent-to-file-response
    each_ttl: 86400
  reference_data_response:
    namespace: reference-data-response
    each_ttl: 86400
  mhv_account_ineligible:
    namespace: mhv_account_ineligible
    each_ttl: 1296000
  evss_claims_store:
    namespace: evss
    each_ttl: 3600
  user_account_details:
    namespace: user-account-details
    each_ttl: 1296000 # 15 days
  evss_dependents_retrieve_response:
    namespace: evss-dependents-retrieve-response
    each_ttl: 86400
  external_service_statuses_response:
    namespace: external-service-statuses-response
    each_ttl: 60 # 1 minute
  va_mobile_session:
    namespace: va-mobile-session
    each_ttl: 855
  va_mobile_session_refresh_lock:
    namespace: va-mobile-session-refresh-lock
    each_ttl: 60
  saml_request_tracker:
    namespace: saml_request_tracker
    each_ttl: 3600 # 1 hour
  iam_session:
    namespace: iam-session
    each_ttl: 1800
  iam_user:
    namespace: iam-user
    each_ttl: 1800
  iam_user_identity:
    namespace: iam-user-identity
    each_ttl: 1800
<<<<<<< HEAD
  mobile_vets360_account_link:
    namespace: mobile-vets360-account-link
    each_ttl: 180
=======
  mobile_app_appointments_store:
    namespace: mobile-app-appointments-store
    each_ttl: 1800

>>>>>>> 693ebc63
test:
  <<: *defaults
  redis:
    inherit_socket: true

production:
  <<: *defaults<|MERGE_RESOLUTION|>--- conflicted
+++ resolved
@@ -117,16 +117,13 @@
   iam_user_identity:
     namespace: iam-user-identity
     each_ttl: 1800
-<<<<<<< HEAD
   mobile_vets360_account_link:
     namespace: mobile-vets360-account-link
     each_ttl: 180
-=======
   mobile_app_appointments_store:
     namespace: mobile-app-appointments-store
     each_ttl: 1800
 
->>>>>>> 693ebc63
 test:
   <<: *defaults
   redis:
