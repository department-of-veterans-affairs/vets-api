# frozen_string_literal: true

require 'vets/model'

module UnifiedHealthData
  class Prescription
    include Vets::Model

    attribute :id, String
    attribute :type, String
    attribute :refill_status, String
    attribute :refill_submit_date, String
    attribute :refill_date, String
    attribute :refill_remaining, Integer
    attribute :facility_name, String
    attribute :ordered_date, String
    attribute :quantity, String
    attribute :expiration_date, String
    attribute :prescription_number, String
    attribute :prescription_name, String
    attribute :dispensed_date, String
    attribute :station_number, String
    attribute :is_refillable, Bool
    attribute :is_trackable, Bool
    attribute :tracking, Array, default: []
    attribute :instructions, String
    attribute :facility_phone_number, String
    attribute :cmop_division_phone, String
    attribute :dial_cmop_division_phone, String
    attribute :prescription_source, String
    attribute :category, Array, default: []
<<<<<<< HEAD
    attribute :disclaimer, String
=======
    attribute :provider_name, String
    attribute :indication_for_use, String
>>>>>>> d58fd7c9
    attribute :remarks, String
    attribute :cmop_ndc_number, String

    # Method aliases to match serializer expectations
    def prescription_id
      id
    end
  end
end<|MERGE_RESOLUTION|>--- conflicted
+++ resolved
@@ -29,12 +29,9 @@
     attribute :dial_cmop_division_phone, String
     attribute :prescription_source, String
     attribute :category, Array, default: []
-<<<<<<< HEAD
     attribute :disclaimer, String
-=======
     attribute :provider_name, String
     attribute :indication_for_use, String
->>>>>>> d58fd7c9
     attribute :remarks, String
     attribute :cmop_ndc_number, String
 
