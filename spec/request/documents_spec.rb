# frozen_string_literal: true
require 'rails_helper'

RSpec.describe 'Documents management', type: :request do
<<<<<<< HEAD
  let(:file) do
    fixture_file_upload(
      "#{::Rails.root}/spec/fixtures/files/doctors-note.pdf",
      'application/pdf'
    )
  end
  let(:tracked_item) { 33 }
  let(:claim_id) { 189_625 }
=======
  let!(:claim) do
    FactoryGirl.create(:disability_claim, id: 189_625, evss_id: 189_625,
                                          user_uuid: User.sample_claimant.uuid, data: {})
  end
>>>>>>> c0619ca1

  it 'should upload a file' do
    ActiveJob::Base.queue_adapter = :test
    params = { file: file, tracked_item: tracked_item }
    expect do
      post "/v0/disability_claims/#{claim_id}/documents", params
    end.to have_enqueued_job(DisabilityClaim::DocumentUpload)
    expect(response).to be_success
    expect(response.body).to be_empty
  end
end<|MERGE_RESOLUTION|>--- conflicted
+++ resolved
@@ -2,7 +2,6 @@
 require 'rails_helper'
 
 RSpec.describe 'Documents management', type: :request do
-<<<<<<< HEAD
   let(:file) do
     fixture_file_upload(
       "#{::Rails.root}/spec/fixtures/files/doctors-note.pdf",
@@ -11,12 +10,10 @@
   end
   let(:tracked_item) { 33 }
   let(:claim_id) { 189_625 }
-=======
   let!(:claim) do
     FactoryGirl.create(:disability_claim, id: 189_625, evss_id: 189_625,
                                           user_uuid: User.sample_claimant.uuid, data: {})
   end
->>>>>>> c0619ca1
 
   it 'should upload a file' do
     ActiveJob::Base.queue_adapter = :test
