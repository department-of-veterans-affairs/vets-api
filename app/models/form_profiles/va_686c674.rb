# frozen_string_literal: true

class FormProfiles::VA686c674 < FormProfile
  class FormAddress
    include Virtus.model

    attribute :country_name, String
    attribute :address_line1, String
    attribute :address_line2, String
    attribute :address_line3, String
    attribute :city, String
    attribute :state_code, String
    attribute :province, String
    attribute :zip_code, String
    attribute :international_postal_code, String
  end

  attribute :form_address

  def prefill
    prefill_form_address

    super
  end

  def metadata
    {
      version: 0,
      prefill: true,
      returnUrl: '/686-options-selection'
    }
  end

  private

  def prefill_form_address
<<<<<<< HEAD
    mailing_address = begin
      VAProfileRedis::ContactInformation.for_user(user).mailing_address if user.vet360_id.present?
    rescue
      nil
    end
    
=======
    replace_pciu = Flipper.enabled?(:remove_pciu, user)
    redis_prefill = if replace_pciu
                      VAProfileRedis::V2::ContactInformation.for_user(user)
                    else
                      VAProfileRedis::ContactInformation.for_user(user)
                    end
    mailing_address = redis_prefill&.mailing_address if replace_pciu || user.vet360_id.present?
>>>>>>> a597a0c0
    return if mailing_address.blank?

    @form_address = FormAddress.new(
      mailing_address.to_h.slice(
        :address_line1,
        :address_line2,
        :address_line3,
        :city,
        :state_code,
        :province,
        :zip_code,
        :international_postal_code
      ).merge(country_name: mailing_address.country_code_iso3)
    )
  end

  def va_file_number_last_four
    response = BGS::People::Request.new.find_person_by_participant_id(user:)
    (
      response.file_number.presence || user.ssn.presence
    )&.last(4)
  end
end<|MERGE_RESOLUTION|>--- conflicted
+++ resolved
@@ -34,14 +34,6 @@
   private
 
   def prefill_form_address
-<<<<<<< HEAD
-    mailing_address = begin
-      VAProfileRedis::ContactInformation.for_user(user).mailing_address if user.vet360_id.present?
-    rescue
-      nil
-    end
-    
-=======
     replace_pciu = Flipper.enabled?(:remove_pciu, user)
     redis_prefill = if replace_pciu
                       VAProfileRedis::V2::ContactInformation.for_user(user)
@@ -49,7 +41,6 @@
                       VAProfileRedis::ContactInformation.for_user(user)
                     end
     mailing_address = redis_prefill&.mailing_address if replace_pciu || user.vet360_id.present?
->>>>>>> a597a0c0
     return if mailing_address.blank?
 
     @form_address = FormAddress.new(
