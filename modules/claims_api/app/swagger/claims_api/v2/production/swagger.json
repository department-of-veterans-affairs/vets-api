{
  "openapi": "3.0.1",
  "info": {
    "title": "Benefits Claims",
    "version": "v2",
    "description": "## Background\n\nThe Benefits Claims API Version 2 lets internal consumers: \n\n-   Retrieve existing claim information, including status, by claim ID\n-   Automatically establish an Intent To File (21-0966) in VBMS\n-   Automatically establish a disability compensation claim (21-526EZ) in VBMS\n-   Digitally submit supporting documentation for disability compensation claims\n\nAdditional functionality will be added over time.\n\nYou should use the [Benefits Claims API Version 1](https://developer.va.gov/explore/benefits/docs/claims?version=current) if: \n\n-   You are a consumer outside of VA and do not have the necessary VA agreements to use this API, and/or\n-   You want automatic establishment of power of attorney (21-22 or 21-22a)\n    \n## Technical Overview\n\nThis API accepts a payload of requests and responses with the payload identifying the claim and Veteran. Responses provide the submission’s processing status. Responses also provide a unique ID which can be used with the appropriate GET endpoint to return detailed, end-to-end claims status tracking. \n\nEnd-to-end claims tracking provides the status of claims as they move through the submission process, but does not return whether the claim was approved or denied. \n\n### Claim statuses\n\nClaims are first submitted by this API and then established in Veterans Benefits Management System (VBMS). A 200 response means that the claim was successfully submitted by the API. It does not mean VA has received the claim. Use the appropriate GET endpoint and the ID returned with your submission response to confirm the status of the submission. Statuses are:\n\n-   Pending - the claim is successfully submitted for processing\n-   Errored -  the submission encountered upstream errors\n-   Canceled -  the claim was identified as a duplicate or another issue caused the claim to be canceled. For duplicate claims,  the tracking of the claim's progress happens under a different Claim ID . \n\nOther statuses this API returns align with the [VA.gov](http://va.gov/) [claim status descriptions](https://www.va.gov/resources/what-your-claim-status-means/), which are:\n\n-   Claim received\n-   Initial review\n-   Evidence gathering, review, and decision\n-   Preparation for notification\n-   Complete\n\n### Finding a Veteran's unique VA ID\n\nThis API uses a unique Veteran identifier to identify the subject of each API request. This Veteran identifier can be retrieved by passing the Veteran’s first name, last name, DOB, and SSN to the ‘/veteran-id’ endpoint. This identifier should then be used as the Veteran ID parameter in request URLs.\n\nNote: though Veteran identifiers are typically static, they may change over time. If a specific Veteran ID suddenly responds with a ‘404 not found’ error, the identifier may have changed. It’s a good idea to periodically check the identifier for each Veteran.\n\n### Authentication and authorization\n\nThe authentication model for the Benefits Claims Version 2 is based on OAuth 2.0 / OpenID Connect and supports the [client credentials grant](https://developer.va.gov/explore/authorization/docs/client-credentials?api=claims).\n\n**Important**: To get production access, you must either work for VA or have specific VA agreements in place. If you have questions, [contact us](https://developer.va.gov/support/contact-us).\n\n### Test data for sandbox environment use\n\nWe use mock [test data in the sandbox environment](https://github.com/department-of-veterans-affairs/vets-api-clients/blob/master/test_accounts.md). Sandbox test data and test users for the Benefits Claims API are valid for all versions of the API.\n"
  },
  "tags": [
    {
      "name": "Veteran Identifier",
      "description": "Allows authenticated veterans and veteran representatives to retrieve a veteran's id."
    },
    {
      "name": "Claims",
      "description": "Allows authenticated and authorized users to access claims data for a given Veteran. No data is returned if the user is not authenticated and authorized.\n"
    },
    {
      "name": "5103 Waiver",
      "description": "Allows authenticated and authorized users to file a 5103 Notice Response on a claim."
    },
    {
      "name": "Intent to File",
      "description": "Allows authenticated and authorized users to automatically establish an Intent to File (21-0966) in VBMS.\n"
    },
    {
      "name": "Disability Compensation Claims",
      "description": "Allows authenticated and authorized users to automatically establish a Disability Compensation Claim (21-526EZ) in VBMS\n"
    }
  ],
  "components": {
    "securitySchemes": {
      "bearer_token": {
        "type": "http",
        "scheme": "bearer",
        "bearerFormat": "JWT"
      },
      "productionOauth": {
        "type": "oauth2",
        "description": "This API uses OAuth 2 with the authorization code grant flow. [More info](https://developer.va.gov/explore/api/benefits-claims/authorization-code)",
        "flows": {
          "authorizationCode": {
            "authorizationUrl": "https://api.va.gov/oauth2/authorization",
            "tokenUrl": "https://api.va.gov/oauth2/token",
            "scopes": {
              "system/claim.read": "Retrieve claim data",
              "system/claim.write": "Submit claim data"
            }
          }
        }
      },
      "sandboxOauth": {
        "type": "oauth2",
        "description": "This API uses OAuth 2 with the authorization code grant flow. [More info](https://developer.va.gov/explore/api/benefits-claims/authorization-code)",
        "flows": {
          "authorizationCode": {
            "authorizationUrl": "https://sandbox-api.va.gov/oauth2/authorization",
            "tokenUrl": "https://sandbox-api.va.gov/oauth2/token",
            "scopes": {
              "system/claim.read": "Retrieve claim data",
              "system/claim.write": "Submit claim data"
            }
          }
        }
      }
    }
  },
  "paths": {
    "/veteran-id:find": {
      "post": {
        "summary": "Retrieve Veteran ID.",
        "tags": [
          "Veteran Identifier"
        ],
        "operationId": "postVeteranId",
        "security": [
          {
            "productionOauth": [
              "system/claim.read"
            ]
          },
          {
            "sandboxOauth": [
              "system/claim.read"
            ]
          },
          {
            "bearer_token": [

            ]
          }
        ],
        "description": "Allows authenticated and authorized users to retrieve a Veteran's ID.",
        "parameters": [

        ],
        "responses": {
          "201": {
            "description": "Veteran's unique identifier",
            "content": {
              "application/json": {
                "example": {
                  "id": "1012667145V762142"
                },
                "schema": {
                  "additionalProperties": false,
                  "properties": {
                    "id": {
                      "type": "string",
                      "example": "1012667145V762142"
                    }
                  }
                }
              }
            }
          },
          "400": {
            "description": "Bad Request",
            "content": {
              "application/json": {
                "example": {
                  "errors": [
                    {
                      "title": "invalid value for SSN",
                      "detail": "blank is not valid for SSN"
                    }
                  ]
                },
                "schema": {
                  "required": [
                    "errors"
                  ],
                  "properties": {
                    "errors": {
                      "type": "array",
                      "items": {
                        "additionalProperties": false,
                        "required": [
                          "title",
                          "detail"
                        ],
                        "properties": {
                          "title": {
                            "type": "string",
                            "description": "HTTP error title"
                          },
                          "detail": {
                            "type": "string",
                            "description": "HTTP error detail"
                          },
                          "source": {
                            "type": "object",
                            "additionalProperties": false,
                            "description": "Source of error",
                            "properties": {
                              "pointer": {
                                "type": "string",
                                "description": "Pointer to source of error"
                              }
                            }
                          }
                        }
                      }
                    }
                  }
                }
              }
            }
          },
          "401": {
            "description": "Unauthorized",
            "content": {
              "application/json": {
                "example": {
                  "errors": [
                    {
                      "title": "Not authorized",
                      "detail": "Not authorized"
                    }
                  ]
                },
                "schema": {
                  "required": [
                    "errors"
                  ],
                  "properties": {
                    "errors": {
                      "type": "array",
                      "items": {
                        "additionalProperties": false,
                        "required": [
                          "title",
                          "detail"
                        ],
                        "properties": {
                          "title": {
                            "type": "string",
                            "description": "HTTP error title"
                          },
                          "detail": {
                            "type": "string",
                            "description": "HTTP error detail"
                          },
                          "source": {
                            "type": "object",
                            "additionalProperties": false,
                            "description": "Source of error",
                            "properties": {
                              "pointer": {
                                "type": "string",
                                "description": "Pointer to source of error"
                              }
                            }
                          }
                        }
                      }
                    }
                  }
                }
              }
            }
          },
          "404": {
            "description": "Resource not found",
            "content": {
              "application/json": {
                "example": {
                  "errors": [
                    {
                      "title": "Resource not found",
                      "detail": "Resource not found"
                    }
                  ]
                },
                "schema": {
                  "required": [
                    "errors"
                  ],
                  "properties": {
                    "errors": {
                      "type": "array",
                      "items": {
                        "additionalProperties": false,
                        "required": [
                          "title",
                          "detail"
                        ],
                        "properties": {
                          "title": {
                            "type": "string",
                            "description": "HTTP error title"
                          },
                          "detail": {
                            "type": "string",
                            "description": "HTTP error detail"
                          },
                          "source": {
                            "type": "object",
                            "additionalProperties": false,
                            "description": "Source of error",
                            "properties": {
                              "pointer": {
                                "type": "string",
                                "description": "Pointer to source of error"
                              }
                            }
                          }
                        }
                      }
                    }
                  }
                }
              }
            }
          }
        },
        "requestBody": {
          "content": {
            "application/json": {
              "schema": {
                "type": "object",
                "required": [
                  "ssn",
                  "birthdate",
                  "firstName",
                  "lastName"
                ],
                "properties": {
                  "ssn": {
                    "type": "string",
                    "example": "796130115",
                    "description": "SSN of Veteran being represented"
                  },
                  "firstName": {
                    "type": "string",
                    "example": "Tamara",
                    "description": "First name of Veteran being represented"
                  },
                  "lastName": {
                    "type": "string",
                    "example": "Ellis",
                    "description": "Last name of Veteran being represented"
                  },
                  "birthdate": {
                    "type": "string",
                    "example": "1967-06-19",
                    "description": "Date of birth of Veteran being represented, in iso8601 format"
                  }
                },
                "example": {
                  "ssn": "796130115",
                  "firstName": "Tamara",
                  "lastName": "Ellis",
                  "birthdate": "1967-06-19"
                }
              }
            }
          },
          "required": true
        }
      }
    },
    "/veterans/{veteranId}/claims": {
      "get": {
        "summary": "Find all benefits claims for a Veteran.",
        "tags": [
          "Claims"
        ],
        "operationId": "findClaims",
        "security": [
          {
            "productionOauth": [
              "system/claim.read"
            ]
          },
          {
            "sandboxOauth": [
              "system/claim.read"
            ]
          },
          {
            "bearer_token": [

            ]
          }
        ],
        "parameters": [
          {
            "name": "veteranId",
            "in": "path",
            "required": true,
            "example": "1012667145V762142",
            "description": "ID of Veteran",
            "schema": {
              "type": "string"
            }
          }
        ],
        "responses": {
          "200": {
            "description": "claim response",
            "content": {
              "application/json": {
                "example": {
                  "data": [
                    {
                      "id": "555555555",
                      "type": "claim",
                      "attributes": {
                        "baseEndProductCode": "400",
                        "claimDate": "2017-05-02",
                        "claimPhaseDates": {
                          "phaseChangeDate": "2017-10-18"
                        },
                        "claimType": "Compensation",
                        "closeDate": "2017-10-18",
                        "decisionLetterSent": false,
                        "developmentLetterSent": false,
                        "documentsNeeded": false,
                        "endProductCode": "404",
                        "evidenceWaiverSubmitted5103": false,
                        "lighthouseId": null,
                        "status": "COMPLETE"
                      }
                    }
                  ]
                },
                "schema": {
                  "$schema": "http://json-schema.org/draft-04/schema#",
                  "type": "object",
                  "required": [
                    "data"
                  ],
                  "properties": {
                    "data": {
                      "type": "array",
                      "items": {
                        "required": [
                          "id",
                          "type",
                          "attributes"
                        ],
                        "additionalProperties": false,
                        "description": "Claim details",
                        "properties": {
                          "id": {
                            "type": "string",
                            "nullable": true,
                            "description": "Claim ID in VBMS. If a claim was submitted with Lighthouse and not successfully established upstream, it could have a null claimId.",
                            "example": "600131328"
                          },
                          "type": {
                            "type": "string",
                            "example": "claim"
                          },
                          "attributes": {
                            "type": "object",
                            "required": [
                              "baseEndProductCode",
                              "claimType",
                              "claimDate",
                              "claimPhaseDates",
                              "closeDate",
                              "developmentLetterSent",
                              "decisionLetterSent",
                              "documentsNeeded",
                              "endProductCode",
                              "evidenceWaiverSubmitted5103",
                              "lighthouseId",
                              "status"
                            ],
                            "properties": {
                              "baseEndProductCode": {
                                "type": "string",
                                "description": "Base end product code for claim",
                                "example": "400"
                              },
                              "claimType": {
                                "type": "string",
                                "description": "Name of claim type",
                                "example": "Compensation"
                              },
                              "claimDate": {
                                "format": "date",
                                "type": "string",
                                "description": "Date the claim was first filed. In YYYY-MM-DD format.",
                                "example": "2018-06-04"
                              },
                              "claimPhaseDates": {
                                "type": "object",
                                "properties": {
                                  "phaseChangeDate": {
                                    "format": "date",
                                    "type": "string",
                                    "description": "The date that the claim changed to its current phase",
                                    "example": "2017-10-18"
                                  }
                                }
                              },
                              "closeDate": {
                                "format": "date",
                                "type": "string",
                                "description": "Date claim was closed",
                                "example": "2019-09-04"
                              },
                              "developmentLetterSent": {
                                "type": "boolean",
                                "description": "If true, a development letter has been sent to the claimant regarding a benefit claim",
                                "example": "false"
                              },
                              "decisionLetterSent": {
                                "type": "boolean",
                                "description": "If true, a decision letter has been sent to the claimant regarding a benefit claim",
                                "example": "false"
                              },
                              "documentsNeeded": {
                                "type": "boolean",
                                "description": "If true, the claim requires additional documents to be submitted",
                                "example": "false"
                              },
                              "endProductCode": {
                                "type": "string",
                                "description": "End product code of claim"
                              },
                              "evidenceWaiverSubmitted5103": {
                                "type": "boolean",
                                "nullable": true,
                                "description": "If true, indicates a decision has been requested and/or a Waiver 5103 has been submitted",
                                "example": "false"
                              },
                              "lighthouseId": {
                                "type": "string",
                                "nullable": true,
                                "description": "Claim ID in Lighthouse",
                                "example": "0BAEFC26-1CE4-4046-9B3C-3071055603DB"
                              },
                              "status": {
                                "type": "string",
                                "description": "Status of claim",
                                "enum": [
                                  "PENDING",
                                  "CLAIM_RECEIVED",
                                  "INITIAL_REVIEW",
                                  "EVIDENCE_GATHERING_REVIEW_DECISION",
                                  "PREPARATION_FOR_NOTIFICATION",
                                  "COMPLETE",
                                  "ERRORED",
                                  "CANCELED"
                                ]
                              }
                            }
                          }
                        }
                      }
                    }
                  }
                }
              }
            }
          },
          "401": {
            "description": "Unauthorized",
            "content": {
              "application/json": {
                "example": {
                  "errors": [
                    {
                      "title": "Not authorized",
                      "detail": "Not authorized"
                    }
                  ]
                },
                "schema": {
                  "required": [
                    "errors"
                  ],
                  "properties": {
                    "errors": {
                      "type": "array",
                      "items": {
                        "additionalProperties": false,
                        "required": [
                          "title",
                          "detail"
                        ],
                        "properties": {
                          "title": {
                            "type": "string",
                            "description": "HTTP error title"
                          },
                          "detail": {
                            "type": "string",
                            "description": "HTTP error detail"
                          },
                          "source": {
                            "type": "object",
                            "additionalProperties": false,
                            "description": "Source of error",
                            "properties": {
                              "pointer": {
                                "type": "string",
                                "description": "Pointer to source of error"
                              }
                            }
                          }
                        }
                      }
                    }
                  }
                }
              }
            }
          }
        }
      }
    },
    "/veterans/{veteranId}/claims/{id}": {
      "get": {
        "summary": "Find claim by ID.",
        "tags": [
          "Claims"
        ],
        "operationId": "findClaimById",
        "security": [
          {
            "productionOauth": [
              "system/claim.read"
            ]
          },
          {
            "sandboxOauth": [
              "system/claim.read"
            ]
          },
          {
            "bearer_token": [

            ]
          }
        ],
        "description": "Retrieves a specific claim for a Veteran",
        "parameters": [
          {
            "name": "id",
            "in": "path",
            "example": "600400703",
            "description": "The ID of the claim being requested",
            "required": true,
            "schema": {
              "type": "string"
            }
          },
          {
            "name": "veteranId",
            "in": "path",
            "required": true,
            "example": "1012667145V762142",
            "description": "ID of Veteran",
            "schema": {
              "type": "string"
            }
          }
        ],
        "responses": {
          "200": {
            "description": "claim response",
            "content": {
              "application/json": {
                "example": {
                  "data": {
                    "id": "555555555",
                    "type": "claim",
                    "attributes": {
                      "claimTypeCode": "400PREDSCHRG",
                      "claimDate": "2017-05-02",
                      "claimPhaseDates": {
                        "phaseChangeDate": "2017-10-18",
                        "currentPhaseBack": false,
                        "latestPhaseType": "COMPLETE",
                        "previousPhases": {
                          "phase7CompleteDate": "2017-10-18"
                        }
                      },
                      "claimType": "Compensation",
                      "closeDate": "2017-10-18",
                      "contentions": [
                        {
                          "name": "abnormal heart (New)"
                        },
                        {
                          "name": "abscess kidney (New)"
                        },
                        {
                          "name": "encephalitis lethargica residuals (New)"
                        },
                        {
                          "name": "dracunculiasis (New)"
                        },
                        {
                          "name": "gingivitis (New)"
                        },
                        {
                          "name": "abnormal weight loss (New)"
                        },
                        {
                          "name": "groin condition (New)"
                        },
                        {
                          "name": "metritis (New)"
                        }
                      ],
                      "decisionLetterSent": false,
                      "developmentLetterSent": false,
                      "documentsNeeded": false,
                      "endProductCode": "404",
                      "evidenceWaiverSubmitted5103": false,
                      "errors": [

                      ],
                      "jurisdiction": "National Work Queue",
                      "lighthouseId": null,
                      "maxEstClaimDate": null,
                      "minEstClaimDate": null,
                      "status": "COMPLETE",
                      "submitterApplicationCode": "EBN",
                      "submitterRoleCode": "VET",
                      "supportingDocuments": [
                        {
                          "documentId": "{54EF0C16-A9E7-4C3F-B876-B2C7BEC1F834}",
                          "documentTypeLabel": "Medical",
                          "originalFileName": null,
                          "trackedItemId": null,
                          "uploadDate": null
                        }
                      ],
                      "tempJurisdiction": null,
                      "trackedItems": [
                        {
                          "closedDate": "2021-06-04",
                          "description": null,
                          "displayName": "21-4142a",
                          "overdue": false,
                          "receivedDate": null,
                          "requestedDate": "2021-05-05",
                          "status": "NO_LONGER_REQUIRED",
                          "suspenseDate": "2021-06-04",
                          "id": 293440,
                          "uploadsAllowed": false
                        },
                        {
                          "closedDate": "2021-06-04",
                          "description": null,
                          "displayName": "Employment info needed",
                          "overdue": false,
                          "receivedDate": null,
                          "requestedDate": "2021-05-05",
                          "status": "NO_LONGER_REQUIRED",
                          "suspenseDate": "2021-06-04",
                          "id": 293443,
                          "uploadsAllowed": false
                        },
                        {
                          "closedDate": "2021-06-04",
                          "description": null,
                          "displayName": "Accidental injury - 21-4176 needed",
                          "overdue": false,
                          "receivedDate": null,
                          "requestedDate": "2021-05-05",
                          "status": "NO_LONGER_REQUIRED",
                          "suspenseDate": "2021-06-04",
                          "id": 293444,
                          "uploadsAllowed": false
                        },
                        {
                          "closedDate": "2021-06-04",
                          "description": null,
                          "displayName": "Buddy mentioned - No complete address",
                          "overdue": false,
                          "receivedDate": null,
                          "requestedDate": "2021-05-05",
                          "status": "NO_LONGER_REQUIRED",
                          "suspenseDate": "2021-06-04",
                          "id": 293446,
                          "uploadsAllowed": false
                        }
                      ]
                    }
                  }
                },
                "schema": {
                  "$schema": "http://json-schema.org/draft-04/schema#",
                  "type": "object",
                  "required": [
                    "data"
                  ],
                  "properties": {
                    "data": {
                      "type": "object",
                      "required": [
                        "id",
                        "type",
                        "attributes"
                      ],
                      "additionalProperties": false,
                      "description": "Claim details",
                      "properties": {
                        "id": {
                          "type": "string",
                          "nullable": true,
                          "description": "Claim ID in VBMS. If a claim was submitted with Lighthouse and not successfully established upstream, it could have a null claimId.",
                          "example": "600131328"
                        },
                        "type": {
                          "type": "string",
                          "example": "evss_claims"
                        },
                        "attributes": {
                          "type": "object",
                          "additionalProperties": false,
                          "required": [
                            "claimTypeCode",
                            "claimDate",
                            "claimPhaseDates",
                            "claimType",
                            "closeDate",
                            "contentions",
                            "decisionLetterSent",
                            "developmentLetterSent",
                            "documentsNeeded",
                            "endProductCode",
                            "evidenceWaiverSubmitted5103",
                            "errors",
                            "jurisdiction",
                            "lighthouseId",
                            "maxEstClaimDate",
                            "minEstClaimDate",
                            "status",
                            "submitterApplicationCode",
                            "submitterRoleCode",
                            "supportingDocuments",
                            "tempJurisdiction",
                            "trackedItems"
                          ],
                          "properties": {
                            "claimTypeCode": {
                              "type": "string",
                              "description": "Type code of benefit claim",
                              "example": "400PREDSCHRG"
                            },
                            "claimType": {
                              "type": "string",
                              "description": "Name of claim type",
                              "example": "Compensation"
                            },
                            "contentions": {
                              "type": "array",
                              "description": "The contentions being submitted with a claim",
                              "items": {
                                "type": "object",
                                "properties": {
                                  "name": {
                                    "type": "string",
                                    "example": "abscess kidney (New)"
                                  }
                                }
                              }
                            },
                            "claimDate": {
                              "format": "date",
                              "type": "string",
                              "nullable": true,
                              "description": "The date a claim was filed",
                              "example": "2017-10-18"
                            },
                            "claimPhaseDates": {
                              "type": "object",
                              "properties": {
                                "currentPhaseBack": {
                                  "type": "boolean",
                                  "description": "Indicates whether the current phase is moving backward."
                                },
                                "latestPhaseType": {
                                  "type": "string",
                                  "enum": [
                                    "CLAIM_RECEIVED",
                                    "UNDER_REVIEW",
                                    "GATHERING_OF_EVIDENCE",
                                    "REVIEW_OF_EVIDENCE",
                                    "PREPARATION_FOR_DECISION",
                                    "PENDING_DECISION_APPROVAL",
                                    "PREPARATION_FOR_NOTIFICATION",
                                    "COMPLETE"
                                  ],
                                  "nullable": true,
                                  "description": "The most current phase for the claim"
                                },
                                "phaseChangeDate": {
                                  "format": "date",
                                  "type": "string",
                                  "nullable": true,
                                  "description": "The date that the claim changed to its current phase",
                                  "example": "2017-10-18"
                                },
                                "previousPhases": {
                                  "type": "object",
                                  "properties": {
                                    "phase1CompleteDate": {
                                      "format": "date",
                                      "type": "string",
                                      "description": "Completed date of the claim received phase.",
                                      "example": "2017-10-18"
                                    },
                                    "phase2CompleteDate": {
                                      "format": "date",
                                      "type": "string",
                                      "description": "Completed date of the initial review phase.",
                                      "example": "2017-10-18"
                                    },
                                    "phase3CompleteDate": {
                                      "format": "date",
                                      "type": "string",
                                      "description": "Completed date of the gathering of evidence phase.",
                                      "example": "2017-10-18"
                                    },
                                    "phase4CompleteDate": {
                                      "format": "date",
                                      "type": "string",
                                      "description": "Completed date of the reviewing of evidence phase.",
                                      "example": "2017-10-18"
                                    },
                                    "phase5CompleteDate": {
                                      "format": "date",
                                      "type": "string",
                                      "description": "Completed date of the preparation for decision phase.",
                                      "example": "2017-10-18"
                                    },
                                    "phase6CompleteDate": {
                                      "format": "date",
                                      "type": "string",
                                      "description": "Completed date of the pending decision approval phase.",
                                      "example": "2017-10-18"
                                    },
                                    "phase7CompleteDate": {
                                      "format": "date",
                                      "type": "string",
                                      "description": "Completed date of the preparation for notification phase.",
                                      "example": "2017-10-18"
                                    },
                                    "phase8CompleteDate": {
                                      "format": "date",
                                      "type": "string",
                                      "description": "Completed date of the completed phase.",
                                      "example": "2017-10-18"
                                    }
                                  }
                                }
                              }
                            },
                            "closeDate": {
                              "format": "date",
                              "type": "string",
                              "nullable": true,
                              "description": "Date claim was closed",
                              "example": "2019-09-04"
                            },
                            "decisionLetterSent": {
                              "type": "boolean",
                              "description": "If true, a decision letter has been sent to the claimant regarding a benefit claim"
                            },
                            "developmentLetterSent": {
                              "type": "boolean",
                              "description": "If true, a development letter has been sent to the claimant regarding a benefit claim"
                            },
                            "documentsNeeded": {
                              "type": "boolean",
                              "description": "If true, the claim requires additional documents to be submitted"
                            },
                            "endProductCode": {
                              "type": "string",
                              "description": "End product code of claim",
                              "example": "930"
                            },
                            "evidenceWaiverSubmitted5103": {
                              "type": "boolean",
                              "nullable": true,
                              "description": "If true, indicates a decision has been requested and/or a Waiver 5103 has been submitted",
                              "example": "false"
                            },
                            "errors": {
                              "type": "array",
                              "description": "Error details if claim is in an errored state.",
                              "items": {
                                "properties": {
                                  "detail": {
                                    "type": "string",
                                    "example": "Something happened"
                                  },
                                  "source": {
                                    "type": "string",
                                    "example": "some/error/path"
                                  }
                                }
                              }
                            },
                            "jurisdiction": {
                              "type": "string",
                              "description": "Regional office to which the claim is currently assigned."
                            },
                            "lighthouseId": {
                              "type": "string",
                              "nullable": true,
                              "description": "Claim ID in Lighthouse",
                              "example": "0BAEFC26-1CE4-4046-9B3C-3071055603DB"
                            },
                            "minEstClaimDate": {
                              "format": "date",
                              "type": "string",
                              "nullable": true,
                              "description": "Minimum estimated claim completion date",
                              "example": "2019-06-04"
                            },
                            "maxEstClaimDate": {
                              "format": "date",
                              "type": "string",
                              "nullable": true,
                              "description": "Maximum estimated claim completion date",
                              "example": "2019-09-04"
                            },
                            "status": {
                              "type": "string",
                              "description": "Status of claim",
                              "enum": [
                                "PENDING",
                                "CLAIM_RECEIVED",
                                "INITIAL_REVIEW",
                                "EVIDENCE_GATHERING_REVIEW_DECISION",
                                "PREPARATION_FOR_NOTIFICATION",
                                "COMPLETE",
                                "ERRORED",
                                "CANCELED"
                              ]
                            },
                            "submitterApplicationCode": {
                              "type": "string",
                              "description": "Application code of benefit claim submitter",
                              "example": "EBN"
                            },
                            "submitterRoleCode": {
                              "type": "string",
                              "description": "Role code of benefit claim submitter",
                              "example": "VET"
                            },
                            "supportingDocuments": {
                              "type": "array",
                              "description": "Information regarding any supported documents attached to a claim",
                              "items": {
                                "properties": {
                                  "documentId": {
                                    "type": "string",
                                    "description": "Unique identifier of document"
                                  },
                                  "documentTypeLabel": {
                                    "type": "string",
                                    "nullable": true
                                  },
                                  "originalFileName": {
                                    "type": "string",
                                    "description": "Name of document",
                                    "nullable": true
                                  },
                                  "trackedItemId": {
                                    "type": "string",
                                    "nullable": true
                                  },
                                  "uploadDate": {
                                    "format": "date",
                                    "type": "string",
                                    "description": "Date and time document was uploaded",
                                    "nullable": true
                                  }
                                }
                              }
                            },
                            "tempJurisdiction": {
                              "type": "string",
                              "description": "Temporary jurisdiction of claim"
                            },
                            "trackedItems": {
                              "type": "array",
                              "description": "",
                              "items": {
                                "type": "object",
                                "additionalProperties": false,
                                "properties": {
                                  "closedDate": {
                                    "format": "date",
                                    "type": "string",
                                    "nullable": true,
                                    "description": "Date the tracked item was closed",
                                    "example": "2017-10-18"
                                  },
                                  "description": {
                                    "type": "string",
                                    "nullable": true,
                                    "description": "Description of the tracked item",
                                    "example": "You may also submit statements from individuals having knowledge of your claimed condition."
                                  },
                                  "requestedDate": {
                                    "format": "date",
                                    "type": "string",
                                    "nullable": true,
                                    "description": "Date the tracked item was requested",
                                    "example": "2017-10-18"
                                  },
                                  "id": {
                                    "type": "integer",
                                    "description": "ID of the tracked item",
                                    "example": 293454
                                  },
                                  "displayName": {
                                    "type": "string",
                                    "nullable": true,
                                    "description": "Description of the tracked item",
                                    "example": "Submit buddy statement(s)"
                                  },
                                  "receivedDate": {
                                    "format": "date",
                                    "type": "string",
                                    "nullable": true,
                                    "description": "Date the tracked item was received",
                                    "example": "2017-10-18"
                                  },
                                  "overdue": {
                                    "type": "boolean",
                                    "nullable": true,
                                    "description": "True if the item is overdue",
                                    "example": true
                                  },
                                  "status": {
                                    "type": "string",
                                    "nullable": true,
                                    "description": "Enum with the status of the tracked item",
                                    "example": "NO_LONGER_REQUIRED",
                                    "enum": [
                                      "ACCEPTED",
                                      "INITIAL_REVIEW_COMPLETE",
                                      "NEEDED_FROM_YOU",
                                      "NEEDED_FROM_OTHERS",
                                      "NO_LONGER_REQUIRED",
                                      "SUBMITTED_AWAITING_REVIEW"
                                    ]
                                  },
                                  "suspenseDate": {
                                    "format": "date",
                                    "type": "string",
                                    "nullable": true,
                                    "example": "2017-10-18"
                                  },
                                  "uploadsAllowed": {
                                    "type": "boolean",
                                    "example": true
                                  }
                                }
                              }
                            }
                          }
                        }
                      }
                    }
                  }
                }
              }
            }
          },
          "401": {
            "description": "Unauthorized",
            "content": {
              "application/json": {
                "example": {
                  "errors": [
                    {
                      "title": "Not authorized",
                      "detail": "Not authorized"
                    }
                  ]
                },
                "schema": {
                  "required": [
                    "errors"
                  ],
                  "properties": {
                    "errors": {
                      "type": "array",
                      "items": {
                        "additionalProperties": false,
                        "required": [
                          "title",
                          "detail"
                        ],
                        "properties": {
                          "title": {
                            "type": "string",
                            "description": "HTTP error title"
                          },
                          "detail": {
                            "type": "string",
                            "description": "HTTP error detail"
                          },
                          "source": {
                            "type": "object",
                            "additionalProperties": false,
                            "description": "Source of error",
                            "properties": {
                              "pointer": {
                                "type": "string",
                                "description": "Pointer to source of error"
                              }
                            }
                          }
                        }
                      }
                    }
                  }
                }
              }
            }
          },
          "404": {
            "description": "Resource not found",
            "content": {
              "application/json": {
                "example": {
                  "errors": [
                    {
                      "title": "Resource not found",
                      "detail": "Claim not found"
                    }
                  ]
                },
                "schema": {
                  "required": [
                    "errors"
                  ],
                  "properties": {
                    "errors": {
                      "type": "array",
                      "items": {
                        "additionalProperties": false,
                        "required": [
                          "title",
                          "detail"
                        ],
                        "properties": {
                          "title": {
                            "type": "string",
                            "description": "HTTP error title"
                          },
                          "detail": {
                            "type": "string",
                            "description": "HTTP error detail"
                          },
                          "source": {
                            "type": "object",
                            "additionalProperties": false,
                            "description": "Source of error",
                            "properties": {
                              "pointer": {
                                "type": "string",
                                "description": "Pointer to source of error"
                              }
                            }
                          }
                        }
                      }
                    }
                  }
                }
              }
            }
          }
        }
      }
    },
    "/veterans/{veteranId}/526": {
      "post": {
        "summary": "Submits form 526",
        "tags": [
          "Disability Compensation Claims"
        ],
        "operationId": "post526Claim",
        "security": [
          {
            "productionOauth": [
              "system/claim.read",
              "system/claim.write"
            ]
          },
          {
            "sandboxOauth": [
              "system/claim.read",
              "system/claim.write"
            ]
          },
          {
            "bearer_token": [

            ]
          }
        ],
        "description": "Automatically establishes a disability compensation claim (21-526EZ) in Veterans Benefits Management System (VBMS). \nThis endpoint generates a filled and electronically signed 526EZ form, establishes the disability claim in VBMS, and \nsubmits the form to the Veteran's eFolder.\n\nA 202 response indicates the API submission was accepted. The claim has not reached VBMS until it has a CLAIM_RECEIVED status. \nCheck claim status using the GET veterans/{veteranId}/claims/{id} endpoint.\n\n**A substantially complete 526EZ claim must include:**\n* Veteran's name\n* Sufficient service information for VA to verify the claimed service\n* At least one claimed disability or medical condition and how it relates to service\n* Veteran and/or Representative signature\n\n**Standard and fully developed claims (FDCs)**\n\n[Fully developed claims (FDCs)](https://www.va.gov/disability/how-to-file-claim/evidence-needed/fully-developed-claims/)\nare claims certified by the submitter to include all information needed for processing. These claims process faster \nthan claims submitted through the standard claim process. If a claim is certified for the FDC, but is missing needed information, \nit will be processed as a standard claim.\n\nTo certify a claim for the FDC process, set the claimProcessType to FDC_PROGRAM.\n",
        "parameters": [
          {
            "name": "veteranId",
            "in": "path",
            "required": true,
            "example": "1012667145V762142",
            "description": "ID of Veteran",
            "schema": {
              "type": "string"
            }
          }
        ],
        "responses": {
          "202": {
            "description": "Successful response with disability",
            "content": {
              "application/json": {
                "example": {
                  "data": {
<<<<<<< HEAD
                    "id": "51a7f3ee-5a0c-4932-a53f-765381cf81ff",
=======
                    "id": "5381c513-d161-40c8-805b-9cd9b9bb1b17",
>>>>>>> b62fb8ac
                    "type": "forms/526",
                    "attributes": {
                      "veteranIdentification": {
                        "currentVaEmployee": false,
                        "mailingAddress": {
                          "addressLine1": "1234 Couch Street",
                          "addressLine2": "Unit 4",
                          "addressLine3": "Room 1",
                          "city": "Portland",
                          "country": "USA",
                          "zipFirstFive": "41726",
                          "zipLastFour": "1234",
                          "state": "OR"
                        },
                        "serviceNumber": "123456789",
                        "emailAddress": {
                          "email": "valid@somedomain.com",
                          "agreeToEmailRelatedToClaim": true
                        },
                        "veteranNumber": {
                          "telephone": "5555555555",
                          "internationalTelephone": "+44 20 1234 5678"
                        }
                      },
                      "serviceInformation": {
                        "servicePeriods": [
                          {
                            "serviceBranch": "Public Health Service",
                            "activeDutyBeginDate": "2008-11-14",
                            "activeDutyEndDate": "2023-10-30",
                            "serviceComponent": "Active",
                            "separationLocationCode": "98282"
                          }
                        ],
                        "confinements": [
                          {
                            "approximateBeginDate": "2018-06-04",
                            "approximateEndDate": "2018-07-04"
                          },
                          {
                            "approximateBeginDate": "2020-06",
                            "approximateEndDate": "2020-07"
                          }
                        ],
                        "federalActivation": {
<<<<<<< HEAD
                          "anticipatedSeparationDate": "2023-12-29",
=======
                          "anticipatedSeparationDate": "2023-12-21",
>>>>>>> b62fb8ac
                          "activationDate": "2023-10-01"
                        },
                        "reservesNationalGuardService": {
                          "obligationTermsOfService": {
                            "beginDate": "2019-06-04",
                            "endDate": "2020-06-04"
                          },
                          "unitName": "National Guard Unit Name",
                          "unitAddress": "1243 pine court",
                          "component": "National Guard",
                          "unitPhone": {
                            "areaCode": "555",
                            "phoneNumber": "5555555"
                          },
                          "receivingInactiveDutyTrainingPay": "YES"
                        },
                        "alternateNames": [
                          "john jacob",
                          "johnny smith"
                        ],
                        "servedInActiveCombatSince911": "NO"
                      },
                      "disabilities": [
                        {
                          "disabilityActionType": "NEW",
                          "name": "Traumatic Brain Injury",
                          "classificationCode": "9014",
                          "serviceRelevance": "ABCDEFG",
                          "approximateDate": "2018-03-11",
                          "ratedDisabilityId": "ABCDEFGHIJKLMNOPQRSTUVWX",
                          "diagnosticCode": 9020,
                          "secondaryDisabilities": [
                            {
                              "name": "Post Traumatic Stress Disorder (PTSD) Combat - Mental Disorders",
                              "disabilityActionType": "SECONDARY",
                              "serviceRelevance": "ABCDEFGHIJKLMNOPQ",
                              "classificationCode": "9014",
                              "approximateDate": "2018-03-12",
                              "exposureOrEventOrInjury": "EXPOSURE"
                            }
                          ],
                          "isRelatedToToxicExposure": true,
                          "exposureOrEventOrInjury": "EXPOSURE"
                        },
                        {
                          "disabilityActionType": "NEW",
                          "name": "Cancer - Musculoskeletal - Elbow",
                          "classificationCode": "9014",
                          "serviceRelevance": "ABCDEFG",
                          "approximateDate": "2018-03-02",
                          "ratedDisabilityId": "ABCDEFGHIJKLMNOPQRSTUVWX",
                          "diagnosticCode": 249470,
                          "isRelatedToToxicExposure": true,
                          "exposureOrEventOrInjury": "EXPOSURE"
                        },
                        {
                          "disabilityActionType": "NEW",
                          "name": "Cancer - Musculoskeletal - Knee",
                          "classificationCode": "9014",
                          "serviceRelevance": "ABCDEFG",
                          "approximateDate": "2015",
                          "ratedDisabilityId": "ABCDEFGHIJKLMNOPQRSTUVWX",
                          "diagnosticCode": 249470,
                          "isRelatedToToxicExposure": true,
                          "exposureOrEventOrInjury": "EXPOSURE"
                        }
                      ],
                      "claimantCertification": true,
                      "claimProcessType": "STANDARD_CLAIM_PROCESS",
                      "changeOfAddress": {
                        "dates": {
                          "beginDate": "2023-06-04",
                          "endDate": "2023-12-04"
                        },
                        "typeOfAddressChange": "TEMPORARY",
                        "addressLine1": "10 Peach St",
                        "addressLine2": "Unit 4",
                        "addressLine3": "Room 1",
                        "city": "Atlanta",
                        "zipFirstFive": "42220",
                        "zipLastFour": "9897",
                        "state": "GA",
                        "country": "USA"
                      },
                      "homeless": {
                        "pointOfContact": "john stewart",
                        "pointOfContactNumber": {
                          "telephone": "5555555555",
                          "internationalTelephone": "+44 20 1234 5678"
                        },
                        "currentlyHomeless": {
                          "homelessSituationOptions": "FLEEING_CURRENT_RESIDENCE",
                          "otherDescription": "ABCDEFGHIJKLM"
                        }
                      },
                      "toxicExposure": {
                        "gulfWarHazardService": {
                          "servedInGulfWarHazardLocations": "YES",
                          "serviceDates": {
                            "beginDate": "2018-07",
                            "endDate": "2018-08"
                          }
                        },
                        "herbicideHazardService": {
                          "servedInHerbicideHazardLocations": "YES",
                          "otherLocationsServed": "ABCDEFGHIJKLM",
                          "serviceDates": {
                            "beginDate": "2018-07",
                            "endDate": "2018-08"
                          }
                        },
                        "additionalHazardExposures": {
                          "additionalExposures": [
                            "ASBESTOS",
                            "SHIPBOARD_HAZARD_AND_DEFENSE"
                          ],
                          "specifyOtherExposures": "Other exposure details",
                          "exposureDates": {
                            "beginDate": "2018-07",
                            "endDate": "2018-08"
                          }
                        },
                        "multipleExposures": [
                          {
                            "exposureDates": {
                              "beginDate": "2012-12",
                              "endDate": "2013-07"
                            },
                            "exposureLocation": "Guam",
                            "hazardExposedTo": "RADIATION"
                          }
                        ]
                      },
                      "treatments": [
                        {
                          "treatedDisabilityNames": [
                            "Traumatic Brain Injury",
                            "Post Traumatic Stress Disorder (PTSD) Combat - Mental Disorders",
                            "Cancer - Musculoskeletal - Elbow"
                          ],
                          "center": {
                            "name": "Center One",
                            "state": "GA",
                            "city": "Decatur"
                          },
                          "beginDate": "2009-03"
                        }
                      ],
                      "servicePay": {
                        "favorTrainingPay": true,
                        "favorMilitaryRetiredPay": false,
                        "receivingMilitaryRetiredPay": "NO",
                        "futureMilitaryRetiredPay": "YES",
                        "futureMilitaryRetiredPayExplanation": "ABCDEFGHIJKLMNOPQRSTUVW",
                        "militaryRetiredPay": {
                          "branchOfService": "Army",
                          "monthlyAmount": 840.75
                        },
                        "retiredStatus": "PERMANENT_DISABILITY_RETIRED_LIST",
                        "receivedSeparationOrSeverancePay": "NO",
                        "separationSeverancePay": {
                          "datePaymentReceived": "2022-03-12",
                          "branchOfService": "Naval Academy",
                          "preTaxAmountReceived": 379.25
                        }
                      },
                      "directDeposit": {
                        "accountType": "CHECKING",
                        "accountNumber": "ABCDEF",
                        "routingNumber": "123123123",
                        "financialInstitutionName": "Chase",
                        "noAccount": false
                      }
                    }
                  }
                },
                "schema": {
                  "name": "data",
                  "required": [
                    "data"
                  ],
                  "properties": {
                    "data": {
                      "type": "object",
                      "required": [
                        "id",
                        "type",
                        "attributes"
                      ],
                      "properties": {
                        "id": {
                          "type": "string",
                          "example": "7d0de77e-b7bd-4db7-a8d9-69a25482c80a"
                        },
                        "type": {
                          "type": "string",
                          "example": "form/526"
                        },
                        "attributes": {
                          "description": "Claims API 526 Schema",
                          "type": "object",
                          "additionalProperties": false,
                          "required": [
                            "claimantCertification",
                            "claimProcessType",
                            "disabilities",
                            "serviceInformation",
                            "veteranIdentification"
                          ],
                          "properties": {
                            "claimProcessType": {
                              "type": "string",
                              "description": "Select type of claim program/process that applies to the Veteran.",
                              "enum": [
                                "STANDARD_CLAIM_PROCESS",
                                "FDC_PROGRAM",
                                "BDD_PROGRAM"
                              ]
                            },
                            "claimantCertification": {
                              "type": "boolean",
                              "description": "Claimant certifies and authorizes release of information.",
                              "default": false
                            },
                            "veteranIdentification": {
                              "type": "object",
                              "additionalProperties": false,
                              "required": [
                                "mailingAddress"
                              ],
                              "properties": {
                                "currentVaEmployee": {
                                  "type": "boolean",
                                  "description": "Set to true if Veteran is a VA employee.",
                                  "default": false,
                                  "nullable": true
                                },
                                "serviceNumber": {
                                  "type": "string",
                                  "description": "Service identification number",
                                  "nullable": true
                                },
                                "emailAddress": {
                                  "description": "Information associated with the Veteran's email address.",
                                  "type": "object",
                                  "nullable": true,
                                  "properties": {
                                    "email": {
                                      "type": "string",
                                      "pattern": "^\\w+([\\.-]?\\w+)*@\\w+([\\.-]?\\w+)*(\\.\\w{2,3})+$",
                                      "description": "The most current email address of the Veteran.",
                                      "maxLength": 50,
                                      "nullable": true
                                    },
                                    "agreeToEmailRelatedToClaim": {
                                      "type": "boolean",
                                      "description": "Agreement to email information relating to this claim.",
                                      "example": true,
                                      "default": false,
                                      "nullable": true
                                    }
                                  }
                                },
                                "veteranNumber": {
                                  "description": "If there is no phone number in VBMS for the Veteran, the exams will not be ordered. Including the phone number is recommended to avoid claim processing delays.",
                                  "type": "object",
                                  "nullable": true,
                                  "properties": {
                                    "telephone": {
                                      "description": "Veteran's phone number.",
                                      "type": "string",
                                      "pattern": "^\\d{10}?$",
                                      "example": "5555555",
                                      "minLength": 10,
                                      "maxLength": 10,
                                      "nullable": true
                                    },
                                    "internationalTelephone": {
                                      "type": "string",
                                      "description": "Veteran's international phone number.",
                                      "example": "+44 20 1234 5678",
                                      "nullable": true
                                    }
                                  }
                                },
                                "mailingAddress": {
                                  "type": "object",
                                  "additionalProperties": false,
                                  "required": [
                                    "addressLine1",
                                    "city",
                                    "state",
                                    "zipFirstFive",
                                    "country"
                                  ],
                                  "properties": {
                                    "addressLine1": {
                                      "description": "Address line 1 for the Veteran's current mailing address.",
                                      "type": "string",
                                      "pattern": "^([-a-zA-Z0-9'.,&#]([-a-zA-Z0-9'.,&# ])?)+$",
                                      "maxLength": 20,
                                      "example": "1234 Couch Street"
                                    },
                                    "addressLine2": {
                                      "description": "Address line 2 for the Veteran's current mailing address.",
                                      "type": "string",
                                      "pattern": "^([-a-zA-Z0-9'.,&#]([-a-zA-Z0-9'.,&# ])?)+$",
                                      "maxLength": 20,
                                      "example": "Unit 4",
                                      "nullable": true
                                    },
                                    "addressLine3": {
                                      "description": "Address line 3 for the Veteran's current mailing address.",
                                      "type": "string",
                                      "pattern": "^([-a-zA-Z0-9'.,&#]([-a-zA-Z0-9'.,&# ])?)+$",
                                      "maxLength": 20,
                                      "example": "Room 1",
                                      "nullable": true
                                    },
                                    "city": {
                                      "description": "City for the Veteran's current mailing address.",
                                      "type": "string",
                                      "pattern": "^([-a-zA-Z0-9'.#]([-a-zA-Z0-9'.# ])?)+$",
                                      "example": "Portland"
                                    },
                                    "country": {
                                      "description": "Country for the Veteran's current mailing address.  Must match the values returned by the /countries endpoint on the [Benefits Reference Data API](https://developer.va.gov/explore/benefits/docs/benefits_reference_data?version=current).",
                                      "type": "string",
                                      "example": "USA"
                                    },
                                    "zipFirstFive": {
                                      "description": "Zip code (First 5 digits) for the Veteran's current mailing address.",
                                      "type": "string",
                                      "pattern": "^\\d{5}?$",
                                      "example": "12345"
                                    },
                                    "zipLastFour": {
                                      "description": "Zip code (Last 4 digits) for the Veteran's current mailing address.",
                                      "type": "string",
                                      "pattern": "^\\d{4}?$",
                                      "example": "6789",
                                      "nullable": true
                                    },
                                    "state": {
                                      "description": "State for the Veteran's current mailing address.",
                                      "type": "string",
                                      "pattern": "^[a-z,A-Z]{2}$",
                                      "example": "OR"
                                    }
                                  }
                                }
                              }
                            },
                            "changeOfAddress": {
                              "description": "If 'changeOfAddress' is included, the following attributes are required: 'typeOfAddressChange', 'dates.beginDate', 'addressLine1', 'city', 'state', 'country', 'zipFirstFive'.",
                              "type": "object",
                              "nullable": true,
                              "additionalProperties": false,
                              "properties": {
                                "dates": {
                                  "type": "object",
                                  "properties": {
                                    "beginDate": {
                                      "description": "Begin date for the Veteran's new address.",
                                      "pattern": "^(?:[0-9]{4})-(?:0[1-9]|1[0-2])-(?:0[1-9]|[1-2][0-9]|3[0-1])$",
                                      "type": "string",
                                      "example": "2018-06-04"
                                    },
                                    "endDate": {
                                      "description": "Date in YYYY-MM-DD the changed address expires, if change is temporary.",
                                      "type": "string",
                                      "nullable": true,
                                      "pattern": "^(?:[0-9]{4})-(?:0[1-9]|1[0-2])-(?:0[1-9]|[1-2][0-9]|3[0-1])$",
                                      "example": "2018-06-04"
                                    }
                                  }
                                },
                                "typeOfAddressChange": {
                                  "description": "Temporary or Permanent change of address. If 'TEMPORARY', 'beginDate' and 'endDate' are required.",
                                  "type": "string",
                                  "enum": [
                                    "TEMPORARY",
                                    "PERMANENT"
                                  ],
                                  "example": "PERMANENT"
                                },
                                "addressLine1": {
                                  "description": "Address line 1 for the Veteran's new address.",
                                  "type": "string",
                                  "pattern": "^$|^([-a-zA-Z0-9'.,&#]([-a-zA-Z0-9'.,&# ])?)+$",
                                  "maxLength": 20,
                                  "example": "1234 Couch Street"
                                },
                                "addressLine2": {
                                  "description": "Address line 2 for the Veteran's new address.",
                                  "type": "string",
                                  "maxLength": 20,
                                  "example": "Unit 4",
                                  "nullable": true
                                },
                                "addressLine3": {
                                  "description": "Address line 3 for the Veteran's new address.",
                                  "type": "string",
                                  "maxLength": 20,
                                  "example": "Room 1",
                                  "nullable": true
                                },
                                "city": {
                                  "description": "City for the Veteran's new address.",
                                  "type": "string",
                                  "pattern": "^$|^([-a-zA-Z0-9'.#]([-a-zA-Z0-9'.# ])?)+$",
                                  "example": "Portland"
                                },
                                "country": {
                                  "description": "Country for the Veteran's new address. Value must match the values returned by the /countries endpoint on the [Benefits Reference Data API](https://developer.va.gov/explore/benefits/docs/benefits_reference_data?version=current).",
                                  "type": "string",
                                  "example": "USA"
                                },
                                "zipFirstFive": {
                                  "description": "Zip code (First 5 digits) for the Veteran's new address.",
                                  "type": "string",
                                  "pattern": "^$|^\\d{5}?$",
                                  "example": "12345"
                                },
                                "zipLastFour": {
                                  "description": "Zip code (Last 4 digits) for the Veteran's new address.",
                                  "type": "string",
                                  "nullable": true,
                                  "pattern": "^$|^\\d{4}?$",
                                  "example": "6789"
                                },
                                "state": {
                                  "description": "State for the Veteran's new address.",
                                  "type": "string",
                                  "pattern": "^$|^[a-z,A-Z]{2}$",
                                  "example": "OR"
                                }
                              }
                            },
                            "homeless": {
                              "type": "object",
                              "nullable": true,
                              "additionalProperties": false,
                              "properties": {
                                "pointOfContact": {
                                  "description": "Individual in direct contact with Veteran.",
                                  "type": "string",
                                  "nullable": true,
                                  "minLength": 1,
                                  "maxLength": 100,
                                  "pattern": "^([-a-zA-Z0-9/']+( ?))*$",
                                  "example": "Jane Doe"
                                },
                                "pointOfContactNumber": {
                                  "type": "object",
                                  "nullable": true,
                                  "additionalProperties": false,
                                  "properties": {
                                    "telephone": {
                                      "description": "Primary phone of point of contact.",
                                      "type": "string",
                                      "pattern": "^\\d{10}?$",
                                      "example": "5555555",
                                      "minLength": 10,
                                      "maxLength": 10,
                                      "nullable": true
                                    },
                                    "internationalTelephone": {
                                      "description": "International phone of point of contact.",
                                      "type": "string",
                                      "example": "+44 20 1234 5678",
                                      "nullable": true
                                    }
                                  }
                                },
                                "currentlyHomeless": {
                                  "type": "object",
                                  "nullable": true,
                                  "additionalProperties": false,
                                  "properties": {
                                    "homelessSituationOptions": {
                                      "description": "Veteran's living situation.",
                                      "type": "string",
                                      "nullable": true,
                                      "default": "other",
                                      "enum": [
                                        "LIVING_IN_A_HOMELESS_SHELTER",
                                        "NOT_CURRENTLY_IN_A_SHELTERED_ENVIRONMENT",
                                        "STAYING_WITH_ANOTHER_PERSON",
                                        "FLEEING_CURRENT_RESIDENCE",
                                        "OTHER"
                                      ],
                                      "example": "FLEEING_CURRENT_RESIDENCE"
                                    },
                                    "otherDescription": {
                                      "description": "Explanation of living situation. Required if 'homelessSituationOptions' is 'OTHER'.",
                                      "type": "string",
                                      "nullable": true,
                                      "maxLength": 500,
                                      "example": "other living situation"
                                    }
                                  }
                                },
                                "riskOfBecomingHomeless": {
                                  "type": "object",
                                  "nullable": true,
                                  "additionalProperties": false,
                                  "properties": {
                                    "livingSituationOptions": {
                                      "type": "string",
                                      "nullable": true,
                                      "default": "HOUSING_WILL_BE_LOST_IN_30_DAYS",
                                      "enum": [
                                        "HOUSING_WILL_BE_LOST_IN_30_DAYS",
                                        "LEAVING_PUBLICLY_FUNDED_SYSTEM_OF_CARE",
                                        "OTHER"
                                      ]
                                    },
                                    "otherDescription": {
                                      "description": "Explanation of living situation. Required if 'livingSituationOptions' is 'OTHER'.",
                                      "type": "string",
                                      "nullable": true,
                                      "maxLength": 500,
                                      "example": "other living situation"
                                    }
                                  }
                                }
                              }
                            },
                            "toxicExposure": {
                              "type": "object",
                              "nullable": true,
                              "properties": {
                                "gulfWarHazardService": {
                                  "type": "object",
                                  "nullable": true,
                                  "description": "Toxic exposure related to the Gulf war.",
                                  "properties": {
                                    "servedInGulfWarHazardLocations": {
                                      "type": "string",
                                      "description": "Set to true if the Veteran served in any of the following Gulf War hazard locations: Iraq; Kuwait; Saudi Arabia; the neutral zone between Iraq and Saudi Arabia; Bahrain; Qatar; the United Arab Emirates; Oman; Yemen; Lebanon; Somalia; Afghanistan; Israel; Egypt; Turkey; Syria; Jordan; Djibouti; Uzbekistan; the Gulf of Aden; the Gulf of Oman; the Persian Gulf; the Arabian Sea; and the Red Sea.",
                                      "example": "YES",
                                      "enum": [
                                        "NO",
                                        "YES"
                                      ],
                                      "nullable": true
                                    },
                                    "serviceDates": {
                                      "type": "object",
                                      "nullable": true,
                                      "description": "Date range for when the exposure happened.",
                                      "properties": {
                                        "beginDate": {
                                          "type": "string",
                                          "nullable": true,
                                          "description": "Approximate begin date for serving in Gulf War hazard location.",
                                          "example": "2018-06 or 2018"
                                        },
                                        "endDate": {
                                          "type": "string",
                                          "nullable": true,
                                          "description": "Approximate end date for serving in Gulf War hazard location.",
                                          "example": "2018-06 or 2018"
                                        }
                                      }
                                    }
                                  }
                                },
                                "herbicideHazardService": {
                                  "description": "Toxic exposure related to herbicide (Agent Orange) hazards.",
                                  "type": "object",
                                  "nullable": true,
                                  "properties": {
                                    "servedInHerbicideHazardLocations": {
                                      "type": "string",
                                      "description": "Set to true if the Veteran served in any of the following herbicide/Agent Orange locations: Republic of Vietnam to include the 12 nautical mile territorial waters; Thailand at any United States or Royal Thai base; Laos; Cambodia at Mimot or Krek; Kampong Cham Province; Guam or American Samoa; or in the territorial waters thereof; Johnston Atoll or a ship that called at Johnston Atoll; Korean demilitarized zone; aboard (to include repeated operations and maintenance with) a C-123 aircraft known to have been used to spray an herbicide agent (during service in the Air Force and Air Force Reserves).",
                                      "example": "YES",
                                      "enum": [
                                        "NO",
                                        "YES"
                                      ],
                                      "nullable": true
                                    },
                                    "otherLocationsServed": {
                                      "type": "string",
                                      "nullable": true,
                                      "pattern": "^([-a-zA-Z0-9'.,&#]([-a-zA-Z0-9'.,&# ])?)+$",
                                      "description": "Other location(s) where Veteran served."
                                    },
                                    "serviceDates": {
                                      "description": "Date range for exposure in herbicide hazard location.",
                                      "type": "object",
                                      "nullable": true,
                                      "properties": {
                                        "beginDate": {
                                          "type": "string",
                                          "nullable": true,
                                          "description": "Approximate begin date for serving in herbicide location.",
                                          "pattern": "^(?:19|20)[0-9][0-9]$|^(?:19|20)[0-9][0-9]-(0[1-9]|1[0-2])$",
                                          "example": "2018-06 or 2018"
                                        },
                                        "endDate": {
                                          "type": "string",
                                          "nullable": true,
                                          "description": "Approximate end date for serving in herbicide location.",
                                          "pattern": "^(?:19|20)[0-9][0-9]$|^(?:19|20)[0-9][0-9]-(0[1-9]|1[0-2])$",
                                          "example": "2018-06 or 2018"
                                        }
                                      }
                                    }
                                  }
                                },
                                "additionalHazardExposures": {
                                  "type": "object",
                                  "nullable": true,
                                  "description": "Additional hazardous exposures.",
                                  "properties": {
                                    "additionalExposures": {
                                      "description": "Additional exposure incidents.",
                                      "type": "array",
                                      "nullable": true,
                                      "uniqueItems": true,
                                      "items": {
                                        "type": "string",
                                        "additionalProperties": false,
                                        "enum": [
                                          "ASBESTOS",
                                          "MUSTARD_GAS",
                                          "RADIATION",
                                          "SHIPBOARD_HAZARD_AND_DEFENSE",
                                          "MILITARY_OCCUPATIONAL_SPECIALTY_RELATED_TOXIN",
                                          "CONTAMINATED_WATER_AT_CAMP_LEJEUNE",
                                          "OTHER"
                                        ]
                                      }
                                    },
                                    "specifyOtherExposures": {
                                      "type": "string",
                                      "nullable": true,
                                      "pattern": "^([-a-zA-Z0-9'.,&#]([-a-zA-Z0-9'.,&# ])?)+$",
                                      "description": "Exposure to asbestos."
                                    },
                                    "exposureDates": {
                                      "type": "object",
                                      "nullable": true,
                                      "description": "Date range for when the exposure happened.",
                                      "properties": {
                                        "beginDate": {
                                          "type": "string",
                                          "nullable": true,
                                          "description": "Approximate begin date for exposure.",
                                          "pattern": "^(?:19|20)[0-9][0-9]$|^(?:19|20)[0-9][0-9]-(0[1-9]|1[0-2])$",
                                          "example": "2018-06 or 2018"
                                        },
                                        "endDate": {
                                          "type": "string",
                                          "nullable": true,
                                          "description": "Approximate end date for exposure.",
                                          "pattern": "^(?:19|20)[0-9][0-9]$|^(?:19|20)[0-9][0-9]-(0[1-9]|1[0-2])$",
                                          "example": "2018-06 or 2018"
                                        }
                                      }
                                    }
                                  }
                                },
                                "multipleExposures": {
                                  "type": "array",
                                  "nullable": true,
                                  "minItems": 1,
                                  "uniqueItems": true,
                                  "items": {
                                    "type": "object",
                                    "additionalProperties": false,
                                    "properties": {
                                      "exposureDates": {
                                        "type": "object",
                                        "nullable": true,
                                        "description": "Date range for when the exposure happened.",
                                        "properties": {
                                          "beginDate": {
                                            "type": "string",
                                            "nullable": true,
                                            "description": "Approximate begin date for exposure.",
                                            "pattern": "^(?:19|20)[0-9][0-9]$|^(?:19|20)[0-9][0-9]-(0[1-9]|1[0-2])$",
                                            "example": "2018-06 or 2018"
                                          },
                                          "endDate": {
                                            "type": "string",
                                            "nullable": true,
                                            "description": "Approximate end date for exposure.",
                                            "pattern": "^(?:19|20)[0-9][0-9]$|^(?:19|20)[0-9][0-9]-(0[1-9]|1[0-2])$",
                                            "example": "2018-06 or 2018"
                                          }
                                        }
                                      },
                                      "exposureLocation": {
                                        "type": "string",
                                        "nullable": true,
                                        "pattern": "^([-a-zA-Z0-9'.,&#]([-a-zA-Z0-9'.,&# ])?)+$",
                                        "description": "Location where the exposure happened."
                                      },
                                      "hazardExposedTo": {
                                        "type": "string",
                                        "nullable": true,
                                        "pattern": "^([-a-zA-Z0-9'.,&#]([-a-zA-Z0-9'.,&# ])?)+$",
                                        "description": "Hazard the Veteran was exposed to."
                                      }
                                    }
                                  }
                                }
                              }
                            },
                            "disabilities": {
                              "description": "Any current disabilities or symptoms the Veteran is claiming are related to their military service and/or are service-connected.",
                              "type": "array",
                              "minItems": 1,
                              "items": {
                                "type": "object",
                                "additionalProperties": false,
                                "required": [
                                  "disabilityActionType",
                                  "name"
                                ],
                                "properties": {
                                  "name": {
                                    "description": "Name of the disability. The /disabilities endpoint on the [Benefits Reference Data API](https://developer.va.gov/explore/benefits/docs/benefits_reference_data?version=current) may be used to retrieve possible disability names.",
                                    "type": "string",
                                    "pattern": "^$|([a-zA-Z0-9\"\\/&\\(\\)\\-'.,# ]([a-zA-Z0-9(\\)\\-'.,# ])?)+$",
                                    "example": "PTSD (post traumatic stress disorder)",
                                    "maxLength": 255
                                  },
                                  "classificationCode": {
                                    "type": "string",
                                    "description": "Classification code for the associated body system. Must match an active code returned by the /disabilities endpoint on the [Benefits Reference Data API](https://developer.va.gov/explore/benefits/docs/benefits_reference_data?version=current).",
                                    "example": "249470",
                                    "nullable": true
                                  },
                                  "serviceRelevance": {
                                    "description": "Explanation of how the disability(ies) relates to the in-service event/exposure/injury. If the disabilityActionType is 'NEW', the serviceRelevance is required.",
                                    "type": "string",
                                    "nullable": true,
                                    "example": "Heavy equipment operator in service."
                                  },
                                  "approximateDate": {
                                    "description": "Approximate date disability began. Date must be in the past. \n Format can be either YYYY-MM-DD or YYYY-MM or YYYY",
                                    "type": "string",
                                    "pattern": "^(?:[0-9]{4}(?:-(?!00)(?:0[1-9]|1[0-2])(?:-(?:0[1-9]|[1-2][0-9]|3[0-1]))?)?)$",
                                    "example": "2018-03-02 or 2018-03 or 2018",
                                    "nullable": true
                                  },
                                  "ratedDisabilityId": {
                                    "description": "When submitting a contention with action type 'INCREASE', the previously rated disability id may be included.",
                                    "type": "string",
                                    "example": "1100583",
                                    "nullable": true
                                  },
                                  "diagnosticCode": {
                                    "description": "If the disabilityActionType is 'NONE' or 'INCREASE', the diagnosticCode should correspond to an existing rated disability.",
                                    "type": "integer",
                                    "example": 9999,
                                    "nullable": true
                                  },
                                  "disabilityActionType": {
                                    "description": "Action type requested for the disability. If 'INCREASE' or 'NONE', then 'ratedDisabilityId' and 'diagnosticCode' should be included. 'NONE' should be used when including a secondary disability.",
                                    "type": "string",
                                    "enum": [
                                      "NONE",
                                      "NEW",
                                      "INCREASE"
                                    ],
                                    "example": "NEW"
                                  },
                                  "secondaryDisabilities": {
                                    "description": "If secondaryDisability is included, the following attributes are required: 'secondaryDisability.name', 'secondaryDisability.disabilityActionType' and 'secondaryDisability.serviceRelevance'",
                                    "type": "array",
                                    "items": {
                                      "type": "object",
                                      "additionalProperties": false,
                                      "properties": {
                                        "name": {
                                          "description": "Name of the disability. The /disabilities endpoint on the [Benefits Reference Data API](https://developer.va.gov/explore/benefits/docs/benefits_reference_data?version=current) may be used to retrieve possible disability names.",
                                          "type": "string",
                                          "pattern": "^$|([a-zA-Z0-9\"\\/&\\(\\)\\-'.,# ]([a-zA-Z0-9(\\)\\-'.,# ])?)+$",
                                          "example": "PTSD (post traumatic stress disorder)",
                                          "maxLength": 255
                                        },
                                        "disabilityActionType": {
                                          "description": "The status of the secondary disability.",
                                          "type": "string",
                                          "example": "SECONDARY",
                                          "enum": [
                                            "SECONDARY"
                                          ]
                                        },
                                        "serviceRelevance": {
                                          "description": "Explanation of how the disability(ies) relates to the in-service event/exposure/injury.",
                                          "type": "string",
                                          "nullable": true,
                                          "example": "Heavy equipment operator in service."
                                        },
                                        "classificationCode": {
                                          "type": "string",
                                          "description": "Classification code for the associated body system. Must match an active code returned by the /disabilities endpoint on the [Benefits Reference Data API](https://developer.va.gov/explore/benefits/docs/benefits_reference_data?version=current).",
                                          "example": "249470",
                                          "nullable": true
                                        },
                                        "approximateDate": {
                                          "description": "Approximate date disability began. Date must be in the past. \n Format can be either YYYY-MM-DD or YYYY-MM or YYYY",
                                          "type": "string",
                                          "pattern": "^(?:[0-9]{4}(?:-(?!00)(?:0[1-9]|1[0-2])(?:-(?:0[1-9]|[1-2][0-9]|3[0-1]))?)?)$",
                                          "example": "2018-03-02 or 2018-03 or 2018",
                                          "nullable": true
                                        },
                                        "exposureOrEventOrInjury": {
                                          "type": "string",
                                          "description": "What caused the disability?",
                                          "nullable": true,
                                          "examples": [
                                            "Agent Orange",
                                            "radiation",
                                            "burn pits"
                                          ]
                                        }
                                      }
                                    }
                                  },
                                  "isRelatedToToxicExposure": {
                                    "type": "boolean",
                                    "description": "Is the disability related to toxic exposures? If true, related 'toxicExposure' must be included.",
                                    "example": true,
                                    "default": false,
                                    "nullable": true
                                  },
                                  "exposureOrEventOrInjury": {
                                    "type": "string",
                                    "description": "What caused the disability?",
                                    "nullable": true,
                                    "examples": [
                                      "Agent Orange",
                                      "radiation",
                                      "burn pits"
                                    ]
                                  }
                                }
                              }
                            },
                            "treatments": {
                              "description": "Identifies the Service Treatment information of the Veteran.",
                              "type": "array",
                              "nullable": true,
                              "uniqueItems": true,
                              "items": {
                                "type": "object",
                                "additionalProperties": false,
                                "properties": {
                                  "beginDate": {
                                    "description": "Begin date for treatment. If treatment began from 2005 to present, you do not need to provide dates. Each treatment begin date must be after the first 'servicePeriod.activeDutyBeginDate'.",
                                    "type": "string",
                                    "pattern": "^(?:19|20)[0-9][0-9]$|^(?:19|20)[0-9][0-9]-(0[1-9]|1[0-2])$",
                                    "example": "2018-06 or 2018",
                                    "nullable": true
                                  },
                                  "treatedDisabilityNames": {
                                    "description": "Name(s) of disabilities treated in this time frame. Name must match 'name' of a disability included on this claim.",
                                    "type": "array",
                                    "nullable": true,
                                    "maxItems": 101,
                                    "items": {
                                      "type": "string",
                                      "additionalProperties": false,
                                      "example": [
                                        "PTSD (post traumatic stress disorder)",
                                        "Trauma"
                                      ]
                                    }
                                  },
                                  "center": {
                                    "description": "VA Medical Center(s) and Department of Defense Military Treatment Facilities where the Veteran received treatment after discharge for any claimed disabilities.",
                                    "type": "object",
                                    "nullable": true,
                                    "additionalProperties": false,
                                    "properties": {
                                      "name": {
                                        "description": "Name of facility Veteran was treated in. The /treatment-centers endpoint on the [Benefits Reference Data API](https://developer.va.gov/explore/benefits/docs/benefits_reference_data?version=current) may be used to retrieve possible treatment center names.",
                                        "type": "string",
                                        "nullable": true,
                                        "pattern": "^$|(?!(?: )$)([a-zA-Z0-9\"\\/&\\(\\)\\-'.,# ]([a-zA-Z0-9(\\)\\-'.,# ])?)+$",
                                        "example": "Private Facility 2",
                                        "maxLength": 100
                                      },
                                      "city": {
                                        "description": "City of treatment facility.",
                                        "type": "string",
                                        "pattern": "^$|^([-a-zA-Z'.#]([-a-zA-Z'.# ])?)+$",
                                        "example": "Portland",
                                        "nullable": true
                                      },
                                      "state": {
                                        "description": "State of treatment facility.",
                                        "type": "string",
                                        "pattern": "^$|^[a-z,A-Z]{2}$",
                                        "example": "OR",
                                        "nullable": true
                                      }
                                    }
                                  }
                                }
                              }
                            },
                            "serviceInformation": {
                              "type": "object",
                              "additionalProperties": false,
                              "required": [
                                "servicePeriods"
                              ],
                              "properties": {
                                "servicePeriods": {
                                  "description": "Identifies the Service dates and Branch the Veteran served in.",
                                  "type": "array",
                                  "minItems": 1,
                                  "uniqueItems": true,
                                  "items": {
                                    "type": "object",
                                    "required": [
                                      "serviceBranch",
                                      "serviceComponent"
                                    ],
                                    "properties": {
                                      "serviceBranch": {
                                        "description": "Branch of service during period. The /service-branches endpoint on the [Benefits Reference Data API](https://developer.va.gov/explore/benefits/docs/benefits_reference_data?version=current) may be used to retrieve list of possible service branches.",
                                        "type": "string",
                                        "example": "Air Force"
                                      },
                                      "serviceComponent": {
                                        "type": "string",
                                        "description": "",
                                        "enum": [
                                          "Active",
                                          "Reserves",
                                          "National Guard"
                                        ]
                                      },
                                      "activeDutyBeginDate": {
                                        "description": "Date started active duty.",
                                        "type": "string",
                                        "nullable": true,
                                        "pattern": "^(?:[0-9]{4})-(?:0[1-9]|1[0-2])-(?:0[1-9]|[1-2][0-9]|3[0-1])$",
                                        "example": "2018-06-06"
                                      },
                                      "activeDutyEndDate": {
                                        "description": "Date completed active duty.  If in the future, 'separationLocationCode' is required.",
                                        "type": "string",
                                        "nullable": true,
                                        "pattern": "^(?:[0-9]{4})-(?:0[1-9]|1[0-2])-(?:0[1-9]|[1-2][0-9]|3[0-1])$",
                                        "example": "2018-06-06"
                                      },
                                      "separationLocationCode": {
                                        "description": "Location code for the facility the Veteran plans to separate from. Required if 'servicePeriod.activeDutyEndDate' is in the future. Code must match the values returned by the /intake-sites endpoint on the [Benefits reference Data API](https://developer.va.gov/explore/benefits/docs/benefits_reference_data?version=current).",
                                        "type": "string",
                                        "nullable": true,
                                        "example": "98283"
                                      }
                                    }
                                  }
                                },
                                "confinements": {
                                  "type": "array",
                                  "nullable": true,
                                  "uniqueItems": true,
                                  "items": {
                                    "additionalProperties": false,
                                    "type": "object",
                                    "properties": {
                                      "approximateBeginDate": {
                                        "description": "The approximateBeginDate must be after the earliest servicePeriod activeDutyBeginDate.",
                                        "type": "string",
                                        "nullable": true,
                                        "pattern": "^(?:[0-9]{4})-(?:0[1-9]|1[0-2])-(?:0[1-9]|[1-2][0-9]|3[0-1])$|(?:[0-9]{4})-(?:0[1-9]|1[0-2])$",
                                        "example": "2018-06-06 or 2018-06"
                                      },
                                      "approximateEndDate": {
                                        "type": "string",
                                        "nullable": true,
                                        "pattern": "^(?:[0-9]{4})-(?:0[1-9]|1[0-2])-(?:0[1-9]|[1-2][0-9]|3[0-1])$|(?:[0-9]{4})-(?:0[1-9]|1[0-2])$",
                                        "example": "2018-06-06 or 2018-06"
                                      }
                                    }
                                  }
                                },
                                "federalActivation": {
                                  "type": "object",
                                  "nullable": true,
                                  "additionalProperties": false,
                                  "properties": {
                                    "anticipatedSeparationDate": {
                                      "description": "Anticipated date of separation. Date must be in the future.",
                                      "type": "string",
                                      "pattern": "^(?:[0-9]{4})-(?:0[1-9]|1[0-2])-(?:0[1-9]|[1-2][0-9]|3[0-1])$",
                                      "example": "2018-06-06",
                                      "nullable": true
                                    },
                                    "activationDate": {
                                      "description": "Date cannot be in the future and must be after the earliest servicePeriod.activeDutyBeginDate.",
                                      "type": "string",
                                      "pattern": "^(?:[0-9]{4})-(?:0[1-9]|1[0-2])-(?:0[1-9]|[1-2][0-9]|3[0-1])$",
                                      "example": "2018-06-06",
                                      "nullable": true
                                    }
                                  }
                                },
                                "reservesNationalGuardService": {
                                  "type": "object",
                                  "nullable": true,
                                  "additionalProperties": false,
                                  "properties": {
                                    "obligationTermsOfService": {
                                      "type": "object",
                                      "nullable": true,
                                      "description": "If 'obligationTermsOfService' is included, the following attributes are required: 'beginDate ' and 'endDate'.",
                                      "additionalProperties": false,
                                      "properties": {
                                        "beginDate": {
                                          "type": "string",
                                          "nullable": true,
                                          "pattern": "^(?:[0-9]{4})-(?:0[1-9]|1[0-2])-(?:0[1-9]|[1-2][0-9]|3[0-1])$",
                                          "example": "2018-06-06"
                                        },
                                        "endDate": {
                                          "type": "string",
                                          "nullable": true,
                                          "pattern": "^(?:[0-9]{4})-(?:0[1-9]|1[0-2])-(?:0[1-9]|[1-2][0-9]|3[0-1])$",
                                          "example": "2018-06-06"
                                        }
                                      }
                                    },
                                    "component": {
                                      "type": "string",
                                      "nullable": true,
                                      "description": "",
                                      "enum": [
                                        "Reserves",
                                        "National Guard"
                                      ]
                                    },
                                    "unitName": {
                                      "type": "string",
                                      "nullable": true,
                                      "pattern": "^$|([a-zA-Z0-9\\-'.,# ][a-zA-Z0-9\\-'.,# ]?)*$"
                                    },
                                    "unitAddress": {
                                      "type": "string",
                                      "pattern": "^$|^([-a-zA-Z0-9'.,&#]([-a-zA-Z0-9'.,&# ])?)+$",
                                      "nullable": true
                                    },
                                    "unitPhone": {
                                      "type": "object",
                                      "nullable": true,
                                      "additionalProperties": false,
                                      "properties": {
                                        "areaCode": {
                                          "type": "string",
                                          "nullable": true,
                                          "maxLength": 3,
                                          "pattern": "^$|^\\d{3}$",
                                          "example": "555"
                                        },
                                        "phoneNumber": {
                                          "type": "string",
                                          "nullable": true,
                                          "maxLength": 20,
                                          "example": "5555555"
                                        }
                                      }
                                    },
                                    "receivingInactiveDutyTrainingPay": {
                                      "type": "string",
                                      "enum": [
                                        "YES",
                                        "NO"
                                      ],
                                      "nullable": true,
                                      "example": "YES"
                                    }
                                  }
                                },
                                "alternateNames": {
                                  "description": "List any other names under which the Veteran served, if applicable.",
                                  "type": "array",
                                  "nullable": true,
                                  "maxItems": 100,
                                  "uniqueItems": true,
                                  "items": {
                                    "type": "string",
                                    "additionalProperties": false,
                                    "examples": [
                                      "jane",
                                      "janey lee",
                                      "jane lee MacDonald"
                                    ]
                                  }
                                },
                                "servedInActiveCombatSince911": {
                                  "type": "string",
                                  "enum": [
                                    "YES",
                                    "NO"
                                  ],
                                  "description": "Did Veteran serve in a combat zone since 9-11-2001?",
                                  "example": "YES",
                                  "nullable": true
                                }
                              }
                            },
                            "servicePay": {
                              "type": "object",
                              "nullable": true,
                              "additionalProperties": false,
                              "properties": {
                                "favorTrainingPay": {
                                  "description": "Is the Veteran waiving VA benefits to retain training pay? See item 28 on form 21-526EZ for more details. ",
                                  "type": "boolean",
                                  "nullable": true,
                                  "example": true,
                                  "default": false
                                },
                                "favorMilitaryRetiredPay": {
                                  "description": "Is the Veteran waiving VA benefits to retain military retired pay? See item 26 on form 21-526EZ for more details.",
                                  "type": "boolean",
                                  "nullable": true,
                                  "example": true,
                                  "default": false
                                },
                                "receivingMilitaryRetiredPay": {
                                  "description": "Is the Veteran receiving military retired pay?",
                                  "type": "string",
                                  "enum": [
                                    "YES",
                                    "NO"
                                  ],
                                  "example": "YES",
                                  "nullable": true
                                },
                                "futureMilitaryRetiredPay": {
                                  "description": "Will the Veteran receive military retired pay pay in future? \n If true, then 'futurePayExplanation' is required.",
                                  "type": "string",
                                  "enum": [
                                    "YES",
                                    "NO"
                                  ],
                                  "example": "YES",
                                  "nullable": true
                                },
                                "futureMilitaryRetiredPayExplanation": {
                                  "description": "Explains why future pay will be received.",
                                  "type": "string",
                                  "example": "Will be retiring soon.",
                                  "nullable": true
                                },
                                "militaryRetiredPay": {
                                  "type": "object",
                                  "nullable": true,
                                  "description": "",
                                  "properties": {
                                    "branchOfService": {
                                      "description": "Branch of service. The /service-branches endpoint on the [Benefits Reference Data API](https://developer.va.gov/explore/benefits/docs/benefits_reference_data?version=current) may be used to retrieve list of possible service branches.",
                                      "type": "string",
                                      "nullable": true,
                                      "example": "Air Force"
                                    },
                                    "monthlyAmount": {
                                      "description": "Amount being received.",
                                      "type": "number",
                                      "nullable": true,
                                      "minimum": 1,
                                      "maximum": 999999,
                                      "example": 100
                                    }
                                  }
                                },
                                "retiredStatus": {
                                  "type": "string",
                                  "nullable": true,
                                  "description": "",
                                  "enum": [
                                    "RETIRED",
                                    "TEMPORARY_DISABILITY_RETIRED_LIST",
                                    "PERMANENT_DISABILITY_RETIRED_LIST"
                                  ]
                                },
                                "receivedSeparationOrSeverancePay": {
                                  "description": "Has the Veteran ever received separation pay, disability severance pay, or any other lump sum payment from their branch of service?",
                                  "type": "string",
                                  "enum": [
                                    "YES",
                                    "NO"
                                  ],
                                  "example": "YES",
                                  "nullable": true
                                },
                                "separationSeverancePay": {
                                  "type": "object",
                                  "nullable": true,
                                  "description": "",
                                  "properties": {
                                    "datePaymentReceived": {
                                      "description": "Approximate date separation pay was received. \n Format can be either YYYY-MM-DD or YYYY-MM or YYYY",
                                      "type": "string",
                                      "pattern": "^(?:[0-9]{4})-(?:0[1-9]|1[0-2])-(?:0[1-9]|[1-2][0-9]|3[0-1])$|(?:[0-9]{4})$|(?:[0-9]{4})-(?:0[1-9]|1[0-2])$",
                                      "example": "2018-03-02 or 2018-03 or 2018"
                                    },
                                    "branchOfService": {
                                      "description": "Branch of service. The /service-branches endpoint on the [Benefits Reference Data API](https://developer.va.gov/explore/benefits/docs/benefits_reference_data?version=current) may be used to retrieve list of possible service branches.",
                                      "type": "string",
                                      "nullable": true,
                                      "example": "Air Force"
                                    },
                                    "preTaxAmountReceived": {
                                      "description": "Amount being received.",
                                      "type": "number",
                                      "nullable": true,
                                      "minimum": 1,
                                      "maximum": 999999,
                                      "example": 100
                                    }
                                  }
                                }
                              }
                            },
                            "directDeposit": {
                              "type": "object",
                              "nullable": true,
                              "additionalProperties": false,
                              "description": "If direct deposit information is included, the following attributes are required: accountType, accountNumber, routingNumber.",
                              "properties": {
                                "accountType": {
                                  "description": "Account type for the direct deposit.",
                                  "type": "string",
                                  "nullable": true,
                                  "example": "CHECKING",
                                  "enum": [
                                    "CHECKING",
                                    "SAVINGS"
                                  ]
                                },
                                "accountNumber": {
                                  "description": "Account number for the direct deposit.",
                                  "pattern": "^(?:[a-zA-Z0-9]{4,17})?$",
                                  "type": "string",
                                  "nullable": true,
                                  "example": "123123123123"
                                },
                                "routingNumber": {
                                  "description": "Routing number for the direct deposit.",
                                  "type": "string",
                                  "nullable": true,
                                  "pattern": "^(?:\\d{9})?$",
                                  "example": "123123123"
                                },
                                "financialInstitutionName": {
                                  "description": "Provide the name of the financial institution where the Veteran wants the direct deposit.",
                                  "maxLength": 35,
                                  "type": "string",
                                  "nullable": true,
                                  "example": "Some Bank"
                                },
                                "noAccount": {
                                  "type": "boolean",
                                  "nullable": true,
                                  "description": "Claimant certifies that they do not have an account with a financial institution or certified payment agent.",
                                  "default": false
                                }
                              }
                            }
                          }
                        }
                      }
                    }
                  }
                }
              }
            }
          },
          "401": {
            "description": "Unauthorized",
            "content": {
              "application/json": {
                "example": {
                  "errors": [
                    {
                      "title": "Not authorized",
                      "status": "401",
                      "detail": "Not authorized"
                    }
                  ]
                },
                "schema": {
                  "required": [
                    "errors"
                  ],
                  "properties": {
                    "errors": {
                      "type": "array",
                      "items": {
                        "additionalProperties": false,
                        "required": [
                          "title",
                          "detail"
                        ],
                        "properties": {
                          "title": {
                            "type": "string",
                            "description": "HTTP error title"
                          },
                          "detail": {
                            "type": "string",
                            "description": "HTTP error detail"
                          },
                          "status": {
                            "type": "string",
                            "description": "HTTP error status code"
                          },
                          "source": {
                            "type": "object",
                            "additionalProperties": false,
                            "description": "Source of error",
                            "properties": {
                              "pointer": {
                                "type": "string",
                                "description": "Pointer to source of error"
                              }
                            }
                          }
                        }
                      }
                    }
                  }
                }
              }
            }
          },
          "422": {
            "description": "Unprocessable entity",
            "content": {
              "application/json": {
                "examples": {
                  "Violates JSON Schema": {
                    "value": {
                      "errors": [
                        {
                          "title": "Unprocessable entity",
                          "detail": "The property / did not contain the required key claimProcessType",
                          "status": "422",
                          "source": {
                            "pointer": "data/attributes/"
                          }
                        },
                        {
                          "title": "Unprocessable entity",
                          "detail": "The property / did not contain the required key disabilities",
                          "status": "422",
                          "source": {
                            "pointer": "data/attributes/"
                          }
                        },
                        {
                          "title": "Unprocessable entity",
                          "detail": "The property / did not contain the required key serviceInformation",
                          "status": "422",
                          "source": {
                            "pointer": "data/attributes/"
                          }
                        },
                        {
                          "title": "Unprocessable entity",
                          "detail": "The property / did not contain the required key veteranIdentification",
                          "status": "422",
                          "source": {
                            "pointer": "data/attributes/"
                          }
                        }
                      ]
                    }
                  },
                  "Not a JSON Object": {
                    "value": {
                      "errors": [
                        {
                          "title": "Unprocessable entity",
                          "status": "422",
                          "detail": "The request body is not a valid JSON object: This is not valid JSON",
                          "source": {
                            "pointer": null
                          }
                        }
                      ]
                    }
                  }
                },
                "schema": {
                  "required": [
                    "errors"
                  ],
                  "properties": {
                    "errors": {
                      "type": "array",
                      "items": {
                        "additionalProperties": false,
                        "required": [
                          "title",
                          "status",
                          "detail"
                        ],
                        "properties": {
                          "status": {
                            "type": "string",
                            "description": "HTTP error code"
                          },
                          "detail": {
                            "type": "string",
                            "description": "HTTP error detail"
                          },
                          "source": {
                            "type": "object",
                            "pointer": {
                              "type": "string"
                            }
                          },
                          "title": {
                            "type": "string"
                          }
                        }
                      }
                    }
                  }
                }
              }
            }
          }
        },
        "requestBody": {
          "content": {
            "application/json": {
              "schema": {
                "type": "object",
                "required": [
                  "data"
                ],
                "properties": {
                  "data": {
                    "type": "object",
                    "required": [
                      "attributes",
                      null
                    ],
                    "properties": {
                      "attributes": {
                        "$schema": "http://json-schema.org/draft-07/schema#",
                        "description": "Claims API 526 Schema",
                        "type": "object",
                        "additionalProperties": false,
                        "required": [
                          "claimantCertification",
                          "claimProcessType",
                          "disabilities",
                          "serviceInformation",
                          "veteranIdentification"
                        ],
                        "properties": {
                          "claimProcessType": {
                            "type": "string",
                            "description": "Select type of claim program/process that applies to the Veteran.",
                            "enum": [
                              "STANDARD_CLAIM_PROCESS",
                              "FDC_PROGRAM",
                              "BDD_PROGRAM"
                            ]
                          },
                          "claimantCertification": {
                            "type": "boolean",
                            "description": "Claimant certifies and authorizes release of information.",
                            "default": false
                          },
                          "veteranIdentification": {
                            "type": "object",
                            "additionalProperties": false,
                            "required": [
                              "mailingAddress"
                            ],
                            "properties": {
                              "currentVaEmployee": {
                                "type": "boolean",
                                "description": "Set to true if Veteran is a VA employee.",
                                "default": false,
                                "nullable": true
                              },
                              "serviceNumber": {
                                "type": "string",
                                "description": "Service identification number",
                                "nullable": true
                              },
                              "emailAddress": {
                                "description": "Information associated with the Veteran's email address.",
                                "type": "object",
                                "nullable": true,
                                "properties": {
                                  "email": {
                                    "type": "string",
                                    "pattern": "^\\w+([\\.-]?\\w+)*@\\w+([\\.-]?\\w+)*(\\.\\w{2,3})+$",
                                    "description": "The most current email address of the Veteran.",
                                    "maxLength": 50,
                                    "nullable": true
                                  },
                                  "agreeToEmailRelatedToClaim": {
                                    "type": "boolean",
                                    "description": "Agreement to email information relating to this claim.",
                                    "example": true,
                                    "default": false,
                                    "nullable": true
                                  }
                                }
                              },
                              "veteranNumber": {
                                "description": "If there is no phone number in VBMS for the Veteran, the exams will not be ordered. Including the phone number is recommended to avoid claim processing delays.",
                                "type": "object",
                                "nullable": true,
                                "properties": {
                                  "telephone": {
                                    "description": "Veteran's phone number.",
                                    "type": "string",
                                    "pattern": "^\\d{10}?$",
                                    "example": "5555555",
                                    "minLength": 10,
                                    "maxLength": 10,
                                    "nullable": true
                                  },
                                  "internationalTelephone": {
                                    "type": "string",
                                    "description": "Veteran's international phone number.",
                                    "example": "+44 20 1234 5678",
                                    "nullable": true
                                  }
                                }
                              },
                              "mailingAddress": {
                                "type": "object",
                                "additionalProperties": false,
                                "required": [
                                  "addressLine1",
                                  "city",
                                  "state",
                                  "zipFirstFive",
                                  "country"
                                ],
                                "properties": {
                                  "addressLine1": {
                                    "description": "Address line 1 for the Veteran's current mailing address.",
                                    "type": "string",
                                    "pattern": "^([-a-zA-Z0-9'.,&#]([-a-zA-Z0-9'.,&# ])?)+$",
                                    "maxLength": 20,
                                    "example": "1234 Couch Street"
                                  },
                                  "addressLine2": {
                                    "description": "Address line 2 for the Veteran's current mailing address.",
                                    "type": "string",
                                    "pattern": "^([-a-zA-Z0-9'.,&#]([-a-zA-Z0-9'.,&# ])?)+$",
                                    "maxLength": 20,
                                    "example": "Unit 4",
                                    "nullable": true
                                  },
                                  "addressLine3": {
                                    "description": "Address line 3 for the Veteran's current mailing address.",
                                    "type": "string",
                                    "pattern": "^([-a-zA-Z0-9'.,&#]([-a-zA-Z0-9'.,&# ])?)+$",
                                    "maxLength": 20,
                                    "example": "Room 1",
                                    "nullable": true
                                  },
                                  "city": {
                                    "description": "City for the Veteran's current mailing address.",
                                    "type": "string",
                                    "pattern": "^([-a-zA-Z0-9'.#]([-a-zA-Z0-9'.# ])?)+$",
                                    "example": "Portland"
                                  },
                                  "country": {
                                    "description": "Country for the Veteran's current mailing address.  Must match the values returned by the /countries endpoint on the [Benefits Reference Data API](https://developer.va.gov/explore/benefits/docs/benefits_reference_data?version=current).",
                                    "type": "string",
                                    "example": "USA"
                                  },
                                  "zipFirstFive": {
                                    "description": "Zip code (First 5 digits) for the Veteran's current mailing address.",
                                    "type": "string",
                                    "pattern": "^\\d{5}?$",
                                    "example": "12345"
                                  },
                                  "zipLastFour": {
                                    "description": "Zip code (Last 4 digits) for the Veteran's current mailing address.",
                                    "type": "string",
                                    "pattern": "^\\d{4}?$",
                                    "example": "6789",
                                    "nullable": true
                                  },
                                  "state": {
                                    "description": "State for the Veteran's current mailing address.",
                                    "type": "string",
                                    "pattern": "^[a-z,A-Z]{2}$",
                                    "example": "OR"
                                  }
                                }
                              }
                            }
                          },
                          "changeOfAddress": {
                            "description": "If 'changeOfAddress' is included, the following attributes are required: 'typeOfAddressChange', 'dates.beginDate', 'addressLine1', 'city', 'state', 'country', 'zipFirstFive'.",
                            "type": "object",
                            "nullable": true,
                            "additionalProperties": false,
                            "properties": {
                              "dates": {
                                "type": "object",
                                "properties": {
                                  "beginDate": {
                                    "description": "Begin date for the Veteran's new address.",
                                    "pattern": "^(?:[0-9]{4})-(?:0[1-9]|1[0-2])-(?:0[1-9]|[1-2][0-9]|3[0-1])$",
                                    "type": "string",
                                    "example": "2018-06-04"
                                  },
                                  "endDate": {
                                    "description": "Date in YYYY-MM-DD the changed address expires, if change is temporary.",
                                    "type": "string",
                                    "nullable": true,
                                    "pattern": "^(?:[0-9]{4})-(?:0[1-9]|1[0-2])-(?:0[1-9]|[1-2][0-9]|3[0-1])$",
                                    "example": "2018-06-04"
                                  }
                                }
                              },
                              "typeOfAddressChange": {
                                "description": "Temporary or Permanent change of address. If 'TEMPORARY', 'beginDate' and 'endDate' are required.",
                                "type": "string",
                                "enum": [
                                  "TEMPORARY",
                                  "PERMANENT"
                                ],
                                "example": "PERMANENT"
                              },
                              "addressLine1": {
                                "description": "Address line 1 for the Veteran's new address.",
                                "type": "string",
                                "pattern": "^$|^([-a-zA-Z0-9'.,&#]([-a-zA-Z0-9'.,&# ])?)+$",
                                "maxLength": 20,
                                "example": "1234 Couch Street"
                              },
                              "addressLine2": {
                                "description": "Address line 2 for the Veteran's new address.",
                                "type": "string",
                                "maxLength": 20,
                                "example": "Unit 4",
                                "nullable": true
                              },
                              "addressLine3": {
                                "description": "Address line 3 for the Veteran's new address.",
                                "type": "string",
                                "maxLength": 20,
                                "example": "Room 1",
                                "nullable": true
                              },
                              "city": {
                                "description": "City for the Veteran's new address.",
                                "type": "string",
                                "pattern": "^$|^([-a-zA-Z0-9'.#]([-a-zA-Z0-9'.# ])?)+$",
                                "example": "Portland"
                              },
                              "country": {
                                "description": "Country for the Veteran's new address. Value must match the values returned by the /countries endpoint on the [Benefits Reference Data API](https://developer.va.gov/explore/benefits/docs/benefits_reference_data?version=current).",
                                "type": "string",
                                "example": "USA"
                              },
                              "zipFirstFive": {
                                "description": "Zip code (First 5 digits) for the Veteran's new address.",
                                "type": "string",
                                "pattern": "^$|^\\d{5}?$",
                                "example": "12345"
                              },
                              "zipLastFour": {
                                "description": "Zip code (Last 4 digits) for the Veteran's new address.",
                                "type": "string",
                                "nullable": true,
                                "pattern": "^$|^\\d{4}?$",
                                "example": "6789"
                              },
                              "state": {
                                "description": "State for the Veteran's new address.",
                                "type": "string",
                                "pattern": "^$|^[a-z,A-Z]{2}$",
                                "example": "OR"
                              }
                            }
                          },
                          "homeless": {
                            "type": "object",
                            "nullable": true,
                            "additionalProperties": false,
                            "properties": {
                              "pointOfContact": {
                                "description": "Individual in direct contact with Veteran.",
                                "type": "string",
                                "nullable": true,
                                "minLength": 1,
                                "maxLength": 100,
                                "pattern": "^([-a-zA-Z0-9/']+( ?))*$",
                                "example": "Jane Doe"
                              },
                              "pointOfContactNumber": {
                                "type": "object",
                                "nullable": true,
                                "additionalProperties": false,
                                "properties": {
                                  "telephone": {
                                    "description": "Primary phone of point of contact.",
                                    "type": "string",
                                    "pattern": "^\\d{10}?$",
                                    "example": "5555555",
                                    "minLength": 10,
                                    "maxLength": 10,
                                    "nullable": true
                                  },
                                  "internationalTelephone": {
                                    "description": "International phone of point of contact.",
                                    "type": "string",
                                    "example": "+44 20 1234 5678",
                                    "nullable": true
                                  }
                                }
                              },
                              "currentlyHomeless": {
                                "type": "object",
                                "nullable": true,
                                "additionalProperties": false,
                                "properties": {
                                  "homelessSituationOptions": {
                                    "description": "Veteran's living situation.",
                                    "type": "string",
                                    "nullable": true,
                                    "default": "other",
                                    "enum": [
                                      "LIVING_IN_A_HOMELESS_SHELTER",
                                      "NOT_CURRENTLY_IN_A_SHELTERED_ENVIRONMENT",
                                      "STAYING_WITH_ANOTHER_PERSON",
                                      "FLEEING_CURRENT_RESIDENCE",
                                      "OTHER"
                                    ],
                                    "example": "FLEEING_CURRENT_RESIDENCE"
                                  },
                                  "otherDescription": {
                                    "description": "Explanation of living situation. Required if 'homelessSituationOptions' is 'OTHER'.",
                                    "type": "string",
                                    "nullable": true,
                                    "maxLength": 500,
                                    "example": "other living situation"
                                  }
                                }
                              },
                              "riskOfBecomingHomeless": {
                                "type": "object",
                                "nullable": true,
                                "additionalProperties": false,
                                "properties": {
                                  "livingSituationOptions": {
                                    "type": "string",
                                    "nullable": true,
                                    "default": "HOUSING_WILL_BE_LOST_IN_30_DAYS",
                                    "enum": [
                                      "HOUSING_WILL_BE_LOST_IN_30_DAYS",
                                      "LEAVING_PUBLICLY_FUNDED_SYSTEM_OF_CARE",
                                      "OTHER"
                                    ]
                                  },
                                  "otherDescription": {
                                    "description": "Explanation of living situation. Required if 'livingSituationOptions' is 'OTHER'.",
                                    "type": "string",
                                    "nullable": true,
                                    "maxLength": 500,
                                    "example": "other living situation"
                                  }
                                }
                              }
                            }
                          },
                          "toxicExposure": {
                            "type": "object",
                            "nullable": true,
                            "properties": {
                              "gulfWarHazardService": {
                                "type": "object",
                                "nullable": true,
                                "description": "Toxic exposure related to the Gulf war.",
                                "properties": {
                                  "servedInGulfWarHazardLocations": {
                                    "type": "string",
                                    "description": "Set to true if the Veteran served in any of the following Gulf War hazard locations: Iraq; Kuwait; Saudi Arabia; the neutral zone between Iraq and Saudi Arabia; Bahrain; Qatar; the United Arab Emirates; Oman; Yemen; Lebanon; Somalia; Afghanistan; Israel; Egypt; Turkey; Syria; Jordan; Djibouti; Uzbekistan; the Gulf of Aden; the Gulf of Oman; the Persian Gulf; the Arabian Sea; and the Red Sea.",
                                    "example": "YES",
                                    "enum": [
                                      "NO",
                                      "YES"
                                    ],
                                    "nullable": true
                                  },
                                  "serviceDates": {
                                    "type": "object",
                                    "nullable": true,
                                    "description": "Date range for when the exposure happened.",
                                    "properties": {
                                      "beginDate": {
                                        "type": "string",
                                        "nullable": true,
                                        "description": "Approximate begin date for serving in Gulf War hazard location.",
                                        "example": "2018-06 or 2018"
                                      },
                                      "endDate": {
                                        "type": "string",
                                        "nullable": true,
                                        "description": "Approximate end date for serving in Gulf War hazard location.",
                                        "example": "2018-06 or 2018"
                                      }
                                    }
                                  }
                                }
                              },
                              "herbicideHazardService": {
                                "description": "Toxic exposure related to herbicide (Agent Orange) hazards.",
                                "type": "object",
                                "nullable": true,
                                "properties": {
                                  "servedInHerbicideHazardLocations": {
                                    "type": "string",
                                    "description": "Set to true if the Veteran served in any of the following herbicide/Agent Orange locations: Republic of Vietnam to include the 12 nautical mile territorial waters; Thailand at any United States or Royal Thai base; Laos; Cambodia at Mimot or Krek; Kampong Cham Province; Guam or American Samoa; or in the territorial waters thereof; Johnston Atoll or a ship that called at Johnston Atoll; Korean demilitarized zone; aboard (to include repeated operations and maintenance with) a C-123 aircraft known to have been used to spray an herbicide agent (during service in the Air Force and Air Force Reserves).",
                                    "example": "YES",
                                    "enum": [
                                      "NO",
                                      "YES"
                                    ],
                                    "nullable": true
                                  },
                                  "otherLocationsServed": {
                                    "type": "string",
                                    "nullable": true,
                                    "pattern": "^([-a-zA-Z0-9'.,&#]([-a-zA-Z0-9'.,&# ])?)+$",
                                    "description": "Other location(s) where Veteran served."
                                  },
                                  "serviceDates": {
                                    "description": "Date range for exposure in herbicide hazard location.",
                                    "type": "object",
                                    "nullable": true,
                                    "properties": {
                                      "beginDate": {
                                        "type": "string",
                                        "nullable": true,
                                        "description": "Approximate begin date for serving in herbicide location.",
                                        "pattern": "^(?:19|20)[0-9][0-9]$|^(?:19|20)[0-9][0-9]-(0[1-9]|1[0-2])$",
                                        "example": "2018-06 or 2018"
                                      },
                                      "endDate": {
                                        "type": "string",
                                        "nullable": true,
                                        "description": "Approximate end date for serving in herbicide location.",
                                        "pattern": "^(?:19|20)[0-9][0-9]$|^(?:19|20)[0-9][0-9]-(0[1-9]|1[0-2])$",
                                        "example": "2018-06 or 2018"
                                      }
                                    }
                                  }
                                }
                              },
                              "additionalHazardExposures": {
                                "type": "object",
                                "nullable": true,
                                "description": "Additional hazardous exposures.",
                                "properties": {
                                  "additionalExposures": {
                                    "description": "Additional exposure incidents.",
                                    "type": "array",
                                    "nullable": true,
                                    "uniqueItems": true,
                                    "items": {
                                      "type": "string",
                                      "additionalProperties": false,
                                      "enum": [
                                        "ASBESTOS",
                                        "MUSTARD_GAS",
                                        "RADIATION",
                                        "SHIPBOARD_HAZARD_AND_DEFENSE",
                                        "MILITARY_OCCUPATIONAL_SPECIALTY_RELATED_TOXIN",
                                        "CONTAMINATED_WATER_AT_CAMP_LEJEUNE",
                                        "OTHER"
                                      ]
                                    }
                                  },
                                  "specifyOtherExposures": {
                                    "type": "string",
                                    "nullable": true,
                                    "pattern": "^([-a-zA-Z0-9'.,&#]([-a-zA-Z0-9'.,&# ])?)+$",
                                    "description": "Exposure to asbestos."
                                  },
                                  "exposureDates": {
                                    "type": "object",
                                    "nullable": true,
                                    "description": "Date range for when the exposure happened.",
                                    "properties": {
                                      "beginDate": {
                                        "type": "string",
                                        "nullable": true,
                                        "description": "Approximate begin date for exposure.",
                                        "pattern": "^(?:19|20)[0-9][0-9]$|^(?:19|20)[0-9][0-9]-(0[1-9]|1[0-2])$",
                                        "example": "2018-06 or 2018"
                                      },
                                      "endDate": {
                                        "type": "string",
                                        "nullable": true,
                                        "description": "Approximate end date for exposure.",
                                        "pattern": "^(?:19|20)[0-9][0-9]$|^(?:19|20)[0-9][0-9]-(0[1-9]|1[0-2])$",
                                        "example": "2018-06 or 2018"
                                      }
                                    }
                                  }
                                }
                              },
                              "multipleExposures": {
                                "type": "array",
                                "nullable": true,
                                "minItems": 1,
                                "uniqueItems": true,
                                "items": {
                                  "type": "object",
                                  "additionalProperties": false,
                                  "properties": {
                                    "exposureDates": {
                                      "type": "object",
                                      "nullable": true,
                                      "description": "Date range for when the exposure happened.",
                                      "properties": {
                                        "beginDate": {
                                          "type": "string",
                                          "nullable": true,
                                          "description": "Approximate begin date for exposure.",
                                          "pattern": "^(?:19|20)[0-9][0-9]$|^(?:19|20)[0-9][0-9]-(0[1-9]|1[0-2])$",
                                          "example": "2018-06 or 2018"
                                        },
                                        "endDate": {
                                          "type": "string",
                                          "nullable": true,
                                          "description": "Approximate end date for exposure.",
                                          "pattern": "^(?:19|20)[0-9][0-9]$|^(?:19|20)[0-9][0-9]-(0[1-9]|1[0-2])$",
                                          "example": "2018-06 or 2018"
                                        }
                                      }
                                    },
                                    "exposureLocation": {
                                      "type": "string",
                                      "nullable": true,
                                      "pattern": "^([-a-zA-Z0-9'.,&#]([-a-zA-Z0-9'.,&# ])?)+$",
                                      "description": "Location where the exposure happened."
                                    },
                                    "hazardExposedTo": {
                                      "type": "string",
                                      "nullable": true,
                                      "pattern": "^([-a-zA-Z0-9'.,&#]([-a-zA-Z0-9'.,&# ])?)+$",
                                      "description": "Hazard the Veteran was exposed to."
                                    }
                                  }
                                }
                              }
                            }
                          },
                          "disabilities": {
                            "description": "Any current disabilities or symptoms the Veteran is claiming are related to their military service and/or are service-connected.",
                            "type": "array",
                            "minItems": 1,
                            "items": {
                              "type": "object",
                              "additionalProperties": false,
                              "required": [
                                "disabilityActionType",
                                "name"
                              ],
                              "properties": {
                                "name": {
                                  "description": "Name of the disability. The /disabilities endpoint on the [Benefits Reference Data API](https://developer.va.gov/explore/benefits/docs/benefits_reference_data?version=current) may be used to retrieve possible disability names.",
                                  "type": "string",
                                  "pattern": "^$|([a-zA-Z0-9\"\\/&\\(\\)\\-'.,# ]([a-zA-Z0-9(\\)\\-'.,# ])?)+$",
                                  "example": "PTSD (post traumatic stress disorder)",
                                  "maxLength": 255
                                },
                                "classificationCode": {
                                  "type": "string",
                                  "description": "Classification code for the associated body system. Must match an active code returned by the /disabilities endpoint on the [Benefits Reference Data API](https://developer.va.gov/explore/benefits/docs/benefits_reference_data?version=current).",
                                  "example": "249470",
                                  "nullable": true
                                },
                                "serviceRelevance": {
                                  "description": "Explanation of how the disability(ies) relates to the in-service event/exposure/injury. If the disabilityActionType is 'NEW', the serviceRelevance is required.",
                                  "type": "string",
                                  "nullable": true,
                                  "example": "Heavy equipment operator in service."
                                },
                                "approximateDate": {
                                  "description": "Approximate date disability began. Date must be in the past. \n Format can be either YYYY-MM-DD or YYYY-MM or YYYY",
                                  "type": "string",
                                  "pattern": "^(?:[0-9]{4}(?:-(?!00)(?:0[1-9]|1[0-2])(?:-(?:0[1-9]|[1-2][0-9]|3[0-1]))?)?)$",
                                  "example": "2018-03-02 or 2018-03 or 2018",
                                  "nullable": true
                                },
                                "ratedDisabilityId": {
                                  "description": "When submitting a contention with action type 'INCREASE', the previously rated disability id may be included.",
                                  "type": "string",
                                  "example": "1100583",
                                  "nullable": true
                                },
                                "diagnosticCode": {
                                  "description": "If the disabilityActionType is 'NONE' or 'INCREASE', the diagnosticCode should correspond to an existing rated disability.",
                                  "type": "integer",
                                  "example": 9999,
                                  "nullable": true
                                },
                                "disabilityActionType": {
                                  "description": "Action type requested for the disability. If 'INCREASE' or 'NONE', then 'ratedDisabilityId' and 'diagnosticCode' should be included. 'NONE' should be used when including a secondary disability.",
                                  "type": "string",
                                  "enum": [
                                    "NONE",
                                    "NEW",
                                    "INCREASE"
                                  ],
                                  "example": "NEW"
                                },
                                "secondaryDisabilities": {
                                  "description": "If secondaryDisability is included, the following attributes are required: 'secondaryDisability.name', 'secondaryDisability.disabilityActionType' and 'secondaryDisability.serviceRelevance'",
                                  "type": "array",
                                  "items": {
                                    "type": "object",
                                    "additionalProperties": false,
                                    "properties": {
                                      "name": {
                                        "description": "Name of the disability. The /disabilities endpoint on the [Benefits Reference Data API](https://developer.va.gov/explore/benefits/docs/benefits_reference_data?version=current) may be used to retrieve possible disability names.",
                                        "type": "string",
                                        "pattern": "^$|([a-zA-Z0-9\"\\/&\\(\\)\\-'.,# ]([a-zA-Z0-9(\\)\\-'.,# ])?)+$",
                                        "example": "PTSD (post traumatic stress disorder)",
                                        "maxLength": 255
                                      },
                                      "disabilityActionType": {
                                        "description": "The status of the secondary disability.",
                                        "type": "string",
                                        "example": "SECONDARY",
                                        "enum": [
                                          "SECONDARY"
                                        ]
                                      },
                                      "serviceRelevance": {
                                        "description": "Explanation of how the disability(ies) relates to the in-service event/exposure/injury.",
                                        "type": "string",
                                        "nullable": true,
                                        "example": "Heavy equipment operator in service."
                                      },
                                      "classificationCode": {
                                        "type": "string",
                                        "description": "Classification code for the associated body system. Must match an active code returned by the /disabilities endpoint on the [Benefits Reference Data API](https://developer.va.gov/explore/benefits/docs/benefits_reference_data?version=current).",
                                        "example": "249470",
                                        "nullable": true
                                      },
                                      "approximateDate": {
                                        "description": "Approximate date disability began. Date must be in the past. \n Format can be either YYYY-MM-DD or YYYY-MM or YYYY",
                                        "type": "string",
                                        "pattern": "^(?:[0-9]{4}(?:-(?!00)(?:0[1-9]|1[0-2])(?:-(?:0[1-9]|[1-2][0-9]|3[0-1]))?)?)$",
                                        "example": "2018-03-02 or 2018-03 or 2018",
                                        "nullable": true
                                      },
                                      "exposureOrEventOrInjury": {
                                        "type": "string",
                                        "description": "What caused the disability?",
                                        "nullable": true,
                                        "examples": [
                                          "Agent Orange",
                                          "radiation",
                                          "burn pits"
                                        ]
                                      }
                                    }
                                  }
                                },
                                "isRelatedToToxicExposure": {
                                  "type": "boolean",
                                  "description": "Is the disability related to toxic exposures? If true, related 'toxicExposure' must be included.",
                                  "example": true,
                                  "default": false,
                                  "nullable": true
                                },
                                "exposureOrEventOrInjury": {
                                  "type": "string",
                                  "description": "What caused the disability?",
                                  "nullable": true,
                                  "examples": [
                                    "Agent Orange",
                                    "radiation",
                                    "burn pits"
                                  ]
                                }
                              }
                            }
                          },
                          "treatments": {
                            "description": "Identifies the Service Treatment information of the Veteran.",
                            "type": "array",
                            "nullable": true,
                            "uniqueItems": true,
                            "items": {
                              "type": "object",
                              "additionalProperties": false,
                              "properties": {
                                "beginDate": {
                                  "description": "Begin date for treatment. If treatment began from 2005 to present, you do not need to provide dates. Each treatment begin date must be after the first 'servicePeriod.activeDutyBeginDate'.",
                                  "type": "string",
                                  "pattern": "^(?:19|20)[0-9][0-9]$|^(?:19|20)[0-9][0-9]-(0[1-9]|1[0-2])$",
                                  "example": "2018-06 or 2018",
                                  "nullable": true
                                },
                                "treatedDisabilityNames": {
                                  "description": "Name(s) of disabilities treated in this time frame. Name must match 'name' of a disability included on this claim.",
                                  "type": "array",
                                  "nullable": true,
                                  "maxItems": 101,
                                  "items": {
                                    "type": "string",
                                    "additionalProperties": false,
                                    "example": [
                                      "PTSD (post traumatic stress disorder)",
                                      "Trauma"
                                    ]
                                  }
                                },
                                "center": {
                                  "description": "VA Medical Center(s) and Department of Defense Military Treatment Facilities where the Veteran received treatment after discharge for any claimed disabilities.",
                                  "type": "object",
                                  "nullable": true,
                                  "additionalProperties": false,
                                  "properties": {
                                    "name": {
                                      "description": "Name of facility Veteran was treated in. The /treatment-centers endpoint on the [Benefits Reference Data API](https://developer.va.gov/explore/benefits/docs/benefits_reference_data?version=current) may be used to retrieve possible treatment center names.",
                                      "type": "string",
                                      "nullable": true,
                                      "pattern": "^$|(?!(?: )$)([a-zA-Z0-9\"\\/&\\(\\)\\-'.,# ]([a-zA-Z0-9(\\)\\-'.,# ])?)+$",
                                      "example": "Private Facility 2",
                                      "maxLength": 100
                                    },
                                    "city": {
                                      "description": "City of treatment facility.",
                                      "type": "string",
                                      "pattern": "^$|^([-a-zA-Z'.#]([-a-zA-Z'.# ])?)+$",
                                      "example": "Portland",
                                      "nullable": true
                                    },
                                    "state": {
                                      "description": "State of treatment facility.",
                                      "type": "string",
                                      "pattern": "^$|^[a-z,A-Z]{2}$",
                                      "example": "OR",
                                      "nullable": true
                                    }
                                  }
                                }
                              }
                            }
                          },
                          "serviceInformation": {
                            "type": "object",
                            "additionalProperties": false,
                            "required": [
                              "servicePeriods"
                            ],
                            "properties": {
                              "servicePeriods": {
                                "description": "Identifies the Service dates and Branch the Veteran served in.",
                                "type": "array",
                                "minItems": 1,
                                "uniqueItems": true,
                                "items": {
                                  "type": "object",
                                  "required": [
                                    "serviceBranch",
                                    "serviceComponent"
                                  ],
                                  "properties": {
                                    "serviceBranch": {
                                      "description": "Branch of service during period. The /service-branches endpoint on the [Benefits Reference Data API](https://developer.va.gov/explore/benefits/docs/benefits_reference_data?version=current) may be used to retrieve list of possible service branches.",
                                      "type": "string",
                                      "example": "Air Force"
                                    },
                                    "serviceComponent": {
                                      "type": "string",
                                      "description": "",
                                      "enum": [
                                        "Active",
                                        "Reserves",
                                        "National Guard"
                                      ]
                                    },
                                    "activeDutyBeginDate": {
                                      "description": "Date started active duty.",
                                      "type": "string",
                                      "nullable": true,
                                      "pattern": "^(?:[0-9]{4})-(?:0[1-9]|1[0-2])-(?:0[1-9]|[1-2][0-9]|3[0-1])$",
                                      "example": "2018-06-06"
                                    },
                                    "activeDutyEndDate": {
                                      "description": "Date completed active duty.  If in the future, 'separationLocationCode' is required.",
                                      "type": "string",
                                      "nullable": true,
                                      "pattern": "^(?:[0-9]{4})-(?:0[1-9]|1[0-2])-(?:0[1-9]|[1-2][0-9]|3[0-1])$",
                                      "example": "2018-06-06"
                                    },
                                    "separationLocationCode": {
                                      "description": "Location code for the facility the Veteran plans to separate from. Required if 'servicePeriod.activeDutyEndDate' is in the future. Code must match the values returned by the /intake-sites endpoint on the [Benefits reference Data API](https://developer.va.gov/explore/benefits/docs/benefits_reference_data?version=current).",
                                      "type": "string",
                                      "nullable": true,
                                      "example": "98283"
                                    }
                                  }
                                }
                              },
                              "confinements": {
                                "type": "array",
                                "nullable": true,
                                "uniqueItems": true,
                                "items": {
                                  "additionalProperties": false,
                                  "type": "object",
                                  "properties": {
                                    "approximateBeginDate": {
                                      "description": "The approximateBeginDate must be after the earliest servicePeriod activeDutyBeginDate.",
                                      "type": "string",
                                      "nullable": true,
                                      "pattern": "^(?:[0-9]{4})-(?:0[1-9]|1[0-2])-(?:0[1-9]|[1-2][0-9]|3[0-1])$|(?:[0-9]{4})-(?:0[1-9]|1[0-2])$",
                                      "example": "2018-06-06 or 2018-06"
                                    },
                                    "approximateEndDate": {
                                      "type": "string",
                                      "nullable": true,
                                      "pattern": "^(?:[0-9]{4})-(?:0[1-9]|1[0-2])-(?:0[1-9]|[1-2][0-9]|3[0-1])$|(?:[0-9]{4})-(?:0[1-9]|1[0-2])$",
                                      "example": "2018-06-06 or 2018-06"
                                    }
                                  }
                                }
                              },
                              "federalActivation": {
                                "type": "object",
                                "nullable": true,
                                "additionalProperties": false,
                                "properties": {
                                  "anticipatedSeparationDate": {
                                    "description": "Anticipated date of separation. Date must be in the future.",
                                    "type": "string",
                                    "pattern": "^(?:[0-9]{4})-(?:0[1-9]|1[0-2])-(?:0[1-9]|[1-2][0-9]|3[0-1])$",
                                    "example": "2018-06-06",
                                    "nullable": true
                                  },
                                  "activationDate": {
                                    "description": "Date cannot be in the future and must be after the earliest servicePeriod.activeDutyBeginDate.",
                                    "type": "string",
                                    "pattern": "^(?:[0-9]{4})-(?:0[1-9]|1[0-2])-(?:0[1-9]|[1-2][0-9]|3[0-1])$",
                                    "example": "2018-06-06",
                                    "nullable": true
                                  }
                                }
                              },
                              "reservesNationalGuardService": {
                                "type": "object",
                                "nullable": true,
                                "additionalProperties": false,
                                "properties": {
                                  "obligationTermsOfService": {
                                    "type": "object",
                                    "nullable": true,
                                    "description": "If 'obligationTermsOfService' is included, the following attributes are required: 'beginDate ' and 'endDate'.",
                                    "additionalProperties": false,
                                    "properties": {
                                      "beginDate": {
                                        "type": "string",
                                        "nullable": true,
                                        "pattern": "^(?:[0-9]{4})-(?:0[1-9]|1[0-2])-(?:0[1-9]|[1-2][0-9]|3[0-1])$",
                                        "example": "2018-06-06"
                                      },
                                      "endDate": {
                                        "type": "string",
                                        "nullable": true,
                                        "pattern": "^(?:[0-9]{4})-(?:0[1-9]|1[0-2])-(?:0[1-9]|[1-2][0-9]|3[0-1])$",
                                        "example": "2018-06-06"
                                      }
                                    }
                                  },
                                  "component": {
                                    "type": "string",
                                    "nullable": true,
                                    "description": "",
                                    "enum": [
                                      "Reserves",
                                      "National Guard"
                                    ]
                                  },
                                  "unitName": {
                                    "type": "string",
                                    "nullable": true,
                                    "pattern": "^$|([a-zA-Z0-9\\-'.,# ][a-zA-Z0-9\\-'.,# ]?)*$"
                                  },
                                  "unitAddress": {
                                    "type": "string",
                                    "pattern": "^$|^([-a-zA-Z0-9'.,&#]([-a-zA-Z0-9'.,&# ])?)+$",
                                    "nullable": true
                                  },
                                  "unitPhone": {
                                    "type": "object",
                                    "nullable": true,
                                    "additionalProperties": false,
                                    "properties": {
                                      "areaCode": {
                                        "type": "string",
                                        "nullable": true,
                                        "maxLength": 3,
                                        "pattern": "^$|^\\d{3}$",
                                        "example": "555"
                                      },
                                      "phoneNumber": {
                                        "type": "string",
                                        "nullable": true,
                                        "maxLength": 20,
                                        "example": "5555555"
                                      }
                                    }
                                  },
                                  "receivingInactiveDutyTrainingPay": {
                                    "type": "string",
                                    "enum": [
                                      "YES",
                                      "NO"
                                    ],
                                    "nullable": true,
                                    "example": "YES"
                                  }
                                }
                              },
                              "alternateNames": {
                                "description": "List any other names under which the Veteran served, if applicable.",
                                "type": "array",
                                "nullable": true,
                                "maxItems": 100,
                                "uniqueItems": true,
                                "items": {
                                  "type": "string",
                                  "additionalProperties": false,
                                  "examples": [
                                    "jane",
                                    "janey lee",
                                    "jane lee MacDonald"
                                  ]
                                }
                              },
                              "servedInActiveCombatSince911": {
                                "type": "string",
                                "enum": [
                                  "YES",
                                  "NO"
                                ],
                                "description": "Did Veteran serve in a combat zone since 9-11-2001?",
                                "example": "YES",
                                "nullable": true
                              }
                            }
                          },
                          "servicePay": {
                            "type": "object",
                            "nullable": true,
                            "additionalProperties": false,
                            "properties": {
                              "favorTrainingPay": {
                                "description": "Is the Veteran waiving VA benefits to retain training pay? See item 28 on form 21-526EZ for more details. ",
                                "type": "boolean",
                                "nullable": true,
                                "example": true,
                                "default": false
                              },
                              "favorMilitaryRetiredPay": {
                                "description": "Is the Veteran waiving VA benefits to retain military retired pay? See item 26 on form 21-526EZ for more details.",
                                "type": "boolean",
                                "nullable": true,
                                "example": true,
                                "default": false
                              },
                              "receivingMilitaryRetiredPay": {
                                "description": "Is the Veteran receiving military retired pay?",
                                "type": "string",
                                "enum": [
                                  "YES",
                                  "NO"
                                ],
                                "example": "YES",
                                "nullable": true
                              },
                              "futureMilitaryRetiredPay": {
                                "description": "Will the Veteran receive military retired pay pay in future? \n If true, then 'futurePayExplanation' is required.",
                                "type": "string",
                                "enum": [
                                  "YES",
                                  "NO"
                                ],
                                "example": "YES",
                                "nullable": true
                              },
                              "futureMilitaryRetiredPayExplanation": {
                                "description": "Explains why future pay will be received.",
                                "type": "string",
                                "example": "Will be retiring soon.",
                                "nullable": true
                              },
                              "militaryRetiredPay": {
                                "type": "object",
                                "nullable": true,
                                "description": "",
                                "properties": {
                                  "branchOfService": {
                                    "description": "Branch of service. The /service-branches endpoint on the [Benefits Reference Data API](https://developer.va.gov/explore/benefits/docs/benefits_reference_data?version=current) may be used to retrieve list of possible service branches.",
                                    "type": "string",
                                    "nullable": true,
                                    "example": "Air Force"
                                  },
                                  "monthlyAmount": {
                                    "description": "Amount being received.",
                                    "type": "number",
                                    "nullable": true,
                                    "minimum": 1,
                                    "maximum": 999999,
                                    "example": 100
                                  }
                                }
                              },
                              "retiredStatus": {
                                "type": "string",
                                "nullable": true,
                                "description": "",
                                "enum": [
                                  "RETIRED",
                                  "TEMPORARY_DISABILITY_RETIRED_LIST",
                                  "PERMANENT_DISABILITY_RETIRED_LIST"
                                ]
                              },
                              "receivedSeparationOrSeverancePay": {
                                "description": "Has the Veteran ever received separation pay, disability severance pay, or any other lump sum payment from their branch of service?",
                                "type": "string",
                                "enum": [
                                  "YES",
                                  "NO"
                                ],
                                "example": "YES",
                                "nullable": true
                              },
                              "separationSeverancePay": {
                                "type": "object",
                                "nullable": true,
                                "description": "",
                                "properties": {
                                  "datePaymentReceived": {
                                    "description": "Approximate date separation pay was received. \n Format can be either YYYY-MM-DD or YYYY-MM or YYYY",
                                    "type": "string",
                                    "pattern": "^(?:[0-9]{4})-(?:0[1-9]|1[0-2])-(?:0[1-9]|[1-2][0-9]|3[0-1])$|(?:[0-9]{4})$|(?:[0-9]{4})-(?:0[1-9]|1[0-2])$",
                                    "example": "2018-03-02 or 2018-03 or 2018"
                                  },
                                  "branchOfService": {
                                    "description": "Branch of service. The /service-branches endpoint on the [Benefits Reference Data API](https://developer.va.gov/explore/benefits/docs/benefits_reference_data?version=current) may be used to retrieve list of possible service branches.",
                                    "type": "string",
                                    "nullable": true,
                                    "example": "Air Force"
                                  },
                                  "preTaxAmountReceived": {
                                    "description": "Amount being received.",
                                    "type": "number",
                                    "nullable": true,
                                    "minimum": 1,
                                    "maximum": 999999,
                                    "example": 100
                                  }
                                }
                              }
                            }
                          },
                          "directDeposit": {
                            "type": "object",
                            "nullable": true,
                            "additionalProperties": false,
                            "description": "If direct deposit information is included, the following attributes are required: accountType, accountNumber, routingNumber.",
                            "properties": {
                              "accountType": {
                                "description": "Account type for the direct deposit.",
                                "type": "string",
                                "nullable": true,
                                "example": "CHECKING",
                                "enum": [
                                  "CHECKING",
                                  "SAVINGS"
                                ]
                              },
                              "accountNumber": {
                                "description": "Account number for the direct deposit.",
                                "pattern": "^(?:[a-zA-Z0-9]{4,17})?$",
                                "type": "string",
                                "nullable": true,
                                "example": "123123123123"
                              },
                              "routingNumber": {
                                "description": "Routing number for the direct deposit.",
                                "type": "string",
                                "nullable": true,
                                "pattern": "^(?:\\d{9})?$",
                                "example": "123123123"
                              },
                              "financialInstitutionName": {
                                "description": "Provide the name of the financial institution where the Veteran wants the direct deposit.",
                                "maxLength": 35,
                                "type": "string",
                                "nullable": true,
                                "example": "Some Bank"
                              },
                              "noAccount": {
                                "type": "boolean",
                                "nullable": true,
                                "description": "Claimant certifies that they do not have an account with a financial institution or certified payment agent.",
                                "default": false
                              }
                            }
                          }
                        }
                      }
                    }
                  }
                },
                "example": {
                  "data": {
                    "type": "form/526",
                    "attributes": {
                      "claimantCertification": true,
                      "claimProcessType": "STANDARD_CLAIM_PROCESS",
                      "veteranIdentification": {
                        "currentVaEmployee": false,
                        "mailingAddress": {
                          "addressLine1": "123 Main Street",
                          "addressLine2": "Unit 1",
                          "addressLine3": "Room 2",
                          "city": "Portland",
                          "country": "USA",
                          "zipFirstFive": "41726",
                          "zipLastFour": "1234",
                          "state": "OR"
                        },
                        "serviceNumber": "123456789",
                        "emailAddress": {
                          "email": "valid@somedomain.com",
                          "agreeToEmailRelatedToClaim": true
                        },
                        "veteranNumber": {
                          "telephone": "5555555555"
                        }
                      },
                      "changeOfAddress": {
                        "dates": {
                          "beginDate": "2025-06-04",
                          "endDate": "2026-06-04"
                        },
                        "typeOfAddressChange": "TEMPORARY",
                        "addressLine1": "456 Main Street",
                        "addressLine2": "Unit 3",
                        "addressLine3": "Room 4",
                        "city": "Atlanta",
                        "zipFirstFive": "42220",
                        "zipLastFour": "9897",
                        "state": "GA",
                        "country": "USA"
                      },
                      "homeless": {
                        "pointOfContact": "John Doe",
                        "pointOfContactNumber": {
                          "telephone": "5555555555"
                        },
                        "currentlyHomeless": {
                          "homelessSituationOptions": "OTHER",
                          "otherDescription": "Other living situation"
                        }
                      },
                      "toxicExposure": {
                        "gulfWarHazardService": {
                          "servedInGulfWarHazardLocations": "YES",
                          "serviceDates": {
                            "beginDate": "1999-07",
                            "endDate": "2005-01"
                          }
                        },
                        "herbicideHazardService": {
                          "servedInHerbicideHazardLocations": "YES",
                          "otherLocationsServed": "Guam",
                          "serviceDates": {
                            "beginDate": "2002-03",
                            "endDate": "2004-10"
                          }
                        },
                        "additionalHazardExposures": {
                          "additionalExposures": [
                            "ASBESTOS",
                            "SHIPBOARD_HAZARD_AND_DEFENSE"
                          ],
                          "specifyOtherExposures": "Other exposure details",
                          "exposureDates": {
                            "beginDate": "2011-07",
                            "endDate": "2013-10"
                          }
                        },
                        "multipleExposures": [
                          {
                            "exposureDates": {
                              "beginDate": "2012-12",
                              "endDate": "2013-07"
                            },
                            "exposureLocation": "Guam",
                            "hazardExposedTo": "Hazard"
                          }
                        ]
                      },
                      "disabilities": [
                        {
                          "disabilityActionType": "NEW",
                          "name": "Hearing Loss",
                          "serviceRelevance": "Heavy equipment operator in service",
                          "approximateDate": "1988-07",
                          "isRelatedToToxicExposure": false,
                          "exposureOrEventOrInjury": "Noise"
                        }
                      ],
                      "treatments": [
                        {
                          "treatedDisabilityNames": [
                            "Hearing Loss"
                          ],
                          "center": {
                            "name": "Center One",
                            "state": "GA",
                            "city": "Decatur"
                          },
                          "beginDate": "2009-04"
                        },
                        {
                          "treatedDisabilityNames": [
                            "Hearing Loss"
                          ],
                          "center": {
                            "name": "Center One",
                            "state": "GA",
                            "city": "Decatur"
                          },
                          "beginDate": "2009-03"
                        }
                      ],
                      "serviceInformation": {
                        "servicePeriods": [
                          {
                            "serviceBranch": "Air Force",
                            "activeDutyBeginDate": "2008-11-14",
                            "activeDutyEndDate": "2023-10-30",
                            "serviceComponent": "Active",
                            "separationLocationCode": "98282"
                          }
                        ],
                        "confinements": [
                          {
                            "approximateBeginDate": "2016-06-11",
                            "approximateEndDate": "2016-09-11"
                          },
                          {
                            "approximateBeginDate": "2019-06",
                            "approximateEndDate": "2019-07"
                          }
                        ],
                        "federalActivation": {
                          "anticipatedSeparationDate": "2023-12-03",
                          "activationDate": "2023-02-10"
                        },
                        "reservesNationalGuardService": {
                          "obligationTermsOfService": {
                            "beginDate": "2016-11-24",
                            "endDate": "2017-11-17"
                          },
                          "unitName": "National Guard Unit Name",
                          "unitAddress": "1243 pine court",
                          "component": "National Guard",
                          "unitPhone": {
                            "areaCode": "555",
                            "phoneNumber": "5555555"
                          },
                          "receivingInactiveDutyTrainingPay": "YES"
                        },
                        "servedInActiveCombatSince911": "NO"
                      },
                      "servicePay": {
                        "favorTrainingPay": true,
                        "favorMilitaryRetiredPay": false,
                        "receivingMilitaryRetiredPay": "NO",
                        "futureMilitaryRetiredPay": "YES",
                        "futureMilitaryRetiredPayExplanation": "Explanation of future military retired pay",
                        "militaryRetiredPay": {
                          "branchOfService": "Army",
                          "monthlyAmount": 840.75
                        },
                        "retiredStatus": "PERMANENT_DISABILITY_RETIRED_LIST",
                        "receivedSeparationOrSeverancePay": "NO",
                        "separationSeverancePay": {
                          "datePaymentReceived": "2018-07-31",
                          "branchOfService": "Naval Academy",
                          "preTaxAmountReceived": 379.25
                        }
                      },
                      "directDeposit": {
                        "accountType": "CHECKING",
                        "accountNumber": "123123123123",
                        "routingNumber": "123456789",
                        "financialInstitutionName": "Chase",
                        "noAccount": false
                      }
                    }
                  }
                }
              }
            }
          },
          "required": true
        }
      }
    },
    "/veterans/{veteranId}/526/validate": {
      "post": {
        "summary": "Validates a 526 claim form submission.",
        "tags": [
          "Disability Compensation Claims"
        ],
        "operationId": "post526ClaimValidate",
        "security": [
          {
            "productionOauth": [
              "system/claim.read",
              "system/claim.write"
            ]
          },
          {
            "sandboxOauth": [
              "system/claim.read",
              "system/claim.write"
            ]
          },
          {
            "bearer_token": [

            ]
          }
        ],
        "description": "Validates a request for a disability compensation claim submission (21-526EZ).\nThis endpoint can be used to test the request parameters for your /526 submission.\n",
        "parameters": [
          {
            "name": "veteranId",
            "in": "path",
            "required": true,
            "example": "1012667145V762142",
            "description": "ID of Veteran",
            "schema": {
              "type": "string"
            }
          }
        ],
        "responses": {
          "200": {
            "description": "Successful response with disability",
            "content": {
              "application/json": {
                "example": {
                  "data": {
                    "type": "claims_api_auto_established_claim_validation",
                    "attributes": {
                      "status": "valid"
                    }
                  }
                },
                "schema": {
                  "$schema": "http://json-schema.org/draft-04/schema#",
                  "type": "object",
                  "required": [
                    "data"
                  ],
                  "properties": {
                    "data": {
                      "type": "object",
                      "additionalProperties": false,
                      "required": [
                        "type",
                        "attributes"
                      ],
                      "properties": {
                        "type": {
                          "type": "string"
                        },
                        "attributes": {
                          "type": "object",
                          "additionalProperties": false,
                          "required": [
                            "status"
                          ],
                          "properties": {
                            "status": {
                              "type": "string",
                              "enum": [
                                "valid"
                              ],
                              "description": "Return whether or not whether or not the payload is valid"
                            }
                          }
                        }
                      }
                    }
                  }
                }
              }
            }
          },
          "401": {
            "description": "Unauthorized",
            "content": {
              "application/json": {
                "example": {
                  "errors": [
                    {
                      "title": "Not authorized",
                      "status": "401",
                      "detail": "Not authorized"
                    }
                  ]
                },
                "schema": {
                  "required": [
                    "errors"
                  ],
                  "properties": {
                    "errors": {
                      "type": "array",
                      "items": {
                        "additionalProperties": false,
                        "required": [
                          "title",
                          "detail"
                        ],
                        "properties": {
                          "title": {
                            "type": "string",
                            "description": "HTTP error title"
                          },
                          "detail": {
                            "type": "string",
                            "description": "HTTP error detail"
                          },
                          "status": {
                            "type": "string",
                            "description": "HTTP error status code"
                          },
                          "source": {
                            "type": "object",
                            "additionalProperties": false,
                            "description": "Source of error",
                            "properties": {
                              "pointer": {
                                "type": "string",
                                "description": "Pointer to source of error"
                              }
                            }
                          }
                        }
                      }
                    }
                  }
                }
              }
            }
          },
          "422": {
            "description": "Unprocessable entity",
            "content": {
              "application/json": {
                "example": {
                  "errors": [
                    {
                      "title": "Unprocessable entity",
                      "detail": "The property / did not contain the required key claimProcessType",
                      "status": "422",
                      "source": {
                        "pointer": "data/attributes/"
                      }
                    },
                    {
                      "title": "Unprocessable entity",
                      "detail": "The property / did not contain the required key disabilities",
                      "status": "422",
                      "source": {
                        "pointer": "data/attributes/"
                      }
                    },
                    {
                      "title": "Unprocessable entity",
                      "detail": "The property / did not contain the required key serviceInformation",
                      "status": "422",
                      "source": {
                        "pointer": "data/attributes/"
                      }
                    },
                    {
                      "title": "Unprocessable entity",
                      "detail": "The property / did not contain the required key veteranIdentification",
                      "status": "422",
                      "source": {
                        "pointer": "data/attributes/"
                      }
                    }
                  ]
                },
                "schema": {
                  "required": [
                    "errors"
                  ],
                  "properties": {
                    "errors": {
                      "type": "array",
                      "items": {
                        "additionalProperties": false,
                        "required": [
                          "title",
                          "status",
                          "detail"
                        ],
                        "properties": {
                          "status": {
                            "type": "string",
                            "description": "HTTP error code"
                          },
                          "detail": {
                            "type": "string",
                            "description": "HTTP error detail"
                          },
                          "source": {
                            "type": "object",
                            "pointer": {
                              "type": "string"
                            }
                          },
                          "title": {
                            "type": "string"
                          }
                        }
                      }
                    }
                  }
                }
              }
            }
          }
        },
        "requestBody": {
          "content": {
            "application/json": {
              "schema": {
                "type": "object",
                "required": [
                  "data"
                ],
                "properties": {
                  "data": {
                    "type": "object",
                    "required": [
                      "attributes",
                      null
                    ],
                    "properties": {
                      "attributes": {
                        "$schema": "http://json-schema.org/draft-07/schema#",
                        "description": "Claims API 526 Schema",
                        "type": "object",
                        "additionalProperties": false,
                        "required": [
                          "claimantCertification",
                          "claimProcessType",
                          "disabilities",
                          "serviceInformation",
                          "veteranIdentification"
                        ],
                        "properties": {
                          "claimProcessType": {
                            "type": "string",
                            "description": "Select type of claim program/process that applies to the Veteran.",
                            "enum": [
                              "STANDARD_CLAIM_PROCESS",
                              "FDC_PROGRAM",
                              "BDD_PROGRAM"
                            ]
                          },
                          "claimantCertification": {
                            "type": "boolean",
                            "description": "Claimant certifies and authorizes release of information.",
                            "default": false
                          },
                          "veteranIdentification": {
                            "type": "object",
                            "additionalProperties": false,
                            "required": [
                              "mailingAddress"
                            ],
                            "properties": {
                              "currentVaEmployee": {
                                "type": "boolean",
                                "description": "Set to true if Veteran is a VA employee.",
                                "default": false,
                                "nullable": true
                              },
                              "serviceNumber": {
                                "type": "string",
                                "description": "Service identification number",
                                "nullable": true
                              },
                              "emailAddress": {
                                "description": "Information associated with the Veteran's email address.",
                                "type": "object",
                                "nullable": true,
                                "properties": {
                                  "email": {
                                    "type": "string",
                                    "pattern": "^\\w+([\\.-]?\\w+)*@\\w+([\\.-]?\\w+)*(\\.\\w{2,3})+$",
                                    "description": "The most current email address of the Veteran.",
                                    "maxLength": 50,
                                    "nullable": true
                                  },
                                  "agreeToEmailRelatedToClaim": {
                                    "type": "boolean",
                                    "description": "Agreement to email information relating to this claim.",
                                    "example": true,
                                    "default": false,
                                    "nullable": true
                                  }
                                }
                              },
                              "veteranNumber": {
                                "description": "If there is no phone number in VBMS for the Veteran, the exams will not be ordered. Including the phone number is recommended to avoid claim processing delays.",
                                "type": "object",
                                "nullable": true,
                                "properties": {
                                  "telephone": {
                                    "description": "Veteran's phone number.",
                                    "type": "string",
                                    "pattern": "^\\d{10}?$",
                                    "example": "5555555",
                                    "minLength": 10,
                                    "maxLength": 10,
                                    "nullable": true
                                  },
                                  "internationalTelephone": {
                                    "type": "string",
                                    "description": "Veteran's international phone number.",
                                    "example": "+44 20 1234 5678",
                                    "nullable": true
                                  }
                                }
                              },
                              "mailingAddress": {
                                "type": "object",
                                "additionalProperties": false,
                                "required": [
                                  "addressLine1",
                                  "city",
                                  "state",
                                  "zipFirstFive",
                                  "country"
                                ],
                                "properties": {
                                  "addressLine1": {
                                    "description": "Address line 1 for the Veteran's current mailing address.",
                                    "type": "string",
                                    "pattern": "^([-a-zA-Z0-9'.,&#]([-a-zA-Z0-9'.,&# ])?)+$",
                                    "maxLength": 20,
                                    "example": "1234 Couch Street"
                                  },
                                  "addressLine2": {
                                    "description": "Address line 2 for the Veteran's current mailing address.",
                                    "type": "string",
                                    "pattern": "^([-a-zA-Z0-9'.,&#]([-a-zA-Z0-9'.,&# ])?)+$",
                                    "maxLength": 20,
                                    "example": "Unit 4",
                                    "nullable": true
                                  },
                                  "addressLine3": {
                                    "description": "Address line 3 for the Veteran's current mailing address.",
                                    "type": "string",
                                    "pattern": "^([-a-zA-Z0-9'.,&#]([-a-zA-Z0-9'.,&# ])?)+$",
                                    "maxLength": 20,
                                    "example": "Room 1",
                                    "nullable": true
                                  },
                                  "city": {
                                    "description": "City for the Veteran's current mailing address.",
                                    "type": "string",
                                    "pattern": "^([-a-zA-Z0-9'.#]([-a-zA-Z0-9'.# ])?)+$",
                                    "example": "Portland"
                                  },
                                  "country": {
                                    "description": "Country for the Veteran's current mailing address.  Must match the values returned by the /countries endpoint on the [Benefits Reference Data API](https://developer.va.gov/explore/benefits/docs/benefits_reference_data?version=current).",
                                    "type": "string",
                                    "example": "USA"
                                  },
                                  "zipFirstFive": {
                                    "description": "Zip code (First 5 digits) for the Veteran's current mailing address.",
                                    "type": "string",
                                    "pattern": "^\\d{5}?$",
                                    "example": "12345"
                                  },
                                  "zipLastFour": {
                                    "description": "Zip code (Last 4 digits) for the Veteran's current mailing address.",
                                    "type": "string",
                                    "pattern": "^\\d{4}?$",
                                    "example": "6789",
                                    "nullable": true
                                  },
                                  "state": {
                                    "description": "State for the Veteran's current mailing address.",
                                    "type": "string",
                                    "pattern": "^[a-z,A-Z]{2}$",
                                    "example": "OR"
                                  }
                                }
                              }
                            }
                          },
                          "changeOfAddress": {
                            "description": "If 'changeOfAddress' is included, the following attributes are required: 'typeOfAddressChange', 'dates.beginDate', 'addressLine1', 'city', 'state', 'country', 'zipFirstFive'.",
                            "type": "object",
                            "nullable": true,
                            "additionalProperties": false,
                            "properties": {
                              "dates": {
                                "type": "object",
                                "properties": {
                                  "beginDate": {
                                    "description": "Begin date for the Veteran's new address.",
                                    "pattern": "^(?:[0-9]{4})-(?:0[1-9]|1[0-2])-(?:0[1-9]|[1-2][0-9]|3[0-1])$",
                                    "type": "string",
                                    "example": "2018-06-04"
                                  },
                                  "endDate": {
                                    "description": "Date in YYYY-MM-DD the changed address expires, if change is temporary.",
                                    "type": "string",
                                    "nullable": true,
                                    "pattern": "^(?:[0-9]{4})-(?:0[1-9]|1[0-2])-(?:0[1-9]|[1-2][0-9]|3[0-1])$",
                                    "example": "2018-06-04"
                                  }
                                }
                              },
                              "typeOfAddressChange": {
                                "description": "Temporary or Permanent change of address. If 'TEMPORARY', 'beginDate' and 'endDate' are required.",
                                "type": "string",
                                "enum": [
                                  "TEMPORARY",
                                  "PERMANENT"
                                ],
                                "example": "PERMANENT"
                              },
                              "addressLine1": {
                                "description": "Address line 1 for the Veteran's new address.",
                                "type": "string",
                                "pattern": "^$|^([-a-zA-Z0-9'.,&#]([-a-zA-Z0-9'.,&# ])?)+$",
                                "maxLength": 20,
                                "example": "1234 Couch Street"
                              },
                              "addressLine2": {
                                "description": "Address line 2 for the Veteran's new address.",
                                "type": "string",
                                "maxLength": 20,
                                "example": "Unit 4",
                                "nullable": true
                              },
                              "addressLine3": {
                                "description": "Address line 3 for the Veteran's new address.",
                                "type": "string",
                                "maxLength": 20,
                                "example": "Room 1",
                                "nullable": true
                              },
                              "city": {
                                "description": "City for the Veteran's new address.",
                                "type": "string",
                                "pattern": "^$|^([-a-zA-Z0-9'.#]([-a-zA-Z0-9'.# ])?)+$",
                                "example": "Portland"
                              },
                              "country": {
                                "description": "Country for the Veteran's new address. Value must match the values returned by the /countries endpoint on the [Benefits Reference Data API](https://developer.va.gov/explore/benefits/docs/benefits_reference_data?version=current).",
                                "type": "string",
                                "example": "USA"
                              },
                              "zipFirstFive": {
                                "description": "Zip code (First 5 digits) for the Veteran's new address.",
                                "type": "string",
                                "pattern": "^$|^\\d{5}?$",
                                "example": "12345"
                              },
                              "zipLastFour": {
                                "description": "Zip code (Last 4 digits) for the Veteran's new address.",
                                "type": "string",
                                "nullable": true,
                                "pattern": "^$|^\\d{4}?$",
                                "example": "6789"
                              },
                              "state": {
                                "description": "State for the Veteran's new address.",
                                "type": "string",
                                "pattern": "^$|^[a-z,A-Z]{2}$",
                                "example": "OR"
                              }
                            }
                          },
                          "homeless": {
                            "type": "object",
                            "nullable": true,
                            "additionalProperties": false,
                            "properties": {
                              "pointOfContact": {
                                "description": "Individual in direct contact with Veteran.",
                                "type": "string",
                                "nullable": true,
                                "minLength": 1,
                                "maxLength": 100,
                                "pattern": "^([-a-zA-Z0-9/']+( ?))*$",
                                "example": "Jane Doe"
                              },
                              "pointOfContactNumber": {
                                "type": "object",
                                "nullable": true,
                                "additionalProperties": false,
                                "properties": {
                                  "telephone": {
                                    "description": "Primary phone of point of contact.",
                                    "type": "string",
                                    "pattern": "^\\d{10}?$",
                                    "example": "5555555",
                                    "minLength": 10,
                                    "maxLength": 10,
                                    "nullable": true
                                  },
                                  "internationalTelephone": {
                                    "description": "International phone of point of contact.",
                                    "type": "string",
                                    "example": "+44 20 1234 5678",
                                    "nullable": true
                                  }
                                }
                              },
                              "currentlyHomeless": {
                                "type": "object",
                                "nullable": true,
                                "additionalProperties": false,
                                "properties": {
                                  "homelessSituationOptions": {
                                    "description": "Veteran's living situation.",
                                    "type": "string",
                                    "nullable": true,
                                    "default": "other",
                                    "enum": [
                                      "LIVING_IN_A_HOMELESS_SHELTER",
                                      "NOT_CURRENTLY_IN_A_SHELTERED_ENVIRONMENT",
                                      "STAYING_WITH_ANOTHER_PERSON",
                                      "FLEEING_CURRENT_RESIDENCE",
                                      "OTHER"
                                    ],
                                    "example": "FLEEING_CURRENT_RESIDENCE"
                                  },
                                  "otherDescription": {
                                    "description": "Explanation of living situation. Required if 'homelessSituationOptions' is 'OTHER'.",
                                    "type": "string",
                                    "nullable": true,
                                    "maxLength": 500,
                                    "example": "other living situation"
                                  }
                                }
                              },
                              "riskOfBecomingHomeless": {
                                "type": "object",
                                "nullable": true,
                                "additionalProperties": false,
                                "properties": {
                                  "livingSituationOptions": {
                                    "type": "string",
                                    "nullable": true,
                                    "default": "HOUSING_WILL_BE_LOST_IN_30_DAYS",
                                    "enum": [
                                      "HOUSING_WILL_BE_LOST_IN_30_DAYS",
                                      "LEAVING_PUBLICLY_FUNDED_SYSTEM_OF_CARE",
                                      "OTHER"
                                    ]
                                  },
                                  "otherDescription": {
                                    "description": "Explanation of living situation. Required if 'livingSituationOptions' is 'OTHER'.",
                                    "type": "string",
                                    "nullable": true,
                                    "maxLength": 500,
                                    "example": "other living situation"
                                  }
                                }
                              }
                            }
                          },
                          "toxicExposure": {
                            "type": "object",
                            "nullable": true,
                            "properties": {
                              "gulfWarHazardService": {
                                "type": "object",
                                "nullable": true,
                                "description": "Toxic exposure related to the Gulf war.",
                                "properties": {
                                  "servedInGulfWarHazardLocations": {
                                    "type": "string",
                                    "description": "Set to true if the Veteran served in any of the following Gulf War hazard locations: Iraq; Kuwait; Saudi Arabia; the neutral zone between Iraq and Saudi Arabia; Bahrain; Qatar; the United Arab Emirates; Oman; Yemen; Lebanon; Somalia; Afghanistan; Israel; Egypt; Turkey; Syria; Jordan; Djibouti; Uzbekistan; the Gulf of Aden; the Gulf of Oman; the Persian Gulf; the Arabian Sea; and the Red Sea.",
                                    "example": "YES",
                                    "enum": [
                                      "NO",
                                      "YES"
                                    ],
                                    "nullable": true
                                  },
                                  "serviceDates": {
                                    "type": "object",
                                    "nullable": true,
                                    "description": "Date range for when the exposure happened.",
                                    "properties": {
                                      "beginDate": {
                                        "type": "string",
                                        "nullable": true,
                                        "description": "Approximate begin date for serving in Gulf War hazard location.",
                                        "example": "2018-06 or 2018"
                                      },
                                      "endDate": {
                                        "type": "string",
                                        "nullable": true,
                                        "description": "Approximate end date for serving in Gulf War hazard location.",
                                        "example": "2018-06 or 2018"
                                      }
                                    }
                                  }
                                }
                              },
                              "herbicideHazardService": {
                                "description": "Toxic exposure related to herbicide (Agent Orange) hazards.",
                                "type": "object",
                                "nullable": true,
                                "properties": {
                                  "servedInHerbicideHazardLocations": {
                                    "type": "string",
                                    "description": "Set to true if the Veteran served in any of the following herbicide/Agent Orange locations: Republic of Vietnam to include the 12 nautical mile territorial waters; Thailand at any United States or Royal Thai base; Laos; Cambodia at Mimot or Krek; Kampong Cham Province; Guam or American Samoa; or in the territorial waters thereof; Johnston Atoll or a ship that called at Johnston Atoll; Korean demilitarized zone; aboard (to include repeated operations and maintenance with) a C-123 aircraft known to have been used to spray an herbicide agent (during service in the Air Force and Air Force Reserves).",
                                    "example": "YES",
                                    "enum": [
                                      "NO",
                                      "YES"
                                    ],
                                    "nullable": true
                                  },
                                  "otherLocationsServed": {
                                    "type": "string",
                                    "nullable": true,
                                    "pattern": "^([-a-zA-Z0-9'.,&#]([-a-zA-Z0-9'.,&# ])?)+$",
                                    "description": "Other location(s) where Veteran served."
                                  },
                                  "serviceDates": {
                                    "description": "Date range for exposure in herbicide hazard location.",
                                    "type": "object",
                                    "nullable": true,
                                    "properties": {
                                      "beginDate": {
                                        "type": "string",
                                        "nullable": true,
                                        "description": "Approximate begin date for serving in herbicide location.",
                                        "pattern": "^(?:19|20)[0-9][0-9]$|^(?:19|20)[0-9][0-9]-(0[1-9]|1[0-2])$",
                                        "example": "2018-06 or 2018"
                                      },
                                      "endDate": {
                                        "type": "string",
                                        "nullable": true,
                                        "description": "Approximate end date for serving in herbicide location.",
                                        "pattern": "^(?:19|20)[0-9][0-9]$|^(?:19|20)[0-9][0-9]-(0[1-9]|1[0-2])$",
                                        "example": "2018-06 or 2018"
                                      }
                                    }
                                  }
                                }
                              },
                              "additionalHazardExposures": {
                                "type": "object",
                                "nullable": true,
                                "description": "Additional hazardous exposures.",
                                "properties": {
                                  "additionalExposures": {
                                    "description": "Additional exposure incidents.",
                                    "type": "array",
                                    "nullable": true,
                                    "uniqueItems": true,
                                    "items": {
                                      "type": "string",
                                      "additionalProperties": false,
                                      "enum": [
                                        "ASBESTOS",
                                        "MUSTARD_GAS",
                                        "RADIATION",
                                        "SHIPBOARD_HAZARD_AND_DEFENSE",
                                        "MILITARY_OCCUPATIONAL_SPECIALTY_RELATED_TOXIN",
                                        "CONTAMINATED_WATER_AT_CAMP_LEJEUNE",
                                        "OTHER"
                                      ]
                                    }
                                  },
                                  "specifyOtherExposures": {
                                    "type": "string",
                                    "nullable": true,
                                    "pattern": "^([-a-zA-Z0-9'.,&#]([-a-zA-Z0-9'.,&# ])?)+$",
                                    "description": "Exposure to asbestos."
                                  },
                                  "exposureDates": {
                                    "type": "object",
                                    "nullable": true,
                                    "description": "Date range for when the exposure happened.",
                                    "properties": {
                                      "beginDate": {
                                        "type": "string",
                                        "nullable": true,
                                        "description": "Approximate begin date for exposure.",
                                        "pattern": "^(?:19|20)[0-9][0-9]$|^(?:19|20)[0-9][0-9]-(0[1-9]|1[0-2])$",
                                        "example": "2018-06 or 2018"
                                      },
                                      "endDate": {
                                        "type": "string",
                                        "nullable": true,
                                        "description": "Approximate end date for exposure.",
                                        "pattern": "^(?:19|20)[0-9][0-9]$|^(?:19|20)[0-9][0-9]-(0[1-9]|1[0-2])$",
                                        "example": "2018-06 or 2018"
                                      }
                                    }
                                  }
                                }
                              },
                              "multipleExposures": {
                                "type": "array",
                                "nullable": true,
                                "minItems": 1,
                                "uniqueItems": true,
                                "items": {
                                  "type": "object",
                                  "additionalProperties": false,
                                  "properties": {
                                    "exposureDates": {
                                      "type": "object",
                                      "nullable": true,
                                      "description": "Date range for when the exposure happened.",
                                      "properties": {
                                        "beginDate": {
                                          "type": "string",
                                          "nullable": true,
                                          "description": "Approximate begin date for exposure.",
                                          "pattern": "^(?:19|20)[0-9][0-9]$|^(?:19|20)[0-9][0-9]-(0[1-9]|1[0-2])$",
                                          "example": "2018-06 or 2018"
                                        },
                                        "endDate": {
                                          "type": "string",
                                          "nullable": true,
                                          "description": "Approximate end date for exposure.",
                                          "pattern": "^(?:19|20)[0-9][0-9]$|^(?:19|20)[0-9][0-9]-(0[1-9]|1[0-2])$",
                                          "example": "2018-06 or 2018"
                                        }
                                      }
                                    },
                                    "exposureLocation": {
                                      "type": "string",
                                      "nullable": true,
                                      "pattern": "^([-a-zA-Z0-9'.,&#]([-a-zA-Z0-9'.,&# ])?)+$",
                                      "description": "Location where the exposure happened."
                                    },
                                    "hazardExposedTo": {
                                      "type": "string",
                                      "nullable": true,
                                      "pattern": "^([-a-zA-Z0-9'.,&#]([-a-zA-Z0-9'.,&# ])?)+$",
                                      "description": "Hazard the Veteran was exposed to."
                                    }
                                  }
                                }
                              }
                            }
                          },
                          "disabilities": {
                            "description": "Any current disabilities or symptoms the Veteran is claiming are related to their military service and/or are service-connected.",
                            "type": "array",
                            "minItems": 1,
                            "items": {
                              "type": "object",
                              "additionalProperties": false,
                              "required": [
                                "disabilityActionType",
                                "name"
                              ],
                              "properties": {
                                "name": {
                                  "description": "Name of the disability. The /disabilities endpoint on the [Benefits Reference Data API](https://developer.va.gov/explore/benefits/docs/benefits_reference_data?version=current) may be used to retrieve possible disability names.",
                                  "type": "string",
                                  "pattern": "^$|([a-zA-Z0-9\"\\/&\\(\\)\\-'.,# ]([a-zA-Z0-9(\\)\\-'.,# ])?)+$",
                                  "example": "PTSD (post traumatic stress disorder)",
                                  "maxLength": 255
                                },
                                "classificationCode": {
                                  "type": "string",
                                  "description": "Classification code for the associated body system. Must match an active code returned by the /disabilities endpoint on the [Benefits Reference Data API](https://developer.va.gov/explore/benefits/docs/benefits_reference_data?version=current).",
                                  "example": "249470",
                                  "nullable": true
                                },
                                "serviceRelevance": {
                                  "description": "Explanation of how the disability(ies) relates to the in-service event/exposure/injury. If the disabilityActionType is 'NEW', the serviceRelevance is required.",
                                  "type": "string",
                                  "nullable": true,
                                  "example": "Heavy equipment operator in service."
                                },
                                "approximateDate": {
                                  "description": "Approximate date disability began. Date must be in the past. \n Format can be either YYYY-MM-DD or YYYY-MM or YYYY",
                                  "type": "string",
                                  "pattern": "^(?:[0-9]{4}(?:-(?!00)(?:0[1-9]|1[0-2])(?:-(?:0[1-9]|[1-2][0-9]|3[0-1]))?)?)$",
                                  "example": "2018-03-02 or 2018-03 or 2018",
                                  "nullable": true
                                },
                                "ratedDisabilityId": {
                                  "description": "When submitting a contention with action type 'INCREASE', the previously rated disability id may be included.",
                                  "type": "string",
                                  "example": "1100583",
                                  "nullable": true
                                },
                                "diagnosticCode": {
                                  "description": "If the disabilityActionType is 'NONE' or 'INCREASE', the diagnosticCode should correspond to an existing rated disability.",
                                  "type": "integer",
                                  "example": 9999,
                                  "nullable": true
                                },
                                "disabilityActionType": {
                                  "description": "Action type requested for the disability. If 'INCREASE' or 'NONE', then 'ratedDisabilityId' and 'diagnosticCode' should be included. 'NONE' should be used when including a secondary disability.",
                                  "type": "string",
                                  "enum": [
                                    "NONE",
                                    "NEW",
                                    "INCREASE"
                                  ],
                                  "example": "NEW"
                                },
                                "secondaryDisabilities": {
                                  "description": "If secondaryDisability is included, the following attributes are required: 'secondaryDisability.name', 'secondaryDisability.disabilityActionType' and 'secondaryDisability.serviceRelevance'",
                                  "type": "array",
                                  "items": {
                                    "type": "object",
                                    "additionalProperties": false,
                                    "properties": {
                                      "name": {
                                        "description": "Name of the disability. The /disabilities endpoint on the [Benefits Reference Data API](https://developer.va.gov/explore/benefits/docs/benefits_reference_data?version=current) may be used to retrieve possible disability names.",
                                        "type": "string",
                                        "pattern": "^$|([a-zA-Z0-9\"\\/&\\(\\)\\-'.,# ]([a-zA-Z0-9(\\)\\-'.,# ])?)+$",
                                        "example": "PTSD (post traumatic stress disorder)",
                                        "maxLength": 255
                                      },
                                      "disabilityActionType": {
                                        "description": "The status of the secondary disability.",
                                        "type": "string",
                                        "example": "SECONDARY",
                                        "enum": [
                                          "SECONDARY"
                                        ]
                                      },
                                      "serviceRelevance": {
                                        "description": "Explanation of how the disability(ies) relates to the in-service event/exposure/injury.",
                                        "type": "string",
                                        "nullable": true,
                                        "example": "Heavy equipment operator in service."
                                      },
                                      "classificationCode": {
                                        "type": "string",
                                        "description": "Classification code for the associated body system. Must match an active code returned by the /disabilities endpoint on the [Benefits Reference Data API](https://developer.va.gov/explore/benefits/docs/benefits_reference_data?version=current).",
                                        "example": "249470",
                                        "nullable": true
                                      },
                                      "approximateDate": {
                                        "description": "Approximate date disability began. Date must be in the past. \n Format can be either YYYY-MM-DD or YYYY-MM or YYYY",
                                        "type": "string",
                                        "pattern": "^(?:[0-9]{4}(?:-(?!00)(?:0[1-9]|1[0-2])(?:-(?:0[1-9]|[1-2][0-9]|3[0-1]))?)?)$",
                                        "example": "2018-03-02 or 2018-03 or 2018",
                                        "nullable": true
                                      },
                                      "exposureOrEventOrInjury": {
                                        "type": "string",
                                        "description": "What caused the disability?",
                                        "nullable": true,
                                        "examples": [
                                          "Agent Orange",
                                          "radiation",
                                          "burn pits"
                                        ]
                                      }
                                    }
                                  }
                                },
                                "isRelatedToToxicExposure": {
                                  "type": "boolean",
                                  "description": "Is the disability related to toxic exposures? If true, related 'toxicExposure' must be included.",
                                  "example": true,
                                  "default": false,
                                  "nullable": true
                                },
                                "exposureOrEventOrInjury": {
                                  "type": "string",
                                  "description": "What caused the disability?",
                                  "nullable": true,
                                  "examples": [
                                    "Agent Orange",
                                    "radiation",
                                    "burn pits"
                                  ]
                                }
                              }
                            }
                          },
                          "treatments": {
                            "description": "Identifies the Service Treatment information of the Veteran.",
                            "type": "array",
                            "nullable": true,
                            "uniqueItems": true,
                            "items": {
                              "type": "object",
                              "additionalProperties": false,
                              "properties": {
                                "beginDate": {
                                  "description": "Begin date for treatment. If treatment began from 2005 to present, you do not need to provide dates. Each treatment begin date must be after the first 'servicePeriod.activeDutyBeginDate'.",
                                  "type": "string",
                                  "pattern": "^(?:19|20)[0-9][0-9]$|^(?:19|20)[0-9][0-9]-(0[1-9]|1[0-2])$",
                                  "example": "2018-06 or 2018",
                                  "nullable": true
                                },
                                "treatedDisabilityNames": {
                                  "description": "Name(s) of disabilities treated in this time frame. Name must match 'name' of a disability included on this claim.",
                                  "type": "array",
                                  "nullable": true,
                                  "maxItems": 101,
                                  "items": {
                                    "type": "string",
                                    "additionalProperties": false,
                                    "example": [
                                      "PTSD (post traumatic stress disorder)",
                                      "Trauma"
                                    ]
                                  }
                                },
                                "center": {
                                  "description": "VA Medical Center(s) and Department of Defense Military Treatment Facilities where the Veteran received treatment after discharge for any claimed disabilities.",
                                  "type": "object",
                                  "nullable": true,
                                  "additionalProperties": false,
                                  "properties": {
                                    "name": {
                                      "description": "Name of facility Veteran was treated in. The /treatment-centers endpoint on the [Benefits Reference Data API](https://developer.va.gov/explore/benefits/docs/benefits_reference_data?version=current) may be used to retrieve possible treatment center names.",
                                      "type": "string",
                                      "nullable": true,
                                      "pattern": "^$|(?!(?: )$)([a-zA-Z0-9\"\\/&\\(\\)\\-'.,# ]([a-zA-Z0-9(\\)\\-'.,# ])?)+$",
                                      "example": "Private Facility 2",
                                      "maxLength": 100
                                    },
                                    "city": {
                                      "description": "City of treatment facility.",
                                      "type": "string",
                                      "pattern": "^$|^([-a-zA-Z'.#]([-a-zA-Z'.# ])?)+$",
                                      "example": "Portland",
                                      "nullable": true
                                    },
                                    "state": {
                                      "description": "State of treatment facility.",
                                      "type": "string",
                                      "pattern": "^$|^[a-z,A-Z]{2}$",
                                      "example": "OR",
                                      "nullable": true
                                    }
                                  }
                                }
                              }
                            }
                          },
                          "serviceInformation": {
                            "type": "object",
                            "additionalProperties": false,
                            "required": [
                              "servicePeriods"
                            ],
                            "properties": {
                              "servicePeriods": {
                                "description": "Identifies the Service dates and Branch the Veteran served in.",
                                "type": "array",
                                "minItems": 1,
                                "uniqueItems": true,
                                "items": {
                                  "type": "object",
                                  "required": [
                                    "serviceBranch",
                                    "serviceComponent"
                                  ],
                                  "properties": {
                                    "serviceBranch": {
                                      "description": "Branch of service during period. The /service-branches endpoint on the [Benefits Reference Data API](https://developer.va.gov/explore/benefits/docs/benefits_reference_data?version=current) may be used to retrieve list of possible service branches.",
                                      "type": "string",
                                      "example": "Air Force"
                                    },
                                    "serviceComponent": {
                                      "type": "string",
                                      "description": "",
                                      "enum": [
                                        "Active",
                                        "Reserves",
                                        "National Guard"
                                      ]
                                    },
                                    "activeDutyBeginDate": {
                                      "description": "Date started active duty.",
                                      "type": "string",
                                      "nullable": true,
                                      "pattern": "^(?:[0-9]{4})-(?:0[1-9]|1[0-2])-(?:0[1-9]|[1-2][0-9]|3[0-1])$",
                                      "example": "2018-06-06"
                                    },
                                    "activeDutyEndDate": {
                                      "description": "Date completed active duty.  If in the future, 'separationLocationCode' is required.",
                                      "type": "string",
                                      "nullable": true,
                                      "pattern": "^(?:[0-9]{4})-(?:0[1-9]|1[0-2])-(?:0[1-9]|[1-2][0-9]|3[0-1])$",
                                      "example": "2018-06-06"
                                    },
                                    "separationLocationCode": {
                                      "description": "Location code for the facility the Veteran plans to separate from. Required if 'servicePeriod.activeDutyEndDate' is in the future. Code must match the values returned by the /intake-sites endpoint on the [Benefits reference Data API](https://developer.va.gov/explore/benefits/docs/benefits_reference_data?version=current).",
                                      "type": "string",
                                      "nullable": true,
                                      "example": "98283"
                                    }
                                  }
                                }
                              },
                              "confinements": {
                                "type": "array",
                                "nullable": true,
                                "uniqueItems": true,
                                "items": {
                                  "additionalProperties": false,
                                  "type": "object",
                                  "properties": {
                                    "approximateBeginDate": {
                                      "description": "The approximateBeginDate must be after the earliest servicePeriod activeDutyBeginDate.",
                                      "type": "string",
                                      "nullable": true,
                                      "pattern": "^(?:[0-9]{4})-(?:0[1-9]|1[0-2])-(?:0[1-9]|[1-2][0-9]|3[0-1])$|(?:[0-9]{4})-(?:0[1-9]|1[0-2])$",
                                      "example": "2018-06-06 or 2018-06"
                                    },
                                    "approximateEndDate": {
                                      "type": "string",
                                      "nullable": true,
                                      "pattern": "^(?:[0-9]{4})-(?:0[1-9]|1[0-2])-(?:0[1-9]|[1-2][0-9]|3[0-1])$|(?:[0-9]{4})-(?:0[1-9]|1[0-2])$",
                                      "example": "2018-06-06 or 2018-06"
                                    }
                                  }
                                }
                              },
                              "federalActivation": {
                                "type": "object",
                                "nullable": true,
                                "additionalProperties": false,
                                "properties": {
                                  "anticipatedSeparationDate": {
                                    "description": "Anticipated date of separation. Date must be in the future.",
                                    "type": "string",
                                    "pattern": "^(?:[0-9]{4})-(?:0[1-9]|1[0-2])-(?:0[1-9]|[1-2][0-9]|3[0-1])$",
                                    "example": "2018-06-06",
                                    "nullable": true
                                  },
                                  "activationDate": {
                                    "description": "Date cannot be in the future and must be after the earliest servicePeriod.activeDutyBeginDate.",
                                    "type": "string",
                                    "pattern": "^(?:[0-9]{4})-(?:0[1-9]|1[0-2])-(?:0[1-9]|[1-2][0-9]|3[0-1])$",
                                    "example": "2018-06-06",
                                    "nullable": true
                                  }
                                }
                              },
                              "reservesNationalGuardService": {
                                "type": "object",
                                "nullable": true,
                                "additionalProperties": false,
                                "properties": {
                                  "obligationTermsOfService": {
                                    "type": "object",
                                    "nullable": true,
                                    "description": "If 'obligationTermsOfService' is included, the following attributes are required: 'beginDate ' and 'endDate'.",
                                    "additionalProperties": false,
                                    "properties": {
                                      "beginDate": {
                                        "type": "string",
                                        "nullable": true,
                                        "pattern": "^(?:[0-9]{4})-(?:0[1-9]|1[0-2])-(?:0[1-9]|[1-2][0-9]|3[0-1])$",
                                        "example": "2018-06-06"
                                      },
                                      "endDate": {
                                        "type": "string",
                                        "nullable": true,
                                        "pattern": "^(?:[0-9]{4})-(?:0[1-9]|1[0-2])-(?:0[1-9]|[1-2][0-9]|3[0-1])$",
                                        "example": "2018-06-06"
                                      }
                                    }
                                  },
                                  "component": {
                                    "type": "string",
                                    "nullable": true,
                                    "description": "",
                                    "enum": [
                                      "Reserves",
                                      "National Guard"
                                    ]
                                  },
                                  "unitName": {
                                    "type": "string",
                                    "nullable": true,
                                    "pattern": "^$|([a-zA-Z0-9\\-'.,# ][a-zA-Z0-9\\-'.,# ]?)*$"
                                  },
                                  "unitAddress": {
                                    "type": "string",
                                    "pattern": "^$|^([-a-zA-Z0-9'.,&#]([-a-zA-Z0-9'.,&# ])?)+$",
                                    "nullable": true
                                  },
                                  "unitPhone": {
                                    "type": "object",
                                    "nullable": true,
                                    "additionalProperties": false,
                                    "properties": {
                                      "areaCode": {
                                        "type": "string",
                                        "nullable": true,
                                        "maxLength": 3,
                                        "pattern": "^$|^\\d{3}$",
                                        "example": "555"
                                      },
                                      "phoneNumber": {
                                        "type": "string",
                                        "nullable": true,
                                        "maxLength": 20,
                                        "example": "5555555"
                                      }
                                    }
                                  },
                                  "receivingInactiveDutyTrainingPay": {
                                    "type": "string",
                                    "enum": [
                                      "YES",
                                      "NO"
                                    ],
                                    "nullable": true,
                                    "example": "YES"
                                  }
                                }
                              },
                              "alternateNames": {
                                "description": "List any other names under which the Veteran served, if applicable.",
                                "type": "array",
                                "nullable": true,
                                "maxItems": 100,
                                "uniqueItems": true,
                                "items": {
                                  "type": "string",
                                  "additionalProperties": false,
                                  "examples": [
                                    "jane",
                                    "janey lee",
                                    "jane lee MacDonald"
                                  ]
                                }
                              },
                              "servedInActiveCombatSince911": {
                                "type": "string",
                                "enum": [
                                  "YES",
                                  "NO"
                                ],
                                "description": "Did Veteran serve in a combat zone since 9-11-2001?",
                                "example": "YES",
                                "nullable": true
                              }
                            }
                          },
                          "servicePay": {
                            "type": "object",
                            "nullable": true,
                            "additionalProperties": false,
                            "properties": {
                              "favorTrainingPay": {
                                "description": "Is the Veteran waiving VA benefits to retain training pay? See item 28 on form 21-526EZ for more details. ",
                                "type": "boolean",
                                "nullable": true,
                                "example": true,
                                "default": false
                              },
                              "favorMilitaryRetiredPay": {
                                "description": "Is the Veteran waiving VA benefits to retain military retired pay? See item 26 on form 21-526EZ for more details.",
                                "type": "boolean",
                                "nullable": true,
                                "example": true,
                                "default": false
                              },
                              "receivingMilitaryRetiredPay": {
                                "description": "Is the Veteran receiving military retired pay?",
                                "type": "string",
                                "enum": [
                                  "YES",
                                  "NO"
                                ],
                                "example": "YES",
                                "nullable": true
                              },
                              "futureMilitaryRetiredPay": {
                                "description": "Will the Veteran receive military retired pay pay in future? \n If true, then 'futurePayExplanation' is required.",
                                "type": "string",
                                "enum": [
                                  "YES",
                                  "NO"
                                ],
                                "example": "YES",
                                "nullable": true
                              },
                              "futureMilitaryRetiredPayExplanation": {
                                "description": "Explains why future pay will be received.",
                                "type": "string",
                                "example": "Will be retiring soon.",
                                "nullable": true
                              },
                              "militaryRetiredPay": {
                                "type": "object",
                                "nullable": true,
                                "description": "",
                                "properties": {
                                  "branchOfService": {
                                    "description": "Branch of service. The /service-branches endpoint on the [Benefits Reference Data API](https://developer.va.gov/explore/benefits/docs/benefits_reference_data?version=current) may be used to retrieve list of possible service branches.",
                                    "type": "string",
                                    "nullable": true,
                                    "example": "Air Force"
                                  },
                                  "monthlyAmount": {
                                    "description": "Amount being received.",
                                    "type": "number",
                                    "nullable": true,
                                    "minimum": 1,
                                    "maximum": 999999,
                                    "example": 100
                                  }
                                }
                              },
                              "retiredStatus": {
                                "type": "string",
                                "nullable": true,
                                "description": "",
                                "enum": [
                                  "RETIRED",
                                  "TEMPORARY_DISABILITY_RETIRED_LIST",
                                  "PERMANENT_DISABILITY_RETIRED_LIST"
                                ]
                              },
                              "receivedSeparationOrSeverancePay": {
                                "description": "Has the Veteran ever received separation pay, disability severance pay, or any other lump sum payment from their branch of service?",
                                "type": "string",
                                "enum": [
                                  "YES",
                                  "NO"
                                ],
                                "example": "YES",
                                "nullable": true
                              },
                              "separationSeverancePay": {
                                "type": "object",
                                "nullable": true,
                                "description": "",
                                "properties": {
                                  "datePaymentReceived": {
                                    "description": "Approximate date separation pay was received. \n Format can be either YYYY-MM-DD or YYYY-MM or YYYY",
                                    "type": "string",
                                    "pattern": "^(?:[0-9]{4})-(?:0[1-9]|1[0-2])-(?:0[1-9]|[1-2][0-9]|3[0-1])$|(?:[0-9]{4})$|(?:[0-9]{4})-(?:0[1-9]|1[0-2])$",
                                    "example": "2018-03-02 or 2018-03 or 2018"
                                  },
                                  "branchOfService": {
                                    "description": "Branch of service. The /service-branches endpoint on the [Benefits Reference Data API](https://developer.va.gov/explore/benefits/docs/benefits_reference_data?version=current) may be used to retrieve list of possible service branches.",
                                    "type": "string",
                                    "nullable": true,
                                    "example": "Air Force"
                                  },
                                  "preTaxAmountReceived": {
                                    "description": "Amount being received.",
                                    "type": "number",
                                    "nullable": true,
                                    "minimum": 1,
                                    "maximum": 999999,
                                    "example": 100
                                  }
                                }
                              }
                            }
                          },
                          "directDeposit": {
                            "type": "object",
                            "nullable": true,
                            "additionalProperties": false,
                            "description": "If direct deposit information is included, the following attributes are required: accountType, accountNumber, routingNumber.",
                            "properties": {
                              "accountType": {
                                "description": "Account type for the direct deposit.",
                                "type": "string",
                                "nullable": true,
                                "example": "CHECKING",
                                "enum": [
                                  "CHECKING",
                                  "SAVINGS"
                                ]
                              },
                              "accountNumber": {
                                "description": "Account number for the direct deposit.",
                                "pattern": "^(?:[a-zA-Z0-9]{4,17})?$",
                                "type": "string",
                                "nullable": true,
                                "example": "123123123123"
                              },
                              "routingNumber": {
                                "description": "Routing number for the direct deposit.",
                                "type": "string",
                                "nullable": true,
                                "pattern": "^(?:\\d{9})?$",
                                "example": "123123123"
                              },
                              "financialInstitutionName": {
                                "description": "Provide the name of the financial institution where the Veteran wants the direct deposit.",
                                "maxLength": 35,
                                "type": "string",
                                "nullable": true,
                                "example": "Some Bank"
                              },
                              "noAccount": {
                                "type": "boolean",
                                "nullable": true,
                                "description": "Claimant certifies that they do not have an account with a financial institution or certified payment agent.",
                                "default": false
                              }
                            }
                          }
                        }
                      }
                    }
                  }
                },
                "example": {
                  "data": {
                    "type": "form/526",
                    "attributes": {
                      "claimantCertification": true,
                      "claimProcessType": "STANDARD_CLAIM_PROCESS",
                      "veteranIdentification": {
                        "currentVaEmployee": false,
                        "mailingAddress": {
                          "addressLine1": "123 Main Street",
                          "addressLine2": "Unit 1",
                          "addressLine3": "Room 2",
                          "city": "Portland",
                          "country": "USA",
                          "zipFirstFive": "41726",
                          "zipLastFour": "1234",
                          "state": "OR"
                        },
                        "serviceNumber": "123456789",
                        "emailAddress": {
                          "email": "valid@somedomain.com",
                          "agreeToEmailRelatedToClaim": true
                        },
                        "veteranNumber": {
                          "telephone": "5555555555"
                        }
                      },
                      "changeOfAddress": {
                        "dates": {
                          "beginDate": "2025-06-04",
                          "endDate": "2026-06-04"
                        },
                        "typeOfAddressChange": "TEMPORARY",
                        "addressLine1": "456 Main Street",
                        "addressLine2": "Unit 3",
                        "addressLine3": "Room 4",
                        "city": "Atlanta",
                        "zipFirstFive": "42220",
                        "zipLastFour": "9897",
                        "state": "GA",
                        "country": "USA"
                      },
                      "homeless": {
                        "pointOfContact": "John Doe",
                        "pointOfContactNumber": {
                          "telephone": "5555555555"
                        },
                        "currentlyHomeless": {
                          "homelessSituationOptions": "OTHER",
                          "otherDescription": "Other living situation"
                        }
                      },
                      "toxicExposure": {
                        "gulfWarHazardService": {
                          "servedInGulfWarHazardLocations": "YES",
                          "serviceDates": {
                            "beginDate": "1999-07",
                            "endDate": "2005-01"
                          }
                        },
                        "herbicideHazardService": {
                          "servedInHerbicideHazardLocations": "YES",
                          "otherLocationsServed": "Guam",
                          "serviceDates": {
                            "beginDate": "2002-03",
                            "endDate": "2004-10"
                          }
                        },
                        "additionalHazardExposures": {
                          "additionalExposures": [
                            "ASBESTOS",
                            "SHIPBOARD_HAZARD_AND_DEFENSE"
                          ],
                          "specifyOtherExposures": "Other exposure details",
                          "exposureDates": {
                            "beginDate": "2011-07",
                            "endDate": "2013-10"
                          }
                        },
                        "multipleExposures": [
                          {
                            "exposureDates": {
                              "beginDate": "2012-12",
                              "endDate": "2013-07"
                            },
                            "exposureLocation": "Guam",
                            "hazardExposedTo": "Hazard"
                          }
                        ]
                      },
                      "disabilities": [
                        {
                          "disabilityActionType": "NEW",
                          "name": "Hearing Loss",
                          "serviceRelevance": "Heavy equipment operator in service",
                          "approximateDate": "1988-07",
                          "isRelatedToToxicExposure": false,
                          "exposureOrEventOrInjury": "Noise"
                        }
                      ],
                      "treatments": [
                        {
                          "treatedDisabilityNames": [
                            "Hearing Loss"
                          ],
                          "center": {
                            "name": "Center One",
                            "state": "GA",
                            "city": "Decatur"
                          },
                          "beginDate": "2009-04"
                        },
                        {
                          "treatedDisabilityNames": [
                            "Hearing Loss"
                          ],
                          "center": {
                            "name": "Center One",
                            "state": "GA",
                            "city": "Decatur"
                          },
                          "beginDate": "2009-03"
                        }
                      ],
                      "serviceInformation": {
                        "servicePeriods": [
                          {
                            "serviceBranch": "Air Force",
                            "activeDutyBeginDate": "2008-11-14",
                            "activeDutyEndDate": "2023-10-30",
                            "serviceComponent": "Active",
                            "separationLocationCode": "98282"
                          }
                        ],
                        "confinements": [
                          {
                            "approximateBeginDate": "2016-06-11",
                            "approximateEndDate": "2016-09-11"
                          },
                          {
                            "approximateBeginDate": "2019-06",
                            "approximateEndDate": "2019-07"
                          }
                        ],
                        "federalActivation": {
                          "anticipatedSeparationDate": "2023-12-03",
                          "activationDate": "2023-02-10"
                        },
                        "reservesNationalGuardService": {
                          "obligationTermsOfService": {
                            "beginDate": "2016-11-24",
                            "endDate": "2017-11-17"
                          },
                          "unitName": "National Guard Unit Name",
                          "unitAddress": "1243 pine court",
                          "component": "National Guard",
                          "unitPhone": {
                            "areaCode": "555",
                            "phoneNumber": "5555555"
                          },
                          "receivingInactiveDutyTrainingPay": "YES"
                        },
                        "servedInActiveCombatSince911": "NO"
                      },
                      "servicePay": {
                        "favorTrainingPay": true,
                        "favorMilitaryRetiredPay": false,
                        "receivingMilitaryRetiredPay": "NO",
                        "futureMilitaryRetiredPay": "YES",
                        "futureMilitaryRetiredPayExplanation": "Explanation of future military retired pay",
                        "militaryRetiredPay": {
                          "branchOfService": "Army",
                          "monthlyAmount": 840.75
                        },
                        "retiredStatus": "PERMANENT_DISABILITY_RETIRED_LIST",
                        "receivedSeparationOrSeverancePay": "NO",
                        "separationSeverancePay": {
                          "datePaymentReceived": "2018-07-31",
                          "branchOfService": "Naval Academy",
                          "preTaxAmountReceived": 379.25
                        }
                      },
                      "directDeposit": {
                        "accountType": "CHECKING",
                        "accountNumber": "123123123123",
                        "routingNumber": "123456789",
                        "financialInstitutionName": "Chase",
                        "noAccount": false
                      }
                    }
                  }
                }
              }
            }
          },
          "required": true
        }
      }
    },
    "/veterans/{veteranId}/526/{id}/attachments": {
      "post": {
        "summary": "Upload documents supporting a 526 claim",
        "tags": [
          "Disability Compensation Claims"
        ],
        "operationId": "upload526Attachments",
        "security": [
          {
            "productionOauth": [
              "system/claim.read",
              "system/claim.write"
            ]
          },
          {
            "sandboxOauth": [
              "system/claim.read",
              "system/claim.write"
            ]
          },
          {
            "bearer_token": [

            ]
          }
        ],
        "description": "Uploads supporting documents related to a disability compensation claim. This endpoint accepts a document binary PDF as part of a multi-part payload.\n",
        "parameters": [
          {
            "name": "id",
            "in": "path",
            "required": true,
            "description": "UUID given when Disability Claim was submitted",
            "schema": {
              "type": "string"
            }
          },
          {
            "name": "veteranId",
            "in": "path",
            "required": true,
            "example": "1012667145V762142",
            "description": "ID of Veteran",
            "schema": {
              "type": "string"
            }
          }
        ],
        "responses": {
          "202": {
            "description": "upload response",
            "content": {
              "application/json": {
                "example": {
                  "data": {
<<<<<<< HEAD
                    "id": "d28356fd-95a2-4ca0-886a-05c6687e3db8",
=======
                    "id": "37940f0e-5e09-46b8-8313-64984818f91c",
>>>>>>> b62fb8ac
                    "type": "forms/526",
                    "attributes": {
                      "veteran": {
                        "flashes": [
                          "Hardship",
                          "Homeless"
                        ],
                        "currentlyVAEmployee": false,
                        "currentMailingAddress": {
                          "city": "Portland",
                          "country": "USA",
                          "zipFirstFive": "12345",
                          "addressLine1": "1234 Couch Street",
                          "addressLine2": "Apt. 22",
                          "type": "DOMESTIC",
                          "zipLastFour": "6789",
                          "state": "OR"
                        },
                        "homelessness": {
                          "currentlyHomeless": {
                            "homelessSituationType": "fleeing",
                            "otherLivingSituation": "none"
                          },
                          "pointOfContact": {
                            "pointOfContactName": "Firstname Lastname",
                            "primaryPhone": {
                              "areaCode": "123",
                              "phoneNumber": "5551234"
                            }
                          }
                        }
                      },
                      "claimantCertification": true,
                      "disabilities": [
                        {
                          "ratedDisabilityId": "1100583",
                          "diagnosticCode": 9999,
                          "disabilityActionType": "NEW",
                          "name": "PTSD (post traumatic stress disorder)",
                          "specialIssues": [
                            "Fully Developed Claim",
                            "PTSD/2"
                          ],
                          "secondaryDisabilities": [
                            {
                              "name": "PTSD personal trauma",
                              "disabilityActionType": "SECONDARY",
                              "serviceRelevance": "Caused by a service-connected disability\\nLengthy description"
                            }
                          ]
                        }
                      ],
                      "standardClaim": false,
                      "autoCestPDFGenerationDisabled": true,
                      "claimDate": "1990-01-03",
                      "applicationExpirationDate": "2055-08-28T19:53:45+00:00",
                      "serviceInformation": {
                        "servicePeriods": [
                          {
                            "activeDutyEndDate": "1990-01-02",
                            "serviceBranch": "Air Force",
                            "activeDutyBeginDate": "1980-02-05"
                          },
                          {
                            "activeDutyEndDate": "1999-01-01",
                            "serviceBranch": "Air Force",
                            "activeDutyBeginDate": "1990-04-05"
                          }
                        ],
                        "reservesNationalGuardService": {
                          "obligationTermOfServiceFromDate": "2000-01-01",
                          "obligationTermOfServiceToDate": "2000-01-02",
                          "unitName": "A name, with commas, and  double  spaces"
                        }
                      }
                    }
                  }
                }
              }
            }
          },
          "401": {
            "description": "Unauthorized",
            "content": {
              "application/json": {
                "example": {
                  "errors": [
                    {
                      "title": "Not authorized",
                      "status": "401",
                      "detail": "Not authorized"
                    }
                  ]
                },
                "schema": {
                  "required": [
                    "errors"
                  ],
                  "properties": {
                    "errors": {
                      "type": "array",
                      "items": {
                        "additionalProperties": false,
                        "required": [
                          "title",
                          "detail"
                        ],
                        "properties": {
                          "title": {
                            "type": "string",
                            "description": "HTTP error title"
                          },
                          "detail": {
                            "type": "string",
                            "description": "HTTP error detail"
                          },
                          "status": {
                            "type": "string",
                            "description": "HTTP error status code"
                          },
                          "source": {
                            "type": "object",
                            "additionalProperties": false,
                            "description": "Source of error",
                            "properties": {
                              "pointer": {
                                "type": "string",
                                "description": "Pointer to source of error"
                              }
                            }
                          }
                        }
                      }
                    }
                  }
                }
              }
            }
          },
          "404": {
            "description": "Resource not found",
            "content": {
              "application/json": {
                "example": {
                  "errors": [
                    {
                      "title": "Resource not found",
                      "status": "404",
                      "detail": "Resource not found",
                      "source": {
<<<<<<< HEAD
                        "pointer": "claims_api/app/controllers/claims_api/v2/veterans/disability_compensation_controller.rb:74:in `attachments'"
=======
                        "pointer": ""
>>>>>>> b62fb8ac
                      }
                    }
                  ]
                },
                "schema": {
                  "required": [
                    "errors"
                  ],
                  "properties": {
                    "errors": {
                      "type": "array",
                      "items": {
                        "additionalProperties": false,
                        "required": [
                          "title",
                          "detail"
                        ],
                        "properties": {
                          "title": {
                            "type": "string",
                            "description": "HTTP error title"
                          },
                          "detail": {
                            "type": "string",
                            "description": "HTTP error detail"
                          },
                          "status": {
                            "type": "string",
                            "description": "HTTP error status code"
                          },
                          "source": {
                            "type": "object",
                            "additionalProperties": false,
                            "description": "Source of error",
                            "properties": {
                              "pointer": {
                                "type": "string",
                                "description": "Pointer to source of error"
                              }
                            }
                          }
                        }
                      }
                    }
                  }
                }
              }
            }
          }
        },
        "requestBody": {
          "content": {
            "multipart/form-data": {
              "schema": {
                "type": "object",
                "properties": {
                  "attachment1": {
                    "type": "file",
                    "description": "Attachment contents. Must be provided in binary PDF or [base64 string](https://raw.githubusercontent.com/department-of-veterans-affairs/vets-api/master/modules/claims_api/spec/fixtures/base64pdf) format and less than 11 in x 11 in.\n"
                  },
                  "attachment2": {
                    "type": "file",
                    "description": "Attachment contents. Must be provided in binary PDF or [base64 string](https://raw.githubusercontent.com/department-of-veterans-affairs/vets-api/master/modules/claims_api/spec/fixtures/base64pdf) format and less than 11 in x 11 in.\n"
                  }
                }
              }
            }
          }
        }
      }
    },
    "/veterans/{veteranId}/claims/{id}/5103": {
      "post": {
        "summary": "Submit Evidence Waiver 5103",
        "tags": [
          "5103 Waiver"
        ],
        "operationId": "submitEvidenceWaiver5103",
        "security": [
          {
            "productionOauth": [
              "system/claim.write"
            ]
          },
          {
            "sandboxOauth": [
              "system/claim.write"
            ]
          },
          {
            "bearer_token": [

            ]
          }
        ],
        "description": "Submit Evidence Waiver 5103 for Veteran.",
        "parameters": [
          {
            "name": "id",
            "in": "path",
            "example": "1234",
            "description": "The ID of the claim being requested",
            "required": true,
            "schema": {
              "type": "string"
            }
          },
          {
            "name": "veteranId",
            "in": "path",
            "required": true,
            "example": "1012667145V762142",
            "description": "ID of Veteran",
            "schema": {
              "type": "string"
            }
          },
          {
            "name": "sponsorIcn",
            "in": "query",
            "required": false,
            "example": "1012861229V078999",
            "description": "ICN of the veteran affiliated with the dependent",
            "schema": {
              "type": "string"
            }
          }
        ],
        "responses": {
          "200": {
            "description": "Successful response",
            "content": {
              "application/json": {
                "example": {
                  "success": true
                },
                "schema": {
                  "type": "object",
                  "additionalProperties": true,
                  "properties": {
                    "success": {
                      "type": "boolean",
                      "example": "true"
                    }
                  }
                }
              }
            }
          },
          "401": {
            "description": "Unauthorized",
            "content": {
              "application/json": {
                "example": {
                  "errors": [
                    {
                      "title": "Not authorized",
                      "detail": "Not authorized"
                    }
                  ]
                },
                "schema": {
                  "required": [
                    "errors"
                  ],
                  "properties": {
                    "errors": {
                      "type": "array",
                      "items": {
                        "additionalProperties": false,
                        "required": [
                          "title",
                          "detail"
                        ],
                        "properties": {
                          "title": {
                            "type": "string",
                            "description": "HTTP error title"
                          },
                          "detail": {
                            "type": "string",
                            "description": "HTTP error detail"
                          },
                          "source": {
                            "type": "object",
                            "additionalProperties": false,
                            "description": "Source of error",
                            "properties": {
                              "pointer": {
                                "type": "string",
                                "description": "Pointer to source of error"
                              }
                            }
                          }
                        }
                      }
                    }
                  }
                }
              }
            }
          },
          "404": {
            "description": "NotFound",
            "content": {
              "application/json": {
                "example": {
                  "errors": [
                    {
                      "title": "Resource not found",
                      "detail": "Claim not found"
                    }
                  ]
                },
                "schema": {
                  "required": [
                    "errors"
                  ],
                  "properties": {
                    "errors": {
                      "type": "array",
                      "items": {
                        "additionalProperties": false,
                        "required": [
                          "title",
                          "detail"
                        ],
                        "properties": {
                          "title": {
                            "type": "string",
                            "description": "HTTP error title"
                          },
                          "detail": {
                            "type": "string",
                            "description": "HTTP error detail"
                          },
                          "source": {
                            "type": "object",
                            "additionalProperties": false,
                            "description": "Source of error",
                            "properties": {
                              "pointer": {
                                "type": "string",
                                "description": "Pointer to source of error"
                              }
                            }
                          }
                        }
                      }
                    }
                  }
                }
              }
            }
          }
        }
      }
    },
    "/veterans/{veteranId}/intent-to-file/{type}": {
      "get": {
        "summary": "Returns last active Intent to File form submission for given 'type'.",
        "tags": [
          "Intent to File"
        ],
        "operationId": "active0966itf",
        "security": [
          {
            "productionOauth": [
              "system/claim.read"
            ]
          },
          {
            "sandboxOauth": [
              "system/claim.read"
            ]
          },
          {
            "bearer_token": [

            ]
          }
        ],
        "description": "Returns Veteran's last active Intent to File submission for given benefit type.",
        "parameters": [
          {
            "name": "veteranId",
            "in": "path",
            "required": true,
            "example": "1012667145V762142",
            "description": "ID of Veteran",
            "schema": {
              "type": "string"
            }
          },
          {
            "name": "type",
            "in": "path",
            "required": true,
            "description": "Type of Intent to File to return. Available values - compensation, pension, survivor.",
            "schema": {
              "type": "string"
            }
          }
        ],
        "responses": {
          "200": {
            "description": "Successful response with active Intent to File",
            "content": {
              "application/json": {
                "example": {
                  "data": {
                    "id": "193685",
                    "type": "intent_to_file",
                    "attributes": {
                      "creationDate": "2021-03-16T19:15:21.000-05:00",
                      "expirationDate": "2022-03-16T19:15:20.000-05:00",
                      "type": "compensation",
                      "status": "active"
                    }
                  }
                },
                "schema": {
                  "$schema": "http://json-schema.org/draft-04/schema#",
                  "required": [
                    "data"
                  ],
                  "properties": {
                    "data": {
                      "type": "object",
                      "additionalProperties": false,
                      "required": [
                        "id",
                        "type",
                        "attributes"
                      ],
                      "properties": {
                        "id": {
                          "type": "string",
                          "description": "Intent To File ID",
                          "example": "600131328"
                        },
                        "type": {
                          "type": "string",
                          "example": "intent_to_file"
                        },
                        "attributes": {
                          "required": [
                            "creationDate",
                            "expirationDate",
                            "status",
                            "type"
                          ],
                          "properties": {
                            "creationDate": {
                              "type": "string",
                              "format": "date",
                              "description": "Date the Intent to File was received at the VA"
                            },
                            "expirationDate": {
                              "type": "string",
                              "format": "date",
                              "description": "Date the Intent to File expires, this is 1 year from the createdDate"
                            },
                            "status": {
                              "type": "string",
                              "description": "The status of the Intent to File",
                              "example": "active"
                            },
                            "type": {
                              "type": "string",
                              "description": "The type of Intent to File filed.",
                              "example": "compensation"
                            }
                          }
                        }
                      }
                    }
                  }
                }
              }
            }
          },
          "401": {
            "description": "Unauthorized",
            "content": {
              "application/json": {
                "example": {
                  "errors": [
                    {
                      "title": "Not authorized",
                      "detail": "Not authorized"
                    }
                  ]
                },
                "schema": {
                  "required": [
                    "errors"
                  ],
                  "properties": {
                    "errors": {
                      "type": "array",
                      "items": {
                        "additionalProperties": false,
                        "required": [
                          "title",
                          "detail"
                        ],
                        "properties": {
                          "title": {
                            "type": "string",
                            "description": "HTTP error title"
                          },
                          "detail": {
                            "type": "string",
                            "description": "HTTP error detail"
                          },
                          "source": {
                            "type": "object",
                            "additionalProperties": false,
                            "description": "Source of error",
                            "properties": {
                              "pointer": {
                                "type": "string",
                                "description": "Pointer to source of error"
                              }
                            }
                          }
                        }
                      }
                    }
                  }
                }
              }
            }
          },
          "404": {
            "description": "Resource not found",
            "content": {
              "application/json": {
                "example": {
                  "errors": [
                    {
                      "title": "Resource not found",
                      "detail": "No active 'C' intent to file found."
                    }
                  ]
                },
                "schema": {
                  "required": [
                    "errors"
                  ],
                  "properties": {
                    "errors": {
                      "type": "array",
                      "items": {
                        "additionalProperties": false,
                        "required": [
                          "title",
                          "detail"
                        ],
                        "properties": {
                          "title": {
                            "type": "string",
                            "description": "HTTP error title"
                          },
                          "detail": {
                            "type": "string",
                            "description": "HTTP error detail"
                          },
                          "source": {
                            "type": "object",
                            "additionalProperties": false,
                            "description": "Source of error",
                            "properties": {
                              "pointer": {
                                "type": "string",
                                "description": "Pointer to source of error"
                              }
                            }
                          }
                        }
                      }
                    }
                  }
                }
              }
            }
          }
        }
      }
    },
    "/veterans/{veteranId}/intent-to-file": {
      "post": {
        "summary": "Submit form 0966 Intent to File.",
        "tags": [
          "Intent to File"
        ],
        "operationId": "post0966itf",
        "security": [
          {
            "productionOauth": [
              "system/claim.read",
              "system/claim.write"
            ]
          },
          {
            "sandboxOauth": [
              "system/claim.read",
              "system/claim.write"
            ]
          },
          {
            "bearer_token": [

            ]
          }
        ],
        "description": "Establishes an Intent to File for disability compensation, pension, and survivor claims.",
        "parameters": [
          {
            "name": "veteranId",
            "in": "path",
            "required": true,
            "example": "1012667145V762142",
            "description": "ID of Veteran",
            "schema": {
              "type": "string"
            }
          }
        ],
        "responses": {
          "200": {
            "description": "0966 Response",
            "content": {
              "application/json": {
                "example": {
                  "data": {
                    "id": "1",
                    "type": "intent_to_file",
                    "attributes": {
<<<<<<< HEAD
                      "creationDate": "2023-12-27",
                      "expirationDate": "2024-12-27",
=======
                      "creationDate": "2023-12-19",
                      "expirationDate": "2024-12-19",
>>>>>>> b62fb8ac
                      "type": "compensation",
                      "status": "active"
                    }
                  }
                },
                "schema": {
                  "$schema": "http://json-schema.org/draft-04/schema#",
                  "required": [
                    "data"
                  ],
                  "properties": {
                    "data": {
                      "type": "object",
                      "additionalProperties": false,
                      "required": [
                        "id",
                        "type",
                        "attributes"
                      ],
                      "properties": {
                        "id": {
                          "type": "string",
                          "description": "Intent To File ID",
                          "example": "600131328"
                        },
                        "type": {
                          "type": "string",
                          "example": "intent_to_file"
                        },
                        "attributes": {
                          "required": [
                            "creationDate",
                            "expirationDate",
                            "status",
                            "type"
                          ],
                          "properties": {
                            "creationDate": {
                              "type": "string",
                              "format": "date",
                              "description": "Date the Intent to File was received at the VA"
                            },
                            "expirationDate": {
                              "type": "string",
                              "format": "date",
                              "description": "Date the Intent to File expires, this is 1 year from the createdDate"
                            },
                            "status": {
                              "type": "string",
                              "description": "The status of the Intent to File",
                              "example": "active"
                            },
                            "type": {
                              "type": "string",
                              "description": "The type of Intent to File filed.",
                              "example": "compensation"
                            }
                          }
                        }
                      }
                    }
                  }
                }
              }
            }
          },
          "400": {
            "description": "Bad Request",
            "content": {
              "application/json": {
                "example": {
                  "errors": [
                    {
                      "title": "invalid value for type",
                      "detail": "some-invalid-value is not valid for type"
                    }
                  ]
                },
                "schema": {
                  "required": [
                    "errors"
                  ],
                  "properties": {
                    "errors": {
                      "type": "array",
                      "items": {
                        "additionalProperties": false,
                        "required": [
                          "title",
                          "detail"
                        ],
                        "properties": {
                          "title": {
                            "type": "string",
                            "description": "HTTP error title"
                          },
                          "detail": {
                            "type": "string",
                            "description": "HTTP error detail"
                          },
                          "source": {
                            "type": "object",
                            "additionalProperties": false,
                            "description": "Source of error",
                            "properties": {
                              "pointer": {
                                "type": "string",
                                "description": "Pointer to source of error"
                              }
                            }
                          }
                        }
                      }
                    }
                  }
                }
              }
            }
          },
          "401": {
            "description": "Unauthorized",
            "content": {
              "application/json": {
                "example": {
                  "errors": [
                    {
                      "title": "Not authorized",
                      "detail": "Not authorized"
                    }
                  ]
                },
                "schema": {
                  "required": [
                    "errors"
                  ],
                  "properties": {
                    "errors": {
                      "type": "array",
                      "items": {
                        "additionalProperties": false,
                        "required": [
                          "title",
                          "detail"
                        ],
                        "properties": {
                          "title": {
                            "type": "string",
                            "description": "HTTP error title"
                          },
                          "detail": {
                            "type": "string",
                            "description": "HTTP error detail"
                          },
                          "source": {
                            "type": "object",
                            "additionalProperties": false,
                            "description": "Source of error",
                            "properties": {
                              "pointer": {
                                "type": "string",
                                "description": "Pointer to source of error"
                              }
                            }
                          }
                        }
                      }
                    }
                  }
                }
              }
            }
          },
          "422": {
            "description": "Unprocessable entity",
            "content": {
              "application/json": {
                "example": {
                  "errors": [
                    {
                      "title": "Unprocessable Entity",
                      "detail": "Invalid claimantSsn parameter"
                    }
                  ]
                },
                "schema": {
                  "required": [
                    "errors"
                  ],
                  "properties": {
                    "errors": {
                      "type": "array",
                      "items": {
                        "additionalProperties": false,
                        "required": [
                          "title",
                          "detail"
                        ],
                        "properties": {
                          "title": {
                            "type": "string",
                            "description": "HTTP error title"
                          },
                          "detail": {
                            "type": "string",
                            "description": "HTTP error detail"
                          },
                          "source": {
                            "type": "object",
                            "additionalProperties": false,
                            "description": "Source of error",
                            "properties": {
                              "pointer": {
                                "type": "string",
                                "description": "Pointer to source of error"
                              }
                            }
                          }
                        }
                      }
                    }
                  }
                }
              }
            }
          }
        },
        "requestBody": {
          "content": {
            "application/json": {
              "schema": {
                "type": "object",
                "required": [
                  "data"
                ],
                "properties": {
                  "data": {
                    "type": "object",
                    "required": [
                      "attributes"
                    ],
                    "properties": {
                      "attributes": {
                        "required": [
                          "type"
                        ],
                        "properties": {
                          "type": {
                            "type": "string",
                            "example": "compensation",
                            "description": "Type of Intent To File being submitted. For type \"survivor\", the request must include claimantSsn and be made by a valid Veteran Representative. If the Representative is not a Veteran or a VA employee, this method is currently not available to them, and they should use the Benefits Intake API as an alternative.",
                            "enum": [
                              "compensation",
                              "pension",
                              "survivor"
                            ]
                          },
                          "claimantSsn": {
                            "type": "string",
                            "example": "001122334",
                            "description": "SSN of the Claimant."
                          }
                        },
                        "example": {
                          "type": "compensation"
                        }
                      }
                    }
                  }
                },
                "example": {
                  "data": {
                    "type": "intent_to_file",
                    "attributes": {
                      "type": "compensation"
                    }
                  }
                }
              }
            }
          },
          "required": true
        }
      }
    },
    "/veterans/{veteranId}/intent-to-file/validate": {
      "post": {
        "summary": "Validate form 0966 Intent to File.",
        "tags": [
          "Intent to File"
        ],
        "operationId": "validate0966itf",
        "security": [
          {
            "productionOauth": [
              "system/claim.read",
              "system/claim.write"
            ]
          },
          {
            "sandboxOauth": [
              "system/claim.read",
              "system/claim.write"
            ]
          },
          {
            "bearer_token": [

            ]
          }
        ],
        "description": "Validates an Intent to File for disability compensation, pension, and survivor claims.",
        "parameters": [
          {
            "name": "veteranId",
            "in": "path",
            "required": true,
            "example": "1012667145V762142",
            "description": "ID of Veteran",
            "schema": {
              "type": "string"
            }
          }
        ],
        "responses": {
          "200": {
            "description": "0966 Response",
            "content": {
              "application/json": {
                "example": {
                  "data": {
                    "type": "intent_to_file_validation",
                    "attributes": {
                      "status": "valid"
                    }
                  }
                },
                "schema": {
                  "required": [
                    "data"
                  ],
                  "properties": {
                    "data": {
                      "type": "object",
                      "additionalProperties": false,
                      "required": [
                        "type",
                        "attributes"
                      ],
                      "properties": {
                        "type": {
                          "type": "string"
                        },
                        "attributes": {
                          "type": "object",
                          "additionalProperties": false,
                          "required": [
                            "status"
                          ],
                          "properties": {
                            "status": {
                              "type": "string",
                              "description": "The status of the Intent to File",
                              "enum": [
                                "valid"
                              ]
                            }
                          }
                        }
                      }
                    }
                  }
                }
              }
            }
          },
          "400": {
            "description": "Bad Request",
            "content": {
              "application/json": {
                "example": {
                  "errors": [
                    {
                      "title": "invalid value for type",
                      "detail": "some-invalid-value is not valid for type"
                    }
                  ]
                },
                "schema": {
                  "required": [
                    "errors"
                  ],
                  "properties": {
                    "errors": {
                      "type": "array",
                      "items": {
                        "additionalProperties": false,
                        "required": [
                          "title",
                          "detail"
                        ],
                        "properties": {
                          "title": {
                            "type": "string",
                            "description": "HTTP error title"
                          },
                          "detail": {
                            "type": "string",
                            "description": "HTTP error detail"
                          },
                          "source": {
                            "type": "object",
                            "additionalProperties": false,
                            "description": "Source of error",
                            "properties": {
                              "pointer": {
                                "type": "string",
                                "description": "Pointer to source of error"
                              }
                            }
                          }
                        }
                      }
                    }
                  }
                }
              }
            }
          },
          "401": {
            "description": "Unauthorized",
            "content": {
              "application/json": {
                "example": {
                  "errors": [
                    {
                      "title": "Not authorized",
                      "detail": "Not authorized"
                    }
                  ]
                },
                "schema": {
                  "required": [
                    "errors"
                  ],
                  "properties": {
                    "errors": {
                      "type": "array",
                      "items": {
                        "additionalProperties": false,
                        "required": [
                          "title",
                          "detail"
                        ],
                        "properties": {
                          "title": {
                            "type": "string",
                            "description": "HTTP error title"
                          },
                          "detail": {
                            "type": "string",
                            "description": "HTTP error detail"
                          },
                          "source": {
                            "type": "object",
                            "additionalProperties": false,
                            "description": "Source of error",
                            "properties": {
                              "pointer": {
                                "type": "string",
                                "description": "Pointer to source of error"
                              }
                            }
                          }
                        }
                      }
                    }
                  }
                }
              }
            }
          }
        },
        "requestBody": {
          "content": {
            "application/json": {
              "schema": {
                "type": "object",
                "required": [
                  "data"
                ],
                "properties": {
                  "data": {
                    "type": "object",
                    "required": [
                      "attributes"
                    ],
                    "properties": {
                      "attributes": {
                        "required": [
                          "type"
                        ],
                        "properties": {
                          "type": {
                            "type": "string",
                            "example": "compensation",
                            "description": "Type of Intent To File being submitted. For type \"survivor\", the request must include claimantSsn and be made by a valid Veteran Representative. If the Representative is not a Veteran or a VA employee, this method is currently not available to them, and they should use the Benefits Intake API as an alternative.",
                            "enum": [
                              "compensation",
                              "pension",
                              "survivor"
                            ]
                          },
                          "claimantSsn": {
                            "type": "string",
                            "example": "001122334",
                            "description": "SSN of the Claimant."
                          }
                        },
                        "example": {
                          "type": "compensation"
                        }
                      }
                    }
                  }
                },
                "example": {
                  "data": {
                    "type": "intent_to_file",
                    "attributes": {
                      "type": "compensation"
                    }
                  }
                }
              }
            }
          },
          "required": true
        }
      }
    }
  },
  "servers": [
    {
      "url": "https://sandbox-api.va.gov/services/claims/{version}",
      "description": "VA.gov API sandbox environment",
      "variables": {
        "version": {
          "default": "v2"
        }
      }
    },
    {
      "url": "https://api.va.gov/services/claims/{version}",
      "description": "VA.gov API production environment",
      "variables": {
        "version": {
          "default": "v2"
        }
      }
    }
  ]
}<|MERGE_RESOLUTION|>--- conflicted
+++ resolved
@@ -1286,11 +1286,7 @@
               "application/json": {
                 "example": {
                   "data": {
-<<<<<<< HEAD
-                    "id": "51a7f3ee-5a0c-4932-a53f-765381cf81ff",
-=======
                     "id": "5381c513-d161-40c8-805b-9cd9b9bb1b17",
->>>>>>> b62fb8ac
                     "type": "forms/526",
                     "attributes": {
                       "veteranIdentification": {
@@ -1336,11 +1332,7 @@
                           }
                         ],
                         "federalActivation": {
-<<<<<<< HEAD
                           "anticipatedSeparationDate": "2023-12-29",
-=======
-                          "anticipatedSeparationDate": "2023-12-21",
->>>>>>> b62fb8ac
                           "activationDate": "2023-10-01"
                         },
                         "reservesNationalGuardService": {
@@ -5662,11 +5654,7 @@
               "application/json": {
                 "example": {
                   "data": {
-<<<<<<< HEAD
-                    "id": "d28356fd-95a2-4ca0-886a-05c6687e3db8",
-=======
                     "id": "37940f0e-5e09-46b8-8313-64984818f91c",
->>>>>>> b62fb8ac
                     "type": "forms/526",
                     "attributes": {
                       "veteran": {
@@ -5817,11 +5805,7 @@
                       "status": "404",
                       "detail": "Resource not found",
                       "source": {
-<<<<<<< HEAD
                         "pointer": "claims_api/app/controllers/claims_api/v2/veterans/disability_compensation_controller.rb:74:in `attachments'"
-=======
-                        "pointer": ""
->>>>>>> b62fb8ac
                       }
                     }
                   ]
@@ -6362,13 +6346,8 @@
                     "id": "1",
                     "type": "intent_to_file",
                     "attributes": {
-<<<<<<< HEAD
                       "creationDate": "2023-12-27",
                       "expirationDate": "2024-12-27",
-=======
-                      "creationDate": "2023-12-19",
-                      "expirationDate": "2024-12-19",
->>>>>>> b62fb8ac
                       "type": "compensation",
                       "status": "active"
                     }
