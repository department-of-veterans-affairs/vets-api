# frozen_string_literal: true

require 'rails_helper'

RSpec.describe 'V0::Profile::Telephones', type: :request do
  include SchemaMatchers

  let(:user) { build(:user, :loa3, :legacy_icn) }
  let(:headers) { { 'Content-Type' => 'application/json', 'Accept' => 'application/json' } }
  let(:headers_with_camel) { headers.merge('X-Key-Inflection' => 'camel') }
  let(:time) { Time.zone.local(2018, 6, 6, 15, 35, 55) }

  before do
    sign_in_as(user)
  end

  describe 'POST /v0/profile/telephones' do
    let(:telephone) { build(:telephone, :contact_info_v2, vet360_id: user.vet360_id) }

    context 'with a 200 response' do
      it 'matches the telephone schema', :aggregate_failures do
        VCR.use_cassette('va_profile/v2/contact_information/post_telephone_success') do
          post('/v0/profile/telephones', params: telephone.to_json, headers:)

          expect(response).to have_http_status(:ok)
          expect(response).to match_response_schema('va_profile/transaction_response')
        end
      end

      it 'matches the telephone camel-inflected schema', :aggregate_failures do
        VCR.use_cassette('va_profile/v2/contact_information/post_telephone_success') do
          post('/v0/profile/telephones', params: telephone.to_json, headers: headers_with_camel)

          expect(response).to have_http_status(:ok)
          expect(response).to match_camelized_response_schema('va_profile/transaction_response')
        end
      end

      it 'creates a new AsyncTransaction::VAProfile::TelephoneTransaction db record' do
        VCR.use_cassette('va_profile/v2/contact_information/post_telephone_success') do
          expect do
            post('/v0/profile/telephones', params: telephone.to_json, headers:)
          end.to change(AsyncTransaction::VAProfile::TelephoneTransaction, :count).from(0).to(1)
        end
      end
    end

    context 'with a 400 response' do
      it 'matches the errors schema', :aggregate_failures do
        telephone.id = 42

        VCR.use_cassette('va_profile/v2/contact_information/post_telephone_w_id_error') do
          post('/v0/profile/telephones', params: telephone.to_json, headers:)

          expect(response).to have_http_status(:bad_request)
          expect(response).to match_response_schema('errors')
        end
      end

      it 'matches the errors camel-inflected schema', :aggregate_failures do
        telephone.id = 42

        VCR.use_cassette('va_profile/v2/contact_information/post_telephone_w_id_error') do
          post('/v0/profile/telephones', params: telephone.to_json, headers:)

          expect(response).to have_http_status(:bad_request)
          expect(response).to match_camelized_response_schema('errors')
        end
      end
    end

    context 'with a 403 response' do
      it 'returns a forbidden response' do
        VCR.use_cassette('va_profile/v2/contact_information/post_telephone_status_403') do
          post('/v0/profile/telephones', params: telephone.to_json, headers:)

          expect(response).to have_http_status(:forbidden)
        end
      end
    end

    context 'with a validation issue' do
      it 'matches the errors schema', :aggregate_failures do
        telephone.phone_number = ''

        post('/v0/profile/telephones', params: telephone.to_json, headers:)

        expect(response).to have_http_status(:unprocessable_entity)
        expect(response).to match_response_schema('errors')
        expect(errors_for(response)).to include "phone-number - can't be blank"
      end

      it 'matches the errors camel-inflected schema', :aggregate_failures do
        telephone.phone_number = ''

        post('/v0/profile/telephones', params: telephone.to_json, headers: headers_with_camel)

        expect(response).to have_http_status(:unprocessable_entity)
        expect(response).to match_camelized_response_schema('errors')
        expect(errors_for(response)).to include "phone-number - can't be blank"
      end
    end
  end

  describe 'PUT /v0/profile/telephones' do
    let(:telephone) { build(:telephone, :contact_info_v2, id: 42) }

    context 'with a 200 response' do
      it 'matches the telephone schema', :aggregate_failures do
        VCR.use_cassette('va_profile/v2/contact_information/put_telephone_success') do
          put('/v0/profile/telephones', params: telephone.to_json, headers:)

          expect(response).to have_http_status(:ok)
          expect(response).to match_response_schema('va_profile/transaction_response')
        end
      end

<<<<<<< HEAD
      it 'matches the telephone camel-inflected schema', :aggregate_failures do
        VCR.use_cassette('va_profile/v2/contact_information/put_telephone_success') do
          put('/v0/profile/telephones', params: telephone.to_json, headers: headers_with_camel)
=======
      context 'with international phone number' do
        let(:international_telephone) do
          build(:telephone, :contact_info_v2,
                vet360_id: user.vet360_id,
                is_international: true,
                country_code: '44',
                phone_number: '2045675000')
        end

        it 'matches the telephone schema', :aggregate_failures do
          VCR.use_cassette('va_profile/v2/contact_information/post_international_telephone_success') do
            post('/v0/profile/telephones', params: international_telephone.to_json, headers:)

            expect(response).to have_http_status(:ok)
            expect(response).to match_response_schema('va_profile/transaction_response')
          end
        end

        it 'matches the telephone camel-inflected schema', :aggregate_failures do
          VCR.use_cassette('va_profile/v2/contact_information/post_international_telephone_success') do
            post('/v0/profile/telephones', params: international_telephone.to_json, headers: headers_with_camel)

            expect(response).to have_http_status(:ok)
            expect(response).to match_camelized_response_schema('va_profile/transaction_response')
          end
        end

        it 'creates a new AsyncTransaction::VAProfile::TelephoneTransaction db record' do
          VCR.use_cassette('va_profile/v2/contact_information/post_international_telephone_success') do
            expect do
              post('/v0/profile/telephones', params: international_telephone.to_json, headers:)
            end.to change(AsyncTransaction::VAProfile::TelephoneTransaction, :count).from(0).to(1)
          end
        end
      end

      context 'with a 400 response' do
        it 'matches the errors schema', :aggregate_failures do
          telephone.id = 42

          VCR.use_cassette('va_profile/v2/contact_information/post_telephone_w_id_error') do
            post('/v0/profile/telephones', params: telephone.to_json, headers:)

            expect(response).to have_http_status(:bad_request)
            expect(response).to match_response_schema('errors')
          end
        end

        it 'matches the errors camel-inflected schema', :aggregate_failures do
          telephone.id = 42

          VCR.use_cassette('va_profile/v2/contact_information/post_telephone_w_id_error') do
            post('/v0/profile/telephones', params: telephone.to_json, headers:)
>>>>>>> fb9d74a9

          expect(response).to have_http_status(:ok)
          expect(response).to match_camelized_response_schema('va_profile/transaction_response')
        end
      end

      it 'creates a new AsyncTransaction::VAProfile::TelephoneTransaction db record' do
        VCR.use_cassette('va_profile/v2/contact_information/put_telephone_success') do
          expect do
            put('/v0/profile/telephones', params: telephone.to_json, headers:)
          end.to change(AsyncTransaction::VAProfile::TelephoneTransaction, :count).from(0).to(1)
        end
      end
    end

    context 'with a validation issue' do
      it 'matches the errors schema', :aggregate_failures do
        telephone.phone_number = ''

        put('/v0/profile/telephones', params: telephone.to_json, headers:)

        expect(response).to have_http_status(:unprocessable_entity)
        expect(response).to match_response_schema('errors')
        expect(errors_for(response)).to include "phone-number - can't be blank"
      end

      it 'matches the errors camel-inflected schema', :aggregate_failures do
        telephone.phone_number = ''

        put('/v0/profile/telephones', params: telephone.to_json, headers: headers_with_camel)

        expect(response).to have_http_status(:unprocessable_entity)
        expect(response).to match_camelized_response_schema('errors')
        expect(errors_for(response)).to include "phone-number - can't be blank"
      end
    end

    context 'when effective_end_date is included' do
      let(:time) { Time.zone.parse('2020-01-17T04:21:59.000Z') }
      let(:telephone) do
        build(:telephone, :contact_info_v2,
              id: 17_259,
              vet360_id: user.vet360_id,
              effective_end_date: Time.now.utc.iso8601,
              phone_number: '5551234')
      end

      before do
        Timecop.freeze(time)
        sign_in_as(user)
      end

<<<<<<< HEAD
      after do
        Timecop.return
      end
=======
      context 'with international phone number' do
        let(:international_telephone) do
          build(:telephone, :contact_info_v2,
                vet360_id: user.vet360_id,
                is_international: true,
                country_code: '44',
                phone_number: '2045675003',
                id: 42)
        end

        it 'matches the telephone schema', :aggregate_failures do
          VCR.use_cassette('va_profile/v2/contact_information/put_international_telephone_success') do
            put('/v0/profile/telephones', params: international_telephone.to_json, headers:)

            expect(response).to have_http_status(:ok)
            expect(response).to match_response_schema('va_profile/transaction_response')
          end
        end

        it 'matches the telephone camel-inflected schema', :aggregate_failures do
          VCR.use_cassette('va_profile/v2/contact_information/put_international_telephone_success') do
            put('/v0/profile/telephones', params: international_telephone.to_json, headers: headers_with_camel)

            expect(response).to have_http_status(:ok)
            expect(response).to match_camelized_response_schema('va_profile/transaction_response')
          end
        end

        it 'creates a new AsyncTransaction::VAProfile::TelephoneTransaction db record' do
          VCR.use_cassette('va_profile/v2/contact_information/put_international_telephone_success') do
            expect do
              put('/v0/profile/telephones', params: international_telephone.to_json, headers:)
            end.to change(AsyncTransaction::VAProfile::TelephoneTransaction, :count).from(0).to(1)
          end
        end
      end

      context 'with a validation issue' do
        it 'matches the errors schema', :aggregate_failures do
          telephone.phone_number = ''
>>>>>>> fb9d74a9

      it 'effective_end_date is NOT included in the request body', :aggregate_failures do
        VCR.use_cassette('va_profile/v2/contact_information/put_telephone_ignore_eed', VCR::MATCH_EVERYTHING) do
          # The cassette we're using does not include the effectiveEndDate in the body.
          # So this test ensures that it was stripped out
          put('/v0/profile/telephones', params: telephone.to_json, headers:)
          expect(response).to have_http_status(:ok)
          expect(response).to match_response_schema('va_profile/transaction_response')
        end
      end

      it 'effective_end_date is NOT included in the request body when camel-inflected', :aggregate_failures do
        VCR.use_cassette('va_profile/v2/contact_information/put_telephone_ignore_eed', VCR::MATCH_EVERYTHING) do
          # The cassette we're using does not include the effectiveEndDate in the body.
          # So this test ensures that it was stripped out
          put('/v0/profile/telephones', params: telephone.to_json, headers: headers_with_camel)
          expect(response).to have_http_status(:ok)
          expect(response).to match_camelized_response_schema('va_profile/transaction_response')
        end
      end
    end
  end

  describe 'POST /v0/profile/telephones/create_or_update' do
    before do
      Timecop.freeze(Time.zone.parse('2024-08-27T18:51:06.000Z'))
    end

    after do
      Timecop.return
    end

    let(:telephone) { build(:telephone, :contact_info_v2, id: 42) }

    it 'calls update_telephone' do
      expect_any_instance_of(VAProfile::ContactInformation::V2::Service).to receive(:update_telephone)
        .and_call_original
      VCR.use_cassette('va_profile/v2/contact_information/put_telephone_success') do
        post('/v0/profile/telephones/create_or_update', params: telephone.to_json, headers:)
      end

      expect(response).to have_http_status(:ok)
    end
  end

<<<<<<< HEAD
  describe 'DELETE /v0/profile/telephones' do
    before do
      Timecop.freeze(Time.zone.parse('2024-08-27T18:51:06.000Z'))
=======
        expect(response).to have_http_status(:ok)
      end

      context 'with international phone number' do
        let(:international_telephone) do
          build(:telephone, :contact_info_v2,
                vet360_id: user.vet360_id,
                is_international: true,
                country_code: '44',
                phone_number: '2045675005',
                id: 42)
        end

        it 'calls update_telephone' do
          expect_any_instance_of(VAProfile::ContactInformation::V2::Service).to receive(:update_telephone)
            .and_call_original
          VCR.use_cassette('va_profile/v2/contact_information/put_international_telephone_success') do
            post('/v0/profile/telephones/create_or_update', params: international_telephone.to_json, headers:)
          end

          expect(response).to have_http_status(:ok)
        end
      end
>>>>>>> fb9d74a9
    end

    after do
      Timecop.return
    end

    let(:telephone) { build(:telephone, :contact_info_v2, source_system_user: user.icn, id: 42) }

    context 'when the method is DELETE' do
      it 'effective_end_date gets appended to the request body', :aggregate_failures do
        VCR.use_cassette('va_profile/v2/contact_information/delete_telephone_success', VCR::MATCH_EVERYTHING) do
          # The cassette we're using includes the effectiveEndDate in the body.
          # So this test will not pass if it's missing
          delete('/v0/profile/telephones', params: telephone.to_json, headers:)
          expect(response).to have_http_status(:ok)
          expect(response).to match_response_schema('va_profile/transaction_response')
        end
      end

      it 'effective_end_date gets appended to the request body when camel-inflected', :aggregate_failures do
        VCR.use_cassette('va_profile/v2/contact_information/delete_telephone_success', VCR::MATCH_EVERYTHING) do
          # The cassette we're using includes the effectiveEndDate in the body.
          # So this test will not pass if it's missing
          delete('/v0/profile/telephones', params: telephone.to_json, headers: headers_with_camel)
          expect(response).to have_http_status(:ok)
          expect(response).to match_camelized_response_schema('va_profile/transaction_response')
        end
      end

      context 'with international phone number' do
        # Override the date just for international tests
        before do
          Timecop.freeze(Time.zone.parse('2025-09-02T18:51:06.000Z'))
        end

        let(:international_telephone) do
          build(:telephone, :contact_info_v2,
                source_system_user: user.icn,
                vet360_id: user.vet360_id,
                is_international: true,
                country_code: '44',
                area_code: nil,
                phone_number: '2045675000',
                id: 42)
        end

        it 'effective_end_date gets appended to the request body', :aggregate_failures do
          VCR.use_cassette('va_profile/v2/contact_information/delete_international_telephone_success',
                           VCR::MATCH_EVERYTHING) do
            # The cassette we're using includes the effectiveEndDate in the body.
            # So this test will not pass if it's missing
            delete('/v0/profile/telephones', params: international_telephone.to_json, headers:)
            expect(response).to have_http_status(:ok)
            expect(response).to match_response_schema('va_profile/transaction_response')
          end
        end

        it 'effective_end_date gets appended to the request body when camel-inflected', :aggregate_failures do
          VCR.use_cassette('va_profile/v2/contact_information/delete_international_telephone_success',
                           VCR::MATCH_EVERYTHING) do
            # The cassette we're using includes the effectiveEndDate in the body.
            # So this test will not pass if it's missing
            delete('/v0/profile/telephones', params: international_telephone.to_json, headers: headers_with_camel)
            expect(response).to have_http_status(:ok)
            expect(response).to match_camelized_response_schema('va_profile/transaction_response')
          end
        end
      end
    end
  end
end<|MERGE_RESOLUTION|>--- conflicted
+++ resolved
@@ -115,65 +115,9 @@
         end
       end
 
-<<<<<<< HEAD
       it 'matches the telephone camel-inflected schema', :aggregate_failures do
         VCR.use_cassette('va_profile/v2/contact_information/put_telephone_success') do
           put('/v0/profile/telephones', params: telephone.to_json, headers: headers_with_camel)
-=======
-      context 'with international phone number' do
-        let(:international_telephone) do
-          build(:telephone, :contact_info_v2,
-                vet360_id: user.vet360_id,
-                is_international: true,
-                country_code: '44',
-                phone_number: '2045675000')
-        end
-
-        it 'matches the telephone schema', :aggregate_failures do
-          VCR.use_cassette('va_profile/v2/contact_information/post_international_telephone_success') do
-            post('/v0/profile/telephones', params: international_telephone.to_json, headers:)
-
-            expect(response).to have_http_status(:ok)
-            expect(response).to match_response_schema('va_profile/transaction_response')
-          end
-        end
-
-        it 'matches the telephone camel-inflected schema', :aggregate_failures do
-          VCR.use_cassette('va_profile/v2/contact_information/post_international_telephone_success') do
-            post('/v0/profile/telephones', params: international_telephone.to_json, headers: headers_with_camel)
-
-            expect(response).to have_http_status(:ok)
-            expect(response).to match_camelized_response_schema('va_profile/transaction_response')
-          end
-        end
-
-        it 'creates a new AsyncTransaction::VAProfile::TelephoneTransaction db record' do
-          VCR.use_cassette('va_profile/v2/contact_information/post_international_telephone_success') do
-            expect do
-              post('/v0/profile/telephones', params: international_telephone.to_json, headers:)
-            end.to change(AsyncTransaction::VAProfile::TelephoneTransaction, :count).from(0).to(1)
-          end
-        end
-      end
-
-      context 'with a 400 response' do
-        it 'matches the errors schema', :aggregate_failures do
-          telephone.id = 42
-
-          VCR.use_cassette('va_profile/v2/contact_information/post_telephone_w_id_error') do
-            post('/v0/profile/telephones', params: telephone.to_json, headers:)
-
-            expect(response).to have_http_status(:bad_request)
-            expect(response).to match_response_schema('errors')
-          end
-        end
-
-        it 'matches the errors camel-inflected schema', :aggregate_failures do
-          telephone.id = 42
-
-          VCR.use_cassette('va_profile/v2/contact_information/post_telephone_w_id_error') do
-            post('/v0/profile/telephones', params: telephone.to_json, headers:)
->>>>>>> fb9d74a9
 
           expect(response).to have_http_status(:ok)
           expect(response).to match_camelized_response_schema('va_profile/transaction_response')
@@ -226,52 +170,9 @@
         sign_in_as(user)
       end
 
-<<<<<<< HEAD
       after do
         Timecop.return
       end
-=======
-      context 'with international phone number' do
-        let(:international_telephone) do
-          build(:telephone, :contact_info_v2,
-                vet360_id: user.vet360_id,
-                is_international: true,
-                country_code: '44',
-                phone_number: '2045675003',
-                id: 42)
-        end
-
-        it 'matches the telephone schema', :aggregate_failures do
-          VCR.use_cassette('va_profile/v2/contact_information/put_international_telephone_success') do
-            put('/v0/profile/telephones', params: international_telephone.to_json, headers:)
-
-            expect(response).to have_http_status(:ok)
-            expect(response).to match_response_schema('va_profile/transaction_response')
-          end
-        end
-
-        it 'matches the telephone camel-inflected schema', :aggregate_failures do
-          VCR.use_cassette('va_profile/v2/contact_information/put_international_telephone_success') do
-            put('/v0/profile/telephones', params: international_telephone.to_json, headers: headers_with_camel)
-
-            expect(response).to have_http_status(:ok)
-            expect(response).to match_camelized_response_schema('va_profile/transaction_response')
-          end
-        end
-
-        it 'creates a new AsyncTransaction::VAProfile::TelephoneTransaction db record' do
-          VCR.use_cassette('va_profile/v2/contact_information/put_international_telephone_success') do
-            expect do
-              put('/v0/profile/telephones', params: international_telephone.to_json, headers:)
-            end.to change(AsyncTransaction::VAProfile::TelephoneTransaction, :count).from(0).to(1)
-          end
-        end
-      end
-
-      context 'with a validation issue' do
-        it 'matches the errors schema', :aggregate_failures do
-          telephone.phone_number = ''
->>>>>>> fb9d74a9
 
       it 'effective_end_date is NOT included in the request body', :aggregate_failures do
         VCR.use_cassette('va_profile/v2/contact_information/put_telephone_ignore_eed', VCR::MATCH_EVERYTHING) do
@@ -317,35 +218,9 @@
     end
   end
 
-<<<<<<< HEAD
   describe 'DELETE /v0/profile/telephones' do
     before do
       Timecop.freeze(Time.zone.parse('2024-08-27T18:51:06.000Z'))
-=======
-        expect(response).to have_http_status(:ok)
-      end
-
-      context 'with international phone number' do
-        let(:international_telephone) do
-          build(:telephone, :contact_info_v2,
-                vet360_id: user.vet360_id,
-                is_international: true,
-                country_code: '44',
-                phone_number: '2045675005',
-                id: 42)
-        end
-
-        it 'calls update_telephone' do
-          expect_any_instance_of(VAProfile::ContactInformation::V2::Service).to receive(:update_telephone)
-            .and_call_original
-          VCR.use_cassette('va_profile/v2/contact_information/put_international_telephone_success') do
-            post('/v0/profile/telephones/create_or_update', params: international_telephone.to_json, headers:)
-          end
-
-          expect(response).to have_http_status(:ok)
-        end
-      end
->>>>>>> fb9d74a9
     end
 
     after do
