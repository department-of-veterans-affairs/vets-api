--- conflicted
+++ resolved
@@ -59,11 +59,8 @@
           instructions: medication['sig'],
           facility_phone_number: medication['cmopDivisionPhone'],
           prescription_source: medication['prescriptionSource'],
-<<<<<<< HEAD
           indication_for_use: medication['indicationForUse']
-=======
           remarks: medication['remarks']
->>>>>>> 609b1b8e
         }
       end
 
