# frozen_string_literal: true

require 'bgs_service/veteran_representative_service'
require 'bgs_service/vnp_ptcpnt_addrs_service'
<<<<<<< HEAD
require 'bgs_service/vnp_ptcpnt_phone_service'
=======
>>>>>>> 56a1343d

module ClaimsApi
  module PowerOfAttorneyRequestService
    class AcceptedDecisionHandler
      FORM_TYPE_CODE = '21-22'

      def initialize(proc_id:, poa_code:, metadata:, veteran:, claimant: nil)
        @proc_id = proc_id
        @poa_code = poa_code
        @metadata = metadata
        @veteran = veteran
        @claimant = claimant
      end

      def call
        gather_poa_data

        # poa_auto_establishment_mapper(data)
      end

      private

      def gather_poa_data
<<<<<<< HEAD
        veteran_data = gather_veteran_data

=======
>>>>>>> 56a1343d
        read_all_data = gather_read_all_veteran_representative_data

        vnp_find_addrs_data = gather_vnp_addrs_data('veteran')

<<<<<<< HEAD
        data = veteran_data.merge!(read_all_data)
        data.merge!(vnp_find_addrs_data)

        if @claimant.present?
          claimant_data = gather_claimant_data
          claimant_addr_data = gather_vnp_addrs_data('claimant')
          claimant_phone_data = gather_vnp_phone_data

          claimant_data.merge!(claimant_addr_data)
          claimant_data.merge!(claimant_phone_data)

          data.merge!('claimant' => claimant_data)
        end

        data
      end

      def gather_veteran_data
        ClaimsApi::PowerOfAttorneyRequestService::DataMapper::VeteranDataMapper.new(
          veteran: @veteran
        ).call
      end

      def gather_claimant_data
        ClaimsApi::PowerOfAttorneyRequestService::DataMapper::ClaimantDataMapper.new(
          claimant: @claimant
        ).call
      end

      def read_all_vateran_representative_records
        ClaimsApi::VeteranRepresentativeService
          .new(external_uid: @veteran.participant_id, external_key: @veteran.participant_id)
          .read_all_veteran_representatives(type_code: FORM_TYPE_CODE, ptcpnt_id: @veteran.participant_id)
      end

=======
        if @claimant_ptcpnt_id.present?
          claimant_addr_data = gather_vnp_addrs_data('claimant')

          read_all_data.merge!(claimant: claimant_addr_data)
        end

        read_all_data.merge!(veteran: vnp_find_addrs_data)
      end

      def read_all_vateran_representative_records
        ClaimsApi::VeteranRepresentativeService
          .new(external_uid: @vet_ptcpnt_id, external_key: @vet_ptcpnt_id)
          .read_all_veteran_representatives(type_code: FORM_TYPE_CODE, ptcpnt_id: @vet_ptcpnt_id)
      end

>>>>>>> 56a1343d
      def gather_read_all_veteran_representative_data
        records = read_all_vateran_representative_records
        # error if records nil
        ClaimsApi::PowerOfAttorneyRequestService::DataMapper::ReadAllVeteranRepresentativeDataMapper.new(
          proc_id: @proc_id,
          records:
        ).call
      end

      # key is 'veteran' or 'claimant'
      def gather_vnp_addrs_data(key)
<<<<<<< HEAD
        ptcpnt_id = key == 'veteran' ? @veteran.participant_id : @claimant&.participant_id

=======
        ptcpnt_id = key == 'veteran' ? @vet_ptcpnt_id : @claimant_ptcpnt_id
>>>>>>> 56a1343d
        primary_key = @metadata.dig(key, 'vnp_mail_id')

        # error if primary_key nil
        res = ClaimsApi::VnpPtcpntAddrsService
              .new(external_uid: ptcpnt_id, external_key: ptcpnt_id)
              .vnp_ptcpnt_addrs_find_by_primary_key(id: primary_key)

        ClaimsApi::PowerOfAttorneyRequestService::DataMapper::VnpPtcpntAddrsFindByPrimaryKeyDataMapper.new(
          record: res
        ).call
<<<<<<< HEAD
      end

      def gather_vnp_phone_data
        primary_key = @metadata.dig('claimant', 'vnp_phone_id')

        res = ClaimsApi::VnpPtcpntPhoneService
              .new(external_uid: @claimant.participant_id, external_key: @claimant.participant_id)
              .vnp_ptcpnt_phone_find_by_primary_key(id: primary_key)

        ClaimsApi::PowerOfAttorneyRequestService::DataMapper::VnpPtcpntPhoneFindByPrimaryKeyDataMapper.new(
          record: res
        ).call
=======
>>>>>>> 56a1343d
      end
    end
  end
end<|MERGE_RESOLUTION|>--- conflicted
+++ resolved
@@ -2,10 +2,7 @@
 
 require 'bgs_service/veteran_representative_service'
 require 'bgs_service/vnp_ptcpnt_addrs_service'
-<<<<<<< HEAD
 require 'bgs_service/vnp_ptcpnt_phone_service'
-=======
->>>>>>> 56a1343d
 
 module ClaimsApi
   module PowerOfAttorneyRequestService
@@ -29,16 +26,12 @@
       private
 
       def gather_poa_data
-<<<<<<< HEAD
         veteran_data = gather_veteran_data
 
-=======
->>>>>>> 56a1343d
         read_all_data = gather_read_all_veteran_representative_data
 
         vnp_find_addrs_data = gather_vnp_addrs_data('veteran')
 
-<<<<<<< HEAD
         data = veteran_data.merge!(read_all_data)
         data.merge!(vnp_find_addrs_data)
 
@@ -68,29 +61,6 @@
         ).call
       end
 
-      def read_all_vateran_representative_records
-        ClaimsApi::VeteranRepresentativeService
-          .new(external_uid: @veteran.participant_id, external_key: @veteran.participant_id)
-          .read_all_veteran_representatives(type_code: FORM_TYPE_CODE, ptcpnt_id: @veteran.participant_id)
-      end
-
-=======
-        if @claimant_ptcpnt_id.present?
-          claimant_addr_data = gather_vnp_addrs_data('claimant')
-
-          read_all_data.merge!(claimant: claimant_addr_data)
-        end
-
-        read_all_data.merge!(veteran: vnp_find_addrs_data)
-      end
-
-      def read_all_vateran_representative_records
-        ClaimsApi::VeteranRepresentativeService
-          .new(external_uid: @vet_ptcpnt_id, external_key: @vet_ptcpnt_id)
-          .read_all_veteran_representatives(type_code: FORM_TYPE_CODE, ptcpnt_id: @vet_ptcpnt_id)
-      end
-
->>>>>>> 56a1343d
       def gather_read_all_veteran_representative_data
         records = read_all_vateran_representative_records
         # error if records nil
@@ -100,14 +70,16 @@
         ).call
       end
 
+      def read_all_vateran_representative_records
+        ClaimsApi::VeteranRepresentativeService
+          .new(external_uid: @veteran.participant_id, external_key: @veteran.participant_id)
+          .read_all_veteran_representatives(type_code: FORM_TYPE_CODE, ptcpnt_id: @veteran.participant_id)
+      end
+
       # key is 'veteran' or 'claimant'
       def gather_vnp_addrs_data(key)
-<<<<<<< HEAD
         ptcpnt_id = key == 'veteran' ? @veteran.participant_id : @claimant&.participant_id
 
-=======
-        ptcpnt_id = key == 'veteran' ? @vet_ptcpnt_id : @claimant_ptcpnt_id
->>>>>>> 56a1343d
         primary_key = @metadata.dig(key, 'vnp_mail_id')
 
         # error if primary_key nil
@@ -118,7 +90,6 @@
         ClaimsApi::PowerOfAttorneyRequestService::DataMapper::VnpPtcpntAddrsFindByPrimaryKeyDataMapper.new(
           record: res
         ).call
-<<<<<<< HEAD
       end
 
       def gather_vnp_phone_data
@@ -131,8 +102,6 @@
         ClaimsApi::PowerOfAttorneyRequestService::DataMapper::VnpPtcpntPhoneFindByPrimaryKeyDataMapper.new(
           record: res
         ).call
-=======
->>>>>>> 56a1343d
       end
     end
   end
