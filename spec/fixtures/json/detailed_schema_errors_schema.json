--- conflicted
+++ resolved
@@ -18,11 +18,7 @@
         "favoriteFruits": { "$ref":  "#/definitions/favoriteFruits" },
         "requiredField": { "$ref": "#/definitions/requiredField" }
       },
-<<<<<<< HEAD
-      "required": ["name", "age", "married", "pattern", "email", "gender", "location", "requiredField"]
-=======
-      "required": ["name", "age", "married", "email", "gender", "favoriteFood", "location", "requiredField"]
->>>>>>> 602ac831
+      "required": ["name", "age", "married", "pattern", "email", "gender", "favoriteFood", "location", "requiredField"]
     },
     "name": {
       "type": "string",
