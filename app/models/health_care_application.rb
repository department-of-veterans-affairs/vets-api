# frozen_string_literal: true

require 'hca/service'
require 'hca/rate_limited_search'
require 'hca/user_attributes'
require 'hca/enrollment_eligibility/service'
require 'hca/enrollment_eligibility/status_matcher'
require 'mpi/service'

class HealthCareApplication < ApplicationRecord
  include SentryLogging
  include VA1010Forms::Utils

  FORM_ID = '10-10EZ'
  ACTIVEDUTY_ELIGIBILITY = 'TRICARE'
  DISABILITY_THRESHOLD = 50
  LOCKBOX = Lockbox.new(key: Settings.lockbox.master_key, encode: true)

  attr_accessor :user, :async_compatible, :google_analytics_client_id, :form

  validates(:state, presence: true, inclusion: %w[success error failed pending])
  validates(:form_submission_id_string, :timestamp, presence: true, if: :success?)

  validate(:long_form_required_fields, on: :create)

  validates(:form, presence: true, on: :create)
  validate(:form_matches_schema, on: :create)

  after_save :send_failure_email, if: :send_failure_email?
  after_save :log_async_submission_failure, if: :async_submission_failed?

  # @param [Account] user
  # @return [Hash]
  def self.get_user_identifier(user)
    return if user.nil?

    {
      'icn' => user.icn,
      'edipi' => user.edipi
    }
  end

  def form_id
    self.class::FORM_ID.upcase
  end

  def success?
    state == 'success'
  end

  def failed?
    state == 'failed'
  end

  def short_form?
    form.present? && parsed_form['lastServiceBranch'].blank?
  end

  def async_submission_failed?
    saved_change_to_attribute?(:state) && failed?
  end

  def email
    return nil if form.blank?

    parsed_form['email']
  end

  def send_failure_email?
    async_submission_failed? && email.present?
  end

  def submit_sync
    @parsed_form = override_parsed_form(parsed_form)

    result = begin
      HCA::Service.new(user).submit_form(parsed_form)
    rescue Common::Client::Errors::ClientError => e
      log_exception_to_sentry(e)

      raise Common::Exceptions::BackendServiceException.new(
        nil, detail: e.message
      )
    end

    Rails.logger.info "SubmissionID=#{result[:formSubmissionId]}"

    result
  rescue
    log_sync_submission_failure

    raise
  end

  def process!
    prefill_fields

    unless valid?
      Rails.logger.warn("HealthCareApplication::ValidationError: #{Flipper.enabled?(:hca_use_facilities_API)}")

      StatsD.increment("#{HCA::Service::STATSD_KEY_PREFIX}.validation_error")

      StatsD.increment("#{HCA::Service::STATSD_KEY_PREFIX}.validation_error_short_form") if short_form?

      Sentry.set_extras(user_loa: user&.loa)

      PersonalInformationLog.create(
        data: parsed_form,
        error_class: 'HealthCareApplication ValidationError'
      )

      raise(Common::Exceptions::ValidationErrors, self)
    end

    if email.present? || async_compatible
      save!
      submit_async
    else
      submit_sync
    end
  end

  def self.determine_active_duty(primary_eligibility, veteran)
    primary_eligibility == ACTIVEDUTY_ELIGIBILITY && veteran == 'false'
  end

  def self.determine_non_military(primary_eligibility, veteran, parsed_status)
    if parsed_status == HCA::EnrollmentEligibility::Constants::ACTIVEDUTY &&
       !determine_active_duty(primary_eligibility, veteran)
      HCA::EnrollmentEligibility::Constants::NON_MILITARY
    else
      parsed_status
    end
  end

  EE_DATA_SELECTED_KEYS = %i[
    application_date
    enrollment_date
    preferred_facility
    effective_date
    primary_eligibility
    priority_group
    can_submit_financial_info
  ].freeze

  def self.parsed_ee_data(ee_data, loa3)
    if loa3
      parsed_status = HCA::EnrollmentEligibility::StatusMatcher.parse(
        ee_data[:enrollment_status], ee_data[:ineligibility_reason]
      )

      parsed_status = determine_non_military(
        ee_data[:primary_eligibility], ee_data[:veteran],
        parsed_status
      )

      ee_data.slice(*EE_DATA_SELECTED_KEYS).merge(parsed_status:)
    else
      { parsed_status: if ee_data[:enrollment_status].present?
                         HCA::EnrollmentEligibility::Constants::LOGIN_REQUIRED
                       else
                         HCA::EnrollmentEligibility::Constants::NONE_OF_THE_ABOVE
                       end }
    end
  end

  def self.enrollment_status(icn, loa3)
    parsed_ee_data(
      HCA::EnrollmentEligibility::Service.new.lookup_user(icn),
      loa3
    )
  end

  def self.user_icn(user_attributes)
    HCA::RateLimitedSearch.create_rate_limited_searches(user_attributes) unless Settings.mvi_hca.skip_rate_limit
    MPI::Service.new.find_profile_by_attributes(first_name: user_attributes.first_name,
                                                last_name: user_attributes.last_name,
                                                birth_date: user_attributes.birth_date,
                                                ssn: user_attributes.ssn)&.profile&.icn
  end

  def self.user_attributes(form)
    form ||= {}
    full_name = form['veteranFullName'] || {}

    return_val = HCA::UserAttributes.new(
      first_name: full_name['first'],
      middle_name: full_name['middle'],
      last_name: full_name['last'],
      birth_date: form['veteranDateOfBirth'],
      ssn: form['veteranSocialSecurityNumber'],
      gender: form['gender']
    )

    raise Common::Exceptions::ValidationErrors, return_val unless return_val.valid?

    return_val
  end

  def set_result_on_success!(result)
    update!(
      state: 'success',
      # this is a string because it overflowed the postgres integer limit in one of the tests
      form_submission_id_string: result[:formSubmissionId].to_s,
      timestamp: result[:timestamp]
    )
  end

  def form_submission_id
    form_submission_id_string&.to_i
  end

  def parsed_form
    @parsed_form ||= form.present? ? JSON.parse(form) : nil
  end

  private

  def long_form_required_fields
    return if form.blank? || parsed_form['vaCompensationType'] == 'highDisability'

    %w[
      maritalStatus
      isEnrolledMedicarePartA
      lastServiceBranch
      lastEntryDate
      lastDischargeDate
    ].each do |attr|
      errors.add(:form, "#{attr} can't be null") if parsed_form[attr].nil?
    end
  end

  def prefill_fields
    return if user.blank? || !user.loa3?

    parsed_form.merge!({
      'veteranFullName' => user.full_name_normalized.compact.stringify_keys,
      'veteranDateOfBirth' => user.birth_date,
      'veteranSocialSecurityNumber' => user.ssn_normalized
    }.compact)
  end

  def submit_async
    submission_job = email.present? ? 'SubmissionJob' : 'AnonSubmissionJob'
    @parsed_form = override_parsed_form(parsed_form)

    "HCA::#{submission_job}".constantize.perform_async(
      self.class.get_user_identifier(user),
      HealthCareApplication::LOCKBOX.encrypt(parsed_form.to_json),
      id,
      google_analytics_client_id
    )

    self
  end

  def log_sync_submission_failure
    StatsD.increment("#{HCA::Service::STATSD_KEY_PREFIX}.sync_submission_failed")
    StatsD.increment("#{HCA::Service::STATSD_KEY_PREFIX}.sync_submission_failed_short_form") if short_form?
    log_submission_failure_details
  end

  def log_async_submission_failure
    StatsD.increment("#{HCA::Service::STATSD_KEY_PREFIX}.failed_wont_retry")
    StatsD.increment("#{HCA::Service::STATSD_KEY_PREFIX}.failed_wont_retry_short_form") if short_form?
    log_submission_failure_details
  end

  def log_submission_failure_details
    return if parsed_form.blank?

    PersonalInformationLog.create!(
      data: parsed_form,
      error_class: 'HealthCareApplication FailedWontRetry'
    )

    log_message_to_sentry(
      'HCA total failure',
      :error,
      {
        first_initial: parsed_form.dig('veteranFullName', 'first')&.[](0) || 'no initial provided',
        middle_initial: parsed_form.dig('veteranFullName', 'middle')&.[](0) || 'no initial provided',
        last_initial: parsed_form.dig('veteranFullName', 'last')&.[](0) || 'no initial provided'
      },
      hca: :total_failure
    )
  end

  def send_failure_email
<<<<<<< HEAD
    first_name = parsed_form.dig('veteranFullName', 'first')
    template_id = Settings.vanotify.services.health_apps_1010.template_id.form1010_ez_failure_email
    api_key = Settings.vanotify.services.health_apps_1010.api_key

    salutation = first_name ? "Dear #{first_name}," : ''

    VANotify::EmailJob.perform_async(
      email,
      template_id,
      { 'salutation' => salutation },
      api_key
    )
  rescue => e
    log_exception_to_sentry(e)
=======
    if Flipper.enabled?(:hca_submission_failure_email_va_notify)
      begin
        first_name = parsed_form.dig('veteranFullName', 'first')
        template_id = Settings.vanotify.services.health_apps_1010.template_id.form1010_ez_failure_email
        api_key = Settings.vanotify.services.health_apps_1010.api_key

        salutation = first_name ? "Dear #{first_name}," : ''

        VANotify::EmailJob.perform_async(
          email,
          template_id,
          { 'salutation' => salutation },
          api_key
        )
        StatsD.increment("#{HCA::Service::STATSD_KEY_PREFIX}.submission_failure_email_sent")
      rescue => e
        log_exception_to_sentry(e)
      end
    else
      HCASubmissionFailureMailer.build(email, google_analytics_client_id).deliver_now
    end
>>>>>>> cf88f733
  end

  # If the hca_use_facilities_API flag is on then vaMedicalFacility will only
  # validate for a string, else it will validate through the enum.  This avoids
  # changes to vets-website and vets-json-schema having to deploy simultaneously.
  def form_matches_schema
    if form.present?
      JSON::Validator.fully_validate(current_schema, parsed_form).each do |v|
        errors.add(:form, v.to_s)
      end
    end
  end

  def current_schema
    feature_enabled_for_user = Flipper.enabled?(:hca_use_facilities_API, user)
    Rails.logger.warn(
      "HealthCareApplication::hca_use_facilitiesAPI enabled = #{feature_enabled_for_user}"
    )

    schema = VetsJsonSchema::SCHEMAS[self.class::FORM_ID]
    return schema unless feature_enabled_for_user

    schema.deep_dup.tap do |c|
      c['properties']['vaMedicalFacility'] = { type: 'string' }.as_json
    end
  end
end<|MERGE_RESOLUTION|>--- conflicted
+++ resolved
@@ -287,7 +287,6 @@
   end
 
   def send_failure_email
-<<<<<<< HEAD
     first_name = parsed_form.dig('veteranFullName', 'first')
     template_id = Settings.vanotify.services.health_apps_1010.template_id.form1010_ez_failure_email
     api_key = Settings.vanotify.services.health_apps_1010.api_key
@@ -300,31 +299,9 @@
       { 'salutation' => salutation },
       api_key
     )
+    StatsD.increment("#{HCA::Service::STATSD_KEY_PREFIX}.submission_failure_email_sent")
   rescue => e
     log_exception_to_sentry(e)
-=======
-    if Flipper.enabled?(:hca_submission_failure_email_va_notify)
-      begin
-        first_name = parsed_form.dig('veteranFullName', 'first')
-        template_id = Settings.vanotify.services.health_apps_1010.template_id.form1010_ez_failure_email
-        api_key = Settings.vanotify.services.health_apps_1010.api_key
-
-        salutation = first_name ? "Dear #{first_name}," : ''
-
-        VANotify::EmailJob.perform_async(
-          email,
-          template_id,
-          { 'salutation' => salutation },
-          api_key
-        )
-        StatsD.increment("#{HCA::Service::STATSD_KEY_PREFIX}.submission_failure_email_sent")
-      rescue => e
-        log_exception_to_sentry(e)
-      end
-    else
-      HCASubmissionFailureMailer.build(email, google_analytics_client_id).deliver_now
-    end
->>>>>>> cf88f733
   end
 
   # If the hca_use_facilities_API flag is on then vaMedicalFacility will only
