--- conflicted
+++ resolved
@@ -116,11 +116,7 @@
   description: "Weekly report of unsuccessful claims submissions"
 
 VBADocuments::RunUnsuccessfulSubmissions:
-<<<<<<< HEAD
   every: "12h"
-=======
-  every: "60m"
->>>>>>> d8a5389b
   class: VBADocuments::RunUnsuccessfulSubmissions
   description: "Run VBADocuments::UploadProcessor for submissions that are stuck in uploaded status"
 
