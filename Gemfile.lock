--- conflicted
+++ resolved
@@ -371,13 +371,6 @@
       activesupport (>= 4.2)
     fastimage (2.1.7)
     ffi (1.12.2)
-<<<<<<< HEAD
-    figaro (1.1.1)
-      thor (~> 0.14)
-    filelock (1.1.1)
-    find_a_port (1.0.1)
-=======
->>>>>>> 093c6d78
     flipper (0.17.2)
     flipper-active_record (0.17.2)
       activerecord (>= 4.2, < 7)
@@ -778,12 +771,9 @@
     thwait (0.1.0)
     tilt (2.0.10)
     timecop (0.9.1)
-<<<<<<< HEAD
     tins (1.24.1)
       sync
-=======
     trollop (1.16.2)
->>>>>>> 093c6d78
     ttfunk (1.5.1)
     typhoeus (1.3.1)
       ethon (>= 0.9.0)
