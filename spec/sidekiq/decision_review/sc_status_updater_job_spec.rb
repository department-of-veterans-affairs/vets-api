# frozen_string_literal: true

require 'rails_helper'
require 'decision_review_v1/service'
require 'sidekiq/decision_review/shared_examples_for_status_updater_jobs'

RSpec.describe DecisionReview::ScStatusUpdaterJob, type: :job do
  subject { described_class }

  include_context 'status updater job context', SavedClaim::SupplementalClaim

  describe 'perform' do
    context 'with flag enabled', :aggregate_failures do
      before do
        Flipper.enable :decision_review_saved_claim_sc_status_updater_job_enabled
      end

      include_examples 'status updater job with base forms', SavedClaim::SupplementalClaim
      include_examples 'status updater job when forms include evidence', SavedClaim::SupplementalClaim

      context 'SavedClaim records are present with completed status in LH and have associated secondary forms' do
        let(:benefits_intake_service) { instance_double(BenefitsIntake::Service) }
        let!(:secondary_form1) { create(:secondary_appeal_form4142, guid: SecureRandom.uuid) }
        let!(:secondary_form2) { create(:secondary_appeal_form4142, guid: SecureRandom.uuid) }
        let!(:secondary_form3) { create(:secondary_appeal_form4142, guid: SecureRandom.uuid) }
        let!(:secondary_form_with_delete_date) do
          create(:secondary_appeal_form4142, guid: SecureRandom.uuid, delete_date: 10.days.from_now)
        end
        let!(:saved_claim1) do
          SavedClaim::SupplementalClaim.create(guid: secondary_form1.appeal_submission.submitted_appeal_uuid,
                                               form: '{}')
        end
        let!(:saved_claim2) do
          SavedClaim::SupplementalClaim.create(guid: secondary_form2.appeal_submission.submitted_appeal_uuid,
                                               form: '{}')
        end
        let!(:saved_claim3) do
          SavedClaim::SupplementalClaim.create(guid: secondary_form3.appeal_submission.submitted_appeal_uuid,
                                               form: '{}')
        end
        let!(:saved_claim4) do
          SavedClaim::SupplementalClaim
            .create(guid: secondary_form_with_delete_date.appeal_submission.submitted_appeal_uuid, form: '{}')
        end

        let(:upload_response_4142_vbms) do
          response = JSON.parse(File.read('spec/fixtures/supplemental_claims/SC_4142_show_response_200.json'))
          instance_double(Faraday::Response, body: response)
        end

        let(:upload_response_4142_processing) do
          response = JSON.parse(File.read('spec/fixtures/supplemental_claims/SC_4142_show_response_200.json'))
          response['data']['attributes']['status'] = 'processing'
          instance_double(Faraday::Response, body: response)
        end

        let(:upload_response_4142_error) do
          response = JSON.parse(File.read('spec/fixtures/supplemental_claims/SC_4142_show_response_200.json'))
          response['data']['attributes']['status'] = 'error'
          response['data']['attributes']['detail'] = 'Invalid PDF'
          instance_double(Faraday::Response, body: response)
        end

        before do
          allow(DecisionReviewV1::Service).to receive(:new).and_return(service)
          allow(BenefitsIntake::Service).to receive(:new).and_return(benefits_intake_service)
          allow(service).to receive(:get_supplemental_claim).with(saved_claim1.guid).and_return(response_complete)
          allow(service).to receive(:get_supplemental_claim).with(saved_claim2.guid).and_return(response_complete)
          allow(service).to receive(:get_supplemental_claim).with(saved_claim3.guid).and_return(response_complete)
          allow(service).to receive(:get_supplemental_claim).with(saved_claim4.guid).and_return(response_complete)

          allow(StatsD).to receive(:increment)
          allow(Rails.logger).to receive(:info)
        end

        it 'does NOT check status for 4142 records that already have a delete_date' do
          expect(benefits_intake_service).to receive(:get_status).with(uuid: secondary_form1.guid)
          expect(benefits_intake_service).to receive(:get_status).with(uuid: secondary_form2.guid)
          expect(benefits_intake_service).to receive(:get_status).with(uuid: secondary_form3.guid)
          expect(benefits_intake_service).not_to receive(:get_status)
            .with(uuid: secondary_form_with_delete_date.guid)
          subject.new.perform
        end

        context 'updating 4142 information' do
          let(:frozen_time) { DateTime.new(2024, 1, 1).utc }

          before do
            allow(benefits_intake_service).to receive(:get_status)
              .with(uuid: secondary_form1.guid).and_return(upload_response_4142_vbms)
            allow(benefits_intake_service).to receive(:get_status)
              .with(uuid: secondary_form2.guid).and_return(upload_response_4142_processing)
            allow(benefits_intake_service).to receive(:get_status)
              .with(uuid: secondary_form3.guid).and_return(upload_response_4142_error)
          end

          it 'updates the status and sets delete_date if appropriate' do
            Timecop.freeze(frozen_time) do
              subject.new.perform
            end
            expect(secondary_form1.reload.status).to include('vbms')
            expect(secondary_form1.reload.status_updated_at).to eq frozen_time
            expect(secondary_form1.reload.delete_date).to eq frozen_time + 59.days

            expect(secondary_form2.reload.status).to include('processing')
            expect(secondary_form2.reload.status_updated_at).to eq frozen_time
            expect(secondary_form2.reload.delete_date).to be_nil

            expect(secondary_form3.reload.status).to include('error')
            expect(secondary_form3.reload.status_updated_at).to eq frozen_time
            expect(secondary_form3.reload.delete_date).to be_nil
          end

          it 'logs ands increments metrics for updates to the 4142 status' do
            Timecop.freeze(frozen_time) do
              subject.new.perform
            end

            expect(StatsD).to have_received(:increment)
              .with('worker.decision_review.saved_claim_sc_status_updater_secondary_form.delete_date_update')
              .exactly(1).time
            expect(StatsD).to have_received(:increment)
              .with('worker.decision_review.saved_claim_sc_status_updater_secondary_form.status', tags: ['status:vbms'])
              .exactly(1).time
            expect(StatsD).to have_received(:increment)
              .with('worker.decision_review.saved_claim_sc_status_updater_secondary_form.status',
                    tags: ['status:processing'])
              .exactly(1).time

            expect(Rails.logger).to have_received(:info)
              .with('DecisionReview::SavedClaimScStatusUpdaterJob secondary form status error', anything)
            expect(StatsD).to have_received(:increment)
              .with('silent_failure', tags: ['service:supplemental-claims-4142',
                                             'function: PDF submission to Lighthouse'])
              .exactly(1).time
          end

          context 'when the 4142 status is unchanged' do
            let(:previous_status) do
              {
                'status' => 'processing'
              }
            end

            before do
              secondary_form2.update!(status: previous_status.to_json, status_updated_at: frozen_time - 3.days)
            end

            it 'does not log or increment metrics for a status change' do
              Timecop.freeze(frozen_time) do
                subject.new.perform
              end

              expect(secondary_form2.reload.status_updated_at).to eq frozen_time
              expect(StatsD).not_to have_received(:increment)
                .with('worker.decision_review.saved_claim_sc_status_updater_secondary_form.status',
                      tags: ['status:processing'])
            end
          end

          context 'when at least one secondary form is not in vbms status' do
            it 'does not set the delete_date for the related SavedCalim::SupplementlClaim' do
              Timecop.freeze(frozen_time) do
                subject.new.perform
              end

              expect(saved_claim1.reload.delete_date).to eq frozen_time + 59.days
              expect(saved_claim2.delete_date).to be_nil
            end
          end
        end

        context 'with 4142 flag disabled' do
          before do
            Flipper.disable :decision_review_track_4142_submissions
          end

          it 'does not query SecondaryAppealForm records' do
            expect(SecondaryAppealForm).not_to receive(:where)

            subject.new.perform
          end
        end
      end
<<<<<<< HEAD
=======

      context 'SavedClaim record with previous metadata' do
        before do
          allow(Rails.logger).to receive(:info)
        end

        let(:guid4) { SecureRandom.uuid }
        let(:guid5) { SecureRandom.uuid }

        let(:upload_id) { SecureRandom.uuid }
        let(:upload_id2) { SecureRandom.uuid }
        let(:upload_id3) { SecureRandom.uuid }

        let(:metadata1) do
          {
            'status' => 'submitted',
            'uploads' => [
              {
                'status' => 'error',
                'detail' => 'Invalid PDF',
                'id' => upload_id
              }
            ]
          }
        end

        let(:metadata2) do
          {
            'status' => 'submitted',
            'uploads' => [
              {
                'status' => 'pending',
                'detail' => nil,
                'id' => upload_id2
              },
              {
                'status' => 'processing',
                'detail' => nil,
                'id' => upload_id3
              }
            ]
          }
        end

        it 'does not increment metrics for unchanged form status or existing final statuses' do
          SavedClaim::SupplementalClaim.create(guid: guid1, form: '{}', metadata: '{"status":"error","uploads":[]}')
          SavedClaim::SupplementalClaim.create(guid: guid2, form: '{}', metadata: '{"status":"submitted","uploads":[]}')
          SavedClaim::SupplementalClaim.create(guid: guid3, form: '{}', metadata: '{"status":"pending","uploads":[]}')
          SavedClaim::SupplementalClaim.create(guid: guid4, form: '{}', metadata: '{"status":"complete,"uploads":[]}')
          SavedClaim::SupplementalClaim.create(guid: guid5, form: '{}', metadata: '{"status":"DR_404,"uploads":[]}')

          expect(service).not_to receive(:get_supplemental_claim).with(guid1)
          expect(service).to receive(:get_supplemental_claim).with(guid2).and_return(response_error)
          expect(service).to receive(:get_supplemental_claim).with(guid3).and_return(response_pending)
          expect(service).not_to receive(:get_supplemental_claim).with(guid4)
          expect(service).not_to receive(:get_supplemental_claim).with(guid5)

          subject.new.perform

          claim2 = SavedClaim::SupplementalClaim.find_by(guid: guid2)
          expect(claim2.delete_date).to be_nil
          expect(claim2.metadata).to include 'error'

          expect(StatsD).to have_received(:increment)
            .with('worker.decision_review.saved_claim_sc_status_updater.status', tags: ['status:error'])
            .exactly(1).time
          expect(StatsD).not_to have_received(:increment)
            .with('worker.decision_review.saved_claim_sc_status_updater.status', tags: ['status:pending'])

          expect(Rails.logger).not_to have_received(:info)
            .with('DecisionReview::SavedClaimScStatusUpdaterJob form status error', guid: guid1)
          expect(Rails.logger).to have_received(:info)
            .with('DecisionReview::SavedClaimScStatusUpdaterJob form status error', guid: guid2)
          expect(StatsD).to have_received(:increment)
            .with('silent_failure', tags: ['service:supplemental-claims',
                                           'function: form submission to Lighthouse'])
            .exactly(1).time
        end

        it 'does not increment metrics for unchanged evidence status or existing final statuses' do
          SavedClaim::SupplementalClaim.create(guid: guid1, form: '{}', metadata: metadata1.to_json)
          appeal_submission = create(:appeal_submission, submitted_appeal_uuid: guid1)
          create(:appeal_submission_upload, appeal_submission:, lighthouse_upload_id: upload_id)

          SavedClaim::SupplementalClaim.create(guid: guid2, form: '{}', metadata: metadata2.to_json)
          appeal_submission2 = create(:appeal_submission, submitted_appeal_uuid: guid2)
          create(:appeal_submission_upload, appeal_submission: appeal_submission2, lighthouse_upload_id: upload_id2)
          create(:appeal_submission_upload, appeal_submission: appeal_submission2, lighthouse_upload_id: upload_id3)

          expect(service).to receive(:get_supplemental_claim).with(guid1).and_return(response_pending)
          expect(service).to receive(:get_supplemental_claim).with(guid2).and_return(response_error)

          expect(service).not_to receive(:get_supplemental_claim_upload).with(uuid: upload_id)
          expect(service).to receive(:get_supplemental_claim_upload).with(uuid: upload_id2)
                                                                    .and_return(upload_response_error)
          expect(service).to receive(:get_supplemental_claim_upload).with(uuid: upload_id3)
                                                                    .and_return(upload_response_processing)

          subject.new.perform

          expect(StatsD).to have_received(:increment)
            .with('worker.decision_review.saved_claim_sc_status_updater_upload.status', tags: ['status:error'])
            .exactly(1).times
          expect(StatsD).not_to have_received(:increment)
            .with('worker.decision_review.saved_claim_sc_status_updater_upload.status', tags: ['status:processing'])

          expect(Rails.logger).not_to have_received(:info)
            .with('DecisionReview::SavedClaimScStatusUpdaterJob evidence status error',
                  guid: anything, lighthouse_upload_id: upload_id, detail: anything)
          expect(Rails.logger).to have_received(:info)
            .with('DecisionReview::SavedClaimScStatusUpdaterJob evidence status error',
                  guid: guid2, lighthouse_upload_id: upload_id2, detail: 'Invalid PDF')
          expect(StatsD).to have_received(:increment)
            .with('silent_failure', tags: ['service:supplemental-claims',
                                           'function: evidence submission to Lighthouse'])
            .exactly(1).time
        end
      end

      context 'Retrieving SavedClaim records fails' do
        before do
          allow(SavedClaim::SupplementalClaim).to receive(:where).and_raise(ActiveRecord::ConnectionTimeoutError)
          allow(Rails.logger).to receive(:error)
        end

        it 'rescues the error and logs' do
          subject.new.perform

          expect(Rails.logger).to have_received(:error)
            .with('DecisionReview::SavedClaimScStatusUpdaterJob error', anything)
          expect(StatsD).to have_received(:increment)
            .with('worker.decision_review.saved_claim_sc_status_updater.error').once
        end
      end

      context 'an error occurs while processing form, attachments, or secondary form' do
        before do
          SavedClaim::SupplementalClaim.create(guid: guid1, form: '{}')
          SavedClaim::SupplementalClaim.create(guid: guid2, form: '{}')

          allow(service).to receive(:get_supplemental_claim).and_raise(exception)
          allow(Rails.logger).to receive(:error)
        end

        context 'and it is a temporary error' do
          let(:exception) { DecisionReviewV1::ServiceException.new(key: 'DR_504') }

          it 'handles request errors and increments the statsd metric' do
            allow(service).to receive(:get_supplemental_claim).and_raise(DecisionReviewV1::ServiceException)

            subject.new.perform

            expect(StatsD).to have_received(:increment)
              .with('worker.decision_review.saved_claim_sc_status_updater.error').exactly(2).times
          end
        end

        context 'and it is a 404 error' do
          let(:exception) { DecisionReviewV1::ServiceException.new(key: 'DR_404') }

          it 'updates the status of the record' do
            subject.new.perform

            sc1 = SavedClaim::SupplementalClaim.find_by(guid: guid1)
            metadata1 = JSON.parse(sc1.metadata)
            expect(metadata1['status']).to eq 'DR_404'

            sc2 = SavedClaim::SupplementalClaim.find_by(guid: guid2)
            metadata2 = JSON.parse(sc2.metadata)
            expect(metadata2['status']).to eq 'DR_404'

            expect(Rails.logger).to have_received(:error)
              .with('DecisionReview::SavedClaimScStatusUpdaterJob error', { guid: anything, message: anything })
              .exactly(2).times
          end
        end
      end
>>>>>>> 946bddbe
    end

    context 'with flag disabled' do
      before do
        Flipper.disable :decision_review_saved_claim_sc_status_updater_job_enabled
      end

      it 'does not query SavedClaim::HigherLevelReview records' do
        expect(SavedClaim::HigherLevelReview).not_to receive(:where)

        subject.new.perform
      end
    end
  end
end<|MERGE_RESOLUTION|>--- conflicted
+++ resolved
@@ -182,186 +182,6 @@
           end
         end
       end
-<<<<<<< HEAD
-=======
-
-      context 'SavedClaim record with previous metadata' do
-        before do
-          allow(Rails.logger).to receive(:info)
-        end
-
-        let(:guid4) { SecureRandom.uuid }
-        let(:guid5) { SecureRandom.uuid }
-
-        let(:upload_id) { SecureRandom.uuid }
-        let(:upload_id2) { SecureRandom.uuid }
-        let(:upload_id3) { SecureRandom.uuid }
-
-        let(:metadata1) do
-          {
-            'status' => 'submitted',
-            'uploads' => [
-              {
-                'status' => 'error',
-                'detail' => 'Invalid PDF',
-                'id' => upload_id
-              }
-            ]
-          }
-        end
-
-        let(:metadata2) do
-          {
-            'status' => 'submitted',
-            'uploads' => [
-              {
-                'status' => 'pending',
-                'detail' => nil,
-                'id' => upload_id2
-              },
-              {
-                'status' => 'processing',
-                'detail' => nil,
-                'id' => upload_id3
-              }
-            ]
-          }
-        end
-
-        it 'does not increment metrics for unchanged form status or existing final statuses' do
-          SavedClaim::SupplementalClaim.create(guid: guid1, form: '{}', metadata: '{"status":"error","uploads":[]}')
-          SavedClaim::SupplementalClaim.create(guid: guid2, form: '{}', metadata: '{"status":"submitted","uploads":[]}')
-          SavedClaim::SupplementalClaim.create(guid: guid3, form: '{}', metadata: '{"status":"pending","uploads":[]}')
-          SavedClaim::SupplementalClaim.create(guid: guid4, form: '{}', metadata: '{"status":"complete,"uploads":[]}')
-          SavedClaim::SupplementalClaim.create(guid: guid5, form: '{}', metadata: '{"status":"DR_404,"uploads":[]}')
-
-          expect(service).not_to receive(:get_supplemental_claim).with(guid1)
-          expect(service).to receive(:get_supplemental_claim).with(guid2).and_return(response_error)
-          expect(service).to receive(:get_supplemental_claim).with(guid3).and_return(response_pending)
-          expect(service).not_to receive(:get_supplemental_claim).with(guid4)
-          expect(service).not_to receive(:get_supplemental_claim).with(guid5)
-
-          subject.new.perform
-
-          claim2 = SavedClaim::SupplementalClaim.find_by(guid: guid2)
-          expect(claim2.delete_date).to be_nil
-          expect(claim2.metadata).to include 'error'
-
-          expect(StatsD).to have_received(:increment)
-            .with('worker.decision_review.saved_claim_sc_status_updater.status', tags: ['status:error'])
-            .exactly(1).time
-          expect(StatsD).not_to have_received(:increment)
-            .with('worker.decision_review.saved_claim_sc_status_updater.status', tags: ['status:pending'])
-
-          expect(Rails.logger).not_to have_received(:info)
-            .with('DecisionReview::SavedClaimScStatusUpdaterJob form status error', guid: guid1)
-          expect(Rails.logger).to have_received(:info)
-            .with('DecisionReview::SavedClaimScStatusUpdaterJob form status error', guid: guid2)
-          expect(StatsD).to have_received(:increment)
-            .with('silent_failure', tags: ['service:supplemental-claims',
-                                           'function: form submission to Lighthouse'])
-            .exactly(1).time
-        end
-
-        it 'does not increment metrics for unchanged evidence status or existing final statuses' do
-          SavedClaim::SupplementalClaim.create(guid: guid1, form: '{}', metadata: metadata1.to_json)
-          appeal_submission = create(:appeal_submission, submitted_appeal_uuid: guid1)
-          create(:appeal_submission_upload, appeal_submission:, lighthouse_upload_id: upload_id)
-
-          SavedClaim::SupplementalClaim.create(guid: guid2, form: '{}', metadata: metadata2.to_json)
-          appeal_submission2 = create(:appeal_submission, submitted_appeal_uuid: guid2)
-          create(:appeal_submission_upload, appeal_submission: appeal_submission2, lighthouse_upload_id: upload_id2)
-          create(:appeal_submission_upload, appeal_submission: appeal_submission2, lighthouse_upload_id: upload_id3)
-
-          expect(service).to receive(:get_supplemental_claim).with(guid1).and_return(response_pending)
-          expect(service).to receive(:get_supplemental_claim).with(guid2).and_return(response_error)
-
-          expect(service).not_to receive(:get_supplemental_claim_upload).with(uuid: upload_id)
-          expect(service).to receive(:get_supplemental_claim_upload).with(uuid: upload_id2)
-                                                                    .and_return(upload_response_error)
-          expect(service).to receive(:get_supplemental_claim_upload).with(uuid: upload_id3)
-                                                                    .and_return(upload_response_processing)
-
-          subject.new.perform
-
-          expect(StatsD).to have_received(:increment)
-            .with('worker.decision_review.saved_claim_sc_status_updater_upload.status', tags: ['status:error'])
-            .exactly(1).times
-          expect(StatsD).not_to have_received(:increment)
-            .with('worker.decision_review.saved_claim_sc_status_updater_upload.status', tags: ['status:processing'])
-
-          expect(Rails.logger).not_to have_received(:info)
-            .with('DecisionReview::SavedClaimScStatusUpdaterJob evidence status error',
-                  guid: anything, lighthouse_upload_id: upload_id, detail: anything)
-          expect(Rails.logger).to have_received(:info)
-            .with('DecisionReview::SavedClaimScStatusUpdaterJob evidence status error',
-                  guid: guid2, lighthouse_upload_id: upload_id2, detail: 'Invalid PDF')
-          expect(StatsD).to have_received(:increment)
-            .with('silent_failure', tags: ['service:supplemental-claims',
-                                           'function: evidence submission to Lighthouse'])
-            .exactly(1).time
-        end
-      end
-
-      context 'Retrieving SavedClaim records fails' do
-        before do
-          allow(SavedClaim::SupplementalClaim).to receive(:where).and_raise(ActiveRecord::ConnectionTimeoutError)
-          allow(Rails.logger).to receive(:error)
-        end
-
-        it 'rescues the error and logs' do
-          subject.new.perform
-
-          expect(Rails.logger).to have_received(:error)
-            .with('DecisionReview::SavedClaimScStatusUpdaterJob error', anything)
-          expect(StatsD).to have_received(:increment)
-            .with('worker.decision_review.saved_claim_sc_status_updater.error').once
-        end
-      end
-
-      context 'an error occurs while processing form, attachments, or secondary form' do
-        before do
-          SavedClaim::SupplementalClaim.create(guid: guid1, form: '{}')
-          SavedClaim::SupplementalClaim.create(guid: guid2, form: '{}')
-
-          allow(service).to receive(:get_supplemental_claim).and_raise(exception)
-          allow(Rails.logger).to receive(:error)
-        end
-
-        context 'and it is a temporary error' do
-          let(:exception) { DecisionReviewV1::ServiceException.new(key: 'DR_504') }
-
-          it 'handles request errors and increments the statsd metric' do
-            allow(service).to receive(:get_supplemental_claim).and_raise(DecisionReviewV1::ServiceException)
-
-            subject.new.perform
-
-            expect(StatsD).to have_received(:increment)
-              .with('worker.decision_review.saved_claim_sc_status_updater.error').exactly(2).times
-          end
-        end
-
-        context 'and it is a 404 error' do
-          let(:exception) { DecisionReviewV1::ServiceException.new(key: 'DR_404') }
-
-          it 'updates the status of the record' do
-            subject.new.perform
-
-            sc1 = SavedClaim::SupplementalClaim.find_by(guid: guid1)
-            metadata1 = JSON.parse(sc1.metadata)
-            expect(metadata1['status']).to eq 'DR_404'
-
-            sc2 = SavedClaim::SupplementalClaim.find_by(guid: guid2)
-            metadata2 = JSON.parse(sc2.metadata)
-            expect(metadata2['status']).to eq 'DR_404'
-
-            expect(Rails.logger).to have_received(:error)
-              .with('DecisionReview::SavedClaimScStatusUpdaterJob error', { guid: anything, message: anything })
-              .exactly(2).times
-          end
-        end
-      end
->>>>>>> 946bddbe
     end
 
     context 'with flag disabled' do
@@ -370,7 +190,7 @@
       end
 
       it 'does not query SavedClaim::HigherLevelReview records' do
-        expect(SavedClaim::HigherLevelReview).not_to receive(:where)
+        expect(SavedClaim::SupplementalClaim).not_to receive(:where)
 
         subject.new.perform
       end
