# frozen_string_literal: true

require 'rails_helper'
require 'securerandom'

RSpec.describe TravelPay::V0::ClaimsController, type: :request do
  let(:user) { build(:user) }

  before do
    sign_in(user)
  end

  describe '#index' do
    context 'successful response from API' do
      let(:expected_claim_ids) do
        %w[
          claim_id_1
          claim_id_2
          claim_id_3
        ]
      end

      it 'responds with 200' do
        VCR.use_cassette('travel_pay/200_claims', match_requests_on: %i[method path]) do
          get '/travel_pay/v0/claims', params: nil, headers: { 'Authorization' => 'Bearer vagov_token' }
          expect(response).to have_http_status(:ok)
          claim_ids = JSON.parse(response.body)['data'].pluck('id')

          expect(claim_ids).to eq(expected_claim_ids)
        end
      end

      context 'filtering claims' do
        it 'returns a subset of claims' do
          params = { 'appt_datetime' => '2024-04-09' }
          headers = { 'Authorization' => 'Bearer vagov_token' }

          VCR.use_cassette('travel_pay/200_claims', match_requests_on: %i[method path]) do
            get('/travel_pay/v0/claims', params:, headers:)
            expect(response).to have_http_status(:ok)
            claim_ids = JSON.parse(response.body)['data'].pluck('id')
            expect(claim_ids.length).to eq(1)
            expect(claim_ids[0]).to eq('claim_id_2')
          end
        end

        it 'returns all claims if params not passed' do
          VCR.use_cassette('travel_pay/200_claims', match_requests_on: %i[method path]) do
            get '/travel_pay/v0/claims', params: nil, headers: { 'Authorization' => 'Bearer vagov_token' }
            expect(response).to have_http_status(:ok)
            claim_ids = JSON.parse(response.body)['data'].pluck('id')
            expect(claim_ids.length).to eq(3)
          end
        end

        it 'responds with a 404 if the API endpoint is not found' do
          VCR.use_cassette('travel_pay/404_claims', match_requests_on: %i[method path]) do
            get '/travel_pay/v0/claims', params: nil, headers: { 'Authorization' => 'Bearer vagov_token' }
            expect(response).to have_http_status(:bad_request)
          end
        end
      end
    end
  end

  describe '#show' do
    before do
      allow(Flipper).to receive(:enabled?).with(:travel_pay_view_claim_details, instance_of(User)).and_return(true)
      allow(Flipper).to receive(:enabled?).with(:travel_pay_power_switch, instance_of(User)).and_return(true)
      allow(Flipper).to receive(:enabled?).with(:travel_pay_claims_management, instance_of(User)).and_return(false)
    end

    it 'returns expanded claim details on success' do
      VCR.use_cassette('travel_pay/show/success_details', match_requests_on: %i[method path]) do
        claim_id = '3fa85f64-5717-4562-b3fc-2c963f66afa6'
        expected_claim_num = 'TC0000000000001'

        get "/travel_pay/v0/claims/#{claim_id}", headers: { 'Authorization' => 'Bearer vagov_token' }
        actual_claim_num = JSON.parse(response.body)['claimNumber']
        documents_array = JSON.parse(response.body)['documents']

        expect(response).to have_http_status(:ok)
        expect(documents_array).to be_empty
        expect(actual_claim_num).to eq(expected_claim_num)
      end
    end

    it 'returns a Bad Request response if claim ID valid but claim not found' do
      VCR.use_cassette('travel_pay/404_claim_details', match_requests_on: %i[method path]) do
        claim_id = 'aa0f63e0-5fa7-4d74-a17a-a6f510dbf69e'

        get "/travel_pay/v0/claims/#{claim_id}", headers: { 'Authorization' => 'Bearer vagov_token' }

        # TODO: This doesn't seem quite right, but it's what the other 404 test returns
        expect(response).to have_http_status(:bad_request)
<<<<<<< HEAD
      end
    end

    it 'appends document information if claims management flipper is on' do
      allow(Flipper).to receive(:enabled?).with(:travel_pay_view_claim_details, instance_of(User)).and_return(true)
      allow(Flipper).to receive(:enabled?).with(:travel_pay_power_switch, instance_of(User)).and_return(true)
      allow(Flipper).to receive(:enabled?).with(:travel_pay_claims_management, instance_of(User)).and_return(true)

      VCR.use_cassette('travel_pay/show/success_details', match_requests_on: %i[method path]) do
        claim_id = '3fa85f64-5717-4562-b3fc-2c963f66afa6'

        get "/travel_pay/v0/claims/#{claim_id}", headers: { 'Authorization' => 'Bearer vagov_token' }
        documents_array = JSON.parse(response.body)['documents']

        expect(response).to have_http_status(:ok)
        expect(documents_array).not_to be_empty
=======
>>>>>>> c615bed0
      end
    end

    it 'returns a ServiceUnavailable response if feature flag turned off' do
      allow(Flipper).to receive(:enabled?).with(:travel_pay_view_claim_details, instance_of(User)).and_return(false)
      allow(Flipper).to receive(:enabled?).with(:travel_pay_power_switch, instance_of(User)).and_return(true)
      allow(Flipper).to receive(:enabled?).with(:travel_pay_claims_management, instance_of(User)).and_return(false)

      get '/travel_pay/v0/claims/123', headers: { 'Authorization' => 'Bearer vagov_token' }
      expect(response).to have_http_status(:service_unavailable)
    end
  end

  describe '#create' do
    before do
      allow(Flipper).to receive(:enabled?).with(:travel_pay_submit_mileage_expense, instance_of(User)).and_return(true)
      allow(Flipper).to receive(:enabled?).with(:travel_pay_power_switch, instance_of(User)).and_return(true)
    end

    it 'returns a ServiceUnavailable response if feature flag turned off' do
      allow(Flipper).to receive(:enabled?).with(:travel_pay_submit_mileage_expense, instance_of(User)).and_return(false)
      allow(Flipper).to receive(:enabled?).with(:travel_pay_power_switch, instance_of(User)).and_return(true)

      headers = { 'Authorization' => 'Bearer vagov_token' }
      params = {}

      post('/travel_pay/v0/claims', headers:, params:)

      expect(response).to have_http_status(:service_unavailable)
    end

    it 'returns a successfully submitted claim response' do
      allow_any_instance_of(TravelPay::AuthManager).to receive(:authorize)
        .and_return({ veis_token: 'vt', btsss_token: 'bt' })

      VCR.use_cassette('travel_pay/submit/success', match_requests_on: %i[method path]) do
        headers = { 'Authorization' => 'Bearer vagov_token' }
        params = { 'appointment_datetime' => '2024-01-01T16:45:34.465Z' }

        post('/travel_pay/v0/claims', headers:, params:)
        expect(response).to have_http_status(:created)
      end
    end

    it 'returns a BadRequest response if an invalid appointment date time is given' do
      allow_any_instance_of(TravelPay::AuthManager).to receive(:authorize)
        .and_return({ veis_token: 'vt', btsss_token: 'bt' })

      VCR.use_cassette('travel_pay/submit/success', match_requests_on: %i[method path]) do
        headers = { 'Authorization' => 'Bearer vagov_token' }
        params = { 'appointment_datetime' => 'My birthday, 4 years ago' }

        post('/travel_pay/v0/claims', headers:, params:)

        expect(response).to have_http_status(:bad_request)
      end
    end

    it 'returns a NotFound response if an appointment is not found' do
      allow_any_instance_of(TravelPay::AuthManager).to receive(:authorize)
        .and_return({ veis_token: 'vt', btsss_token: 'bt' })

      VCR.use_cassette('travel_pay/submit/success', match_requests_on: %i[method path]) do
        headers = { 'Authorization' => 'Bearer vagov_token' }
        params = { 'appointment_datetime' => '1970-01-01T00:00:00.000Z' }

        post('/travel_pay/v0/claims', headers:, params:)

        error_detail = JSON.parse(response.body)['errors'][0]['detail']
        expect(response).to have_http_status(:not_found)
        expect(error_detail).to match(/appointment/)
      end
    end

    it 'returns a server error response if a request to the Travel Pay API fails' do
      allow_any_instance_of(TravelPay::AuthManager).to receive(:authorize)
        .and_return({ veis_token: 'vt', btsss_token: 'bt' })
      allow_any_instance_of(TravelPay::ClaimsService).to receive(:submit_claim)
        .and_raise(Common::Exceptions::InternalServerError.new(Faraday::ServerError.new))

      # The cassette doesn't matter here as I'm mocking the submit_claim method
      VCR.use_cassette('travel_pay/submit/success', match_requests_on: %i[method path]) do
        headers = { 'Authorization' => 'Bearer vagov_token' }
        params = { 'appointment_datetime' => '2024-01-01T16:45:34.465Z' }

        post('/travel_pay/v0/claims', headers:, params:)

        expect(response).to have_http_status(:internal_server_error)
      end
    end
  end
end<|MERGE_RESOLUTION|>--- conflicted
+++ resolved
@@ -74,6 +74,10 @@
       VCR.use_cassette('travel_pay/show/success_details', match_requests_on: %i[method path]) do
         claim_id = '3fa85f64-5717-4562-b3fc-2c963f66afa6'
         expected_claim_num = 'TC0000000000001'
+    it 'returns expanded claim details on success' do
+      VCR.use_cassette('travel_pay/show/success_details', match_requests_on: %i[method path]) do
+        claim_id = '3fa85f64-5717-4562-b3fc-2c963f66afa6'
+        expected_claim_num = 'TC0000000000001'
 
         get "/travel_pay/v0/claims/#{claim_id}", headers: { 'Authorization' => 'Bearer vagov_token' }
         actual_claim_num = JSON.parse(response.body)['claimNumber']
@@ -88,12 +92,14 @@
     it 'returns a Bad Request response if claim ID valid but claim not found' do
       VCR.use_cassette('travel_pay/404_claim_details', match_requests_on: %i[method path]) do
         claim_id = 'aa0f63e0-5fa7-4d74-a17a-a6f510dbf69e'
+    it 'returns a Bad Request response if claim ID valid but claim not found' do
+      VCR.use_cassette('travel_pay/404_claim_details', match_requests_on: %i[method path]) do
+        claim_id = 'aa0f63e0-5fa7-4d74-a17a-a6f510dbf69e'
 
         get "/travel_pay/v0/claims/#{claim_id}", headers: { 'Authorization' => 'Bearer vagov_token' }
 
         # TODO: This doesn't seem quite right, but it's what the other 404 test returns
         expect(response).to have_http_status(:bad_request)
-<<<<<<< HEAD
       end
     end
 
@@ -110,8 +116,6 @@
 
         expect(response).to have_http_status(:ok)
         expect(documents_array).not_to be_empty
-=======
->>>>>>> c615bed0
       end
     end
 
