# frozen_string_literal: true

class Sidekiq::ErrorTag
  def call(_worker, job, _queue)
<<<<<<< HEAD
    Sentry.set_tags(job: job['class'], request_id: job['request_id'] || 'N/A', source: job['source'])
    Sentry.set_user(remote_ip: (job['remote_ip'] || 'N/A'),
                    user_agent: (job['user_agent'] || 'N/A'),
                    id: (job['user_uuid'] || 'N/A'))
=======
    Raven.tags_context(job: job['class'], request_id: job['request_id'] || 'N/A', source: job['source'])
    Raven.user_context(remote_ip: job['remote_ip'] || 'N/A',
                       user_agent: job['user_agent'] || 'N/A',
                       id: job['user_uuid'] || 'N/A')
>>>>>>> cfbbf6f3

    yield
  end
end<|MERGE_RESOLUTION|>--- conflicted
+++ resolved
@@ -2,18 +2,10 @@
 
 class Sidekiq::ErrorTag
   def call(_worker, job, _queue)
-<<<<<<< HEAD
     Sentry.set_tags(job: job['class'], request_id: job['request_id'] || 'N/A', source: job['source'])
     Sentry.set_user(remote_ip: (job['remote_ip'] || 'N/A'),
                     user_agent: (job['user_agent'] || 'N/A'),
                     id: (job['user_uuid'] || 'N/A'))
-=======
-    Raven.tags_context(job: job['class'], request_id: job['request_id'] || 'N/A', source: job['source'])
-    Raven.user_context(remote_ip: job['remote_ip'] || 'N/A',
-                       user_agent: job['user_agent'] || 'N/A',
-                       id: job['user_uuid'] || 'N/A')
->>>>>>> cfbbf6f3
-
     yield
   end
 end