GIT
  remote: https://github.com/adhocteam/connect_vbms
  revision: 2284b8e9a68d2b44dda52a098ffc83f8fa283211
  tag: v2.1.1
  specs:
    connect_vbms (2.1.1)
      httpclient (~> 2.8.0)
      httpi (~> 4.0)
      mail
      nokogiri (>= 1.8.4)
      nori
      xmldsig (~> 0.3.1)
      xmlenc

GIT
  remote: https://github.com/department-of-veterans-affairs/apivore
  revision: 1c7d19c4a52f71a3ef07940697ad9520f1872dd6
  tag: v2.1.0.vsp
  specs:
    apivore (2.1.0.vsp)
      actionpack (>= 4)
      hashie (~> 5.0)
      json-schema (~> 5.0)
      rspec (~> 3)
      rspec-expectations (~> 3.1)
      rspec-mocks (~> 3.1)

GIT
  remote: https://github.com/department-of-veterans-affairs/betamocks
  revision: 8233129def00c29b33e56ac5ad6d08f5442d665c
  branch: master
  specs:
    betamocks (0.11.0)
      activesupport (>= 4.2)
      adler32
      faraday (>= 1.2.0, < 3.0)

GIT
  remote: https://github.com/department-of-veterans-affairs/bgs-ext.git
  revision: 350e45ae699407948d254d6fadd4f1b249e996f5
  ref: 350e45ae69
  specs:
    bgs_ext (0.23.2)
      httpclient
      nokogiri (>= 1.13.6)
      savon (~> 2.15.1)

GIT
  remote: https://github.com/department-of-veterans-affairs/fhir_client.git
  revision: 52e0197dcb1f940a1f0b28bfa983699f0c199696
  tag: v6.0.0
  specs:
    fhir_client (6.0.0)
      activesupport (>= 3)
      addressable (>= 2.3)
      fhir_dstu2_models (>= 1.1.1)
      fhir_models (>= 4.2.1)
      fhir_stu3_models (>= 3.1.1)
      http (~> 5.1)
      nokogiri (>= 1.10.4)
      oauth2 (>= 1.1)
      rack (>= 1.5)
      tilt (>= 1.1)

GIT
  remote: https://github.com/department-of-veterans-affairs/govdelivery-tms-ruby.git
  revision: f50c995b4a92fa8da4488ed608318eeca723b543
  tag: v4.1.0
  specs:
    govdelivery-tms (4.1.0)
      activesupport (>= 5.2.4.3, < 9.0.0)
      faraday
      mime-types

GIT
  remote: https://github.com/department-of-veterans-affairs/vets-json-schema
  revision: a67a3199c68865867f59fc4ed35e1555cfe55d27
  branch: master
  specs:
    vets_json_schema (24.9.0)
      multi_json (~> 1.0)
      script_utils (= 0.0.4)

PATH
  remote: modules
  specs:
    accredited_representative_portal (0.1.0)
      blind_index
    appeals_api (0.0.1)
      jsonapi-serializer (>= 2.2.0)
      sidekiq
    apps_api (0.0.1)
      faraday
      sidekiq
    ask_va_api (0.1.0)
    avs (0.1.0)
    banners (0.1.0)
    burials (0.1.0)
    check_in (0.1.0)
    claims_api (0.0.1)
      dry-schema
    debts_api (0.1.0)
    decision_reviews (0.1.0)
      rails (>= 7.1.4.1)
    dhp_connected_devices (0.1.0)
    facilities_api (0.1.0)
    health_quest (0.1.0)
    income_limits (0.1.0)
    ivc_champva (0.1.0)
    meb_api (0.1.0)
    mobile (0.1.0)
      dry-validation
    mocked_authentication (0.1.0)
      rails
    my_health (0.1.0)
      rails
    pensions (0.1.0)
    representation_management (0.1.0)
    simple_forms_api (0.1.0)
    test_user_dashboard (0.1.0)
      rails
    travel_pay (0.1.0)
    va_notify (0.1.0)
    vaos (0.1.0)
      sidekiq
    vba_documents (1.0.0)
      aws-sdk-s3 (~> 1)
      sidekiq
    veteran (0.0.1)
    veteran_confirmation (0.0.1)
    vye (0.1.0)

GEM
  remote: https://enterprise.contribsys.com/
  specs:
    sidekiq-ent (7.3.4)
      einhorn (~> 1.0)
      gserver
      sidekiq (>= 7.3.7, < 8)
      sidekiq-pro (>= 7.3.4, < 8)
    sidekiq-pro (7.3.6)
      sidekiq (>= 7.3.7, < 8)

GEM
  remote: https://rubygems.org/
  specs:
    Ascii85 (2.0.1)
    aasm (5.5.0)
      concurrent-ruby (~> 1.0)
    actioncable (7.2.2.1)
      actionpack (= 7.2.2.1)
      activesupport (= 7.2.2.1)
      nio4r (~> 2.0)
      websocket-driver (>= 0.6.1)
      zeitwerk (~> 2.6)
    actionmailbox (7.2.2.1)
      actionpack (= 7.2.2.1)
      activejob (= 7.2.2.1)
      activerecord (= 7.2.2.1)
      activestorage (= 7.2.2.1)
      activesupport (= 7.2.2.1)
      mail (>= 2.8.0)
    actionmailer (7.2.2.1)
      actionpack (= 7.2.2.1)
      actionview (= 7.2.2.1)
      activejob (= 7.2.2.1)
      activesupport (= 7.2.2.1)
      mail (>= 2.8.0)
      rails-dom-testing (~> 2.2)
    actionpack (7.2.2.1)
      actionview (= 7.2.2.1)
      activesupport (= 7.2.2.1)
      nokogiri (>= 1.8.5)
      racc
      rack (>= 2.2.4, < 3.2)
      rack-session (>= 1.0.1)
      rack-test (>= 0.6.3)
      rails-dom-testing (~> 2.2)
      rails-html-sanitizer (~> 1.6)
      useragent (~> 0.16)
    actiontext (7.2.2.1)
      actionpack (= 7.2.2.1)
      activerecord (= 7.2.2.1)
      activestorage (= 7.2.2.1)
      activesupport (= 7.2.2.1)
      globalid (>= 0.6.0)
      nokogiri (>= 1.8.5)
    actionview (7.2.2.1)
      activesupport (= 7.2.2.1)
      builder (~> 3.1)
      erubi (~> 1.11)
      rails-dom-testing (~> 2.2)
      rails-html-sanitizer (~> 1.6)
    activejob (7.2.2.1)
      activesupport (= 7.2.2.1)
      globalid (>= 0.3.6)
    activemodel (7.2.2.1)
      activesupport (= 7.2.2.1)
    activerecord (7.2.2.1)
      activemodel (= 7.2.2.1)
      activesupport (= 7.2.2.1)
      timeout (>= 0.4.0)
    activerecord-import (2.1.0)
      activerecord (>= 4.2)
    activerecord-postgis-adapter (10.0.1)
      activerecord (~> 7.2.0)
      rgeo-activerecord (~> 8.0.0)
    activestorage (7.2.2.1)
      actionpack (= 7.2.2.1)
      activejob (= 7.2.2.1)
      activerecord (= 7.2.2.1)
      activesupport (= 7.2.2.1)
      marcel (~> 1.0)
    activesupport (7.2.2.1)
      base64
      benchmark (>= 0.3)
      bigdecimal
      concurrent-ruby (~> 1.0, >= 1.3.1)
      connection_pool (>= 2.2.5)
      drb
      i18n (>= 1.6, < 2)
      logger (>= 1.4.2)
      minitest (>= 5.1)
      securerandom (>= 0.3)
      tzinfo (~> 2.0, >= 2.0.5)
    addressable (2.8.7)
      public_suffix (>= 2.0.2, < 7.0)
    adler32 (0.0.2)
    afm (0.2.2)
    akami (1.3.3)
      base64
      gyoku (>= 0.4.0)
      nokogiri
    argon2-kdf (0.3.0)
      fiddle
    ast (2.4.2)
    attr_extras (7.1.0)
    avro (1.12.0)
      multi_json (~> 1.0)
    awesome_print (1.9.2)
    aws-eventstream (1.3.0)
    aws-msk-iam-sasl-signer (0.1.1)
      aws-sdk-kafka
      thor
    aws-partitions (1.1039.0)
    aws-sdk-core (3.216.0)
      aws-eventstream (~> 1, >= 1.3.0)
      aws-partitions (~> 1, >= 1.992.0)
      aws-sigv4 (~> 1.9)
      base64
      jmespath (~> 1, >= 1.6.1)
    aws-sdk-kafka (1.89.0)
      aws-sdk-core (~> 3, >= 3.216.0)
      aws-sigv4 (~> 1.5)
    aws-sdk-kms (1.97.0)
      aws-sdk-core (~> 3, >= 3.216.0)
      aws-sigv4 (~> 1.5)
    aws-sdk-s3 (1.180.0)
      aws-sdk-core (~> 3, >= 3.216.0)
      aws-sdk-kms (~> 1)
      aws-sigv4 (~> 1.5)
    aws-sdk-sns (1.95.0)
      aws-sdk-core (~> 3, >= 3.216.0)
      aws-sigv4 (~> 1.5)
    aws-sigv4 (1.11.0)
      aws-eventstream (~> 1, >= 1.0.2)
    axiom-types (0.1.1)
      descendants_tracker (~> 0.0.4)
      ice_nine (~> 0.11.0)
      thread_safe (~> 0.3, >= 0.3.1)
    base64 (0.2.0)
    bcp47 (0.3.3)
      i18n
    benchmark (0.4.0)
    bigdecimal (3.1.9)
    bigdecimal (3.1.9-java)
    bindex (0.8.1)
    blind_index (2.6.1)
      activesupport (>= 7)
      argon2-kdf (>= 0.2)
    blueprinter (1.1.2)
    bootsnap (1.18.4)
      msgpack (~> 1.2)
    brakeman (7.0.0)
      racc
    breakers (0.7.1)
      faraday (>= 1.2.0, < 3.0)
      multi_json (~> 1.0)
    builder (3.3.0)
    bundler-audit (0.9.2)
      bundler (>= 1.2.0, < 3)
      thor (~> 1.0)
    byebug (11.1.3)
    carrierwave (3.1.1)
      activemodel (>= 6.0.0)
      activesupport (>= 6.0.0)
      addressable (~> 2.6)
      image_processing (~> 1.1)
      marcel (~> 1.0.0)
      ssrf_filter (~> 1.0)
    carrierwave-aws (1.6.0)
      aws-sdk-s3 (~> 1.0)
      carrierwave (>= 2.0, < 4)
    claide (1.1.0)
    claide-plugins (0.9.2)
      cork
      nap
      open4 (~> 1.3)
    clamav-client (3.2.0)
    cliver (0.3.2)
    cmdparse (3.0.7)
    coderay (1.1.3)
    coercible (1.0.0)
      descendants_tracker (~> 0.0.1)
    colored2 (3.1.2)
    combine_pdf (1.0.29)
      matrix
      ruby-rc4 (>= 0.1.5)
    committee (5.4.0)
      json_schema (~> 0.14, >= 0.14.3)
      openapi_parser (~> 2.0)
      rack (>= 1.5, < 3.1)
    committee-rails (0.8.0)
      actionpack (>= 6.0)
      activesupport (>= 6.0)
      committee (>= 5.1.0)
      railties (>= 6.0)
    concurrent-ruby (1.3.5)
    config (5.5.2)
      deep_merge (~> 1.2, >= 1.2.1)
      ostruct
    connection_pool (2.5.0)
    content_disposition (1.0.0)
    cork (0.3.0)
      colored2 (~> 3.1)
    coverband (6.1.4)
      redis (>= 3.0)
    crack (1.0.0)
      bigdecimal
      rexml
    crass (1.0.6)
    csv (3.3.2)
    danger (9.5.1)
      base64 (~> 0.2)
      claide (~> 1.0)
      claide-plugins (>= 0.9.2)
      colored2 (~> 3.1)
      cork (~> 0.1)
      faraday (>= 0.9.0, < 3.0)
      faraday-http-cache (~> 2.0)
      git (~> 1.13)
      kramdown (~> 2.3)
      kramdown-parser-gfm (~> 1.0)
      octokit (>= 4.0)
      pstore (~> 0.1)
      terminal-table (>= 1, < 4)
    database_cleaner (2.1.0)
      database_cleaner-active_record (>= 2, < 3)
    database_cleaner-active_record (2.2.0)
      activerecord (>= 5.a)
      database_cleaner-core (~> 2.0.0)
    database_cleaner-core (2.0.1)
    datadog (2.10.0)
      datadog-ruby_core_source (~> 3.4)
      libdatadog (~> 14.3.1.1.0)
      libddwaf (~> 1.18.0.0.0)
      logger
      msgpack
    datadog-ruby_core_source (3.4.0)
    date (3.4.1)
    date (3.4.1-java)
    date_time_precision (0.8.1)
    date_validator (0.12.0)
      activemodel (>= 3)
      activesupport (>= 3)
    debug (1.10.0)
      irb (~> 1.10)
      reline (>= 0.3.8)
    declarative (0.0.20)
    deep_merge (1.2.2)
    descendants_tracker (0.0.4)
      thread_safe (~> 0.3, >= 0.3.1)
    diff-lcs (1.5.1)
    docile (1.4.0)
    dogstatsd-ruby (5.6.5)
    domain_name (0.6.20240107)
    down (5.4.2)
      addressable (~> 2.8)
    drb (2.2.1)
    dry-configurable (1.3.0)
      dry-core (~> 1.1)
      zeitwerk (~> 2.6)
    dry-core (1.1.0)
      concurrent-ruby (~> 1.0)
      logger
      zeitwerk (~> 2.6)
    dry-inflector (1.2.0)
    dry-initializer (3.2.0)
    dry-logic (1.6.0)
      bigdecimal
      concurrent-ruby (~> 1.0)
      dry-core (~> 1.1)
      zeitwerk (~> 2.6)
    dry-schema (1.14.0)
      concurrent-ruby (~> 1.0)
      dry-configurable (~> 1.0, >= 1.0.1)
      dry-core (~> 1.1)
      dry-initializer (~> 3.2)
      dry-logic (~> 1.5)
      dry-types (~> 1.8)
      zeitwerk (~> 2.6)
    dry-struct (1.7.1)
      dry-core (~> 1.1)
      dry-types (~> 1.8, >= 1.8.2)
      ice_nine (~> 0.11)
      zeitwerk (~> 2.6)
    dry-types (1.8.2)
      bigdecimal (~> 3.0)
      concurrent-ruby (~> 1.0)
      dry-core (~> 1.0)
      dry-inflector (~> 1.0)
      dry-logic (~> 1.4)
      zeitwerk (~> 2.6)
    dry-validation (1.11.1)
      concurrent-ruby (~> 1.0)
      dry-core (~> 1.1)
      dry-initializer (~> 3.2)
      dry-schema (~> 1.14)
      zeitwerk (~> 2.6)
    einhorn (1.0.0)
    erubi (1.13.1)
    et-orbi (1.2.11)
      tzinfo
    ethon (0.16.0)
      ffi (>= 1.15.0)
    factory_bot (6.5.0)
      activesupport (>= 5.0.0)
    factory_bot_rails (6.4.4)
      factory_bot (~> 6.5)
      railties (>= 5.0.0)
    faker (3.5.1)
      i18n (>= 1.8.11, < 2)
    faraday (2.12.2)
      faraday-net_http (>= 2.0, < 3.5)
      json
      logger
    faraday-follow_redirects (0.3.0)
      faraday (>= 1, < 3)
    faraday-http-cache (2.5.1)
      faraday (>= 0.8)
    faraday-httpclient (2.0.1)
      httpclient (>= 2.2)
    faraday-multipart (1.1.0)
      multipart-post (~> 2.0)
    faraday-net_http (3.4.0)
      net-http (>= 0.5.0)
    faraday-retry (2.2.1)
      faraday (~> 2.0)
    faraday-typhoeus (1.1.0)
      faraday (~> 2.0)
      typhoeus (~> 1.4)
    faraday_curl (0.0.2)
      faraday (>= 0.9.0)
    fastimage (2.4.0)
    ffi (1.17.1)
    ffi (1.17.1-java)
    ffi-compiler (1.3.2)
      ffi (>= 1.15.5)
      rake
    fhir_dstu2_models (1.1.1)
      bcp47 (>= 0.3)
      date_time_precision (>= 0.8)
      mime-types (>= 3.0)
      nokogiri (>= 1.11.4)
    fhir_models (4.2.2)
      bcp47 (>= 0.3)
      date_time_precision (>= 0.8)
      mime-types (>= 3.0)
      nokogiri (>= 1.11.4)
    fhir_stu3_models (3.1.1)
      bcp47 (>= 0.3)
      date_time_precision (>= 0.8)
      mime-types (>= 3.0)
      nokogiri (>= 1.11.4)
    fiddle (1.1.6)
    fitbit_api (1.0.0)
      oauth2 (~> 2.0)
    flipper (1.3.2)
      concurrent-ruby (< 2)
    flipper-active_record (1.3.2)
      activerecord (>= 4.2, < 9)
      flipper (~> 1.3.2)
    flipper-active_support_cache_store (1.3.2)
      activesupport (>= 4.2, < 9)
      flipper (~> 1.3.2)
    flipper-ui (1.3.2)
      erubi (>= 1.0.0, < 2.0.0)
      flipper (~> 1.3.2)
      rack (>= 1.4, < 4)
      rack-protection (>= 1.5.3, < 5.0.0)
      rack-session (>= 1.0.2, < 3.0.0)
      sanitize (< 7)
    foreman (0.88.1)
    formatador (1.1.0)
    fugit (1.11.1)
      et-orbi (~> 1, >= 1.2.11)
      raabro (~> 1.4)
    fuubar (2.5.1)
      rspec-core (~> 3.0)
      ruby-progressbar (~> 1.4)
    gems (1.3.0)
    geom2d (0.4.1)
    git (1.19.1)
      addressable (~> 2.8)
      rchardet (~> 1.8)
    globalid (1.2.1)
      activesupport (>= 6.1)
    google-api-client (0.53.0)
      google-apis-core (~> 0.1)
      google-apis-generator (~> 0.1)
    google-apis-core (0.16.0)
      addressable (~> 2.5, >= 2.5.1)
      googleauth (~> 1.9)
      httpclient (>= 2.8.3, < 3.a)
      mini_mime (~> 1.0)
      mutex_m
      representable (~> 3.0)
      retriable (>= 2.0, < 4.a)
    google-apis-discovery_v1 (0.19.0)
      google-apis-core (>= 0.15.0, < 2.a)
    google-apis-generator (0.16.0)
      activesupport (>= 5.0)
      gems (~> 1.2)
      google-apis-core (>= 0.15.0, < 2.a)
      google-apis-discovery_v1 (~> 0.18)
      thor (>= 0.20, < 2.a)
    google-cloud-env (2.2.1)
      faraday (>= 1.0, < 3.a)
    google-logging-utils (0.1.0)
    google-protobuf (4.29.3)
      bigdecimal
      rake (>= 13)
    googleauth (1.13.1)
      faraday (>= 1.0, < 3.a)
      google-cloud-env (~> 2.2)
      google-logging-utils (~> 0.1)
      jwt (>= 1.4, < 3.0)
      multi_json (~> 1.11)
      os (>= 0.9, < 2.0)
      signet (>= 0.16, < 2.a)
    gserver (0.0.1)
    guard (2.18.1)
      formatador (>= 0.2.4)
      listen (>= 2.7, < 4.0)
      lumberjack (>= 1.0.12, < 2.0)
      nenv (~> 0.1)
      notiffany (~> 0.0)
      pry (>= 0.13.0)
      shellany (~> 0.0)
      thor (>= 0.18.1)
    guard-compat (1.2.1)
    guard-rspec (4.7.3)
      guard (~> 2.1)
      guard-compat (~> 1.1)
      rspec (>= 2.99.0, < 4.0)
    guard-rubocop (1.5.0)
      guard (~> 2.0)
      rubocop (< 2.0)
    gyoku (1.4.0)
      builder (>= 2.1.2)
      rexml (~> 3.0)
    hana (1.3.7)
    hashdiff (1.1.2)
    hashery (2.1.2)
    hashie (5.0.0)
    hexapdf (1.2.0)
      cmdparse (~> 3.0, >= 3.0.3)
      geom2d (~> 0.4, >= 0.4.1)
      openssl (>= 2.2.1)
      strscan (>= 3.1.2)
    holidays (8.8.0)
    http (5.2.0)
      addressable (~> 2.8)
      base64 (~> 0.1)
      http-cookie (~> 1.0)
      http-form_data (~> 2.2)
      llhttp-ffi (~> 0.5.0)
    http-cookie (1.0.5)
      domain_name (~> 0.5)
    http-form_data (2.3.0)
    httpclient (2.8.3)
    httpi (4.0.4)
      base64
      mutex_m
      nkf
      rack (>= 2.0, < 4)
    i18n (1.14.7)
      concurrent-ruby (~> 1.0)
    ice_nine (0.11.2)
    image_processing (1.14.0)
      mini_magick (>= 4.9.5, < 6)
      ruby-vips (>= 2.0.17, < 3)
    io-console (0.8.0)
    io-console (0.8.0-java)
    irb (1.15.1)
      pp (>= 0.6.0)
      rdoc (>= 4.0.0)
      reline (>= 0.4.2)
    iso_country_codes (0.7.8)
    jar-dependencies (0.5.5)
    jmespath (1.6.2)
    jruby-openssl (0.15.3-java)
    json (2.9.1)
    json (2.9.1-java)
    json-schema (5.1.1)
      addressable (~> 2.8)
      bigdecimal (~> 3.1)
    json_schema (0.21.0)
    json_schemer (2.4.0)
      bigdecimal
      hana (~> 1.3)
      regexp_parser (~> 2.0)
      simpleidn (~> 0.2)
    jsonapi-parser (0.1.1)
    jsonapi-serializer (2.2.0)
      activesupport (>= 4.2)
    jwe (0.4.0)
    jwt (2.10.1)
      base64
    karafka-core (2.4.8)
      karafka-rdkafka (>= 0.17.6, < 0.19.0)
      logger (>= 1.6.0)
    karafka-rdkafka (0.18.1)
      ffi (~> 1.15)
      mini_portile2 (~> 2.6)
      rake (> 12)
    kms_encrypted (1.6.0)
      activesupport (>= 6.1)
    kramdown (2.4.0)
      rexml
    kramdown-parser-gfm (1.1.0)
      kramdown (~> 2.0)
    language_server-protocol (3.17.0.4)
    libdatadog (14.3.1.1.0)
    libdatadog (14.3.1.1.0-aarch64-linux)
    libdatadog (14.3.1.1.0-x86_64-linux)
    libddwaf (1.18.0.0.0)
      ffi (~> 1.0)
    libddwaf (1.18.0.0.0-aarch64-linux)
      ffi (~> 1.0)
    libddwaf (1.18.0.0.0-java)
      ffi (~> 1.0)
    libddwaf (1.18.0.0.0-x86_64-linux)
      ffi (~> 1.0)
    lint_roller (1.1.0)
    liquid (5.7.2)
      bigdecimal
      strscan (>= 3.1.1)
    listen (3.8.0)
      rb-fsevent (~> 0.10, >= 0.10.3)
      rb-inotify (~> 0.9, >= 0.9.10)
    llhttp-ffi (0.5.0)
      ffi-compiler (~> 1.0)
      rake (~> 13.0)
    lockbox (2.0.1)
    logger (1.6.5)
    loofah (2.24.0)
      crass (~> 1.0.2)
      nokogiri (>= 1.12.0)
    lumberjack (1.2.10)
    mail (2.8.1)
      mini_mime (>= 0.1.1)
      net-imap
      net-pop
      net-smtp
    marcel (1.0.4)
    matrix (0.4.2)
    memoist (0.16.2)
    method_source (1.0.0)
    mime-types (3.6.0)
      logger
      mime-types-data (~> 3.2015)
    mime-types-data (3.2025.0107)
    mimemagic (0.4.3)
      nokogiri (~> 1)
      rake
    mini_magick (5.1.2)
      benchmark
      logger
    mini_mime (1.1.5)
    mini_portile2 (2.8.8)
    minitest (5.25.4)
    mock_redis (0.49.0)
      redis (~> 5)
    msgpack (1.7.5)
    msgpack (1.7.5-java)
    multi_json (1.15.0)
    multi_xml (0.6.0)
    multipart-post (2.4.1)
    mutex_m (0.3.0)
    nap (1.1.0)
    nenv (0.3.0)
    net-http (0.6.0)
      uri
    net-imap (0.5.6)
      date
      net-protocol
    net-pop (0.1.2)
      net-protocol
    net-protocol (0.2.2)
      timeout
    net-sftp (4.0.0)
      net-ssh (>= 5.0.0, < 8.0.0)
    net-smtp (0.5.0)
      net-protocol
    net-ssh (7.2.0)
    nio4r (2.7.4)
    nio4r (2.7.4-java)
    nkf (0.2.0)
    nkf (0.2.0-java)
    nokogiri (1.18.3)
      mini_portile2 (~> 2.8.2)
      racc (~> 1.4)
    nokogiri (1.18.3-aarch64-linux-gnu)
      racc (~> 1.4)
    nokogiri (1.18.3-java)
      racc (~> 1.4)
    nokogiri (1.18.3-x86_64-linux-gnu)
      racc (~> 1.4)
    nori (2.7.1)
      bigdecimal
    notiffany (0.1.3)
      nenv (~> 0.1)
      shellany (~> 0.0)
    notifications-ruby-client (6.2.0)
      jwt (>= 1.5, < 3)
    oauth2 (2.0.9)
      faraday (>= 0.17.3, < 3.0)
      jwt (>= 1.0, < 3.0)
      multi_xml (~> 0.5)
      rack (>= 1.2, < 4)
      snaky_hash (~> 2.0)
      version_gem (~> 1.1)
    octokit (9.2.0)
      faraday (>= 1, < 3)
      sawyer (~> 0.9)
    oj (3.16.9)
      bigdecimal (>= 3.0)
      ostruct (>= 0.2)
    okcomputer (1.19.0)
    olive_branch (4.0.1)
      multi_json
      rails (>= 4.0)
    open4 (1.3.4)
    openapi_parser (2.1.0)
    openssl (3.3.0)
    openssl (3.3.0-java)
      jruby-openssl (~> 0.14)
    operating_hours (0.1.0)
    optimist (3.2.0)
    os (1.1.4)
    ostruct (0.6.1)
    ox (2.14.22)
      bigdecimal (>= 3.0)
    parallel (1.26.3)
    parallel_tests (4.9.0)
      parallel
    parser (3.3.7.1)
      ast (~> 2.4.1)
      racc
    patience_diff (1.2.0)
      optimist (~> 3.0)
    pdf-core (0.10.0)
    pdf-forms (1.5.1)
      cliver (~> 0.3.2)
      rexml (~> 3.2, >= 3.2.6)
      safe_shell (>= 1.0.3, < 2.0)
    pdf-inspector (1.3.0)
      pdf-reader (>= 1.0, < 3.0.a)
    pdf-reader (2.14.1)
      Ascii85 (>= 1.0, < 3.0, != 2.0.0)
      afm (~> 0.2.1)
      hashery (~> 2.0)
      ruby-rc4
      ttfunk
    pg (1.5.9)
    pg_query (6.0.0)
      google-protobuf (>= 3.25.3)
    pg_search (2.3.7)
      activerecord (>= 6.1)
      activesupport (>= 6.1)
    pkce_challenge (1.0.0)
    pp (0.6.2)
      prettyprint
    prawn (2.5.0)
      matrix (~> 0.4)
      pdf-core (~> 0.10.0)
      ttfunk (~> 1.8)
    prawn-markup (1.1.0)
      nokogiri
      prawn
      prawn-table
    prawn-table (0.2.2)
      prawn (>= 1.3.0, < 3.0.0)
    prettyprint (0.2.0)
    pry (0.14.2)
      coderay (~> 1.1)
      method_source (~> 1.0)
    pry (0.14.2-java)
      coderay (~> 1.1)
      method_source (~> 1.0)
      spoon (~> 0.0)
    pry-byebug (3.10.1)
      byebug (~> 11.0)
      pry (>= 0.13, < 0.15)
    pstore (0.1.3)
    psych (5.2.3)
      date
      stringio
    psych (5.2.3-java)
      date
      jar-dependencies (>= 0.1.7)
    public_suffix (6.0.1)
    puma (6.6.0)
      nio4r (~> 2.0)
    puma (6.6.0-java)
      nio4r (~> 2.0)
    pundit (2.4.0)
      activesupport (>= 3.0.0)
    raabro (1.4.0)
    racc (1.8.1)
    racc (1.8.1-java)
    rack (2.2.13)
    rack-attack (6.7.0)
      rack (>= 1.0, < 4)
    rack-cors (2.0.2)
      rack (>= 2.0.0)
    rack-protection (3.2.0)
      base64 (>= 0.1.0)
      rack (~> 2.2, >= 2.2.4)
    rack-session (1.0.2)
      rack (< 3)
    rack-test (2.2.0)
      rack (>= 1.3)
    rack-timeout (0.7.0)
    rack-vcr (0.1.6)
      vcr (>= 2.9)
    rackup (1.0.1)
      rack (< 3)
      webrick
    rails (7.2.2.1)
      actioncable (= 7.2.2.1)
      actionmailbox (= 7.2.2.1)
      actionmailer (= 7.2.2.1)
      actionpack (= 7.2.2.1)
      actiontext (= 7.2.2.1)
      actionview (= 7.2.2.1)
      activejob (= 7.2.2.1)
      activemodel (= 7.2.2.1)
      activerecord (= 7.2.2.1)
      activestorage (= 7.2.2.1)
      activesupport (= 7.2.2.1)
      bundler (>= 1.15.0)
      railties (= 7.2.2.1)
    rails-dom-testing (2.2.0)
      activesupport (>= 5.0.0)
      minitest
      nokogiri (>= 1.6)
    rails-html-sanitizer (1.6.2)
      loofah (~> 2.21)
      nokogiri (>= 1.15.7, != 1.16.7, != 1.16.6, != 1.16.5, != 1.16.4, != 1.16.3, != 1.16.2, != 1.16.1, != 1.16.0.rc1, != 1.16.0)
    rails-session_cookie (0.3.0)
      rails (>= 4.0)
    rails_semantic_logger (4.17.0)
      rack
      railties (>= 5.1)
      semantic_logger (~> 4.16)
    railties (7.2.2.1)
      actionpack (= 7.2.2.1)
      activesupport (= 7.2.2.1)
      irb (~> 1.13)
      rackup (>= 1.0.0)
      rake (>= 12.2)
      thor (~> 1.0, >= 1.2.2)
      zeitwerk (~> 2.6)
    rainbow (3.1.1)
    rake (13.2.1)
    rb-fsevent (0.11.2)
    rb-inotify (0.10.1)
      ffi (~> 1.0)
    rchardet (1.8.0)
    rdoc (6.12.0)
      psych (>= 4.0.0)
    redis (5.3.0)
      redis-client (>= 0.22.0)
    redis-client (0.23.0)
      connection_pool
    redis-namespace (1.11.0)
      redis (>= 4)
    regexp_parser (2.10.0)
    reline (0.6.0)
      io-console (~> 0.5)
    representable (3.2.0)
      declarative (< 0.1.0)
      trailblazer-option (>= 0.1.1, < 0.2.0)
      uber (< 0.2.0)
    request_store (1.7.0)
      rack (>= 1.4)
    require_all (3.0.0)
    restforce (8.0.0)
      faraday (>= 1.1.0, < 3.0.0)
      faraday-follow_redirects (<= 0.3.0, < 1.0.0)
      faraday-multipart (>= 1.0.0, < 2.0.0)
      faraday-net_http (< 4.0.0)
      hashie (>= 1.2.0, < 6.0)
      jwt (>= 1.5.6)
    retriable (3.1.2)
    rexml (3.4.0)
    rgeo (3.0.1)
    rgeo-activerecord (8.0.0)
      activerecord (>= 7.0)
      rgeo (>= 3.0)
    rgeo-geojson (2.2.0)
      multi_json (~> 1.15)
      rgeo (>= 1.0.0)
    roo (2.10.1)
      nokogiri (~> 1)
      rubyzip (>= 1.3.0, < 3.0.0)
    rspec (3.13.0)
      rspec-core (~> 3.13.0)
      rspec-expectations (~> 3.13.0)
      rspec-mocks (~> 3.13.0)
    rspec-core (3.13.3)
      rspec-support (~> 3.13.0)
    rspec-expectations (3.13.3)
      diff-lcs (>= 1.2.0, < 2.0)
      rspec-support (~> 3.13.0)
    rspec-instrumentation-matcher (0.0.9)
      activesupport
      rspec-expectations
    rspec-its (2.0.0)
      rspec-core (>= 3.13.0)
      rspec-expectations (>= 3.13.0)
    rspec-mocks (3.13.2)
      diff-lcs (>= 1.2.0, < 2.0)
      rspec-support (~> 3.13.0)
    rspec-rails (7.1.1)
      actionpack (>= 7.0)
      activesupport (>= 7.0)
      railties (>= 7.0)
      rspec-core (~> 3.13)
      rspec-expectations (~> 3.13)
      rspec-mocks (~> 3.13)
      rspec-support (~> 3.13)
    rspec-retry (0.6.2)
      rspec-core (> 3.3)
    rspec-sidekiq (5.0.0)
      rspec-core (~> 3.0)
      rspec-expectations (~> 3.0)
      rspec-mocks (~> 3.0)
      sidekiq (>= 5, < 8)
    rspec-support (3.13.2)
    rspec_junit_formatter (0.6.0)
      rspec-core (>= 2, < 4, != 2.12.0)
    rswag-specs (2.16.0)
      activesupport (>= 5.2, < 8.1)
      json-schema (>= 2.2, < 6.0)
      railties (>= 5.2, < 8.1)
      rspec-core (>= 2.14)
    rswag-ui (2.16.0)
      actionpack (>= 5.2, < 8.1)
      railties (>= 5.2, < 8.1)
    rtesseract (3.1.3)
<<<<<<< HEAD
    rubocop (1.73.0)
=======
    rubocop (1.73.2)
>>>>>>> eb258208
      json (~> 2.3)
      language_server-protocol (~> 3.17.0.2)
      lint_roller (~> 1.1.0)
      parallel (~> 1.10)
      parser (>= 3.3.0.2)
      rainbow (>= 2.2.2, < 4.0)
      regexp_parser (>= 2.9.3, < 3.0)
      rubocop-ast (>= 1.38.0, < 2.0)
      ruby-progressbar (~> 1.7)
      unicode-display_width (>= 2.4.0, < 4.0)
    rubocop-ast (1.38.1)
      parser (>= 3.3.1.0)
    rubocop-capybara (2.21.0)
      rubocop (~> 1.41)
    rubocop-factory_bot (2.26.1)
      rubocop (~> 1.61)
    rubocop-junit-formatter (0.1.4)
    rubocop-rails (2.29.1)
      activesupport (>= 4.2.0)
      rack (>= 1.1)
      rubocop (>= 1.52.0, < 2.0)
      rubocop-ast (>= 1.31.1, < 2.0)
    rubocop-rspec (3.4.0)
      rubocop (~> 1.61)
    rubocop-rspec_rails (2.30.0)
      rubocop (~> 1.61)
      rubocop-rspec (~> 3, >= 3.0.1)
    rubocop-thread_safety (0.7.0)
      lint_roller (~> 1.1)
      rubocop (~> 1.72, >= 1.72.1)
    ruby-progressbar (1.13.0)
    ruby-rc4 (0.1.5)
    ruby-saml (1.17.0)
      nokogiri (>= 1.13.10)
      rexml
    ruby-vips (2.2.2)
      ffi (~> 1.12)
      logger
    rubyzip (2.4.1)
    rufus-scheduler (3.9.2)
      fugit (~> 1.1, >= 1.11.1)
    safe_shell (1.1.0)
    sanitize (6.1.3)
      crass (~> 1.0.2)
      nokogiri (>= 1.12.0)
    savon (2.15.1)
      akami (~> 1.2)
      builder (>= 2.1.2)
      gyoku (~> 1.2)
      httpi (>= 4, < 5)
      mail (~> 2.5)
      nokogiri (>= 1.8.1)
      nori (~> 2.4)
      wasabi (>= 3.7, < 6)
    sawyer (0.9.2)
      addressable (>= 2.3.5)
      faraday (>= 0.17.3, < 3)
    script_utils (0.0.4)
    securerandom (0.4.1)
    seedbank (0.5.0)
      rake (>= 10.0)
    semantic_logger (4.16.0)
      concurrent-ruby (~> 1.0)
    sentry-ruby (5.22.4)
      bigdecimal
      concurrent-ruby (~> 1.0, >= 1.0.2)
    shellany (0.0.1)
    shoulda-matchers (6.4.0)
      activesupport (>= 5.2.0)
    shrine (3.6.0)
      content_disposition (~> 1.0)
      down (~> 5.1)
    sidekiq (7.3.7)
      connection_pool (>= 2.3.0)
      logger
      rack (>= 2.2.4)
      redis-client (>= 0.22.2)
    sign_in_service (0.4.0)
      faraday (~> 2.7)
      jwt (~> 2.8)
    signet (0.19.0)
      addressable (~> 2.8)
      faraday (>= 0.17.5, < 3.a)
      jwt (>= 1.5, < 3.0)
      multi_json (~> 1.10)
    simplecov (0.22.0)
      docile (~> 1.1)
      simplecov-html (~> 0.11)
      simplecov_json_formatter (~> 0.1)
    simplecov-html (0.12.3)
    simplecov_json_formatter (0.1.4)
    simpleidn (0.2.3)
    slack-notify (0.6.0)
      faraday (>= 0.9)
      json (>= 1.8)
    snaky_hash (2.0.1)
      hashie
      version_gem (~> 1.1, >= 1.1.1)
    socksify (1.7.1)
    spoon (0.0.6)
      ffi
    ssrf_filter (1.2.0)
    staccato (0.5.3)
    statsd-instrument (3.9.8)
    stringio (3.1.2)
    strong_migrations (2.2.0)
      activerecord (>= 7)
    strscan (3.1.2)
    strscan (3.1.2-java)
    super_diff (0.15.0)
      attr_extras (>= 6.2.4)
      diff-lcs
      patience_diff
    swagger-blocks (3.0.0)
    terminal-table (3.0.2)
      unicode-display_width (>= 1.1.1, < 3)
    thor (1.3.2)
    thread_safe (0.3.6)
    thread_safe (0.3.6-java)
    tilt (2.3.0)
    timecop (0.9.10)
    timeout (0.4.3)
    trailblazer-option (0.1.2)
    ttfunk (1.8.0)
      bigdecimal (~> 3.1)
    typhoeus (1.4.1)
      ethon (>= 0.9.0)
    tzinfo (2.0.6)
      concurrent-ruby (~> 1.0)
    tzinfo-data (1.2024.1)
      tzinfo (>= 1.0.0)
    uber (0.1.0)
    unicode-display_width (2.6.0)
    uri (1.0.3)
    useragent (0.16.11)
    utf8-cleaner (1.0.0)
      activesupport
    vcr (6.3.1)
      base64
    version_gem (1.1.3)
    virtus (2.0.0)
      axiom-types (~> 0.1)
      coercible (~> 1.0)
      descendants_tracker (~> 0.0, >= 0.0.3)
    warden (1.2.9)
      rack (>= 2.0.9)
    warden-github (1.3.2)
      activesupport (> 3.0)
      octokit (> 2.1.0)
      warden (> 1.0)
    wasabi (5.0.3)
      addressable
      faraday (>= 1.9, < 3)
      nokogiri (>= 1.13.9)
    waterdrop (2.8.1)
      karafka-core (>= 2.4.3, < 3.0.0)
      karafka-rdkafka (>= 0.17.5)
      zeitwerk (~> 2.3)
    web-console (4.2.1)
      actionview (>= 6.0.0)
      activemodel (>= 6.0.0)
      bindex (>= 0.4.0)
      railties (>= 6.0.0)
    webmock (3.25.0)
      addressable (>= 2.8.0)
      crack (>= 0.3.2)
      hashdiff (>= 0.4.0, < 2.0.0)
    webrick (1.9.1)
    websocket-driver (0.7.6)
      websocket-extensions (>= 0.1.0)
    websocket-driver (0.7.6-java)
      websocket-extensions (>= 0.1.0)
    websocket-extensions (0.1.5)
    will_paginate (4.0.1)
    with_advisory_lock (5.1.0)
      activerecord (>= 6.1)
      zeitwerk (>= 2.6)
    xmldsig (0.3.2)
      nokogiri
    xmlenc (0.8.0)
      activemodel (>= 3.0.0)
      activesupport (>= 3.0.0)
      nokogiri (>= 1.6.0, < 2.0.0)
      xmlmapper (>= 0.7.3)
    xmlmapper (0.8.1)
      nokogiri (~> 1.11)
    yard (0.9.37)
    zeitwerk (2.7.1)

PLATFORMS
  aarch64-linux
  java
  ruby
  x64-mingw32
  x86-mingw32
  x86-mswin32
  x86_64-linux

DEPENDENCIES
  aasm
  accredited_representative_portal!
  activerecord-import
  activerecord-postgis-adapter
  addressable
  apivore!
  appeals_api!
  apps_api!
  ask_va_api!
  avro
  avs!
  awesome_print
  aws-msk-iam-sasl-signer (~> 0.1.1)
  aws-sdk-kms
  aws-sdk-s3 (~> 1)
  aws-sdk-sns (~> 1)
  banners!
  betamocks!
  bgs_ext!
  blind_index
  blueprinter
  bootsnap
  brakeman
  breakers
  bundler-audit
  burials!
  byebug
  carrierwave
  carrierwave-aws
  check_in!
  claims_api!
  clamav-client
  combine_pdf
  committee-rails
  config
  connect_vbms!
  coverband
  csv
  danger
  database_cleaner
  datadog
  date_validator
  debts_api!
  debug
  decision_reviews!
  dhp_connected_devices!
  dogstatsd-ruby
  dry-struct
  dry-types
  ethon (>= 0.13.0)
  facilities_api!
  factory_bot_rails
  faker
  faraday (~> 2.12)
  faraday-follow_redirects
  faraday-httpclient
  faraday-multipart
  faraday-retry
  faraday-typhoeus
  faraday_curl
  fastimage
  fhir_client!
  fitbit_api
  flipper
  flipper-active_record
  flipper-active_support_cache_store
  flipper-ui
  foreman
  fuubar
  google-api-client
  google-apis-core
  google-apis-generator
  google-protobuf
  googleauth
  govdelivery-tms!
  guard-rspec
  guard-rubocop
  gyoku
  health_quest!
  hexapdf
  holidays
  httpclient
  ice_nine
  income_limits!
  iso_country_codes
  ivc_champva!
  json
  json-schema
  json_schemer
  jsonapi-parser
  jsonapi-serializer
  jwe
  jwt
  kms_encrypted
  liquid
  lockbox
  mail
  meb_api!
  memoist
  mimemagic
  mini_magick
  mobile!
  mock_redis
  mocked_authentication!
  my_health!
  net-sftp
  nkf
  nokogiri
  notifications-ruby-client
  octokit
  oj
  okcomputer
  olive_branch
  operating_hours
  ox
  parallel
  parallel_tests
  pdf-forms
  pdf-inspector
  pdf-reader
  pensions!
  pg
  pg_query
  pg_search
  pkce_challenge
  prawn
  prawn-markup
  prawn-table
  pry-byebug
  puma
  pundit
  rack (~> 2.2.12)
  rack-attack
  rack-cors
  rack-test (= 2.2.0)
  rack-timeout
  rack-vcr
  rails (~> 7.2.2)
  rails-session_cookie
  rails_semantic_logger
  rainbow
  redis
  redis-namespace
  representation_management!
  request_store
  require_all
  restforce
  rgeo-geojson
  roo
  rspec-instrumentation-matcher
  rspec-its
  rspec-rails
  rspec-retry
  rspec-sidekiq
  rspec_junit_formatter
  rswag-specs
  rswag-ui
  rtesseract
  rubocop
  rubocop-capybara
  rubocop-factory_bot
  rubocop-junit-formatter
  rubocop-rails
  rubocop-rspec
  rubocop-rspec_rails
  rubocop-thread_safety
  ruby-saml
  rubyzip
  rufus-scheduler
  savon
  seedbank
  sentry-ruby
  shoulda-matchers
  shrine
  sidekiq
  sidekiq-ent!
  sidekiq-pro!
  sign_in_service
  simple_forms_api!
  simplecov
  slack-notify
  socksify
  staccato
  statsd-instrument (= 3.9.8)
  strong_migrations
  super_diff
  swagger-blocks
  test_user_dashboard!
  timecop
  travel_pay!
  tzinfo-data
  utf8-cleaner
  va_notify!
  vaos!
  vba_documents!
  vcr
  veteran!
  veteran_confirmation!
  vets_json_schema!
  virtus
  vye!
  warden-github
  waterdrop
  web-console
  webmock
  webrick
  will_paginate
  with_advisory_lock
  yard

RUBY VERSION
   ruby 3.3.6p108

BUNDLED WITH
   2.5.23<|MERGE_RESOLUTION|>--- conflicted
+++ resolved
@@ -971,11 +971,7 @@
       actionpack (>= 5.2, < 8.1)
       railties (>= 5.2, < 8.1)
     rtesseract (3.1.3)
-<<<<<<< HEAD
-    rubocop (1.73.0)
-=======
     rubocop (1.73.2)
->>>>>>> eb258208
       json (~> 2.3)
       language_server-protocol (~> 3.17.0.2)
       lint_roller (~> 1.1.0)
