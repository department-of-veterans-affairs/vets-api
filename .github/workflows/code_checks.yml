name: Code Checks
on: [push]
permissions:
  contents: read
  checks: write
jobs:
  linting_and_security:
    name: Linting and Security
    env:
      BUNDLE_ENTERPRISE__CONTRIBSYS__COM: ${{ secrets.BUNDLE_ENTERPRISE__CONTRIBSYS__COM }}
    runs-on: ubuntu-16-cores-latest
    steps:
      - uses: actions/checkout@v3

      - uses: ruby/setup-ruby@v1
        with:
          bundler-cache: true

      - name: Run bundle-audit (checks gems for CVE issues)
        run:  bundle exec bundle-audit check --update  --ignore CVE-2022-46648

      - name: Run Rubocop
        run: bundle exec rubocop --parallel --format github

      # Remove no-exit-on-warn when we upgrade to Ruby 3
      - name: Run Brakeman
        run:  bundle exec brakeman --ensure-latest --confidence-level=2 --format github --no-exit-on-warn

  tests:
    name: Test
    env:
      BUNDLE_ENTERPRISE__CONTRIBSYS__COM: ${{ secrets.BUNDLE_ENTERPRISE__CONTRIBSYS__COM }}
      CI: true
      RAILS_ENV: test
      TERM: xterm-256color
    runs-on: ubuntu-16-cores-latest
    steps:
      - uses: actions/checkout@v3

      - uses: docker/login-action@v2
        with:
          username: ${{ secrets.DOCKERHUB_USER }}
          password: ${{ secrets.DOCKERHUB_PASSWORD }}

      - name: Setup Environment
        run: |
          echo "USER_ID=$(id -u)" >> $GITHUB_ENV

      - name: Set up Docker Buildx
        uses: docker/setup-buildx-action@v2

      - name: Build Docker Image
        uses: docker/build-push-action@v4
        with:
          build-args: |
            BUNDLE_ENTERPRISE__CONTRIBSYS__COM=${{ env.BUNDLE_ENTERPRISE__CONTRIBSYS__COM }}
            USER_ID=${{ env.USER_ID }}
          context: .
          push: false
          load: true
          tags: vets-api
          cache-from: type=gha
          cache-to: type=gha,mode=max

      - name: Setup Database and Run Specs
        run: |
<<<<<<< HEAD
          docker-compose run web bash \
          -c "CI=true RAILS_ENV=test DISABLE_BOOTSNAP=true; \
              bundle exec parallel_test -n 16 -e 'bin/rails db:reset' \
              && bundle exec parallel_rspec spec/ modules/ -n 8 -o '--color --tty'"
=======
             docker-compose -f docker-compose.test.yml run vets-api bash \
             -c "CI=true RAILS_ENV=test DISABLE_BOOTSNAP=true rails --version"

      - name: Setup Database
        run: |
             docker-compose -f docker-compose.test.yml run vets-api bash \
             -c "CI=true RAILS_ENV=test DISABLE_BOOTSNAP=true parallel_test -n 13 -e 'bin/rails db:reset'"

      - name: Run Specs
        timeout-minutes: 20
        run: |
             docker-compose -f docker-compose.test.yml run vets-api bash \
             -c "CI=true DISABLE_BOOTSNAP=true bundle exec parallel_rspec spec/ modules/ -n 13 -o '--color --tty'"
>>>>>>> 8ccf9335

      - name: Upload Coverage Report
        uses: actions/upload-artifact@v3
        if: always()
        with:
          name: Coverage Report
          path: coverage

      - name: Upload Test Results
        uses: actions/upload-artifact@v3
        if: always()
        with:
          name: Test Results
          path: log/*.xml
          if-no-files-found: ignore

  publish_results:
    name: Publish Results
    if: always()
    needs: [tests]
    runs-on: ubuntu-16-cores-latest

    steps:
      - uses: actions/download-artifact@v3

      - name: Publish Test Results
        uses: EnricoMi/publish-unit-test-result-action@v2
        if: always()
        with:
          check_name: Test Results
          comment_mode: off
          files: Test Results/*.xml
          github_token: ${{ secrets.GITHUB_TOKEN }}
          check_run_annotations_branch: master, k8s

      - name: Fix up coverage report to work with coverage-check-action
        run: sed -i 's/"line"/"covered_percent"/g' 'Coverage Report/.last_run.json'

      - name: Publish Coverage Report
        uses: devmasx/coverage-check-action@v1.2.0
        if: hashFiles('Coverage Report/.last_run.json') != ''
        with:
          type: simplecov
          result_path: Coverage Report/.last_run.json
          min_coverage: 90
          token: ${{ secrets.GITHUB_TOKEN }}<|MERGE_RESOLUTION|>--- conflicted
+++ resolved
@@ -64,26 +64,10 @@
 
       - name: Setup Database and Run Specs
         run: |
-<<<<<<< HEAD
           docker-compose run web bash \
           -c "CI=true RAILS_ENV=test DISABLE_BOOTSNAP=true; \
-              bundle exec parallel_test -n 16 -e 'bin/rails db:reset' \
+              bundle exec parallel_test -n 13 -e 'bin/rails db:reset' \
               && bundle exec parallel_rspec spec/ modules/ -n 8 -o '--color --tty'"
-=======
-             docker-compose -f docker-compose.test.yml run vets-api bash \
-             -c "CI=true RAILS_ENV=test DISABLE_BOOTSNAP=true rails --version"
-
-      - name: Setup Database
-        run: |
-             docker-compose -f docker-compose.test.yml run vets-api bash \
-             -c "CI=true RAILS_ENV=test DISABLE_BOOTSNAP=true parallel_test -n 13 -e 'bin/rails db:reset'"
-
-      - name: Run Specs
-        timeout-minutes: 20
-        run: |
-             docker-compose -f docker-compose.test.yml run vets-api bash \
-             -c "CI=true DISABLE_BOOTSNAP=true bundle exec parallel_rspec spec/ modules/ -n 13 -o '--color --tty'"
->>>>>>> 8ccf9335
 
       - name: Upload Coverage Report
         uses: actions/upload-artifact@v3
