--- conflicted
+++ resolved
@@ -103,24 +103,6 @@
         create(:in_progress_form, form_id: FormProfiles::VA526ez::FORM_ID, user_uuid: user.uuid)
       end
 
-<<<<<<< HEAD
-=======
-      context 'with an `increase only` claim' do
-        let(:valid_increase_form) { File.read 'spec/support/disability_compensation_form/front_end_submission.json' }
-
-        it 'matches the submit_disability_form schema' do
-          post '/v0/disability_compensation_form/submit', params: valid_increase_form, headers: headers
-          expect(response).to have_http_status(:ok)
-          expect(response).to match_response_schema('submit_disability_form')
-        end
-
-        it 'starts the submit job' do
-          expect(EVSS::DisabilityCompensationForm::SubmitForm526IncreaseOnly).to receive(:perform_async).once
-          post '/v0/disability_compensation_form/submit', params: valid_increase_form, headers: headers
-        end
-      end
-
->>>>>>> 36d8d886
       context 'with an `all claims` claim' do
         let(:all_claims_form) { File.read 'spec/support/disability_compensation_form/all_claims_fe_submission.json' }
 
