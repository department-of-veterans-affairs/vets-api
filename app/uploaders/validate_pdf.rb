--- conflicted
+++ resolved
@@ -10,24 +10,14 @@
   end
 
   def validate(temp_file)
-<<<<<<< HEAD
     metadata = PdfInfo::Metadata.read(temp_file)
     if metadata.encrypted?
-      raise Common::Exceptions::UnprocessableEntity.new(detail: 'The uploaded PDF file is encrypted and cannot be read',
+      raise Common::Exceptions::UnprocessableEntity.new(detail: I18n.t('errors.messages.uploads.pdf.locked'),
                                                         source: 'ValidatePdf')
     end
     temp_file.rewind
   rescue PdfInfo::MetadataReadError
-    raise Common::Exceptions::UnprocessableEntity.new(detail: 'The uploaded PDF file is invalid and cannot be read',
-=======
-    pdf = Origami::PDF.read temp_file, decrypt: false
-    if pdf.encrypted?
-      raise Common::Exceptions::UnprocessableEntity.new(detail: I18n.t('errors.messages.uploads.pdf.locked'),
-                                                        source: 'ValidatePdf')
-    end
-  rescue Origami::InvalidPDFError
-    raise Common::Exceptions::UnprocessableEntity.new(detail: I18n.t('errors.messages.uploads.pdf.invalid'),
->>>>>>> ec1e9a3c
+    raise Common::Exceptions::UnprocessableEntity.new(detail: I18n.t('errors.messages.uploads.pdf.locked'),
                                                       source: 'ValidatePdf')
   end
 
