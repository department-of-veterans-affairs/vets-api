# frozen_string_literal: true

vetext_endpoints = %w[put_vaccine_registry]

vetext_endpoints.each do |endpoint|
  StatsD.increment("api.vetext.#{endpoint}.total", 0)
  StatsD.increment("api.vetext.#{endpoint}.fail", 0)
end

<<<<<<< HEAD
StatsD.increment('worker.covid_vaccine_registration_email.error', 0)
StatsD.increment('worker.covid_vaccine_registration_email.success', 0)
=======
CovidVaccine::V0::RegistrationService.extend StatsD::Instrument
CovidVaccine::V0::RegistrationService.statsd_measure :attributes_from_mpi,
                                                     'covid_vaccine.mpi_query.measure'
CovidVaccine::V0::RegistrationService.statsd_measure :submit,
                                                     'covid_vaccine.vetext_submit.measure'
CovidVaccine::V0::RegistrationService.statsd_count_success :attributes_from_mpi,
                                                           'covid_vaccine.mpi_query', &:present?
CovidVaccine::V0::RegistrationService.statsd_count_success :submit,
                                                           'covid_vaccine.vetext_submit'

StatsD.increment('covid_vaccine.mpi_query.success', 0)
StatsD.increment('covid_vaccine.mpi_query.failure', 0)
StatsD.increment('covid_vaccine.vetext_submit.success', 0)
StatsD.increment('covid_vaccine.vetext_submit.failure', 0)
>>>>>>> e014fb8d
<|MERGE_RESOLUTION|>--- conflicted
+++ resolved
@@ -7,10 +7,6 @@
   StatsD.increment("api.vetext.#{endpoint}.fail", 0)
 end
 
-<<<<<<< HEAD
-StatsD.increment('worker.covid_vaccine_registration_email.error', 0)
-StatsD.increment('worker.covid_vaccine_registration_email.success', 0)
-=======
 CovidVaccine::V0::RegistrationService.extend StatsD::Instrument
 CovidVaccine::V0::RegistrationService.statsd_measure :attributes_from_mpi,
                                                      'covid_vaccine.mpi_query.measure'
@@ -25,4 +21,5 @@
 StatsD.increment('covid_vaccine.mpi_query.failure', 0)
 StatsD.increment('covid_vaccine.vetext_submit.success', 0)
 StatsD.increment('covid_vaccine.vetext_submit.failure', 0)
->>>>>>> e014fb8d
+StatsD.increment('worker.covid_vaccine_registration_email.error', 0)
+StatsD.increment('worker.covid_vaccine_registration_email.success', 0)