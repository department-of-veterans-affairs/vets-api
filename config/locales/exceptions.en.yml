en:
  common:
    exceptions:
      defaults: &defaults
        # title: required always
        # detail: optional, if not provided it will default to title
        # code: required always, must be unique to a specific title - no two code and titles can overlap
        # status: require always, corresponds to the HTTP Status code
        # links: optional, could contain an 'about' link to further details
        # source: optional, an object containing references to the source of the error (pointer to json in validation)
        # meta: optional, contains information suitable for debugging, VISIBLE IN PRODUCTION
        detail: ~
        links: ~
        source: ~
        meta: ~
# INTERNAL EXCEPTIONS
      validation_errors: &validation_errors
        <<: *defaults
        title: Validation error
        code: 100
        status: 422
      invalid_resource:
        <<: *defaults
        title: Invalid resource
        detail: "%{resource} is not a valid resource"
        code: 101
        status: 400
      invalid_field:
        <<: *defaults
        title: Invalid field
        detail: "\"%{field}\" is not a valid field for \"%{type}\""
        code: 102
        status: 400
      invalid_field_value:
        <<: *defaults
        title: Invalid field value
        detail: "\"%{value}\" is not a valid value for \"%{field}\""
        code: 103
        status: 400
      filter_not_allowed:
        <<: *defaults
        title: Filter not allowed
        detail: "\"%{filter}\" is not allowed for filtering"
        code: 104
        status: 400
      invalid_filters_syntax:
        <<: *defaults
        title: Invalid filters syntax
        detail: "%{filters} is not a valid syntax for filtering"
        code: 105
        status: 400
      invalid_sort_criteria:
        <<: *defaults
        title: Invalid sort criteria
        detail: "\"%{sort_criteria}\" is not a valid sort criteria for \"%{resource}\""
        code: 106
        status: 400
      invalid_pagination_params:
        <<: *defaults
        title: Invalid pagination params
        detail: "%{params} are invalid"
        code: 107
        status: 400
      message_authenticity_error:
        <<: *defaults
        title: Message Authenticity Error
        detail: Failed to authenticate message from AWS SNS
        code: AWS_SNS_400
        status: 400
      parameter_missing:
        <<: *defaults
        title: Missing parameter
        detail: "The required parameter \"%{param}\", is missing"
        code: 108
        status: 400
      parameters_missing:
        <<: *defaults
        title: Missing parameter
        detail: "The required parameter \"%{param}\", is missing"
        code: 108
        status: 400
      schema_validation_errors:
        <<: *defaults
        title: Validation error
        code: 109
        status: 422
      not_a_safe_host_error:
        <<: *defaults
        title: Bad Request
        detail: "\"%{host}\" is not a safe host"
        code: 110
        status: 400
      unauthorized:
        <<: *defaults
        title: Not authorized
        code: 401
        status: 401
      forbidden:
        <<: *defaults
        title: Forbidden
        code: 403
        status: 403
      record_not_found:
        <<: *defaults
        title: Record not found
        detail: "The record identified by %{id} could not be found"
        code: 404
        status: 404
      resource_not_found:
        <<: *defaults
        title: Resource not found
        detail: The requested resource could not be found
        code: 404
        status: 404
      routing_error:
        <<: *defaults
        title: Not found
        detail: "There are no routes matching your request: %{path}"
        code: 411
        status: 404
      unknown_format:
        <<: *defaults
        title: Not acceptable
        detail: "The resource could not be returned in the requested format"
        code: 406
        status: 406
      unprocessable_entity:
        <<: *defaults
        title: Unprocessable Entity
        detail: The request was well-formed but was unable to be followed due to semantic or validation errors
        code: 422
        status: 422
      too_many_requests:
        <<: *defaults
        title: Too Many Requests
        detail: The user has sent too many requests in a given amount of time
        code: 429
        status: 429
      internal_server_error:
        <<: *defaults
        title: Internal server error
        code: 500
        status: 500
      bad_gateway:
        <<: *defaults
        title: Bad Gateway
        code: 502
        status: 502
      service_outage:
        <<: *defaults
        title: Service unavailable
        detail: "An outage has been reported on the %{service} since %{since}"
        code: 503
        status: 503
      gateway_timeout: &gateway_timeout
        <<: *defaults
        title: Gateway timeout
        detail: "Did not receive a timely response from an upstream server"
        code: 504
        status: 504
      sentry_ignored_gateway_timeout:
        <<: *gateway_timeout
      id_card_attribute_error:
        <<: *defaults
        title: Request failed
        detail: "Could not complete ID card attribute request"
        code: "VIC001"
        status: 500
      bing_service_error:
        <<: *defaults
        title: Bing Service Error
        code: 500
        status: 500
      ambiguous_request:
        <<: *defaults
        title: Ambiguous Request
        detail: "%{detail}"
        code: 108
        status: 400
      token_validation_error:
        <<: *defaults
        title: Token Validation Error
        detail: "%{detail}"
        code: 401
        status: 401
      no_query_params_allowed:
        <<: *defaults
        title: No query params allowed
        detail: "No query params are allowed for this route"
        code: 400
        status: 400

# EXTERNAL EXCEPTIONS
    # This is a Generic Error corresponding to backend services
      backend_service_exception: &external_defaults
        <<: *defaults
        title: 'Operation failed' # To be used when no external minor code is mappable
        code: 'VA900'
        status: 400
    # All error codes below this line, use the same exception class bad_request
    # need to be mapped properly using specific codes described below
    # Below this line just define the minor code as key to be used by client error
      VA900:
        <<: *external_defaults
      SM105: # What casues this? Perhaps then we can come up with more customized detail below
        <<: *external_defaults
        code: 'SM105'
        detail: 'User was not found'
        status: 422
      SM112: # 'User is not owner of entity requested' (usually attachments)
        <<: *external_defaults
        code: 'SM112'
        detail: 'You do not have access to the requested resource'
        status: 403
      SM115:
        <<: *external_defaults
        code: 'SM115'
        title: Record not found
        detail: 'Attachment requested could not be found'
        status: 404
      SM116: # 'The Folder must be empty before delete'
        <<: *external_defaults
        code: 'SM116'
        detail: 'Folder must be empty before you can delete it'
        status: 422
      SM117:
        <<: *external_defaults
        code: 'SM117'
        detail: 'A data integrity issue was encountered'
        status: 502
      SM119: # 'Triage team does not exist' when trying to create new message
        <<: *external_defaults
        code: 'SM119'
        detail: 'Triage team does not exist'
        status: 422
      SM129:
        <<: *external_defaults
        code: 'SM129'
        detail: 'Unable to reply because you are no longer associated with this Triage Team'
        status: 422
      SM130:
        <<: *external_defaults
        code: 'SM130'
        detail: 'Unable to reply because the source message is expired'
        status: 422
      SM135: # 'User is not eligible because they have not accepted terms and conditions or opted-in'
        <<: *external_defaults
        code: 'SM135'
        detail: 'You have not accepted the MHV Terms and Conditions to use secure messaging'
        status: 403
      SM151: # 'User is blocked from the Facility' What causes this??
        <<: *external_defaults
        code: 'SM151'
        detail: 'User is blocked from the Facility'
        status: 422
      SM152:
        <<: *validation_errors
        code: 'SM152'
        detail: 'Email address is invalid'
      SM901: # 'Authentication Service Error' (connection pool issue)
        <<: *external_defaults
        code: 'SM901'
        detail: 'Service is temporarily unavailable'
        status: 503
      SM903:
        <<: *external_defaults
        code: 'SM903'
        detail: 'Service is temporarily unavailable'
        status: 503
      SM904: # 'Message Service Error' - treating as 404, see gets_a_message_thread_id_error
        <<: *external_defaults
        code: 'SM904'
        detail: 'Message requested could not be found'
        status: 404
      SM99: # 'Unknown application error occurred'
        <<: *external_defaults
        code: 'SM99'
        detail: 'Something went wrong. Please try again later.'
        status: 502
      HCA422:
        <<: *external_defaults
        code: 'HCA422'
        detail: 'Validation error'
        status: 422
      BB99: # 'Unknown application error occurred'
        <<: *external_defaults
        code: 'BB99'
        detail: 'Something went wrong. Please try again later.'
        status: 502
      RX99: # 'Unknown application error occurred'
        <<: *external_defaults
        code: 'RX99'
        detail: 'Something went wrong. Please try again later.'
        status: 502
      RX135: # 'The User has not accepted the Rx Agreement. Please login to MHV to accept it'
        <<: *external_defaults
        code: 'RX135'
        detail: 'You have not accepted the MHV Terms and Conditions to use prescriptions'
        status: 403
      RX138: # 'Prescription is not Found'
        <<: *external_defaults
        code: 'RX138'
        detail: 'Prescription requested could not be found'
        status: 404
      RX139:
        <<: *external_defaults
        code: 'RX139'
        detail: 'Prescription is not refillable'
        status: 400
      RX157:
        <<: *validation_errors
        code: 'RX157'
        detail: 'Email address is invalid'
      MHVACCTCREATION99: # 'Unknown application error occurred'
        <<: *external_defaults
        code: 'MHVACCTCREATION99'
        detail: 'Something went wrong. Please try again later.'
        status: 400
      MHVACCTCREATION150:
        <<: *external_defaults
        code: 'MHVACCTCREATION150'
        detail: 'MVI Unknown Issue Occurred'
        status: 502
      MHVACCTCREATION155: # TODO: Might be able to remove this
        <<: *external_defaults
        code: 'MHVAC155'
        detail: 'Account is already upgraded'
        status: 422
      MHVACCTCREATION158: # 'Sign-in Partner Blocked'
        <<: *external_defaults
        code: 'MHVACCTCREATION158'
        detail: 'Something went wrong. Please try again later.'
        status: 502
      MHVACCTCREATION159:
        <<: *external_defaults
        code: 'MHVACCTCREATION159'
        detail: 'User is not matched or correlated in MVI'
        status: 422
      AUTHTOKEN_404:
        <<: *external_defaults
        title: Not found
        code: 'AUTHTOKEN_404'
        detail: Auth service responded that data for token was not found
        status: 404
      AUTHTOKEN_502:
        <<: *external_defaults
        title: Unexpected response body
        code: 'AUTHTOKEN_502'
        detail: Auth service responded with something other than the necessary information
        status: 502
      APPEALSSTATUS401:
        <<: *external_defaults
        title: 'Bad Gateway'
        code: 'APPEALSSTATUS401'
        detail: 'Received a not authorized response from the upstream server'
        status: 502
      APPEALSSTATUS403:
        <<: *external_defaults
        title: 'Forbiden'
        code: 'APPEALSSTATUS403'
        detail: 'You do not have access to the requested resource'
        status: 403
      APPEALSSTATUS404:
        <<: *external_defaults
        title: 'Not found'
        code: 'APPEALSSTATUS404'
        detail: 'Appeals data for a veteran with that SSN was not found'
        status: 404
      APPEALSSTATUS422:
        <<: *external_defaults
        title: 'Unprocessable entity'
        code: 'APPEALSSTATUS422'
        detail: 'One or more unprocessable properties or validation errors'
        status: 422
      APPEALSSTATUS500:
        <<: *external_defaults
        title: 'Bad Gateway'
        code: 'APPEALSSTATUS500'
        detail: 'Received a 500 response from the upstream server'
        status: 502
      APPEALSSTATUS502:
        <<: *external_defaults
        title: 'Bad Gateway'
        code: 'APPEALSSTATUS502'
        detail: 'Received an invalid response from the upstream server'
        status: 502
      GI404:
        <<: *external_defaults
        title: 'Record not found'
        code: 'GI404'
        detail: 'Record with the specified code was not found'
        status: 404
      EVSS400:
        <<: *external_defaults
        title: Bad Request
        code: 'EVSS502'
        detail: 'Received a bad request response from the upstream server'
        status: 400
      EVSS502:
        <<: *external_defaults
        title: Bad Gateway
        code: 'EVSS502'
        detail: 'Received an an invalid response from the upstream server'
        status: 502
      EVSS503:
        <<: *external_defaults
        title: Service Unavailable
        code: 'EVSS503'
        detail: 'The server is currently unable to handle the request due to a temporary overload or scheduled maintenance, which will likely be alleviated after some delay'
        status: 503
      EVSS504:
        <<: *external_defaults
        title: Gateway Timeout
        code: 'EVSS504'
        detail: 'The server, while acting as a gateway or proxy, did not receive a timely response from an upstream server it needed to access in order to complete the request'
        status: 504
      EMIS_HIST502:
        <<: *external_defaults
        title: Unexpected response body
        code: 'EMIS_HIST502'
        detail: EMIS service responded with something other than the expected array of service history hashes.
        status: 502
      EMIS_STATUS502:
        <<: *external_defaults
        title: Unexpected response body
        code: 'EMIS_STATUS502'
        detail: EMIS service responded with something other than veteran status information
        status: 502
      FORMS_502:
        <<: *external_defaults
        title: Unexpected response body
        code: 'FORMS_400'
        detail: The Forms service responded with something other than the expected array of forms
        status: 502
      IHUB_101:
        <<: *external_defaults
        title: Error Occurred
        code: 'IHUB_101'
        detail: 'General error received from iHub.  Check sentry logs for details.'
        status: 400
      IHUB_102:
        <<: *external_defaults
        title: User missing ICN
        code: 'IHUB_102'
        detail: 'The user does not have an ICN.'
        status: 502
      MVI_404:
        <<: *external_defaults
        title: Record not found
        detail: "The record for the requested user could not be found"
        code: 'MVI_404'
        status: 404
      MVI_502:
        <<: *external_defaults
        title: Bad Gateway
        detail: "MVI service returned an invalid response"
        code: 'MVI_502'
        status: 502
      MVI_503:
        <<: *external_defaults
        title: Service unavailable
        detail: "MVI service is currently unavailable"
        code: 'MVI_503'
        status: 503
      MVI_504:
        <<: *external_defaults
        title: Gateway timeout
        detail: "Did not receive a timely response from an upstream server"
        code: 'MVI_504'
        status: 504
      MVI_BD502:
        <<: *external_defaults
        title: Unexpected response body
        code: 'MVI_BD502'
        detail: MVI service responded without a birthday or a gender.
        status: 502
      PAGERDUTY_429:
        <<: *external_defaults
        title: Exceeded rate limit
        code: 'PAGERDUTY_429'
        detail: "Exceeded PagerDuty's API rate limit"
        status: 429
      PPMS_502:
        <<: *external_defaults
        title: Bad Gateway
        code: 'PPMS_502'
        detail: 'PPMS returned an invalid response'
        status: 502
      SEARCH_400:
        <<: *external_defaults
        title: Bad Request
        code: 'SEARCH_400'
        detail: 'Search.gov service responded with a Bad Request'
        status: 400
      SEARCH_429:
        <<: *external_defaults
        title: Exceeded rate limit
        code: 'SEARCH_429'
        detail: 'Exceeded Search.gov rate limit'
        status: 429
      VAOS_400:
        <<: *external_defaults
        title: Bad Request
        code: 'VAOS_400'
        detail: # deliberarly left nil to reference response.body which is unparsable string (not json)
        status: 400
      VAOS_204:
        <<: *external_defaults
        title: Bad Request
        code: 'VAOS_400'
        detail: 'Appointment request id is invalid'
        status: 400
      VAOS_403:
        <<: *external_defaults
        title: Forbidden
        code: 'VAOS_403'
        detail: 'This user is forbidden from performing requests on the upstream server'
        status: 403
      VAOS_502:
        <<: *external_defaults
        title: Bad Gateway
        code: 'VAOS_502'
        detail: 'Received an an invalid response from the upstream server'
        status: 502
      VET360_502:
        <<: *external_defaults
        title: Bad Gateway
        code: 'VET360_502'
        detail: 'Received an an invalid response from the upstream server'
        status: 502
      VET360_AV_ERROR:
        <<: *external_defaults
        title: Address Validation Error
        code: VET360_AV_ERROR
        status: 400
      VET360_ADDR101:
        <<: *external_defaults
        title: Address Type Size
        code: VET360_ADDR101
        detail: Address type size must be between 0 and 35.
        status: 400
      VET360_ADDR102:
        <<: *external_defaults
        title: Invalid effective start date
        code: VET360_ADDR102
        detail: Effective Start Date is invalid
        status: 400
      VET360_ADDR103:
        <<: *external_defaults
        title: Invalid effective end date
        code: VET360_ADDR103
        detail: Effective End Date is invalid
        status: 400
      VET360_ADDR104:
        <<: *external_defaults
        title: Invalid confirmation date
        code: VET360_ADDR104
        detail: Confirmation Date is invalid
        status: 400
      VET360_ADDR105:
        <<: *external_defaults
        title: Invalid source date
        code: VET360_ADDR105
        detail: Source Date is invalid
        status: 400
      VET360_ADDR106:
        <<: *external_defaults
        title: Missing time stamp
        code: VET360_ADDR106
        detail: Missing time stamp
        status: 400
      VET360_ADDR107:
        <<: *external_defaults
        title: Bad address ID
        code: VET360_ADDR107
        detail: Address Id provided does not exist
        status: 400
      VET360_ADDR108:
        <<: *external_defaults
        title: Address Line 1 Size
        code: VET360_ADDR108
        detail: Size must be between 0 and 100.
        status: 400
      VET360_ADDR109:
        <<: *external_defaults
        title: Requires alphanumeric address 1
        code: VET360_ADDR109
        detail: Address Line 1 must be alphanumeric
        status: 400
      VET360_ADDR110:
        <<: *external_defaults
        title: Address Line 2 Size
        code: VET360_ADDR110
        detail: Size must be between 0 and 100.
        status: 400
      VET360_ADDR110:
        <<: *external_defaults
        title: Address Line 2 Size
        code: VET360_ADDR110
        detail: Size must be between 0 and 100.
        status: 400
      VET360_ADDR111:
        <<: *external_defaults
        title: Requires alphanumeric address 2
        code: VET360_ADDR111
        detail: Address Line 2 must be alphanumeric
        status: 400
      VET360_ADDR112:
        <<: *external_defaults
        title: Address Line 3 Size
        code: VET360_ADDR112
        detail: Size must be between 0 and 100.
        status: 400
      VET360_ADDR113:
        <<: *external_defaults
        title: Requires alphanumeric address 3
        code: VET360_ADDR113
        detail: Address Line 3 must be alphanumeric
        status: 400
      VET360_ADDR114:
        <<: *external_defaults
        title: Bad address indicator response
        code: VET360_ADDR114
        detail: Bad Address Indicator must be Yes or Null
        status: 400
      VET360_ADDR115:
        <<: *external_defaults
        title: Bad address indicator size
        code: VET360_ADDR115
        detail: Bad address indicator size must be between 0 and 35.
        status: 400
      VET360_ADDR116:
        <<: *external_defaults
        title: Bad address indicator length
        code: VET360_ADDR116
        detail: Bad Address indicator cannot be more than 35 characters
        status: 400
      VET360_ADDR117:
        <<: *external_defaults
        title: Bad address indicator content
        code: VET360_ADDR117
        detail: Bad Address indicator must be alphanumeric
        status: 400
      VET360_ADDR118:
        <<: *external_defaults
        title: City Name Size
        code: VET360_ADDR118
        detail: City name size must be between 0 and 100.
        status: 400
      VET360_ADDR119:
        <<: *external_defaults
        title: Requires alphanumeric city
        code: VET360_ADDR119
        detail: City Name must be alphanumeric
        status: 400
      VET360_ADDR120:
        <<: *external_defaults
        title: State Code Size
        code: VET360_ADDR120
        detail: State code size must be 2.
        status: 400
      VET360_ADDR121:
        <<: *external_defaults
        title: State Code Pattern
        code: VET360_ADDR121
        detail: State code pattern must match "^[a-zA-Z]+$".
        status: 400
      VET360_ADDR122:
        <<: *external_defaults
        title: Zip Code 5 Size
        code: VET360_ADDR122
        detail: Zip code 5 size must be between 0 and 5.
        status: 400
      VET360_ADDR123:
        <<: *external_defaults
        title: Requires alphanumeric zip code
        code: VET360_ADDR123
        detail: ZipCode 5 must be alphanumeric
        status: 400
      VET360_ADDR124:
        <<: *external_defaults
        title: Zip Code 4 Size
        code: VET360_ADDR124
        detail: Zip code 4 size must be between 0 and 4.
        status: 400
      VET360_ADDR125:
        <<: *external_defaults
        title: Zip Code 4 Pattern
        code: VET360_ADDR125
        detail: Zip code 4 pattern must match "[0-9]+".
        status: 400
      VET360_ADDR126:
        <<: *external_defaults
        title: Province Name Size
        code: VET360_ADDR126
        detail: Province name size must be between 0 and 100.
        status: 400
      VET360_ADDR127:
        <<: *external_defaults
        title: Requires alphanumeric province
        code: VET360_ADDR127
        detail: Province Name must be alphanumeric
        status: 400
      VET360_ADDR128:
        <<: *external_defaults
        title: Int Postal Code Size
        code: VET360_ADDR128
        detail: International postal code size must be between 0 and 100.
        status: 400
      VET360_ADDR129:
        <<: *external_defaults
        title: Requires alphanumeric int postal code
        code: VET360_ADDR129
        detail: Int Postal Code must be alphanumeric
        status: 400
      VET360_ADDR130:
        <<: *external_defaults
        title: Country Name Size
        code: VET360_ADDR130
        detail: Country name size must be between 0 and 35.
        status: 400
      VET360_ADDR131:
        <<: *external_defaults
        title: Country Name Pattern
        code: VET360_ADDR131
        detail: Country name pattern must match "^[a-zA-Z]+$"
        status: 400
      VET360_ADDR132:
        <<: *external_defaults
        title: Country code FIPS size
        code: VET360_ADDR132
        detail: Country code FIPS size must be between 0 and 3.
        status: 400
      VET360_ADDR133:
        <<: *external_defaults
        title: Country code FIPS pattern
        code: VET360_ADDR133
        detail: Country code FIPS pattern must match "^[a-zA-Z]+$"
        status: 400
      VET360_ADDR134:
        <<: *external_defaults
        title: County Code ISO2 Size
        code: VET360_ADDR134
        detail: County code size must be between 0 and 3.
        status: 400
      VET360_ADDR135:
        <<: *external_defaults
        title: County Code ISO2 Pattern
        code: VET360_ADDR135
        detail: County code pattern must match "^[a-zA-Z]+$"
        status: 400
      VET360_ADDR136:
        <<: *external_defaults
        title: County Code ISO3 Size
        code: VET360_ADDR136
        detail: County code size must be between 0 and 3.
        status: 400
      VET360_ADDR137:
        <<: *external_defaults
        title: County Code ISO3 Pattern
        code: VET360_ADDR137
        detail: County code pattern must match "^[a-zA-Z]+$"
        status: 400
      VET360_ADDR138:
        <<: *external_defaults
        title: Latitude size
        code: VET360_ADDR138
        detail: Latitude size must be between 0 and 35.
        status: 400
      VET360_ADDR139:
        <<: *external_defaults
        title: Latitude must be alphanumeric
        code: VET360_ADDR139
        detail: Latitude must be alphanumeric
        status: 400
      VET360_ADDR140:
        <<: *external_defaults
        title: Longitude size
        code: VET360_ADDR140
        detail: Longitude size must be between 0 and 35.
        status: 400
      VET360_ADDR141:
        <<: *external_defaults
        title: Longitude must be alphanumeric
        code: VET360_ADDR141
        detail: Longitude must be alphanumeric
        status: 400
      VET360_ADDR142:
        <<: *external_defaults
        title: Geocode precision size
        code: VET360_ADDR142
        detail: Geocode precision size must be between 0 and 35.
        status: 400
      VET360_ADDR143:
        <<: *external_defaults
        title: Geocode Precision must be alphanumeric
        code: VET360_ADDR143
        detail: Geocode Precision must be alphanumeric
        status: 400
      VET360_ADDR144:
        <<: *external_defaults
        title: Geocode date length
        code: VET360_ADDR144
        detail: Geocode Date cannot be more than 35 characters
        status: 400
      VET360_ADDR145:
        <<: *external_defaults
        title: Geocode date must be a date
        code: VET360_ADDR145
        detail: Geocode Date must be a date
        status: 400
      VET360_ADDR146:
        <<: *external_defaults
        title: Address POU Null
        code: VET360_ADDR146
        detail: Address POU may not be null
        status: 400
      VET360_ADDR146:
        <<: *external_defaults
        title: Address POU Null
        code: VET360_ADDR146
        detail: Address POU may not be null
        status: 400
      VET360_ADDR147:
        <<: *external_defaults
        title: County value not found
        code: VET360_ADDR147
        detail: County Value does not match Lookup Service
        status: 400
      VET360_ADDR148:
        <<: *external_defaults
        title: State value not found
        code: VET360_ADDR148
        detail: State Value does not match Lookup Service
        status: 400
      VET360_ADDR149:
        <<: *external_defaults
        title: Zip code not found
        code: VET360_ADDR149
        detail: Zip Code Value does not match Lookup Service
        status: 400
      VET360_ADDR150:
        <<: *external_defaults
        title: Address not found
        code: VET360_ADDR150
        detail: Unknown Address per UAM Address Validation
        status: 400
      VET360_ADDR200:
        <<: *external_defaults
        title: Address ID Not Null
        code: VET360_ADDR200
        detail: Address ID must be null.
        status: 400
      VET360_ADDR201:
        <<: *external_defaults
        title: Address ID Null
        code: VET360_ADDR201
        detail: Address ID may not be null.
        status: 400
      VET360_ADDR202:
        <<: *external_defaults
        title: Invalid effective start date
        code: VET360_ADDR202
        detail: Effective Start Date can not be more than 6 months after source Date
        status: 400
      VET360_ADDR203:
        <<: *external_defaults
        title: Effective end date presence
        code: VET360_ADDR203
        detail: Effective End Date cannot be present when adding an address
        status: 400
      VET360_ADDR204:
        <<: *external_defaults
        title: Confirmation Date can not be in future
        code: VET360_ADDR204
        detail: Confirmation Date can not be in future
        status: 400
      VET360_ADDR205:
        <<: *external_defaults
        title: Invalid effective end date
        code: VET360_ADDR205
        detail: Effective End Date can not be in past and must be after EffectiveStartDate
        status: 400
      VET360_ADDR206:
        <<: *external_defaults
        title: Invalid confirmation date
        code: VET360_ADDR206
        detail: ConfirmationDate can not be greater than sourceDate
        status: 400
      VET360_ADDR300:
        <<: *external_defaults
        title: Address Inactive
        code: VET360_ADDR300
        detail: Cannot modify an existing inactive record.
        status: 400
      VET360_ADDR300:
        <<: *external_defaults
        title: Address Inactive
        code: VET360_ADDR300
        detail: Cannot modify an existing inactive record.
        status: 400
      VET360_ADDR301:
        <<: *external_defaults
        title: Address POU
        code: VET360_ADDR301
        detail: Cannot insert a record for an address POU that already exists.
        status: 400
      VET360_ADDR304:
        <<: *external_defaults
        title: Duplicate Address POU
        code: VET360_ADDR304
        detail: Cannot accept a request with multiple addresses of the same POU.
        status: 400
      VET360_ADDR305:
        <<: *external_defaults
        title: Delivery Point Not Confirmed
        code: VET360_ADDR305
        detail: Delivery Point is Not Confirmed for Domestic Residence.
        status: 400
      VET360_ADDR306:
        <<: *external_defaults
        title: Low confidence score
        code: VET360_ADDR306
        detail: Confidence Score less than 80.
        status: 400
      VET360_ADDR307:
        <<: *external_defaults
        title: Additional Input
        code: VET360_ADDR307
        detail: Additional input found. Please review.
        status: 400
      VET360_ADDR308:
        <<: *external_defaults
        title: Multiple Addresses Returned
        code: VET360_ADDR308
        detail: Multiple Addresses Returned
        status: 400
      VET360_ADDR309:
        <<: *external_defaults
        title: UAM address validation not available
        code: VET360_ADDR309
        detail: UAM address validation not available
        status: 400
      VET360_ADDRVAL101:
        <<: *external_defaults
        title: Address Service Error
        code: VET360_ADDRVAL101
        detail: The address service returned an error
        status: 400
      VET360_ADDRVAL102:
        <<: *external_defaults
        title: Address Not Found
        code: VET360_ADDRVAL102
        detail: Address Not Found
        status: 400
      VET360_ADDRVAL103:
        <<: *external_defaults
        title: Country Lookup Service Error
        code: VET360_ADDRVAL103
        detail: The country lookup service returned an error
        status: 400
      VET360_ADDRVAL105:
        <<: *external_defaults
        title: Invalid Request Error
        code: VET360_ADDRVAL105
        detail: The request was invalid
        status: 400
      VET360_ADDRVAL106:
        <<: *external_defaults
        title: Country Length Error
        code: VET360_ADDRVAL106
        detail: Country length must be between 0 and 255
        status: 400
      VET360_ADDRVAL107:
        <<: *external_defaults
        title: Province Length Error
        code: VET360_ADDRVAL107
        detail: Province length must be between 0 and 255
        status: 400
      VET360_ADDRVAL201:
        <<: *external_defaults
        title: Invalid Request Country
        code: VET360_ADDRVAL201
        detail: Either country name or country code is required
        status: 400
      VET360_ADDRVAL202:
        <<: *external_defaults
        title: Invalid Request State
        code: VET360_ADDRVAL202
        detail: Either state name or state code is required
        status: 400
      VET360_ADDRVAL203:
        <<: *external_defaults
        title: Invalid Request Street Address
        code: VET360_ADDRVAL203
        detail: One address line must be provided
        status: 400
      VET360_ADDRVAL204:
        <<: *external_defaults
        title: Invalid Request Non-Street Address
        code: VET360_ADDRVAL204
        detail: The request needs at least one address line and one non-address line field populated in order to process the request
        status: 400
      VET360_ADDRVAL205:
        <<: *external_defaults
        title: Invalid Request Postal Code
        code: VET360_ADDRVAL205
        detail: Either zip code or international postal code is required
        status: 400
      VET360_ADDRVAL206:
        <<: *external_defaults
        title: Multiple Address Error
        code: VET360_ADDRVAL206
        detail: Multiple matches found for this address
        status: 400
      VET360_CORE100:
        <<: *external_defaults
        title: Unexpected Error
        code: VET360_CORE100
        detail: There was an error encountered processing the request
        status: 400
      VET360_CORE101:
        <<: *external_defaults
        title: Access Denied
        code: VET360_CORE101
        detail: You do not have access to perform the requested operation
        status: 403
      VET360_CORE102:
        <<: *external_defaults
        title: Data integrity violation
        code: VET360_CORE102
        detail: The operation could not be fulfilled due to a data integrity violation.
        status: 400
      VET360_CORE103:
        <<: *external_defaults
        title: Not Found
        code: VET360_CORE103
        detail: The Vet360 id could not be found
        status: 400
      VET360_CORE104:
        <<: *external_defaults
        title: No changes detected
        code: VET360_CORE104
        detail: Your request was received and processed without error, however no differences
          were detected between current data and the data you sent. This message is informational
          only, please verify your request if you believe you sent actual changes that
          should be applied.
        status: 400
      VET360_CORE105:
        <<: *external_defaults
        title: Malformed Request
        code: VET360_CORE105
        detail: The request was malformed and could not be processed
        status: 400
      VET360_CORE106:
        <<: *external_defaults
        title: Null Request
        code: VET360_CORE106
        detail: The request cannot be null
        status: 400
      VET360_CORE107:
        <<: *external_defaults
        title: Invalid txAuditId key
        code: VET360_CORE107
        detail: The operation could not be completed due to invalid txAuditId.
        status: 400
      VET360_CORE108:
        <<: *external_defaults
        title: Null version hash
        code: VET360_CORE108
        detail: Version Hash is null for Type {0} with a ID of {1}.
        status: 400
      VET360_CORE109:
        <<: *external_defaults
        title: Incorrect Result Size
        code: VET360_CORE109
        detail: Incorrect Result Set Size
        status: 400
      VET360_CORE110:
        <<: *external_defaults
        title: Source date version violation
        code: VET360_CORE110
        detail: Source dates are invalid for Type {0} with a ID of {1}. Previous source
          date was {2} but received new source date of {3}. Source dates may not be null,
          and new must be greater than the previous. Please correct your request and try
          again!
        status: 400
      VET360_CORE111:
        <<: *external_defaults
        title: Check Address Line
        code: 'VET360_CORE111'
        detail: 'Required data set missing.'
        status: 400
      VET360_CORE300:
        <<: *external_defaults
        title: Bio not null
        code: VET360_CORE300
        detail: The submitted person contact bio is invalid/null and cannot be.
        status: 400
      VET360_CORE301:
        <<: *external_defaults
        title: ID not null
        code: VET360_CORE301
        detail: ID not null
        status: 400
      VET360_CORE302:
        <<: *external_defaults
        title: Null Request
        code: VET360_CORE302
        detail: The request may not be null
        status: 400
      VET360_CORE303:
        <<: *external_defaults
        title: Null Transaction Audit ID
        code: VET360_CORE303
        detail: The transaction audit id may not be null
        status: 400
      VET360_CORE500:
        <<: *external_defaults
        title: Source date not null
        code: VET360_CORE500
        detail: Source date may not be null
        status: 400
      VET360_CORE501:
        <<: *external_defaults
        title: Originating source system size
        code: VET360_CORE501
        detail: Originating source system size must be between 0 and 255.
        status: 400
      VET360_CORE502:
        <<: *external_defaults
        title: Source system user size
        code: VET360_CORE502
        detail: Source system user size must be between 0 and 255.
        status: 400
      VET360_CORE503:
        <<: *external_defaults
        title: SourceSys length
        code: VET360_CORE503
        detail: SourceSys must be between 0 and 255 characters
        status: 400
      VET360_EMAIL101:
        <<: *external_defaults
        title: Email Address Text Null
        code: VET360_EMAIL101
        detail: Email address may not be null
        status: 400
      VET360_EMAIL102:
        <<: *external_defaults
        title: Invalid effective start date
        code: VET360_EMAIL102
        detail: EffectiveStartDate is invalid
        status: 400
      VET360_EMAIL103:
        <<: *external_defaults
        title: Invalid effective end date
        code: VET360_EMAIL103
        detail: EffectiveEndDate is invalid
        status: 400
      VET360_EMAIL104:
        <<: *external_defaults
        title: Email Permission Indicator must be True or False
        code: VET360_EMAIL104
        detail: Email Permission Indicator must be True or False
        status: 400
      VET360_EMAIL105:
        <<: *external_defaults
        title: Invalid email status code
        code: VET360_EMAIL105
        detail: Email Status Code must match "(no known problem)(returned undeliverable)(incorrect
          address)"
        status: 400
      VET360_EMAIL106:
        <<: *external_defaults
        title: Invalid confirmation date
        code: VET360_EMAIL106
        detail: Confirmation Date is invalid
        status: 400
      VET360_EMAIL107:
        <<: *external_defaults
        title: EffectiveStartDate may not be null
        code: VET360_EMAIL107
        detail: EffectiveStartDate may not be null
        status: 400
      VET360_EMAIL108:
        <<: *external_defaults
        title: SourceDate is invalid
        code: VET360_EMAIL108
        detail: SourceDate is invalid
        status: 400
      VET360_EMAIL109:
        <<: *external_defaults
        title: Source date missing time stamp
        code: VET360_EMAIL109
        detail: Source Date is missing time stamp
        status: 400
      VET360_EMAIL110:
        <<: *external_defaults
        title: Email ID does not exist
        code: VET360_EMAIL110
        detail: Email ID provided does not exist
        status: 400
      VET360_EMAIL200:
        <<: *external_defaults
        title: Email ID Not Null
        code: VET360_EMAIL200
        detail: Email ID must be null.
        status: 400
      VET360_EMAIL201:
        <<: *external_defaults
        title: Email ID Null
        code: VET360_EMAIL201
        detail: Email ID may not be null
        status: 400
      VET360_EMAIL202:
        <<: *external_defaults
        title: Invalid effective start date
        code: VET360_EMAIL202
        detail: EffectiveStartDate can not be more than 6 months after sourceDate
        status: 400
      VET360_EMAIL203:
        <<: *external_defaults
        title: EffectiveEndDate cannot be present when adding a email
        code: VET360_EMAIL203
        detail: EffectiveEndDate cannot be present when adding a email
        status: 400
      VET360_EMAIL204:
        <<: *external_defaults
        title: Confirmation Date can not be in future
        code: VET360_EMAIL204
        detail: Confirmation Date can not be in future
        status: 400
      VET360_EMAIL205:
        <<: *external_defaults
        title: Invalid effective end date
        code: VET360_EMAIL205
        detail: EffectiveEndDate can not be in past and must be after EffectiveStartDate
        status: 400
      VET360_EMAIL206:
        <<: *external_defaults
        title: Confirmation Date can not be greater than sourceDate
        code: VET360_EMAIL206
        detail: Confirmation Date can not be greater than sourceDate
        status: 400
      VET360_EMAIL300:
        <<: *external_defaults
        title: Modifying inactive record
        code: VET360_EMAIL300
        detail: Cannot modify an existing inactive record
        status: 400
      VET360_EMAIL301:
        <<: *external_defaults
        title: Email Address Already Exists
        code: VET360_EMAIL301
        detail: Can not insert a record for an email address that already exists. Pull
          the email record and update it using the emailId provided.
        status: 400
      VET360_EMAIL302:
        <<: *external_defaults
        title: Email Address Size
        code: VET360_EMAIL302
        detail: Email address text must be between 1 and 255
        status: 400
      VET360_EMAIL303:
        <<: *external_defaults
        title: Check email local part
        code: VET360_EMAIL303
        detail: AlphaNumeric LocalPart of email must be <= 64 Characters.
        status: 400
      VET360_EMAIL304:
        <<: *external_defaults
        title: Check Email Domain
        code: VET360_EMAIL304
        detail: AlphaNumeric ToplevelDomainName must be <= 63 Characters.
        status: 400
      VET360_EMAIL305:
        <<: *external_defaults
        title: Check Email Address
        code: VET360_EMAIL305
        detail: 'Email address cannot have 2 @ symbols, must have at least one period
          ''.'' after the @ character, and cannot have ''.%'' or ''%.'' or ''%..%'' or
          " ( ) , : ; < > @ [ ] or space unless in a quoted string in the local part.'
        status: 400
      VET360_EMAIL306:
        <<: *external_defaults
        title: Duplicate Email Address
        code: VET360_EMAIL306
        detail: Cannot accept a request with multiple emailAddress records.
        status: 400
      VET360_EMAIL307:
        <<: *external_defaults
        title: Email Inactive
        code: VET360_EMAIL307
        detail: Cannot modify an existing inactive record.
        status: 400
      VET360_MVI100:
        <<: *external_defaults
        title: MVI identifier invalid
        code: VET360_MVI100
        detail: MVI invalid request identifier.
        status: 400
      VET360_MVI101:
        <<: *external_defaults
        title: MVI identifier mismatch
        code: VET360_MVI101
        detail: The person was found in MVI but the vet360Id returned did not match the
          submitted vet360Id.
        status: 400
      VET360_MVI200:
        <<: *external_defaults
        title: MVI error
        code: VET360_MVI200
        detail: The MVI Service returned an error.
        status: 400
      VET360_MVI201:
        <<: *external_defaults
        title: MVI not found
        code: VET360_MVI201
        detail: The person with the identifier requested was not found in MVI.
        status: 400
      VET360_MVI202:
        <<: *external_defaults
        title: MVI duplicate correlations
        code: VET360_MVI202
        detail: The MVI Service returned duplicate correlations for the requested identifier.
        status: 400
      VET360_MVI203:
        <<: *external_defaults
        title: MVI response error
        code: VET360_MVI203
        detail: The MVI Service returned an error response for the requested identifier.
        status: 400
      VET360_MVI204:
        <<: *external_defaults
        title: Vet360 ID already exists
        code: VET360_MVI204
        detail: MVI Service returned an existing Vet360 ID Identifier
        status: 400
      VET360_MVI209:
        <<: *external_defaults
        title: MVIIdentifierPCE
        code: VET360_MVI209
        detail: PCE request identifier
        status: 400
      VET360_MVI300:
        <<: *external_defaults
        title: MVI person deceased
        code: VET360_MVI300
        detail: The MVI Service returned that the requested veteran is deceased.
        status: 400
      VET360_PERS100:
        <<: *external_defaults
        title: vet360Id must match
        code: VET360_PERS100
        detail: The vet360Id in the person contact sub-bio(s) must match the vet360Id
          in the Person bio.
        status: 404
      VET360_PERS101:
        <<: *external_defaults
        title: vet360Id not null
        code: VET360_PERS101
        detail: The vet360Id cannot be null.
        status: 400
      VET360_PERS104:
        <<: *external_defaults
        title: Effective start date may not be null
        code: VET360_PERS104
        detail: Effective Start Date may not be null
        status: 400
      VET360_PERS200:
        <<: *external_defaults
        title: Duplicate create veteran
        code: 'VET360_PERS200'
        detail: 'The veteran with the id requested has already been created.'
        status: 400
      VET360_PERS300:
        <<: *external_defaults
        title: Check EffectiveStartDate
        code: VET360_PERS300
        detail: EffectiveStartDate can not be more than 6 months after current date.
        status: 400
      VET360_PERS301:
        <<: *external_defaults
        title: Check EffectiveEndDate
        code: VET360_PERS301
        detail: EffectiveEndDate must be after EffectiveStartDate.
        status: 400
      VET360_PERS302:
        <<: *external_defaults
        title: confirmationDate past
        code: VET360_PERS302
        detail: confirmationDate cannot be in the future.
        status: 400
      VET360_PERS303:
        <<: *external_defaults
        title: Invalid effective end date
        code: VET360_PERS303
        detail: Effective End Date must be in future
        status: 400
      VET360_PERS304:
        <<: *external_defaults
        title: Check confirmationDate
        code: VET360_PERS304
        detail: ConfirmationDate can not be greater than sourceDate.
        status: 400
      VET360_PHON100:
        <<: *external_defaults
        title: Null International Indicator
        code: VET360_PHON100
        detail: International indicator may not be null
        status: 400
      VET360_PHON101:
        <<: *external_defaults
        title: International Indicator must be true or false
        code: VET360_PHON101
        detail: International Indicator must be true or false
        status: 400
      VET360_PHON102:
        <<: *external_defaults
        title: County code length
        code: VET360_PHON102
        detail: Country Code must be between 1 and 3 characters
        status: 400
      VET360_PHON103:
        <<: *external_defaults
        title: Invalid country code
        code: VET360_PHON103
        detail: Country Code must be one of valid country codes
        status: 400
      VET360_PHON104:
        <<: *external_defaults
        title: Area Code Size
        code: VET360_PHON104
        detail: Area code size must be 3
        status: 400
      VET360_PHON105:
        <<: *external_defaults
        title: Null Phone Number
        code: VET360_PHON105
        detail: Phone number may not be null
        status: 400
      VET360_PHON106:
        <<: *external_defaults
        title: Null Phone Pattern
        code: VET360_PHON106
        detail: Phone number pattern must match must match "[^a-zA-Z]+"
        status: 400
      VET360_PHON107:
        <<: *external_defaults
        title: Phone Number Size
        code: VET360_PHON107
        detail: Phone number size must be between 1 and 14
        status: 400
      VET360_PHON108:
        <<: *external_defaults
        title: Phone Number Ext Pattern
        code: VET360_PHON108
        detail: Phone number pattern must match "^[a-zA-Z0-9]+$"
        status: 400
      VET360_PHON109:
        <<: *external_defaults
        title: Null Phone Type
        code: VET360_PHON109
        detail: Phone type may not be null
        status: 400
      VET360_PHON110:
        <<: *external_defaults
        title: Phone Ext Size
        code: VET360_PHON110
        detail: Phone extension must be between 1 and 10
        status: 400
      VET360_PHON111:
        <<: *external_defaults
        title: Invalid effective start date
        code: VET360_PHON111
        detail: Effective Start Date is invalid
        status: 400
      VET360_PHON112:
        <<: *external_defaults
        title: Invalid effective end date
        code: VET360_PHON112
        detail: Effective End Date is invalid
        status: 400
      VET360_PHON113:
        <<: *external_defaults
        title: Text Message Capable must be True or False
        code: VET360_PHON113
        detail: Text Message Capable must be True or False
        status: 400
      VET360_PHON114:
        <<: *external_defaults
        title: Text Message Permission must be True or False
        code: VET360_PHON114
        detail: Text Message Permission must be True or False
        status: 400
      VET360_PHON115:
        <<: *external_defaults
        title: Voice Mail Acceptable must be True or False
        code: VET360_PHON115
        detail: Voice Mail Acceptable must be True or False
        status: 400
      VET360_PHON116:
        <<: *external_defaults
        title: TTY Indicator must be True or False
        code: VET360_PHON116
        detail: TTY Indicator must be True or False
        status: 400
      VET360_PHON117:
        <<: *external_defaults
        title: Connection Status is invalid
        code: VET360_PHON117
        detail: Connection Status must match "(no known problem)(no answer)(non working
          number)(no correct number null)"
        status: 400
      VET360_PHON118:
        <<: *external_defaults
        title: Confirmation Date is invalid
        code: VET360_PHON118
        detail: Confirmation Date is invalid
        status: 400
      VET360_PHON119:
        <<: *external_defaults
        title: Source Date may not be null
        code: VET360_PHON119
        detail: Source Date may not be null
        status: 400
      VET360_PHON120:
        <<: *external_defaults
        title: Source Date is invalid
        code: VET360_PHON120
        detail: Source Date is invalid
        status: 400
      VET360_PHON121:
        <<: *external_defaults
        title: Source Date is missing time stamp
        code: VET360_PHON121
        detail: Source Date is missing time stamp
        status: 400
      VET360_PHON123:
        <<: *external_defaults
        title: Telephone ID provided does not exist
        code: VET360_PHON123
        detail: Telephone ID provided does not exist
        status: 400
      VET360_PHON124:
        <<: *external_defaults
        title: Phone ID Not Null
        code: VET360_PHON124
        detail: Phone ID must be null
        status: 400
      VET360_PHON125:
        <<: *external_defaults
        title: Null Phone ID
        code: VET360_PHON125
        detail: Phone ID may not be null
        status: 400
      VET360_PHON126:
        <<: *external_defaults
        title: Area Code Pattern
        code: VET360_PHON126
        detail: Phone area code pattern must match "[0-9]+"
        status: 400
      VET360_PHON200:
        <<: *external_defaults
        title: Invalid effective start date
        code: VET360_PHON200
        detail: EffectiveStartDate can not be more than 6 months after current date
        status: 400
      VET360_PHON204:
        <<: *external_defaults
        title: Effective end date not valid
        code: VET360_PHON204
        detail: Effective End Date cannot be present when adding a non temporary phone
        status: 400
      VET360_PHON205:
        <<: *external_defaults
        title: Area Code contains an invalid value
        code: VET360_PHON205
        detail: Area Code contains an invalid value
        status: 400
      VET360_PHON206:
        <<: *external_defaults
        title: ConfirmationDate can not be in future
        code: VET360_PHON206
        detail: ConfirmationDate can not be in future
        status: 400
      VET360_PHON207:
        <<: *external_defaults
        title: Check Domestic Phone Number
        code: VET360_PHON207
        detail: Domestic phone number size must be 7 characters, and can not start with
          a 0 or 1.
        status: 400
      VET360_PHON208:
        <<: *external_defaults
        title: Check International Phone Number
        code: VET360_PHON208
        detail: International phone number must have 12 characters or less.
        status: 400
      VET360_PHON209:
        <<: *external_defaults
        title: Check Phone Domestic Number Indicator
        code: VET360_PHON209
        detail: Domestic numbers must have an area code and country code must be 1.
        status: 400
      VET360_PHON210:
        <<: *external_defaults
        title: Check Phone International Number Indicator
        code: VET360_PHON210
        detail: International numbers must have a valid country code that is not 1, and
          no area code.
        status: 400
      VET360_PHON300:
        <<: *external_defaults
        title: Phone Inactive
        code: VET360_PHON300
        detail: Cannot modify an existing inactive record.
        status: 400
      VET360_PHON301:
        <<: *external_defaults
        title: Telephone Type
        code: VET360_PHON301
        detail: Can not insert a record for a phone type that already exists.
        status: 400
      VET360_PHON302:
        <<: *external_defaults
        title: Invalid effective end date
        code: VET360_PHON302
        detail: EffectiveEndDate can not be in past and must be after EffectiveStartDate
        status: 400
      VET360_PHON303:
        <<: *external_defaults
        title: Check Phone End Date
        code: VET360_PHON303
        detail: EffectiveEndDate cannot be present when adding a non temporary phone,
          and must be present for a temporary phone.
        status: 400
      VET360_PHON304:
        <<: *external_defaults
        title: Duplicate Telephone Type
        code: VET360_PHON304
        detail: Cannot accept a request with multiple phones of the same type.
        status: 400
      VET360_PHON305:
        <<: *external_defaults
        title: Cannot update record if phoneType is not matching
        code: VET360_PHON305
        detail: Cannot update record if phoneType is not matching
        status: 400
      VET360_PERM101:
        <<: *external_defaults
        title: Permission ID Not Null
        code: VET360_PERM101
        detail: Permission ID must be null
        status: 400

  decision_review:
    exceptions:
      unmapped_service_exception:
        <<: *defaults
        title: Internal Server Error
        detail: The upstream server returned an error code that is unmapped
        code: unmapped_service_exception
        status: 400
      DR_502:
        <<: *defaults
        title: Bad Gateway
        code: DR_502
        detail: Received an an invalid response from the upstream server
        status: 502
      DR_malformed_request:
        <<: *defaults
        title: Malformed Request
        detail: The request was malformed and could not be processed
        code: DR_malformed_request
        status: 400
      DR_veteran_not_accessible:
        <<: *defaults
        title: Veteran not Accessible
        detail: You don't have permission to view this veteran's information
        code: DR_veteran_not_accessible
        status: 403
      DR_veteran_not_found:
        <<: *defaults
        title: Veteran Not Found
        detail: The veteran could not be found
        code: DR_veteran_not_found
        status: 404
      DR_decision_review_not_found:
        <<: *defaults
        title: Decision Review Not Found
        detail: The decision review could not be found
        code: DR_decision_review_not_found
        status: 404
      DR_duplicate_intake_in_progress:
        <<: *defaults
        title: Duplicate Intake In Progress
        detail: Another duplicate intake is already in progress
        code: DR_duplicate_intake_in_progress
        status: 409
      DR_incident_flash:
        <<: *defaults
        title: Incident Flash
        detail: The veteran has an incident flash
        code: DR_incident_flash
        status: 422
      DR_invalid_benefit_type:
        <<: *defaults
        title: Invalid Benefit Type
        detail: That Line of Business (benefit type) is either invalid or not currently supported
        code: DR_invalid_benefit_type
        status: 422
      DR_invalid_file_number:
        <<: *defaults
        title: Invalid File Number
        detail: Veteran ID not found
        code: DR_invalid_file_number
        status: 422
<<<<<<< HEAD
      DR_request_issue_cannot_be_empty:
        <<: *defaults
        title: Request Issue Cannot Be Empty
        detail: A request issue cannot be empty
        code: DR_request_issue_cannot_be_empty
        status: 422
      DR_bad_receipt_date:
        <<: *defaults
        title: Bad receipt date
        detail: Receipt date is invalid
        code: DR_bad_receipt_date
        status: 422
      DR_request_issue_category_invalid_for_benefit_type:
        <<: *defaults
        title: Request Issue Category Invalid for Benefit Type
        detail: The Category is invalid for the benefit type
        code: DR_request_issue_category_invalid_for_benefit_type
        status: 422
      DR_request_issue_legacyAppealId_is_blank_when_legacyAppealIssueId_is_present:
=======
      DR_malformed_contestable_issues:
>>>>>>> 51deb17e
        <<: *defaults
        title: Malformed Contestable Issues
        detail: Malformed ContestableIssues
        code: DR_malformed_contestable_issues
        status: 422
      DR_contestable_issue_params_must_have_ids:
        <<: *defaults
        title: Contestable Issue Params Must Have Ids
        detail: A contestable issue must have at least one of the following- decisionIssueId, ratingIssueId, ratingDecisionIssueId
        code: DR_contestable_issue_params_must_have_ids
        status: 422
      DR_could_not_find_contestable_issue:
        <<: *defaults
        title: Could Not Find Contestable Issue
        detail: Could not find ContestableIssue
        code: DR_could_not_find_contestable_issue
        status: 422
      DR_veteran_has_multiple_phone_numbers:
        <<: *defaults
        title: Veteran Has Multiple Phone Numbers
        detail: The veteran has multiple active phone numbers
        code: DR_veteran_has_multiple_phone_numbers
        status: 422
      DR_veteran_not_modifiable:
        <<: *defaults
        title: Veteran Not Modifiable
        detail: You don't have permission to intake this veteran
        code: DR_veteran_not_modifiable
        status: 422
      DR_veteran_not_valid:
        <<: *defaults
        title: Veteran Not Valid
        detail: The veteran's profile has missing or invalid information required to create an EP
        code: DR_veteran_not_valid
        status: 422
      DR_bad_receipt_date:
        <<: *defaults
        title: Bad Receipt Date
        detail: Bad receipt date
        code: DR_bad_receipt_date
        status: 422

  evss:
    external_service_unavailable:
      <<: *defaults
      title: External service unavailable
      detail: 'EVSS received an error calling external service'
      code: 113
      status: 503
    letters:
      unable_to_determine_eligibilty:
        <<: *defaults
        title: Proxy error
        detail: 'Can not determine eligibility for potential letters due to upstream server error'
        code: 110
        status: 502
      not_eligible:
        <<: *defaults
        title: Proxy error
        detail: 'Upstream server returned not eligible response'
        code: 111
        status: 502
      unprocessable_entity:
        <<: *defaults
        title: Unprocessable Entity
        detail: 'One or more unprocessable letter destination properties'
        code: 112
        status: 422
    gi_bill_status:
      outside_working_hours:
        <<: *defaults
        title: External service unavailable
        detail: 'EVSS GI Bill Status is not available outside of working hours'
        code: 114
        status: 503
    disability_compensation_form:
      not_eligible:
        <<: *defaults
        title: Not eligible
        detail: 'Upstream server returned not eligible response'
        code: 120
        status: 502
      form_in_process:
        <<: *defaults
        title: Form in process
        detail: 'This form has already been submitted'
        code: 122
        status: 409
      disabled:
        <<: *defaults
        title: Form disabled
        detail: 'Form submissions are currently disabled by EVSS'
        code: 123
        status: 502
      marshall_error:
        <<: *defaults
        title: Marshall error
        detail: 'Unexpected marshalling error'
        code: 124
        status: 500
      start_batch_job_error:
        <<: *defaults
        title: Start batch error
        detail: 'Cannot launch the 526 post submit batch job'
        code: 125
        status: 502
      max_ep_code:
        <<: *defaults
        title: Max EP codes
        detail: 'The Maximum number of EP codes have been reached for this benefit type claim code'
        code: 126
        status: 409
      pif_in_use:
        <<: *defaults
        title: PIF in use
        detail: 'Claim could not be established. Contact the BDN team and have them run the WIPP process to delete Cancelled/Cleared PIFs'
        code: 127
        status: 409
    unmapped_service_exception:
      <<: *defaults
      title: Internal Server Error
      detail: 'The upstream server returned an error code that is unmapped'
      code: 128
      status: 400
    ppiu:
      potential_fraud:
        <<: *defaults
        title: Potential Fraud
        detail: 'Routing number related to potential fraud'
        code: 135
        status: 422
      account_flagged:
        <<: *defaults
        title: Account Flagged
        detail: 'The account has been flagged'
        code: 136
        status: 422
      unprocessable_entity:
        <<: *defaults
        title: Unprocessable Entity
        detail: 'One or more unprocessable user payment properties'
        code: 126
        status: 422
    intent_to_file:
      partner_service_error:
        <<: *defaults
        title: Partner Service Error
        detail: 'Error calling out to partner service'
        code: 131
        status: 502
      internal_service_error:
        <<: *defaults
        title: Internal Service Error
        detail: 'Internal service error'
        code: 132
        status: 502
      intent_type_invalid:
        <<: *defaults
        title: Intent Type Invalid
        detail: 'Invalid intent type'
        code: 133
        status: 400
      partner_service_invalid:
        <<: *defaults
        title: Partner Service Invalid
        detail: 'Error on data from external service'
        code: 134
        status: 502<|MERGE_RESOLUTION|>--- conflicted
+++ resolved
@@ -1716,29 +1716,19 @@
         detail: Veteran ID not found
         code: DR_invalid_file_number
         status: 422
-<<<<<<< HEAD
       DR_request_issue_cannot_be_empty:
         <<: *defaults
         title: Request Issue Cannot Be Empty
         detail: A request issue cannot be empty
         code: DR_request_issue_cannot_be_empty
         status: 422
-      DR_bad_receipt_date:
-        <<: *defaults
-        title: Bad receipt date
-        detail: Receipt date is invalid
-        code: DR_bad_receipt_date
-        status: 422
       DR_request_issue_category_invalid_for_benefit_type:
         <<: *defaults
         title: Request Issue Category Invalid for Benefit Type
         detail: The Category is invalid for the benefit type
         code: DR_request_issue_category_invalid_for_benefit_type
         status: 422
-      DR_request_issue_legacyAppealId_is_blank_when_legacyAppealIssueId_is_present:
-=======
       DR_malformed_contestable_issues:
->>>>>>> 51deb17e
         <<: *defaults
         title: Malformed Contestable Issues
         detail: Malformed ContestableIssues
