--- conflicted
+++ resolved
@@ -102,7 +102,6 @@
 
   add_index "evss_claims", ["user_uuid"], name: "index_evss_claims_on_user_uuid", using: :btree
 
-<<<<<<< HEAD
   create_table "health_care_applications", force: :cascade do |t|
     t.datetime "created_at",                                    null: false
     t.datetime "updated_at",                                    null: false
@@ -111,7 +110,6 @@
     t.string   "timestamp"
   end
 
-=======
   create_table "form_attachments", force: :cascade do |t|
     t.datetime "created_at",             null: false
     t.datetime "updated_at",             null: false
@@ -144,7 +142,6 @@
 
   add_index "id_card_announcement_subscriptions", ["email"], name: "index_id_card_announcement_subscriptions_on_email", unique: true, using: :btree
 
->>>>>>> 72880f54
   create_table "in_progress_forms", force: :cascade do |t|
     t.string   "user_uuid",              null: false
     t.string   "form_id",                null: false
