# frozen_string_literal: true

require 'rails_helper'

describe IvcChampva::FileUploader do
  let(:form_id) { '123' }
  let(:metadata) do
    { 'uuid' => '4171e61a-03b5-49f3-8717-dbf340310473',
      'attachment_ids' => ['Social Security card', 'Birth certificate'] }
  end
  let(:file_paths) { ['tmp/file1.pdf', 'tmp/file2.png'] }
  let(:insert_db_row) { false }
  let(:uploader) { IvcChampva::FileUploader.new(form_id, metadata, file_paths, insert_db_row) }

  describe '#handle_uploads' do
    context 'when all PDF uploads succeed' do
      before do
        allow(uploader).to receive(:upload).and_return([200])
      end

      it 'generates and uploads meta JSON' do
        expect(uploader).to receive(:generate_and_upload_meta_json).and_return([200, nil])
        uploader.handle_uploads
      end
    end

    context 'when at least one PDF upload fails:' do
      before do
        allow(uploader).to receive(:upload).and_return([400, 'Upload failed'])
      end

      it 'raises an error' do
        # Updated this test to account for new error being raised. This is so submissions are blocked
        # from completing if any files fail to make it to S3. Formerly, the expectation was:
        # `expect(uploader.handle_uploads).to eq([[400, 'Upload failed'], [400, 'Upload failed']])`
        expect { uploader.handle_uploads }.to raise_error(StandardError, /Upload failed/)
      end
    end
<<<<<<< HEAD

    context 'when at least one PDF upload fails and champva_require_all_s3_success flipper is disabled:' do
      before do
        allow(uploader).to receive(:upload).and_return([400, 'Upload failed'])
        allow(Flipper).to receive(:enabled?).with(:champva_require_all_s3_success, @current_user).and_return(false)
      end

      it 'returns an array of upload results' do
        expect(uploader.handle_uploads).to eq([[400, 'Upload failed'], [400, 'Upload failed']])
      end
    end

    context 'when FMP single file upload flipper is enabled' do
      let(:form_id) { 'vha_10_7959f_2' }
      let(:combined_pdf_path) { File.join('tmp/', "#{metadata['uuid']}_#{form_id}_combined.pdf") }
      let(:file_paths) do
        ['modules/ivc_champva/spec/fixtures/pdfs/vha_10_7959f_2-filled.pdf',
         'modules/ivc_champva/spec/fixtures/images/test_image.pdf',
         'spec/fixtures/files/doctors-note.pdf']
      end
      # let(:uploader) { IvcChampva::FileUploader.new(form_id, metadata, file_paths, insert_db_row) }

      before do
        allow(Flipper).to receive(:enabled?).with(:champva_fmp_single_file_upload, @current_user).and_return(true)
        allow(uploader).to receive(:insert_form)
        allow(FileUtils).to receive(:rm_f)
      end

      it 'combines PDFs and uploads as a single file' do
        expect(IvcChampva::PdfCombiner).to receive(:combine)
          .with(combined_pdf_path, file_paths.compact)
          .and_return(combined_pdf_path)

        expect(uploader).to receive(:upload)
          .with(File.basename(combined_pdf_path), combined_pdf_path, anything)
          .and_return([200])

        expect(uploader).to receive(:generate_and_upload_meta_json).and_return([200, nil])

        result = uploader.handle_uploads
        expect(result).to eq([200, nil])

        expect(FileUtils).to have_received(:rm_f).with(combined_pdf_path)
      end

      it 'handles errors during PDF combination' do
        expect(IvcChampva::PdfCombiner).to receive(:combine)
          .with(combined_pdf_path, file_paths.compact)
          .and_raise(StandardError.new('PDF combination failed'))

        expect(FileUtils).to receive(:rm_f).with(combined_pdf_path)

        expect { uploader.handle_uploads }.to raise_error(StandardError, 'PDF combination failed')
      end

      it 'handles meta data upload failures' do
        expect(IvcChampva::PdfCombiner).to receive(:combine)
          .with(combined_pdf_path, file_paths.compact)
          .and_return(combined_pdf_path)

        expect(uploader).to receive(:upload)
          .with(File.basename(combined_pdf_path), combined_pdf_path, anything)
          .and_return([200])

        expect(uploader).to receive(:generate_and_upload_meta_json)
          .and_return([400, 'Metadata upload failed'])

        result = uploader.handle_uploads
        expect(result).to eq([400, 'Metadata upload failed'])

        expect(FileUtils).to have_received(:rm_f).with(combined_pdf_path)
      end

      it 'returns metadata upload results when require_all_s3_success is enabled' do
        allow(Flipper).to receive(:enabled?).with(:champva_require_all_s3_success, @current_user).and_return(true)

        expect(IvcChampva::PdfCombiner).to receive(:combine)
          .with(combined_pdf_path, file_paths.compact)
          .and_return(combined_pdf_path)

        expect(uploader).to receive(:upload)
          .with(File.basename(combined_pdf_path), combined_pdf_path, anything)
          .and_return([200])

        expect(uploader).to receive(:generate_and_upload_meta_json)
          .and_return([400, 'Metadata upload failed'])

        result = uploader.handle_uploads
        expect(result).to eq([400, 'Metadata upload failed'])

        expect(FileUtils).to have_received(:rm_f).with(combined_pdf_path)
      end
    end
=======
>>>>>>> 11ecc5ca
  end

  describe '#generate_and_upload_meta_json' do
    let(:meta_file_path) { "tmp/#{metadata['uuid']}_#{form_id}_metadata.json" }

    before do
      allow(File).to receive(:write)
      allow(uploader).to receive(:upload).and_return([200, nil])
      allow(FileUtils).to receive(:rm_f)
    end

    it 'writes metadata to a JSON file and uploads it' do
      expect(File).to receive(:write).with(meta_file_path, metadata.to_json)
      expect(uploader).to receive(:upload).with(
        "#{metadata['uuid']}_#{form_id}_metadata.json",
        meta_file_path
      ).and_return([200, nil])
      uploader.send(:generate_and_upload_meta_json)
    end

    context 'when meta upload succeeds' do
      it 'deletes the meta file and returns success' do
        expect(FileUtils).to receive(:rm_f).with(meta_file_path)
        expect(uploader.send(:generate_and_upload_meta_json)).to eq([200, nil])
      end
    end

    context 'when meta upload fails' do
      before do
        allow(uploader).to receive(:upload).and_return([400, 'Upload failed'])
      end

      it 'returns the upload error' do
        expect(uploader.send(:generate_and_upload_meta_json)).to eq([400, 'Upload failed'])
      end
    end
  end

  describe '#upload' do
    let(:s3_client) { double('S3Client') }

    before do
      allow(uploader).to receive(:client).and_return(s3_client)
    end

    it 'uploads the file to S3 and returns the upload status' do
      expect(s3_client).to receive(:put_object).and_return({ success: true })
      expect(uploader.send(:upload, 'file_name', 'file_path', 'attachment_id')).to eq([200])
    end

    context 'when upload fails' do
      it 'returns the error message' do
        expect(s3_client).to receive(:put_object).and_return({ success: false, error_message: 'Upload failed' })
        expect(uploader.send(:upload,
                             'file_name',
                             'file_path',
                             'attachment_id')).to eq([400, 'Upload failed'])
      end
    end

    context 'when unexpected response from S3' do
      it 'returns an unexpected response error' do
        expect(s3_client).to receive(:put_object).and_return(nil)
        expect(uploader.send(:upload,
                             'file_name',
                             'file_path',
                             attachment_ids: 'attachment_ids')).to eq([500, 'Unexpected response from S3 upload'])
      end
    end
  end
end<|MERGE_RESOLUTION|>--- conflicted
+++ resolved
@@ -36,7 +36,6 @@
         expect { uploader.handle_uploads }.to raise_error(StandardError, /Upload failed/)
       end
     end
-<<<<<<< HEAD
 
     context 'when at least one PDF upload fails and champva_require_all_s3_success flipper is disabled:' do
       before do
@@ -130,8 +129,6 @@
         expect(FileUtils).to have_received(:rm_f).with(combined_pdf_path)
       end
     end
-=======
->>>>>>> 11ecc5ca
   end
 
   describe '#generate_and_upload_meta_json' do
