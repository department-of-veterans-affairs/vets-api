--- conflicted
+++ resolved
@@ -26,14 +26,7 @@
     rescue Faraday::ConnectionFailed => e
       handle_connection_failure(e)
     rescue Common::Client::Errors::ClientError, Common::Exceptions::GatewayTimeout => e
-<<<<<<< HEAD
       handle_client_error(e)
-=======
-      log_message_to_sentry("VSO Reloading error: #{e.message}", :warn)
-
-      log_message_to_rails("OGC connection failed: #{e.message}", :warn)
-      log_to_slack('VSO Reloader job has failed!')
->>>>>>> e873ed2a
     end
 
     # Reloads attorney data from OGC
