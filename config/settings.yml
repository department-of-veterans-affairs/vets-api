binaries:
  # you can specify a full path in settings.local.yml if necessary
  pdftk: pdftk
  clamdscan: /usr/bin/clamdscan

hostname: www.example.com

# For CORS requests; separate multiple origins with a comma
web_origin: http://localhost:3000,http://localhost:3001,null

db_encryption_key: f01ff8ebd1a2b053ad697ae1f0d86adb48ebb708021e4c76c3807d37f6b4e389d5aa45ea171f2f5074222784c1ee2bb8272390d1b9517a7a6987c22733ef00b2

database_url: postgres:///vets-api

relative_url_root: /

secret_key_base: 8af0fe1e378586520e4324694897eb269bd0fffa1c5be6cc3b4ffb9dbde095d0bef5c7fdab73cd05685d8fe1dd589287d78b38e4de7116fbe14461e414072677

review_instance_slug: ~

sidekiq_admin_panel: false

salesforce:
  env: dev
  signing_key_path: 'spec/fixtures/vic/private.key'
  consumer_key: d669f7d339fd25af442bf75bb643c4c45f0f05fb3cb39cc77521e2011c6bb84086bb624d7ef14d715736

# Settings for Education Benefits
edu:
  prefill: true
  sftp:
    host: ~
    pass: ~
    user: ~
    port: ~


pension_burial:
  prefill: true
  sftp:
    relative_path: '../VETSGOV_PENSION'
  upload:
    enabled: true
    host: 'icmhsgc-test.csrarad.com'
    token: '<PENSIONS_TOKEN>'


# Settings for Vet360
vet360:
<<<<<<< HEAD
  url: https://int.vet360.va.gov/person-mdm-cuf-person-hub
  cuf_system_name: 'VETSGOV'
=======
  url: "https://int.vet360.va.gov"
  system_name: 'VETSGOV'
>>>>>>> bb7009b9
  contact_information:
    timeout: 30
    mock: false


# Settings for EVSS
evss:
  url: https://csraciapp6.evss.srarad.com
  cert_path: ~
  key_path: ~
  root_cert_path: ~
  versions:
    claims: 3.0
    common: 11.0
    documents: 3.6
  s3:
    uploads_enabled: false
    aws_access_key_id: EVSS_S3_AWS_ACCESS_KEY_ID_XYZ
    aws_secret_access_key: EVSS_S3_AWS_SECRET_ACCESS_KEY_XYZ
    bucket: evss_s3_bucket
    region: evss_s3_region
  letters:
    timeout: 55
  pciu:
    timeout: 30
  pciu_address:
    timeout: 30
  mock_claims: false
  mock_letters: false
  mock_gi_bill_status: false
  mock_pciu: true
  mock_pciu_address: false
  aws:
    url: http://fake.evss-reference-data-service.dev/v1
    cert_path: ~
    key_path: ~
    root_ca: ~
  jwt:
    issuer: fake_issuer
    key: fake_key
  reference_data_service:
    enabled: false

# Settings for GI Bill Data Service
gids:
  url: https://dev.vets.gov/gids

# Settings for Healthcare Application
# This CA chain is nonsense but allows local development to work with pre-prod environment.
hca:
  prefill: true
  endpoint: https://test-foo.vets.gov
  cert_path: /fake/client/cert/path
  key_path: /fake/client/key/path
  ca:
    - 'VA Internal Root CA.pem'
    - 'VA Internal Subordinate CA 1.pem'
    - 'VA-Internal-S2-ICA1-v1.pem'
    - 'VA-Internal-S2-RCA1-v1.pem'

# Settings for the facility locator
locators:
  vha: https://services3.arcgis.com/aqgBd3l68G8hEFFE/ArcGIS/rest/services/VHA_Facilities/FeatureServer/0
  nca: https://services3.arcgis.com/aqgBd3l68G8hEFFE/ArcGIS/rest/services/NCA_Facilities/FeatureServer/0
  vba: https://services3.arcgis.com/aqgBd3l68G8hEFFE/ArcGIS/rest/services/VBA_Facilities/FeatureServer/0
  vc: https://services3.arcgis.com/aqgBd3l68G8hEFFE/ArcGIS/rest/services/VHA_VetCenters/FeatureServer/0
  vha_access_satisfaction: https://www.accesstoshep.va.gov/
  vha_access_waittime: https://www.accesstopwt.va.gov/
  base_path: https://services3.arcgis.com/aqgBd3l68G8hEFFE/ArcGIS/rest/services/

# Settings for MyHealthEVet
mhv:
  facility_range: [[358,718],[720,758]]
  rx:
    host: https://mhv-api.example.com
    app_token: fake-app-token
    collection_caching_enabled: false
    mock: true
  sm:
    host: https://mhv-api.example.com
    app_token: fake-app-token
    mock: true
  bb:
    collection_caching_enabled: true

# Settings for Master Veteran Index
mvi:
  url: http://ps-dev.commserv.healthevet.va.gov:8110/psim_webservice/IdMWebService
  open_timeout: 2
  timeout: 10
  mock: false
  processing_code: T
  client_cert_path: /fake/client/cert/path
  client_key_path: /fake/client/key/path

# Settings for eMIS
# The certs used here can be obtained from the DevOps team. A different set is required for
# each environment when connecting to the service.
emis:
  mock: false
  host: https://vaausvrsapp81.aac.va.gov
  veteran_status_url: /VIERSService/eMIS/v1/VeteranStatusService
  payment_url: /VIERSService/eMIS/v1/PaymentService
  military_information_url: /VIERSService/eMIS/v1/MilitaryInformationService
  client_cert_path: /fake/client/cert/path
  client_key_path: /fake/client/key/path
  soap_namespaces:
    xmlns:xsd: http://www.w3.org/2001/XMLSchema
    xmlns:xsi: http://www.w3.org/2001/XMLSchema-instance
    xmlns:soap: http://www.w3.org/2003/05/soap-envelope
    xmlns:v1: http://viers.va.gov/cdi/CDI/commonService/v1
    xmlns:v12: http://viers.va.gov/cdi/eMIS/RequestResponse/v1
    xmlns:v13: http://viers.va.gov/cdi/eMIS/commonService/v1
  military_information:
    soap_namespaces:
      xmlns:v11: http://viers.va.gov/cdi/eMIS/RequestResponse/MilitaryInfo/v1
  payment:
    soap_namespaces:
      xmlns:v11: http://viers.va.gov/cdi/eMIS/RequestResponse/Payment/v1
  veteran_status:
    soap_namespaces:
      xmlns:v11: http://viers.va.gov/cdi/eMIS/RequestResponse/VetStatus/v1

appeals:
  mock: true
  app_token: PUBLICDEMO123
  host: https://dsva-appeals-certification-dev-1895622301.us-gov-west-1.elb.amazonaws.com

vic:
  url: https://some.fakesite.com
  signing_key_path: /fake/signing/key/path
  prefill: true

  s3:
    aws_access_key_id: 'aws_access_key_id'
    aws_secret_access_key: 'aws_secret_access_key'
    region: 'region'
    bucket: 'bucket'

# Settings for (preneeds) burials.
# TODO: enpoint needs to be set up for https and production api when available
preneeds:
  host: http://some.fakesite.com
  wsdl: 'config/preneeds/wsdl/preneeds.wsdl'
  burial_form_schema: 'config/preneeds/burial_form_schema.json'

# Settings for Redis
# TODO(knkski): Move all redis settings here?
redis:
  host: localhost
  port: 6379

# Settings for Education Benefits report uploading
reports:
  server: stage-tms.govdelivery.com
  token: ~
  aws:
    access_key_id: ~
    bucket: ~
    region: ~
    secret_access_key: ~

# Settings for SAML authentication
saml:
  cert_path: ~/.certs/vetsgov-localhost.crt
  cert_new_path: ~/.certs/vetsgov-localhost_new.crt
  key_path: ~/.certs/vetsgov-localhost.key
  # Loaded in `config/initializers/saml.rb`, based on `*_path` settings above
  # certificate: ~
  # key: ~
  issuer: saml-rp.vetsgov.localhost
  callback_url: http://localhost:3000/auth/saml/callback
  metadata_url: https://api.idmelabs.com/saml/metadata/provider
  relay: http://localhost:3001/auth/login/callback
  logout_relay: http://localhost:3001/logout

sentry:
  dsn: ~

statsd:
  host: ~
  port: ~

shrine:
  claims:
    type: local
    path: claims
github:
  api_key: abcd1234abcd1234abcd1234abcd1234abcd1234

# Settings for maintenance window API
# Services should be a map from logical service name to PagerDuty service id
maintenance:
  pagerduty_api_url: https://api.pagerduty.com
  pagerduty_api_token: FAKE
  services: ~

# Note: in addition to enabling / disabling betamocks here, you _must_ also
# change the 'mock' bool for each service you want to mock in this settings file
betamocks:
  enabled: true
  recording: false
  cache_dir: /cache
  services_config: config/betamocks/services_config.yml

faraday_socks_proxy:
  enabled: false
  uri: socks5://localhost:2002
<|MERGE_RESOLUTION|>--- conflicted
+++ resolved
@@ -47,13 +47,8 @@
 
 # Settings for Vet360
 vet360:
-<<<<<<< HEAD
-  url: https://int.vet360.va.gov/person-mdm-cuf-person-hub
-  cuf_system_name: 'VETSGOV'
-=======
   url: "https://int.vet360.va.gov"
   system_name: 'VETSGOV'
->>>>>>> bb7009b9
   contact_information:
     timeout: 30
     mock: false
