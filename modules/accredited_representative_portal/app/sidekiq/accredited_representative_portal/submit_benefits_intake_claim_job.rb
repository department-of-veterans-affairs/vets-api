--- conflicted
+++ resolved
@@ -7,13 +7,8 @@
       veteran_name = veteran['name']
 
       ::BenefitsIntake::Metadata.generate(
-<<<<<<< HEAD
-        veteran.dig('name', 'first'),
-        veteran.dig('name', 'last'),
-=======
         veteran_name['first'],
         veteran_name['last'],
->>>>>>> 2b7d105d
         veteran['ssn'],
         veteran['postalCode'],
         "#{@claim.class} va.gov",
