--- conflicted
+++ resolved
@@ -21,7 +21,6 @@
             application/json:
               schema:
                 $ref: "#/components/schemas/Message"
-<<<<<<< HEAD
   /v0/military-service-history:
     get:
       summary: /v0/military-service-history
@@ -78,12 +77,7 @@
             application/json:
               schema:
                 $ref: "#/components/schemas/Errors"
-  /mobile/v0/user:
-=======
-
-
   /v0/user:
->>>>>>> 8211dc37
     get:
       summary: /v0/user
       description: >
@@ -427,10 +421,6 @@
               status:
                 type: string
                 example: '404'
-<<<<<<< HEAD
-=======
-
->>>>>>> 8211dc37
     Message:
       required:
         - attributes
@@ -493,12 +483,7 @@
           example: "September 17, 1997"
         formattedEndDate:
           type: string
-<<<<<<< HEAD
           example: "December 31, 2002"
-=======
-          example: "Welcome to the VA mobile API"
-
->>>>>>> 8211dc37
     User:
       required:
         - id
