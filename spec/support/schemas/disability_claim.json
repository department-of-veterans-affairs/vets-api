--- conflicted
+++ resolved
@@ -11,7 +11,6 @@
         "type": { "enum": ["disability_claims"] },
         "attributes": {
           "type": "object",
-<<<<<<< HEAD
           "required": [
             "evss_id",
             "date_filed",
@@ -20,15 +19,13 @@
             "open",
             "waiver_submitted",
             "contention_list",
-            "phase_dates",
-            "tracked_items",
+            "events_timeline",
+            "phase_change_date",
             "va_representative",
             "development_letter_sent",
+            "decision_letter_sent",
             "successful_sync"
           ],
-=======
-          "required": ["evss_id", "date_filed", "min_est_date", "max_est_date", "open", "waiver_submitted", "contention_list", "va_representative", "events_timeline", "phase_change_date", "development_letter_sent", "decision_letter_sent"],
->>>>>>> 591ad6d6
           "properties": {
             "evss_id": { "type": "integer" },
             "date_filed": { "type": "string" },
@@ -41,11 +38,8 @@
             "va_representative": { "type": "string" },
             "waiver_submitted": { "type": "boolean" },
             "development_letter_sent": { "type": "boolean" },
-<<<<<<< HEAD
-            "successful_sync": { "type": ["boolean"] }
-=======
-            "decision_letter_sent" : { "type": "boolean" }
->>>>>>> 591ad6d6
+            "successful_sync": { "type": ["boolean"] },
+            "decision_letter_sent": { "type": "boolean" }
           }
         }
       }
