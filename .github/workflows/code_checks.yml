name: Code Checks
on:
  push:
    branches: [master]
  pull_request:
    types: [opened, reopened, synchronize]
permissions:
  id-token: write
  contents: read
  checks: write
jobs:
  compare_sha:
    runs-on: ubuntu-latest
    name: Compare sha
    steps:
      - name: Compare commit ids
        run: |
          echo "github.sha: ${{ github.sha }}"
          echo "github.event.push.head_commit.id: ${{ github.event.push.head_commit.id }}"
          echo "github.event.pull_request.merge_commit_sha: ${{ github.event.pull_request.merge_commit_sha }}"
          echo "github.event.head_commit.id: ${{ github.event.head_commit.id }}"

  linting_and_security:
    name: Linting and Security
    env:
      BUNDLE_ENTERPRISE__CONTRIBSYS__COM: ${{ secrets.BUNDLE_ENTERPRISE__CONTRIBSYS__COM }}
    permissions: write-all
    runs-on: ubuntu-32-cores-latest
    steps:
      - name: Checkout PR
        if: ${{ github.event_name != 'pull_request' }}
        uses: actions/checkout@v5

      - name: Checkout PR HEAD ref
        if: ${{ github.event_name == 'pull_request' }}
        uses: actions/checkout@v5
        with:
          ref: ${{ github.event.pull_request.head.ref }}
          repository: ${{ github.event.pull_request.head.repo.full_name }}
          token: ${{ secrets.GITHUB_TOKEN }}
          fetch-depth: 0

      - uses: ruby/setup-ruby@v1
        with:
          bundler-cache: true

      - name: Run bundle-audit (checks gems for CVE issues)
<<<<<<< HEAD
        run: bundle exec bundle-audit check --update
=======
        run: bundle exec bundle-audit check --update --ignore CVE-2025-24293 CVE-2025-55193
>>>>>>> 8ae9ccb2

      - name: Run Rubocop
        run: bundle exec rubocop --parallel --format github

      - name: Run Brakeman
        run: bundle exec brakeman --ensure-latest --confidence-level=2 --format github

      # Always add the "lint-failure" label on failure and remove it on success
      - name: Add Lint Failure label
        if: ${{ failure() && github.event_name == 'pull_request' }}
        uses: actions-ecosystem/action-add-labels@v1
        with:
          number: ${{ github.event.pull_request.number }}
          labels: lint-failure

      - name: Remove Lint Failure label
        if: ${{ success() && github.event_name == 'pull_request' }}
        uses: actions-ecosystem/action-remove-labels@v1
        with:
          number: ${{ github.event.pull_request.number }}
          labels: lint-failure

  tests:
    name: Test
    runs-on: ubuntu-32-cores-latest
    permissions: write-all
    env:
      BUNDLE_ENTERPRISE__CONTRIBSYS__COM: ${{ secrets.BUNDLE_ENTERPRISE__CONTRIBSYS__COM }}
      ECR_REGISTRY_WITH_SLASH: "${{ secrets.ECR_REGISTRY }}/"
      CI: true
      RAILS_ENV: test
      TERM: xterm-256color
      DOCKER_BUILDKIT: 1
      COMPOSE_DOCKER_CLI_BUILD: 1
      COMPOSE_BASH_CMD: docker compose -f docker-compose.test.yml run web bash -c
    steps:
      - name: Checkout PR
        if: ${{ github.event_name != 'pull_request' }}
        uses: actions/checkout@v5

      - name: Checkout PR HEAD ref
        if: ${{ github.event_name == 'pull_request' }}
        uses: actions/checkout@v5
        with:
          ref: ${{ github.event.pull_request.head.ref }}
          repository: ${{ github.event.pull_request.head.repo.full_name }}
          token: ${{ secrets.GITHUB_TOKEN }}
          fetch-depth: 0

      - name: Login to DockerHub
        uses: docker/login-action@v3
        with:
          username: ${{ secrets.DOCKERHUB_USER }}
          password: ${{ secrets.DOCKERHUB_PASSWORD }}

      - name: Configure AWS Credentials
        uses: aws-actions/configure-aws-credentials@v4.0.2
        with:
          role-to-assume: ${{ vars.AWS_ASSUME_ROLE }}
          aws-region: us-gov-west-1

      - name: Login to Amazon ECR
        id: ecr-login
        uses: aws-actions/amazon-ecr-login@v2.0.1
        with:
          mask-password: true

      - name: Set Environment Variable
        run: echo "VETS_API_USER_ID=$(id -u)" >> $GITHUB_ENV

      - name: Set up Docker Buildx
        uses: docker/setup-buildx-action@v3

      - name: Build Docker Image
        uses: docker/build-push-action@v6
        env:
          DOCKER_BUILD_SUMMARY: false
        with:
          build-args: |
            BUNDLE_ENTERPRISE__CONTRIBSYS__COM=${{ env.BUNDLE_ENTERPRISE__CONTRIBSYS__COM }}
            USER_ID=${{ env.VETS_API_USER_ID }}
          context: .
          push: false
          load: true
          tags: vets-api
          cache-from: type=gha
          cache-to: type=gha,mode=max

      - name: Setup Database
        uses: nick-fields/retry@ce71cc2ab81d554ebbe88c79ab5975992d79ba08 # v3.0.2
        with:
          timeout_minutes: 10
          retry_wait_seconds: 3 # Seconds
          max_attempts: 3
          command: >
            ${{ env.COMPOSE_BASH_CMD }}
            "bundle exec rake parallel:setup[24]"

      - name: Setup system tmp dir
        run: >
          ${{ env.COMPOSE_BASH_CMD }}
          "mkdir -p tmp/systmp"

      - name: Run Specs
        timeout-minutes: 15
        run: >
          ${{ env.COMPOSE_BASH_CMD }}
          "TMPDIR=tmp/systmp bundle exec rake 'parallel:spec[24, , , modules\/]'"

      - name: Upload Coverage Report
        if: always()
        uses: actions/upload-artifact@v4
        with:
          name: Coverage Report
          path: coverage
          include-hidden-files: true

      - name: Upload Test Results (JUnit XMLs)
        if: always()
        uses: actions/upload-artifact@v4
        with:
          name: Test Results
          path: log/*.xml
          if-no-files-found: ignore

      - name: Upload Test Artifacts (log)
        uses: actions/upload-artifact@v4
        if: always()
        with:
          name: Test Artifacts (log directory)
          path: |
            log
            !log/*.xml
          if-no-files-found: ignore

      - name: Upload Test Artifacts (rails tmp)
        if: failure()
        uses: actions/upload-artifact@v4
        with:
          name: Test Artifacts (rails tmp directory)
          path: tmp
          if-no-files-found: ignore
          retention-days: 14

      - name: Remove Test Failure label
        if: ${{ success() && github.event_name == 'pull_request' }}
        uses: actions-ecosystem/action-remove-labels@v1
        with:
          number: ${{ github.event.pull_request.number }}
          labels: test-failure

      - name: Add Test Failure label
        if: ${{ failure() && github.event_name == 'pull_request' }}
        uses: actions-ecosystem/action-add-labels@v1
        with:
          number: ${{ github.event.pull_request.number }}
          labels: test-failure

  publish_results:
    name: Publish Test Results and Coverage
    if: always()
    needs: tests
    permissions: write-all
    runs-on: ubuntu-16-cores-latest

    steps:
      - uses: actions/download-artifact@v5

      - name: Publish Test Results to GitHub
        if: always()
        uses: EnricoMi/publish-unit-test-result-action@v2
        with:
          check_name: Test Results
          comment_mode: off
          files: Test Results/*.xml
          github_token: ${{ secrets.GITHUB_TOKEN }}

      - name: Fix up coverage report to work with coverage-check-action
        run: sed -i 's/"line"/"covered_percent"/g' 'Coverage Report/.last_run.json'

      - name: Publish Coverage Report
        if: ${{ hashFiles('Coverage Report/.last_run.json') != '' }}
        uses: devmasx/coverage-check-action@v1.2.0
        with:
          type: simplecov
          result_path: Coverage Report/.last_run.json
          min_coverage: 90
          token: ${{ secrets.GITHUB_TOKEN }}<|MERGE_RESOLUTION|>--- conflicted
+++ resolved
@@ -45,11 +45,7 @@
           bundler-cache: true
 
       - name: Run bundle-audit (checks gems for CVE issues)
-<<<<<<< HEAD
         run: bundle exec bundle-audit check --update
-=======
-        run: bundle exec bundle-audit check --update --ignore CVE-2025-24293 CVE-2025-55193
->>>>>>> 8ae9ccb2
 
       - name: Run Rubocop
         run: bundle exec rubocop --parallel --format github
