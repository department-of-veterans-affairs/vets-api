# frozen_string_literal: true

module V0
  class VeteranReadinessEmploymentClaimsController < ClaimsBaseController
    service_tag 'vre-application'
    before_action :authenticate
    skip_before_action :load_user

    # rubocop:disable Metrics/MethodLength
    def create
      modular_api_enabled = Flipper.enabled?(:vre_modular_api)
      user_account = UserAccount.find_by(icn: current_user.icn) if current_user.icn.present?
      claim = SavedClaim::VeteranReadinessEmploymentClaim.new(form: filtered_params[:form], user_account:)

      if claim.save
        submission_id = setup_form_submission_tracking(claim, user_account)

        if modular_api_enabled
          Rails.logger.info 'Submitting VR&E claim via modular VRE API'
          VRE::VRESubmit1900Job.perform_async(claim.id, encrypted_user, submission_id)
        else
          Rails.logger.info 'Submitting VR&E claim via legacy VRE API'
          VRE::Submit1900Job.perform_async(claim.id, encrypted_user)
        end
        Rails.logger.info "ClaimID=#{claim.confirmation_number} Form=#{claim.class::FORM}"
        # FIXME: revert to this with issue CVE-2253
        # clear_saved_form(claim.form_id)
        clear_saved_form('28-1900')
        clear_saved_form('28-1900-V2')
        render json: SavedClaimSerializer.new(claim)
      else
        StatsD.increment("#{stats_key}.failure")
<<<<<<< HEAD
        Rails.logger.error('VR&E claim was not saved', { vre_modular_api_used: modular_api_enabled,
                                                         error_messages: claim.errors,
=======
        Rails.logger.error('VR&E claim was not saved', { error_messages: claim.errors,
>>>>>>> ff33f4f5
                                                         user_logged_in: current_user.present?,
                                                         current_user_uuid: current_user&.uuid })
        raise Common::Exceptions::ValidationErrors, claim
      end
    end
    # rubocop:enable Metrics/MethodLength

    private

    def setup_form_submission_tracking(claim, user_account)
      return nil unless Flipper.enabled?(:vre_track_submissions)

      submission = claim.form_submissions.create(
        form_type: claim.form_id,
        user_account:
      )

      if submission.persisted?
        Rails.logger.info('VR&E Form Submission created',
                          claim_id: claim.id,
                          form_type: claim.form_id,
                          submission_id: submission.id)
        submission.id
      else
        Rails.logger.warn('VR&E Form Submission creation failed - continuing without tracking',
                          claim_id: claim.id,
                          form_type: claim.form_id,
                          errors: submission.errors.full_messages)
        nil
      end
    end

    def filtered_params
      if params[:veteran_readiness_employment_claim]
        params.require(:veteran_readiness_employment_claim).permit(:form)
      else
        params.permit(:form)
      end
    end

    def short_name
      'veteran_readiness_employment_claim'
    end

    def encrypted_user
      user_struct = OpenStruct.new(
        participant_id: current_user.participant_id,
        pid: current_user.participant_id,
        edipi: current_user.edipi,
        vet360_id: current_user.vet360_id,
        birth_date: current_user.birth_date,
        ssn: current_user.ssn,
        loa3?: current_user.loa3?,
        uuid: current_user.uuid,
        icn: current_user.icn,
        first_name: current_user.first_name,
        va_profile_email: current_user.va_profile_email
      )
      KmsEncrypted::Box.new.encrypt(user_struct.to_h.to_json)
    end
  end
end<|MERGE_RESOLUTION|>--- conflicted
+++ resolved
@@ -30,12 +30,7 @@
         render json: SavedClaimSerializer.new(claim)
       else
         StatsD.increment("#{stats_key}.failure")
-<<<<<<< HEAD
-        Rails.logger.error('VR&E claim was not saved', { vre_modular_api_used: modular_api_enabled,
-                                                         error_messages: claim.errors,
-=======
         Rails.logger.error('VR&E claim was not saved', { error_messages: claim.errors,
->>>>>>> ff33f4f5
                                                          user_logged_in: current_user.present?,
                                                          current_user_uuid: current_user&.uuid })
         raise Common::Exceptions::ValidationErrors, claim
