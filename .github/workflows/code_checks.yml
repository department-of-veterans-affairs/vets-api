name: Code Checks
on:
  push:
    branches: [master]
  pull_request:
    types: [opened, reopened, synchronize]
permissions:
  id-token: write
  contents: read
  checks: write
jobs:
  compare_sha:
    runs-on: ubuntu-latest
    name: Compare sha
    steps:
      - name: Compare commit ids
        run: |
          echo "github.sha: ${{ github.sha }}"
          echo "github.event.push.head_commit.id: ${{ github.event.push.head_commit.id }}"
          echo "github.event.pull_request.merge_commit_sha: ${{ github.event.pull_request.merge_commit_sha }}"
          echo "github.event.head_commit.id: ${{ github.event.head_commit.id }}"

  linting_and_security:
    name: Linting and Security
    env:
      BUNDLE_ENTERPRISE__CONTRIBSYS__COM: ${{ secrets.BUNDLE_ENTERPRISE__CONTRIBSYS__COM }}
    permissions: write-all
    runs-on: ubuntu-32-cores-latest
    steps:
      - name: Checkout PR
        if: ${{ github.event_name != 'pull_request' }}
        uses: actions/checkout@v6

      - name: Checkout PR HEAD ref
        if: ${{ github.event_name == 'pull_request' }}
        uses: actions/checkout@v6
        with:
          ref: ${{ github.event.pull_request.head.ref }}
          repository: ${{ github.event.pull_request.head.repo.full_name }}
          token: ${{ secrets.GITHUB_TOKEN }}
          fetch-depth: 1

      - uses: ruby/setup-ruby@v1
        with:
          bundler-cache: true

      - name: Run bundle-audit (checks gems for CVE issues)
        run: bundle exec bundle-audit check --update

      - name: Run Rubocop
        run: bundle exec rubocop --parallel --format github

      - name: Run Brakeman
        run: bundle exec brakeman --ensure-latest --confidence-level=2 --format github

      # Always add the "lint-failure" label on failure and remove it on success
      - name: Add Lint Failure label
        if: ${{ failure() && github.event_name == 'pull_request' }}
        uses: actions-ecosystem/action-add-labels@v1
        with:
          number: ${{ github.event.pull_request.number }}
          labels: lint-failure

      - name: Remove Lint Failure label
        if: ${{ success() && github.event_name == 'pull_request' }}
        uses: actions-ecosystem/action-remove-labels@v1
        with:
          number: ${{ github.event.pull_request.number }}
          labels: lint-failure

  build:
    name: Build and Cache Docker Image
    runs-on: ubuntu-16-cores-latest
    env:
      BUNDLE_ENTERPRISE__CONTRIBSYS__COM: ${{ secrets.BUNDLE_ENTERPRISE__CONTRIBSYS__COM }}
      DOCKER_BUILDKIT: 1
    steps:
      - name: Checkout PR
        if: ${{ github.event_name != 'pull_request' }}
        uses: actions/checkout@v6

      - name: Checkout PR HEAD ref
        if: ${{ github.event_name == 'pull_request' }}
        uses: actions/checkout@v6
        with:
          ref: ${{ github.event.pull_request.head.ref }}
          repository: ${{ github.event.pull_request.head.repo.full_name }}
          token: ${{ secrets.GITHUB_TOKEN }}
          fetch-depth: 1

      - name: Login to DockerHub
        uses: docker/login-action@v3
        with:
          username: ${{ secrets.DOCKERHUB_USER }}
          password: ${{ secrets.DOCKERHUB_PASSWORD }}

      - name: Configure AWS Credentials
        uses: aws-actions/configure-aws-credentials@v5
        with:
          role-to-assume: ${{ vars.AWS_ASSUME_ROLE }}
          aws-region: us-gov-west-1

      - name: Login to Amazon ECR
        id: ecr-login
        uses: aws-actions/amazon-ecr-login@v2.0.1
        with:
          mask-password: true

      - name: Set Environment Variable
        run: echo "VETS_API_USER_ID=$(id -u)" >> $GITHUB_ENV

      - name: Set up Docker Buildx
        uses: docker/setup-buildx-action@v3

      - name: Build Docker Image
        uses: docker/build-push-action@v6
        env:
          DOCKER_BUILD_SUMMARY: false
        with:
          build-args: |
            BUNDLE_ENTERPRISE__CONTRIBSYS__COM=${{ env.BUNDLE_ENTERPRISE__CONTRIBSYS__COM }}
            USER_ID=${{ env.VETS_API_USER_ID }}
          context: .
          tags: vets-api:latest
          load: true
          cache-from: type=gha
          cache-to: type=gha,mode=max

      - name: Save Docker Image to Tar
        run: docker save vets-api:latest -o /tmp/vets-api.tar

      - name: Upload Docker Image as Artifact
        uses: actions/upload-artifact@v5
        with:
          name: vets-api-image
          path: /tmp/vets-api.tar
          retention-days: 1

  tests:
    name: Test (Group ${{ matrix.test_group }})
    runs-on: ubuntu-16-cores-latest
    permissions: write-all
    needs: build
    strategy:
      fail-fast: false
      matrix:
        test_group: [1, 2, 3, 4, 5, 6, 7, 8, 9, 10, 11, 12, 13, 14, 15, 16, 17, 18, 19, 20, 21, 22, 23, 24]
    env:
      BUNDLE_ENTERPRISE__CONTRIBSYS__COM: ${{ secrets.BUNDLE_ENTERPRISE__CONTRIBSYS__COM }}
      ECR_REGISTRY_WITH_SLASH: "${{ secrets.ECR_REGISTRY }}/"
      CI: true
      RAILS_ENV: test
      TERM: xterm-256color
      DOCKER_BUILDKIT: 1
      COMPOSE_DOCKER_CLI_BUILD: 1
      COMPOSE_BASH_CMD: docker compose -f docker-compose.test.yml run web bash -c
    steps:
      - name: Checkout PR
        if: ${{ github.event_name != 'pull_request' }}
        uses: actions/checkout@v6

      - name: Checkout PR HEAD ref
        if: ${{ github.event_name == 'pull_request' }}
        uses: actions/checkout@v6
        with:
          ref: ${{ github.event.pull_request.head.ref }}
          repository: ${{ github.event.pull_request.head.repo.full_name }}
          token: ${{ secrets.GITHUB_TOKEN }}
          fetch-depth: 0

      - name: Login to DockerHub
        uses: docker/login-action@v3
        with:
          username: ${{ secrets.DOCKERHUB_USER }}
          password: ${{ secrets.DOCKERHUB_PASSWORD }}

      - name: Configure AWS Credentials
        uses: aws-actions/configure-aws-credentials@v5
        with:
          role-to-assume: ${{ vars.AWS_ASSUME_ROLE }}
          aws-region: us-gov-west-1

      - name: Login to Amazon ECR
        id: ecr-login
        uses: aws-actions/amazon-ecr-login@v2.0.1
        with:
          mask-password: true

      - name: Download Docker Image Artifact
        uses: actions/download-artifact@v6
        with:
          name: vets-api-image
          path: /tmp

      - name: Load Docker Image
        run: docker load --input /tmp/vets-api.tar

      - name: Setup Database
        uses: nick-fields/retry@ce71cc2ab81d554ebbe88c79ab5975992d79ba08 # v3.0.2
        with:
          timeout_minutes: 10
          retry_wait_seconds: 3 # Seconds
          max_attempts: 3
          command: >
            ${{ env.COMPOSE_BASH_CMD }}
            "bundle exec rails db:test:prepare"

      - name: Setup system tmp dir
        run: >
          ${{ env.COMPOSE_BASH_CMD }}
          "mkdir -p tmp/systmp"

      - name: Run Specs
        timeout-minutes: 15
        env:
          TEST_ENV_NUMBER: ${{ matrix.test_group }}
        run: >
          ${{ env.COMPOSE_BASH_CMD }}
          "TEST_ENV_NUMBER=${{ matrix.test_group }} TMPDIR=tmp/systmp bundle exec parallel_test spec modules --group-by filesize --type rspec --only-group ${{ matrix.test_group }} -n 24"

      - name: Prepare SimpleCov shard payload
        if: always()
        run: |
          mkdir -p simplecov-resultset-${{ matrix.test_group }}
          if [ -f coverage/.resultset.json ]; then
            mv coverage/.resultset.json simplecov-resultset-${{ matrix.test_group }}/.resultset.json
          fi

      - name: Upload SimpleCov raw resultset
        if: always()
        uses: actions/upload-artifact@v5
        with:
          name: simplecov-resultset-${{ matrix.test_group }}
          path: simplecov-resultset-${{ matrix.test_group }}/.resultset.json
          include-hidden-files: true
          if-no-files-found: warn

      - name: Upload Test Results (JUnit XMLs)
        if: always()
        uses: actions/upload-artifact@v5
        with:
          name: Test Results Group ${{ matrix.test_group }}
          path: log/*.xml
          if-no-files-found: ignore

      - name: Upload Test Artifacts (log)
        uses: actions/upload-artifact@v5
        if: always()
        with:
          name: Test Artifacts (log directory) Group ${{ matrix.test_group }}
          path: |
            log
            !log/*.xml
          if-no-files-found: ignore

      - name: Upload Test Artifacts (rails tmp)
        if: failure()
        uses: actions/upload-artifact@v5
        with:
          name: Test Artifacts (rails tmp directory) Group ${{ matrix.test_group }}
          path: tmp
          if-no-files-found: ignore
          retention-days: 14

  publish_results:
    name: Publish Test Results and Coverage
    if: always()
    needs: [build, tests]
    permissions: write-all
    runs-on: ubuntu-16-cores-latest

    steps:
      - uses: actions/download-artifact@v6

      - name: Publish Test Results to GitHub
        if: always()
        uses: EnricoMi/publish-unit-test-result-action@v2
        with:
          check_name: Test Results
          comment_mode: off
          files: Test Results Group*/*.xml
          github_token: ${{ secrets.GITHUB_TOKEN }}

      - name: Add Test Failure label
        if: ${{ needs.tests.result == 'failure' && github.event_name == 'pull_request' }}
        uses: actions-ecosystem/action-add-labels@v1
        with:
          number: ${{ github.event.pull_request.number }}
          labels: test-failure

      - name: Fail job if tests failed
        if: ${{ needs.tests.result == 'failure' }}
        run: exit 1

      - name: Remove Test Failure label
        if: ${{ needs.tests.result == 'success' && github.event_name == 'pull_request' }}
        uses: actions-ecosystem/action-remove-labels@v1
        with:
          number: ${{ github.event.pull_request.number }}
          labels: test-failure

      - name: Download coverage artifacts
        if: needs.tests.result == 'success'
        uses: actions/download-artifact@v6
        with:
          pattern: simplecov-resultset-*
          path: .

      - name: Checkout code for Docker setup
        if: needs.tests.result == 'success'
        uses: actions/checkout@v6
        with:
          path: vets-api

      - name: Copy coverage artifacts to workspace
        if: needs.tests.result == 'success'
        run: |
          echo "=== Copying coverage artifacts into vets-api directory ==="
          cp -r simplecov-resultset-* vets-api/ || echo "No coverage artifacts to copy"
          echo "=== Verifying artifacts in vets-api directory ==="
          ls -la vets-api/simplecov-resultset-* || echo "No simplecov-resultset-* directories in vets-api"

      - name: Download Docker Image Artifact
        if: needs.tests.result == 'success'
        uses: actions/download-artifact@v6
        with:
          name: vets-api-image
          path: /tmp

      - name: Load Docker Image
        if: needs.tests.result == 'success'
        run: docker load --input /tmp/vets-api.tar

      - name: Collate coverage and generate report
        if: needs.tests.result == 'success'
        run: |
          docker run --rm \
            -v ${{ github.workspace }}/vets-api:/app \
            -w /app \
            vets-api:latest \
            bundle exec rake coverage:report

      - name: Upload Combined Coverage HTML
        if: needs.tests.result == 'success'
        uses: actions/upload-artifact@v5
        with:
          name: Coverage Report
          path: vets-api/coverage
          if-no-files-found: ignore

      - name: Fix up coverage report to work with coverage-check-action
        id: coverage
        if: needs.tests.result == 'success'
        run: |
          echo "=== Fixing coverage report format ==="
          sed -i 's/"line"/"covered_percent"/g' 'vets-api/coverage/.last_run.json'
          echo "=== Verifying modified format ==="
          pct=$(cat vets-api/coverage/.last_run.json | jq '.result.covered_percent')
          echo "percent=$pct" >> $GITHUB_OUTPUT
          echo "Extracted coverage: $pct"

      - name: Publish Coverage Report
        if: needs.tests.result == 'success'
        uses: devmasx/coverage-check-action@v1.2.0
        with:
          type: simplecov
          result_path: vets-api/coverage/.last_run.json
          min_coverage: 90
          token: ${{ secrets.GITHUB_TOKEN }}

      - name: Configure AWS Credentials
        uses: aws-actions/configure-aws-credentials@v5
        with:
          role-to-assume: ${{ vars.AWS_ASSUME_ROLE }}
          aws-region: us-gov-west-1

      - uses: department-of-veterans-affairs/action-inject-ssm-secrets@d8e6de3bde4dd728c9d732baef58b3c854b8c4bb
        with:
          ssm_parameter: /devops/VA_VSP_BOT_GITHUB_TOKEN
          env_variable_name: VA_VSP_BOT_GITHUB_TOKEN

      - name: Checkout VSP actions
        uses: actions/checkout@v6
        with:
          repository: department-of-veterans-affairs/vsp-github-actions
          ref: refs/heads/main
          token: ${{ env.VA_VSP_BOT_GITHUB_TOKEN }}
          persist-credentials: false
          path: ./.github/actions/vsp-github-actions

      - uses: department-of-veterans-affairs/action-inject-ssm-secrets@d8e6de3bde4dd728c9d732baef58b3c854b8c4bb
        with:
          ssm_parameter: /devops/github_actions_slack_socket_token
          env_variable_name: SLACK_APP_TOKEN

      - uses: department-of-veterans-affairs/action-inject-ssm-secrets@d8e6de3bde4dd728c9d732baef58b3c854b8c4bb
        with:
          ssm_parameter: /devops/github_actions_slack_bot_user_token
          env_variable_name: SLACK_BOT_TOKEN

<<<<<<< HEAD
      - name: Slack notify
        if: needs.tests.result == 'success' && ${{ github.event_name != 'pull_request' && fromJSON(steps.coverage.outputs.percent) < 90 }}
=======
      - name: Slack notify - critical coverage alert
        if: needs.tests.result == 'success' && github.event_name == 'pull_request' && fromJSON(steps.coverage.outputs.percent) < 90
>>>>>>> 07e3fdaa
        uses: ./.github/actions/vsp-github-actions/slack-socket
        with:
          slack_app_token: ${{ env.SLACK_APP_TOKEN }}
          slack_bot_token: ${{ env.SLACK_BOT_TOKEN }}
          message: "Critical: Vets-API Coverage Below 90% - Deployment Blocked"
          blocks: |
            [
              { "type": "divider" },
              {
                "type": "section",
                "text": {
                  "type": "mrkdwn",
<<<<<<< HEAD
                  "text": ":rotating_light: Critical: Test Coverage Too Low! Vets-API deployment is blocked :rotating_light:\n <https://github.com/${{ github.repository }}/actions/runs/${{ github.run_id }}|${{ github.workflow }} Run #${{ github.run_number }}>\n\n *Coverage:* ${{ steps.coverage.outputs.percent }}%\n\n"
=======
                  "text": ":rotating_light: *CRITICAL: TEST COVERAGE TOO LOW* :rotating_light:\n\n*Vets-API deployment is BLOCKED until coverage reaches at least 90%*\n\n:chart_with_downwards_trend: *Current Coverage:* ${{ steps.coverage.outputs.percent }}%\n:dart: *Required Minimum:* 90%\n:stop_sign: *Status:* Deployment Blocked\n\n<https://github.com/${{ github.repository }}/pull/${{ github.event.pull_request.number }}|View PR> | <https://github.com/${{ github.repository }}/actions/runs/${{ github.run_id }}|Run #${{ github.run_number }}>\n\n:writing_hand: *Action Required:* Add tests to reach 90% coverage before merge."
>>>>>>> 07e3fdaa
                }
              },
              { "type": "divider" }
            ]
          channel_id: "C039HRTHXDH"

<<<<<<< HEAD
      - name: Slack notify
        if: needs.tests.result == 'success' && ${{ github.event_name != 'pull_request' && fromJSON(steps.coverage.outputs.percent) > 90 && fromJSON(steps.coverage.outputs.percent) < 93}}
=======
      - name: Slack notify - low coverage warning
        if: needs.tests.result == 'success' && github.event_name == 'pull_request' && fromJSON(steps.coverage.outputs.percent) >= 90 && fromJSON(steps.coverage.outputs.percent) < 93
>>>>>>> 07e3fdaa
        uses: ./.github/actions/vsp-github-actions/slack-socket
        with:
          slack_app_token: ${{ env.SLACK_APP_TOKEN }}
          slack_bot_token: ${{ env.SLACK_BOT_TOKEN }}
          message: "Warning: Vets-API Coverage Below Target"
          blocks: |
            [
              { "type": "divider" },
              {
                "type": "section",
                "text": {
                  "type": "mrkdwn",
<<<<<<< HEAD
                  "text": ":warning: Warning: Low Vets-API Coverage Report! :warning:\n <https://github.com/${{ github.repository }}/actions/runs/${{ github.run_id }}|${{ github.workflow }} Run #${{ github.run_number }}>\n\n *Coverage:* ${{ steps.coverage.outputs.percent }}%"
=======
                  "text": ":warning: *Warning: Vets-API Coverage Below Target* :warning:\n\n:chart_with_upwards_trend: *Current Coverage:* ${{ steps.coverage.outputs.percent }}%\n:white_check_mark: *Minimum Required:* 90% (MET)\n:star: *Target Coverage:* 93%+\n:green_circle: *Status:* Deployment Allowed\n\n<https://github.com/${{ github.repository }}/pull/${{ github.event.pull_request.number }}|View PR> | <https://github.com/${{ github.repository }}/actions/runs/${{ github.run_id }}|Run #${{ github.run_number }}>\n\n:bulb: *Recommendation:* Consider adding more tests to improve coverage."
>>>>>>> 07e3fdaa
                }
              },
              { "type": "divider" }
            ]
          channel_id: "C039HRTHXDH"

      - name: Comment Coverage on PR
        if: needs.tests.result == 'success' && ${{ github.event_name == 'pull_request' && fromJSON(steps.coverage.outputs.percent) < 90 }}
        uses: marocchino/sticky-pull-request-comment@v2
        with:
          GITHUB_TOKEN: ${{ secrets.GITHUB_TOKEN }}
          header: coverage
          message: |
              ## ❌ Critical: Test Coverage Too Low
              **Coverage:** ${{ steps.coverage.outputs.percent }}%
              Your test coverage is **below the required minimum of 90%**.
              Please add additional tests before this PR can be considered for merge.
              Once coverage is improved, push another commit or rerun the workflow to update this report.

      - name: Comment Coverage on PR
        if: needs.tests.result == 'success' && ${{ github.event_name == 'pull_request' && fromJSON(steps.coverage.outputs.percent) < 93 && fromJSON(steps.coverage.outputs.percent) > 91 }}
        uses: marocchino/sticky-pull-request-comment@v2
        with:
          GITHUB_TOKEN: ${{ secrets.GITHUB_TOKEN }}
          header: coverage
          message: |
            ## ⚠️ Warning: Low Coverage Report
            **Coverage:** ${{ steps.coverage.outputs.percent }}%

            Please consider adding or expanding tests to improve coverage before merging.<|MERGE_RESOLUTION|>--- conflicted
+++ resolved
@@ -398,13 +398,8 @@
           ssm_parameter: /devops/github_actions_slack_bot_user_token
           env_variable_name: SLACK_BOT_TOKEN
 
-<<<<<<< HEAD
-      - name: Slack notify
-        if: needs.tests.result == 'success' && ${{ github.event_name != 'pull_request' && fromJSON(steps.coverage.outputs.percent) < 90 }}
-=======
       - name: Slack notify - critical coverage alert
         if: needs.tests.result == 'success' && github.event_name == 'pull_request' && fromJSON(steps.coverage.outputs.percent) < 90
->>>>>>> 07e3fdaa
         uses: ./.github/actions/vsp-github-actions/slack-socket
         with:
           slack_app_token: ${{ env.SLACK_APP_TOKEN }}
@@ -417,24 +412,15 @@
                 "type": "section",
                 "text": {
                   "type": "mrkdwn",
-<<<<<<< HEAD
-                  "text": ":rotating_light: Critical: Test Coverage Too Low! Vets-API deployment is blocked :rotating_light:\n <https://github.com/${{ github.repository }}/actions/runs/${{ github.run_id }}|${{ github.workflow }} Run #${{ github.run_number }}>\n\n *Coverage:* ${{ steps.coverage.outputs.percent }}%\n\n"
-=======
                   "text": ":rotating_light: *CRITICAL: TEST COVERAGE TOO LOW* :rotating_light:\n\n*Vets-API deployment is BLOCKED until coverage reaches at least 90%*\n\n:chart_with_downwards_trend: *Current Coverage:* ${{ steps.coverage.outputs.percent }}%\n:dart: *Required Minimum:* 90%\n:stop_sign: *Status:* Deployment Blocked\n\n<https://github.com/${{ github.repository }}/pull/${{ github.event.pull_request.number }}|View PR> | <https://github.com/${{ github.repository }}/actions/runs/${{ github.run_id }}|Run #${{ github.run_number }}>\n\n:writing_hand: *Action Required:* Add tests to reach 90% coverage before merge."
->>>>>>> 07e3fdaa
                 }
               },
               { "type": "divider" }
             ]
           channel_id: "C039HRTHXDH"
 
-<<<<<<< HEAD
-      - name: Slack notify
-        if: needs.tests.result == 'success' && ${{ github.event_name != 'pull_request' && fromJSON(steps.coverage.outputs.percent) > 90 && fromJSON(steps.coverage.outputs.percent) < 93}}
-=======
       - name: Slack notify - low coverage warning
         if: needs.tests.result == 'success' && github.event_name == 'pull_request' && fromJSON(steps.coverage.outputs.percent) >= 90 && fromJSON(steps.coverage.outputs.percent) < 93
->>>>>>> 07e3fdaa
         uses: ./.github/actions/vsp-github-actions/slack-socket
         with:
           slack_app_token: ${{ env.SLACK_APP_TOKEN }}
@@ -447,11 +433,7 @@
                 "type": "section",
                 "text": {
                   "type": "mrkdwn",
-<<<<<<< HEAD
-                  "text": ":warning: Warning: Low Vets-API Coverage Report! :warning:\n <https://github.com/${{ github.repository }}/actions/runs/${{ github.run_id }}|${{ github.workflow }} Run #${{ github.run_number }}>\n\n *Coverage:* ${{ steps.coverage.outputs.percent }}%"
-=======
                   "text": ":warning: *Warning: Vets-API Coverage Below Target* :warning:\n\n:chart_with_upwards_trend: *Current Coverage:* ${{ steps.coverage.outputs.percent }}%\n:white_check_mark: *Minimum Required:* 90% (MET)\n:star: *Target Coverage:* 93%+\n:green_circle: *Status:* Deployment Allowed\n\n<https://github.com/${{ github.repository }}/pull/${{ github.event.pull_request.number }}|View PR> | <https://github.com/${{ github.repository }}/actions/runs/${{ github.run_id }}|Run #${{ github.run_number }}>\n\n:bulb: *Recommendation:* Consider adding more tests to improve coverage."
->>>>>>> 07e3fdaa
                 }
               },
               { "type": "divider" }
