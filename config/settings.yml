hostname: 127.0.0.1:3000 # possible fallback for unsafe request.host
virtual_hosts: ["127.0.0.1", "localhost"] # Safe host names

# For CORS requests; separate multiple origins with a comma
web_origin: http://localhost:3000,http://localhost:3001,http://127.0.0.1:3000,http://127.0.0.1:3001,null

# Settings for SAML authentication
saml:
  cert_path: config/certs/vetsgov-localhost.crt
  cert_new_path: config/certs/vetsgov-localhost_new.crt
  key_path: config/certs/vetsgov-localhost.key
  issuer: saml-rp.vetsgov.localhost
  callback_url: http://localhost:3000/auth/saml/callback
  metadata_url: https://api.idmelabs.com/saml/metadata/provider
  authn_requests_signed: false

# Settings for new SAML authentication with SSOe
saml_ssoe:
  idp_metadata_file: /fake/path/to/metadata
  cert_path: config/certs/vetsgov-localhost.crt
  cert_new_path: ~
  key_path: config/certs/vetsgov-localhost.key
  issuer: https://ssoe-sp-dev.va.gov
  callback_url: http://localhost:3000/v1/sessions/callback
  logout_url: https://pint.eauth.va.gov/pkmslogout

session_cookie:
  secure: false

# Generate key and iv with: openssl enc -nosalt -aes-256-cbc -k <passphrase> -P
sso:
  cookie_enabled: true
  cookie_signout_enabled: true
  cookie_name: vagov_session_dev
  cookie_key: 095B564B0F29EF88A96F1A7584E17516B14F85C2B3AD431E63349AC5272BC86B
  cookie_iv: A3C0567C78BEC6DDE75E2FEB92DE11AA
  cookie_secure: false
  cookie_domain: localhost

ssoe:
  redirects:
    myvahealth: https://ehrm-va-test.patientportal.us.healtheintent.com/

binaries:
  # you can specify a full path in settings.local.yml if necessary
  pdfinfo: pdfinfo
  pdftk: pdftk
  clamdscan: /usr/bin/clamdscan

db_encryption_key: f01ff8ebd1a2b053ad697ae1f0d86adb

database_url: postgis:///vets-api
test_database_url: postgis:///vets-api-test

relative_url_root: /

secret_key_base: 8af0fe1e378586520e4324694897eb269bd0fffa1c5be6cc3b4ffb9dbde095d0bef5c7fdab73cd05685d8fe1dd589287d78b38e4de7116fbe14461e414072677

review_instance_slug: ~

sidekiq_admin_panel: false

salesforce-gibft:
  url: 'https://va--rdtcddev.cs33.my.salesforce.com/'

salesforce-carma:
  url: 'https://fake-carma.salesforce.com'
  consumer_key: 12345ABC.QQ_1234BBfake
  signing_key_path: 'spec/fixtures/carma/privatekey.pem' # A dummy private key used for test suite
  username: fake-user@va.gov.carmafake

salesforce:
  env: dev
  signing_key_path: 'spec/fixtures/vic/private.key'
  consumer_key: d669f7d339fd25af442bf75bb643c4c45f0f05fb3cb39cc77521e2011c6bb84086bb624d7ef14d715736

# Settings for Education Benefits
edu:
  prefill: true
  sftp:
    host: ~
    pass: ~
    user: ~
    port: ~

dependents:
  prefill: true

pension_burial:
  prefill: true
  sftp:
    relative_path: '../VETSGOV_PENSION'

central_mail:
  upload:
    enabled: true
    host: 'icmhs-api-test.csrarad.com'
    token: '<PENSIONS_TOKEN>'

# Settings for BIP Services
bip:
  claims:
    url: "https://claims-uat.dev8.bip.va.gov"

# Settings for Vet360
vet360:
  url: "https://int.vet360.va.gov"
  contact_information:
    cache_enabled: false
    enabled: true
    timeout: 30
    mock: false
  address_validation:
    hostname: 'sandbox-api.va.gov'
    api_key: '<AV_KEY>'

# Settings for IHub
ihub:
  url: "https://qacrmdac.np.crm.vrm.vba.va.gov"
  appointments:
    timeout: 30
    mock: true
  in_production: false

# Settings for Medical Devices Ordering Tool
mdot:
  prefill: true
  url: https://dlc-dummy.herokuapp.com
  api_key: abcd1234abcd1234abcd1234abcd1234abcd1234
  mock: false
  enabled: false

# Settings for Decision Reviews
decision_review:
  prefill: true
  url: https://sandbox-api.va.gov/services/appeals/v3/decision_review
  api_key: abcd1234abcd1234abcd1234abcd1234abcd1234
  mock: false
<<<<<<< HEAD
  higher_level_review_updater_enabled: true
=======
  schema_dir: config/schemas
>>>>>>> 5cd35e72

# Settings for EVSS
evss:
  prefill: true
  url: https://csraciapp6.evss.srarad.com
  service_name: "wss-form526-services-web"
  alternate_service_name: "wss-form526-services-web-v2"
  cert_path: ~
  key_path: ~
  root_cert_path: ~
  versions:
    claims: 3.6
    common: 11.6
    documents: 3.7
  s3:
    uploads_enabled: false
    aws_access_key_id: EVSS_S3_AWS_ACCESS_KEY_ID_XYZ
    aws_secret_access_key: EVSS_S3_AWS_SECRET_ACCESS_KEY_XYZ
    bucket: evss_s3_bucket
    region: evss_s3_region
  disability_compensation_form:
    timeout: 55 # ~1 minute
    submit_timeout: 355 # ~6 minutes
  letters:
    url: https://csraciapp6.evss.srarad.com
    timeout: 55
  ppiu:
    timeout: 30
  pciu:
    timeout: 30
  pciu_address:
    timeout: 30
  mock_claims: false
  mock_letters: false
  mock_gi_bill_status: false
  mock_pciu: true
  mock_pciu_address: false
  mock_ppiu: true
  mock_itf: true
  mock_disabilities_form: true
  mock_common_service: true
  mock_vso_search: false
  aws:
    url: http://fake.evss-reference-data-service.dev/v1
    cert_path: ~
    key_path: ~
    root_ca: ~
  jwt:
    issuer: fake_issuer
    key: fake_key
  reference_data_service:
    enabled: false
  international_postal_codes: 'config/evss/international_postal_codes.json'

# Settings for GI Bill Data Service
gids:
  url: https://dev.va.gov/gids
  open_timeout: 1
  read_timeout: 1

mvi_hca:
  url: http://example.com

# Settings for Healthcare Application
# This CA chain is nonsense but allows local development to work with pre-prod environment.
hca:
  prefill: true
  endpoint: https://test-foo.vets.gov
  timeout: 30
  ee:
    endpoint: 'http://example.com'
    user: "HCASvcUsr"
    pass: "password"

# Settings for the facility locator
locators:
  vha: https://gis.va.gov/server/rest/services/VA/FacilitySitePoint_VHA/FeatureServer/0/
  nca: https://services3.arcgis.com/aqgBd3l68G8hEFFE/ArcGIS/rest/services/NCA_Facilities/FeatureServer/0
  vba: https://services3.arcgis.com/aqgBd3l68G8hEFFE/ArcGIS/rest/services/VBA_Facilities/FeatureServer/0
  vc: https://services3.arcgis.com/aqgBd3l68G8hEFFE/ArcGIS/rest/services/VHA_VetCenters/FeatureServer/0
  vha_access_satisfaction: https://www.accesstopwt.va.gov/
  vha_access_waittime: https://www.accesstocare.va.gov/
  base_path: https://services3.arcgis.com/aqgBd3l68G8hEFFE/ArcGIS/rest/services/
  gis_base_path: https://gis.va.gov/server/rest/services/VA
  drive_time_band_base_path: https://vhanflwebgistst.v08.med.va.gov
  providers_enabled: false
  mock_gis: false

ppms:
  url: https://some.fakesite.com
  open_timeout: 15
  read_timeout: 55

# Settings for MyHealthEVet
mhv:
  # include ranges first, then individual exceptions to the ranges last.
  facility_range: [[358,718],[720,740],[742,758]]
  facility_specific: [['741MM']] # 741 is excluded, but 741MM is included
  rx:
    host: https://mhv-api.example.com
    app_token: fake-app-token
    collection_caching_enabled: false
    mock: true
  sm:
    host: https://mhv-api.example.com
    app_token: fake-app-token
    mock: true
  bb:
    mock: true
    collection_caching_enabled: true
  account:
    mock: false

# Settings for Master Veteran Index
mvi:
  url: http://ps-dev.commserv.healthevet.va.gov:8110/psim_webservice/IdMWebService
  open_timeout: 15
  timeout: 30
  mock: false
  processing_code: T
  client_cert_path: /fake/client/cert/path
  client_key_path: /fake/client/key/path
  pii_logging: false
  vba_orchestration: false
  edipi_search: false

# Settings for eMIS
# The certs used here can be obtained from the DevOps team. A different set is required for
# each environment when connecting to the service.
emis:
  mock: true
  host: https://vaausvrsapp81.aac.va.gov
  veteran_status_url: /VIERSService/eMIS/v1/VeteranStatusService
  payment_url:
    v1: /VIERSService/eMIS/v1/PaymentService
    v2: /VIERSService/eMIS/v2/PaymentService
  military_information_url:
    v1: /VIERSService/eMIS/v1/MilitaryInformationService
    v2: /VIERSService/eMIS/v2/MilitaryInformationService
  client_cert_path: /fake/client/cert/path
  client_key_path: /fake/client/key/path
  soap_namespaces:
    xmlns:xsd: http://www.w3.org/2001/XMLSchema
    xmlns:xsi: http://www.w3.org/2001/XMLSchema-instance
    xmlns:soap: http://www.w3.org/2003/05/soap-envelope
    xmlns:v1: http://viers.va.gov/cdi/CDI/commonService/v1
    xmlns:v12: http://viers.va.gov/cdi/eMIS/RequestResponse/v1
    xmlns:v13: http://viers.va.gov/cdi/eMIS/commonService/v1
  military_information:
    v1:
      soap_namespaces:
        xmlns:v11: http://viers.va.gov/cdi/eMIS/RequestResponse/MilitaryInfo/v1
    v2:
      soap_namespaces:
        xmlns:v1: http://viers.va.gov/cdi/CDI/commonService/v2
        xmlns:v12: http://viers.va.gov/cdi/eMIS/RequestResponse/v2
        xmlns:v13: http://viers.va.gov/cdi/eMIS/commonService/v2
        xmlns:v11: http://viers.va.gov/cdi/eMIS/RequestResponse/MilitaryInfo/v2
  payment:
    v1:
      soap_namespaces:
        xmlns:v11: http://viers.va.gov/cdi/eMIS/RequestResponse/Payment/v1
    v2:
      soap_namespaces:
        xmlns:v1: http://viers.va.gov/cdi/CDI/commonService/v2
        xmlns:v12: http://viers.va.gov/cdi/eMIS/RequestResponse/v2
        xmlns:v13: http://viers.va.gov/cdi/eMIS/commonService/v2
        xmlns:v11: http://viers.va.gov/cdi/eMIS/RequestResponse/Payment/v2
  veteran_status:
    soap_namespaces:
      xmlns:v11: http://viers.va.gov/cdi/eMIS/RequestResponse/VetStatus/v1

caseflow:
  mock: true
  app_token: PUBLICDEMO123
  host: https://dsva-appeals-certification-dev-1895622301.us-gov-west-1.elb.amazonaws.com

vic:
  url: https://some.fakesite.com
  signing_key_path: /fake/signing/key/path
  prefill: true
  s3:
    aws_access_key_id: 'aws_access_key_id'
    aws_secret_access_key: 'aws_secret_access_key'
    region: 'region'
    bucket: 'bucket'

# Settings for (preneeds) burials.
preneeds:
  host: http://some.fakesite.com
  wsdl: 'config/preneeds/wsdl/preneeds.wsdl'

# Settings for VBA Document upload service module
vba_documents:
  unsuccessful_report_enabled: false
  location:
    prefix:  http://some.fakesite.com/path
    replacement: http://another.fakesite.com/rewrittenpath
  s3:
    enabled: false
    aws_access_key_id: 'aws_access_key_id'
    aws_secret_access_key: 'aws_secret_access_key'
    region: 'region'
    bucket: 'bucket'
  sns:
    topic_arn: ~

#Settings for Claims Api Module
claims_api:
  s3:
    enabled: false
    aws_access_key_id: ~
    aws_secret_access_key: ~
    region: ~
    bucket: ~
  disability_claims_mock_override: false
  schema_dir: config/schemas

redis:
  host: localhost
  port: 6379
  app_data:
    url: redis://localhost:6379
    # secondary_url: redis://localhost:6378
  sidekiq:
    url: redis://localhost:6379

# Settings for GovDelivery (email delivery)
govdelivery:
  staging_service: true
  server: stage-tms.govdelivery.com
  token: ~

# Settings for Education Benefits report uploading
reports:
  send_email: true
  aws:
    access_key_id: ~
    bucket: ~
    region: ~
    secret_access_key: ~

oidc:
  auth_server_metadata_url: ~
  issuer: ~
  audience: ~
  base_api_url: https://example.com
  base_api_token: ~

sentry:
  dsn: ~

statsd:
  host: ~
  port: ~

shrine:
  claims:
    type: local
    path: claims

# Settings for maintenance window API
# Services should be a map from logical service name to PagerDuty service id
maintenance:
  pagerduty_api_url: https://api.pagerduty.com
  pagerduty_api_token: FAKE
  services:
    appeals: P9S4RFU
    arcgis: P45YBFA
    dslogon: P9DJJAV
    emis: P0HNT0I
    es: PH7OPR4
    evss: PZKWB6Y
    global: PLPSIB0
    idme: PVWB4R8
    mvi: PCIPVGJ
    mhv: PP2ZZ2V
    search: PRG8HJI
    tims: PUL8OQ4
    vet360: PHVOGQ1
    vic: P7LW3MS
  aws:
    access_key_id: ~
    bucket: ~
    region: ~
    secret_access_key: ~

# Note: in addition to enabling / disabling betamocks here, you _must_ also
# change the 'mock' bool for each service you want to mock in this settings file
betamocks:
  enabled: true
  recording: false
  cache_dir: /cache
  services_config: config/betamocks/services_config.yml

faraday_socks_proxy:
  enabled: false
  uri: socks5://localhost:2002

google_analytics_tracking_id: ~

# Settings for search
search:
  access_key: SEARCH_GOV_ACCESS_KEY
  affiliate: va
  mock_search: true
  url: https://search.usa.gov/api/v2

bing:
  base_api_url: 'https://dev.virtualearth.net/REST/v1'
  key: fake_key

flipper:
  admin_user_emails:
    - alastair@adhocteam.us
    - anna@adhoc.team
    - dan.hinze@adhocteam.us
    - delli-gatti_michael@bah.com
    - devinmccurdy@gmail.com
    - eric.buckley@adhocteam.us
    - erik@adhocteam.us
    - jbalboni@gmail.com
    - jeff@adhocteam.us
    - johnny@oddball.io
    - johnpaul.ashenfelter@oddball.io
    - kam@adhocteam.us
    - kabrown@thoughtworks.com
    - kenneth.gary@va.gov
    - kmircovich@governmentcio.com
    - lauren.alexanderson@va.gov
    - mark.greenburg@adhocteam.us
    - n.ratana@gmail.com
    - narin@adhocteam.us
    - osanchez@governmentcio.com
    - patrick@adhocteam.us
    - patrick.bateman@va.gov
    - regarr@gmail.com # Robin Garrison - AdHoc
    - rian.fowler@adhoc.team
    - rianfowler@outlook.com
    - roth_matthew@bah.com
    - ryan.thurlwell@va.gov
    - shaun.hubbard@thoughtworks.com
    - shawkey_daniel@bah.com
    - sonntag_adam@bah.com
    - travis.hilton@oddball.io
    - zurbergram@gmail.com
    
bgs:
  application: ~
  client_station_id: ~
  client_username: ~
  env: ~
  mock_response_location: ~
  mock_responses: ~
  ssl_verify_mode: 'peer'

va_mobile:
  url: 'https://veteran.apps.va.gov/'
  mock: false
  key_path: /fake/client/key/path
  timeout: 15

lighthouse:
  api_key: fake_key
  facilities:
    url: https://sandbox-api.va.gov
    api_key: fake_key

forms:
  url: https://sandbox-api.va.gov/services/va_forms/v0/
  mock: false

vbms:
  url: "https://internal-dsva-vagov-dev-fwdproxy-1893365470.us-gov-west-1.elb.amazonaws.com:4449"
  saml: "vetsapi.client.vbms.aide.oit.va.gov.saml-token.xml"
  ca_cert: VBMS-Client-Signing-CA.crt
  cert: vetsapi.client.vbms.aide.oit.va.gov.crt
  client_keyfile: vetsapi.client.vbms.aide.oit.va.gov.p12
  server_cert: vbms.aide.oit.va.gov.crt
  environment_directory: /srv/vets-api/secret
  env: test

vet_verification:
  key_path: modules/veteran_verification/spec/fixtures/verification_test.pem

github_stats:
  username: github-stats-rake
  token: fake_token

# Settings for the coronavirus chatbot tokens
coronavirus_chatbot:
  app_secret: fake_secret
  directline_uri: northamerica.directline.botframework.com
  webchat_secret: fake_secret<|MERGE_RESOLUTION|>--- conflicted
+++ resolved
@@ -136,11 +136,8 @@
   url: https://sandbox-api.va.gov/services/appeals/v3/decision_review
   api_key: abcd1234abcd1234abcd1234abcd1234abcd1234
   mock: false
-<<<<<<< HEAD
   higher_level_review_updater_enabled: true
-=======
   schema_dir: config/schemas
->>>>>>> 5cd35e72
 
 # Settings for EVSS
 evss:
