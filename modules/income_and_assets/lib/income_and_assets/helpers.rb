--- conflicted
+++ resolved
@@ -88,11 +88,7 @@
     # @return [Hash]
     #
     def split_currency_amount_lg(amount, field_lengths = {})
-<<<<<<< HEAD
-      return {} if !amount || amount.negative? || amount >= 20_000_000
-=======
       return {} if !amount || amount.negative? || amount >= 99_999_999
->>>>>>> 74a64b61
 
       lengths = CURRENCY_LENGTHS_LG.merge(field_lengths)
       arr = ActiveSupport::NumberHelper.number_to_currency(amount).to_s.split(/[,.$]/).reject(&:empty?)
