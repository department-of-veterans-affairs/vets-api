--- conflicted
+++ resolved
@@ -166,7 +166,6 @@
     end
 
     describe '#track_submission_exhaustion' do
-<<<<<<< HEAD
       context 'with a claim parameter' do
         it 'logs sidekiq job exhaustion' do
           notification = double(Burials::NotificationEmail)
@@ -180,9 +179,7 @@
             form_id: claim.form_id,
             claim_id: claim.id, # pulled from msg.args
             message: msg,
-            tags: {
-              form_id: '21P-530EZ'
-            }
+            tags: monitor.tags
           }
 
           expect(Burials::NotificationEmail).to receive(:new).with(claim).and_return notification
@@ -212,9 +209,7 @@
             form_id: nil,
             claim_id: claim.id, # pulled from msg.args
             message: msg,
-            tags: {
-              form_id: '21P-530EZ'
-            }
+            tags: monitor.tags
           }
 
           expect(Burials::NotificationEmail).not_to receive(:new)
@@ -230,32 +225,6 @@
 
           monitor.track_submission_exhaustion(msg, nil)
         end
-=======
-      it 'logs sidekiq job exhaustion' do
-        msg = { 'args' => [claim.id, current_user.uuid] }
-
-        log = 'Lighthouse::SubmitBenefitsIntakeClaim Burial 21P-530EZ submission to LH exhausted!'
-        payload = {
-          confirmation_number: claim.confirmation_number,
-          user_account_uuid: current_user.uuid,
-          form_id: claim.form_id,
-          claim_id: claim.id, # pulled from msg.args
-          message: msg,
-          tags: monitor.tags
-        }
-
-        expect(monitor).to receive(:log_silent_failure).with(payload, current_user.uuid, anything)
-
-        expect(monitor).to receive(:track_request).with(
-          'error',
-          log,
-          "#{submission_stats_key}.exhausted",
-          call_location: anything,
-          **payload
-        )
-
-        monitor.track_submission_exhaustion(msg, claim)
->>>>>>> 4dce7845
       end
     end
   end
