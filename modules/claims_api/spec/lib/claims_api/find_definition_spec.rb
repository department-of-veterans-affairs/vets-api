--- conflicted
+++ resolved
@@ -16,8 +16,6 @@
         Flipper.enable(:lighthouse_claims_api_hardcode_wsdl)
       end
 
-<<<<<<< HEAD
-=======
       context 'CorporateUpdateServiceBean' do
         let(:endpoint) { 'CorporateUpdateServiceBean/CorporateUpdateWebService' }
         let(:action) { 'updatePoaAccess' }
@@ -33,21 +31,6 @@
         end
       end
 
-      context 'IntentToFileWebServiceBean' do
-        let(:endpoint) { 'IntentToFileWebServiceBean/IntentToFileWebService' }
-        let(:action) { 'insertIntentToFile' }
-        let(:key) { 'IntentToFileDTO' }
-
-        it 'response with the correct attributes' do
-          result = subject.for_action(endpoint, action)
-          parsed_result = JSON.parse(result.to_json)
-          expect(parsed_result['service']['bean']['path']).to eq 'IntentToFileWebServiceBean'
-          expect(parsed_result['service']['path']).to eq 'IntentToFileWebService'
-          expect(parsed_result['service']['bean']['namespaces']['target']).to eq 'http://intenttofile.services.vetsnet.vba.va.gov/'
-        end
-      end
-
->>>>>>> 753cefb1
       context 'OrgWebServiceBean' do
         let(:endpoint) { 'OrgWebServiceBean/OrgWebService' }
         let(:action) { 'findPoaHistoryByPtcpntId' }
