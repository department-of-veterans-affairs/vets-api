--- conflicted
+++ resolved
@@ -24,13 +24,6 @@
       end
 
       def index
-<<<<<<< HEAD
-        includes = [
-          :power_of_attorney_form,
-          :power_of_attorney_holder,
-          { resolution: :resolving }
-        ]
-=======
         rel = poa_request_scope
         status = params[:status].presence
 
@@ -49,7 +42,6 @@
               Must be one of (#{Statuses::ALL.join(', ')})
             MSG
           end
->>>>>>> 43606169
 
         poa_requests = rel.includes(scope_includes).limit(100)
         serializer = PowerOfAttorneyRequestSerializer.new(poa_requests)
