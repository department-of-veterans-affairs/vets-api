--- conflicted
+++ resolved
@@ -168,8 +168,7 @@
       get "#{path}#{evidence_submissions.sample.guid}"
       expect(response).to have_http_status(:ok)
     end
-
-<<<<<<< HEAD
+    
     it 'allow for status simulation' do
       with_settings(Settings, vsp_environment: 'development') do
         with_settings(Settings.modules_appeals_api, status_simulation_enabled: true) do
@@ -183,26 +182,11 @@
       end
     end
 
-    context 'with associated notice of disagreement' do
-      it 'returns details for the evidence submission' do
-        es = evidence_submissions.sample
-        nod_id = es.supportable_id
-        get "#{path}#{es.guid}"
-        submission = JSON.parse(response.body)['data']
-
-        expect(submission['id']).to eq es.guid
-        expect(submission['type']).to eq('evidenceSubmission')
-        expect(submission['attributes']['status']).to eq('pending')
-        expect(submission['attributes']['appealId']).to eq(nod_id)
-        expect(submission['attributes']['appealType']).to eq('NoticeOfDisagreement')
-      end
-=======
     it 'returns details for the evidence submission' do
       es = evidence_submissions.sample
       nod_id = es.supportable_id
       get "#{path}#{es.guid}"
       submission = JSON.parse(response.body)['data']
->>>>>>> 4a101034
 
       expect(submission['id']).to eq es.guid
       expect(submission['type']).to eq('evidenceSubmission')
