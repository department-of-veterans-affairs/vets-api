--- conflicted
+++ resolved
@@ -67,8 +67,6 @@
       EVSS::DisabilityCompensationForm::Form4142.new(@current_user, form_content).translate
     end
 
-<<<<<<< HEAD
-=======
     def all_claims_integration(form)
       form['form526'] = form.delete('form526AllClaims')
 
@@ -79,7 +77,6 @@
       test_form.deep_merge(form)
     end
 
->>>>>>> 77d673f4
     def validate_name_part
       raise Common::Exceptions::ParameterMissing, 'name_part' if params[:name_part].blank?
     end
