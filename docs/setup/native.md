--- conflicted
+++ resolved
@@ -19,20 +19,11 @@
 
 If the repo's Ruby version is updated later, you will need to install the newer ruby (i.e., `rvm install <version_number>`) which is located in `.ruby-version`
 
-<<<<<<< HEAD
-
 ### RVM Troubleshooting
 
 If you see an error like `Error running '__rvm_make -j10'` while installing a ruby version, this usually occurs because of a mismatch with the openssl package.
 
 Many of these types of errors occur because either the openssl path needs to be specified or there's a compatibility issue with the ruby version and the install openssl version. They may get resolved by explicitly adding the directory or trying newer openssl version.
-=======
-### RVM Troubleshooting
-
-If you see an error like `Error running '__rvm_make -j10'` while installing a ruby version, this usually occurs because of a mismatch with the openssl package. 
-
-Many of these types of errors occur because either the openssl path needs to be specified or there's a compatibility issue with the ruby version and the install openssl version. They may get resolved by explicitly adding the directory or trying newer openssl version.    
->>>>>>> 98d9239b
 
 For example: `rvm install 3.2.4 -C --with-openssl-dir=/$(brew --prefix openssl@3)`
 
@@ -121,11 +112,7 @@
 
 #### Mock ClamAV
 
-<<<<<<< HEAD
 If you wish to mock ClamAV, please set the clamav mock setting to true in settings.local.yml. This will mock the clamav response in the [virus_scan code](https://github.com/department-of-veterans-affairs/vets-api/blob/master/lib/common/virus_scan.rb#L14-L23).
-=======
-If you wish to mock ClamAV, please set the clamav mock setting to true in settings.local.yml. This will mock the clamav response in the [virus_scan code](https://github.com/department-of-veterans-affairs/vets-api/blob/master/lib/common/virus_scan.rb#L14-L23). 
->>>>>>> 98d9239b
 
 ```
 clamav:
@@ -168,13 +155,9 @@
 3. Install binary dependencies:
     ```bash
     brew bundle
-    ```	 
-
-
-<<<<<<< HEAD
-
-=======
->>>>>>> 98d9239b
+    ```
+
+
 4. (Optional see Running Natively for more info) Enable ClamAV daemon:
 
    ```bash
