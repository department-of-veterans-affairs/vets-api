# frozen_string_literal: true

module VIC
  class ProfilePhotoAttachment < FormAttachment
    ATTACHMENT_UPLOADER_CLASS = ProfilePhotoAttachmentUploader

    def set_file_data!(file, in_progress_form)
<<<<<<< HEAD
      attachment_uploader = get_attachment_uploader
=======
      attachment_uploader = ProfilePhotoAttachmentUploader.new(SecureRandom.hex(32), in_progress_form)
>>>>>>> e05d57d9
      attachment_uploader.store!(file)

      file_data = {
        filename: attachment_uploader.filename,
        path: attachment_uploader.store_dir,
        user_uuid: in_progress_form&.user_uuid
      }.compact

      self.file_data = file_data.to_json
    end

    def get_file
      attachment_uploader = get_attachment_uploader

      attachment_uploader.retrieve_from_store!(
        parsed_file_data['filename']
      )
      attachment_uploader.file
    end

    private

    def get_attachment_uploader
      ProfilePhotoAttachmentUploader.new(SecureRandom.hex, in_progress_form)
    end
  end
end<|MERGE_RESOLUTION|>--- conflicted
+++ resolved
@@ -5,11 +5,7 @@
     ATTACHMENT_UPLOADER_CLASS = ProfilePhotoAttachmentUploader
 
     def set_file_data!(file, in_progress_form)
-<<<<<<< HEAD
       attachment_uploader = get_attachment_uploader
-=======
-      attachment_uploader = ProfilePhotoAttachmentUploader.new(SecureRandom.hex(32), in_progress_form)
->>>>>>> e05d57d9
       attachment_uploader.store!(file)
 
       file_data = {
@@ -33,7 +29,7 @@
     private
 
     def get_attachment_uploader
-      ProfilePhotoAttachmentUploader.new(SecureRandom.hex, in_progress_form)
+      ProfilePhotoAttachmentUploader.new(SecureRandom.hex(32), in_progress_form)
     end
   end
 end