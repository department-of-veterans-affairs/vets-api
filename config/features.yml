--- conflicted
+++ resolved
@@ -1254,17 +1254,12 @@
     enable_in_development: true
   toe_high_school_info_change:
     actor_type: user
-<<<<<<< HEAD
-    description: Flag to use begin rescue block for BGS call
-    enable_in_development: false
-=======
     description: Flag to change order of high school info page
-    enable_in_development: true
+    enable_in_development: false
   toe_light_house_dgi_direct_deposit:
     actor_type: user
     description: Uses lighthouse api for direct deposit information in TOE.
-    enable_in_development: true
->>>>>>> 8a1539db
+    enable_in_development: false
   move_form_back_button:
     actor_type: user
     description: Test moving form back button to the top of the page
