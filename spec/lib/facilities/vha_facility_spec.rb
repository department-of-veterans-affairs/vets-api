--- conflicted
+++ resolved
@@ -60,16 +60,6 @@
         end
 
         context 'services' do
-<<<<<<< HEAD
-          it 'does not include services from just GIS data' do
-            VCR.use_cassette('facilities/va/vha_facilities_limit_results') do
-              expect(facility.services.keys).to match(%w[last_updated health other])
-              expect(facility.services['last_updated']).to eq('2019-09-07')
-              expect(facility.services['health']).to be_empty
-              expect(facility.services['other']).to be_empty
-            end
-          end
-=======
           let(:satisfaction_data) do
             fixture_file_name = "#{::Rails.root}/spec/fixtures/facility_access/satisfaction_data.json"
             File.open(fixture_file_name, 'rb') do |f|
@@ -103,7 +93,7 @@
               f2_health = f2_services['health']
 
               expect(f1_services.keys).to match(%w[last_updated health other])
-              expect(f1_services['last_updated']).to eq('2018-02-09')
+              expect(f1_services['last_updated']).to eq('2019-07-09')
               expect(f1_health.size).to eq(2)
               expect(f1_health.first.keys).to eq(%w[sl1 sl2])
               expect(f1_health.first.values).to eq([['PrimaryCare'], []])
@@ -112,18 +102,17 @@
               expect(f1_services['other']).to be_empty
 
               expect(f2_services.keys).to match(%w[last_updated health other])
-              expect(f2_services['last_updated']).to eq('2018-02-09')
-              expect(f2_health.size).to eq(3)
+              expect(f2_services['last_updated']).to eq('2019-07-09')
+              expect(f2_health.size).to eq(2)
+              # expect(f2_health.size).to eq(3)
               expect(f2_health.first.keys).to eq(%w[sl1 sl2])
-              expect(f2_health.first.values).to eq([['DentalServices'], []])
               expect(f2_health.second.keys).to eq(%w[sl1 sl2])
-              expect(f2_health.second.values).to eq([['PrimaryCare'], []])
-              expect(f2_health.third.keys).to eq(%w[sl1 sl2])
-              expect(f2_health.third.values).to eq([['MentalHealthCare'], []])
-              expect(f2_services['other']).to eq(['Online Scheduling'])
+              expect(f2_health.first.values).to eq([['PrimaryCare'], []])
+              expect(f2_health.second.values).to eq([['MentalHealthCare'], []])
+              # expect(f2_health.third.keys).to eq(%w[sl1 sl2])
+              # expect(f2_health.third.values).to eq([['DentalServices'], []])
             end
           end
->>>>>>> 2f3d0241
         end
       end
     end
