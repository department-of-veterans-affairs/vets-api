<%= header %>
<%= benefit_type %>
*START*
VA Form 22-10297
JAN 2019

APPLICATION FOR VETERAN EMPLOYMENT THROUGH TECHNOLOGY EDUCATION COURSES
                   (VET TEC) HIGH TECHNOLOGY PROGRAM
        -------------------------------------------------------

                        APPLICANT INFORMATION
                        ---------------------

Name: <%= full_name(@applicant.applicantFullName) %>

<<<<<<< HEAD
Social Security Number: <%= @applicant.vaFileNumber %>
=======
Social Security Number: <%= @applicant.ssn %>
>>>>>>> 5b927ef1

Mailing Address:
<%= full_address_with_street2(@applicant.mailingAddress) %>

Date of Birth: <%= @applicant.dateOfBirth %>

Email Address: <%= @applicant.contactInfo.emailAddress %>

Mobile Telephone Number: <%= @applicant.contactInfo.mobilePhone %>

Home Telephone Number: <%= @applicant.contactInfo.homePhone %>

Are you a veteran who has completed 3 years (36 months) of active duty?: <%= yesno(@applicant.hasCompletedActiveDuty) %>

Enter the date you expect to be released from active duty: <%= @applicant.dateReleasedFromActiveDuty %>

Do you expect to be called to active duty while enrolled
in a VET TEC program?: <%= yesno_or_blank(@applicant.activeDutyDuringHitechVets) %>

DIRECT DEPOSIT INFORMATION:

Routing or Transit Number: <%= bank_routing_number %>

Account Type: <%= bank_account_type %>

Account Number: <%= bank_account_number %>

                          COURSE OF STUDY
                          ---------------

VET TEC programs:
<%= program_text %>

                       BACKGROUND INFORMATION
                       ----------------------

Are you working in one, or more, of these high-tech industries now?: <%= yesno(@applicant.isInTechnologyIndustry) %>

Which option(s) best describe your high-tech work experience?
Check all that apply:
<%= high_tech_area_name %>

About how much per year do/did you earn as a high-tech worker?: <%= salary_text %>

What is your highest level of education?: <%= education_level_name %>

<%= parse_with_template_path('footer') %><|MERGE_RESOLUTION|>--- conflicted
+++ resolved
@@ -13,11 +13,7 @@
 
 Name: <%= full_name(@applicant.applicantFullName) %>
 
-<<<<<<< HEAD
-Social Security Number: <%= @applicant.vaFileNumber %>
-=======
 Social Security Number: <%= @applicant.ssn %>
->>>>>>> 5b927ef1
 
 Mailing Address:
 <%= full_address_with_street2(@applicant.mailingAddress) %>
