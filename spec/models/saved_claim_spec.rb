--- conflicted
+++ resolved
@@ -22,6 +22,7 @@
   let(:schema) { { some_key: 'some_value' }.to_json }
 
   before do
+    allow(Flipper).to receive(:enabled?).with(:validate_saved_claims_with_json_schemer).and_return(false)
     allow(VetsJsonSchema::SCHEMAS).to receive(:[]).and_return(schema)
     allow(JSON::Validator).to receive_messages(fully_validate_schema: [], fully_validate: [])
   end
@@ -42,115 +43,36 @@
     context 'validation errors' do
       let(:schema_errors) { [{ fragment: 'error' }] }
 
-<<<<<<< HEAD
       context 'when validate_schema returns errors' do
         before do
           allow(Flipper).to receive(:enabled?).with(:saved_claim_schema_validation_disable).and_return(false)
           allow(JSONSchemer).to receive_messages(validate_schema: schema_errors)
-=======
-      context 'using JSON Schema' do
-        context 'when fully_validate_schema returns errors' do
-          before do
-            allow(Flipper).to receive(:enabled?).with(:saved_claim_schema_validation_disable).and_return(false)
-            allow(JSON::Validator).to receive_messages(fully_validate_schema: schema_errors, fully_validate: [])
-          end
-
-          it 'logs schema failed error and calls fully_validate' do
-            expect(Rails.logger).to receive(:error)
-              .with('SavedClaim schema failed validation! Attempting to clear cache.', { errors: schema_errors,
-                                                                                         form_id: saved_claim.form_id })
-
-            expect(saved_claim.validate).to be true
-          end
         end
 
-        context 'when fully_validate returns errors' do
-          before do
-            allow(JSON::Validator).to receive(:fully_validate).and_return(schema_errors)
-          end
-
-          it 'adds validation errors to the form' do
-            expect(Rails.logger).to receive(:error)
-              .with('SavedClaim form did not pass validation',
-                    { guid: saved_claim.guid, form_id: saved_claim.form_id, errors: schema_errors })
-            saved_claim.validate
-            expect(saved_claim.errors.full_messages).not_to be_empty
-          end
-        end
-
-        context 'when JSON:Validator.fully_validate_schema throws an exception' do
-          let(:exception) { StandardError.new('Some exception') }
-
-          before do
-            allow(Flipper).to receive(:enabled?).with(:saved_claim_schema_validation_disable).and_return(true)
-            allow(JSON::Validator).to receive(:fully_validate_schema).and_raise(exception)
-            allow(JSON::Validator).to receive(:fully_validate).and_return([])
-          end
-
-          it 'logs exception and raises exception' do
-            expect(Rails.logger).to receive(:error)
-              .with('Error during schema validation!', { error: exception.message, backtrace: anything, schema: })
-
-            expect { saved_claim.validate }.to raise_error(exception.class, exception.message)
-          end
->>>>>>> 9b91dfd5
-        end
-
-        it 'logs schema faild error' do
+        it 'logs schema failed error' do
           expect(Rails.logger).to receive(:error)
-            .with('SavedClaim schema failed validation! Attempting to clear cache.', { errors: schema_errors })
+            .with('SavedClaim schema failed validation! Attempting to clear cache.', { errors: schema_errors,
+                                                                                       form_id: saved_claim.form_id })
 
           expect(saved_claim.validate).to be(true)
         end
       end
 
       context 'when form validation returns errors' do
+        let(:form_errors) { [{ data_pointer: 'error', fragment: 'error', message: nil }] }
+
         before do
-<<<<<<< HEAD
           allow(JSONSchemer).to receive_messages(validate_schema: [])
           allow(JSONSchemer).to receive(:schema).and_return(double(:fake_schema,
                                                                    validate: [{ data_pointer: 'error' }]))
         end
 
         it 'adds validation errors to the form' do
+          expect(Rails.logger).to receive(:error)
+            .with('SavedClaim form did not pass validation',
+                  { guid: saved_claim.guid, form_id: saved_claim.form_id, errors: form_errors })
           saved_claim.validate
           expect(saved_claim.errors.full_messages).not_to be_empty
-=======
-          allow(Flipper).to receive(:enabled?).with(:validate_saved_claims_with_json_schemer).and_return(true)
-        end
-
-        context 'when validate_schema returns errors' do
-          before do
-            allow(Flipper).to receive(:enabled?).with(:saved_claim_schema_validation_disable).and_return(false)
-            allow(JSONSchemer).to receive_messages(validate_schema: schema_errors)
-          end
-
-          it 'logs schema failed error' do
-            expect(Rails.logger).to receive(:error)
-              .with('SavedClaim schema failed validation! Attempting to clear cache.', { errors: schema_errors,
-                                                                                         form_id: saved_claim.form_id })
-
-            expect(saved_claim.validate).to be(true)
-          end
-        end
-
-        context 'when form validation returns errors' do
-          let(:form_errors) { [{ data_pointer: 'error', fragment: 'error', message: nil }] }
-
-          before do
-            allow(JSONSchemer).to receive_messages(validate_schema: [])
-            allow(JSONSchemer).to receive(:schema).and_return(double(:fake_schema,
-                                                                     validate: [{ data_pointer: 'error' }]))
-          end
-
-          it 'adds validation errors to the form' do
-            expect(Rails.logger).to receive(:error)
-              .with('SavedClaim form did not pass validation',
-                    { guid: saved_claim.guid, form_id: saved_claim.form_id, errors: form_errors })
-            saved_claim.validate
-            expect(saved_claim.errors.full_messages).not_to be_empty
-          end
->>>>>>> 9b91dfd5
         end
       end
     end
