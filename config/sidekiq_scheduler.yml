# Use `cron` or `at` option to specify that a job should run as scheduled once
# over all workers. The `every` option will run the job once per worker instance
# at the specified interval.

ExportBreakerStatus:
  every: '1m'
  description: "Send breaker status to statsd"

CreateDailySpoolFiles:
  cron: "0 3 * * MON-FRI America/New_York"
  class: EducationForm::CreateDailySpoolFiles
  description: "Generate a daily set of spool files and transmit them over SFTP to a backend system"

EducationForm::CreateDailyFiscalYearToDateReport:
  cron: "0 4 * * * America/New_York"
  description: "Send the daily report to VA stakeholders about Education Benefits submissions"

EducationForm::CreateSpoolSubmissionsReport:
  cron: "15 4 * * MON-FRI America/New_York"
  description: "Send the daily report to the call center about spool file submissions"

EducationForm::Create10203SpoolSubmissionsReport:
  cron: "30 4 * * MON-FRI America/New_York"
  description: "Send the daily 10203 report to the call center about spool file submissions"

EducationForm::Create10203ApplicantDecisionLetters:
  cron: "45 4 * * MON-FRI America/New_York"
  description: "Send 10203 applicant decision letters to applicants"

Preneeds::DeleteOldUploads:
  cron: "15 2 * * * America/New_York"
  description: "Clear out preneeds file uploads older than 2 months"

DeleteOldPiiLogsJob:
  cron: "20 2 * * * America/New_York"
  description: "Clear out old personal information logs"

CentralMail::DeleteOldClaims:
  cron: "30 2 * * * America/New_York"
  class: CentralMail::DeleteOldClaims
  description: "Clear out central mail claims older than 2 months"

DeleteOldApplications:
  cron: "0 0 * * * America/New_York"
  class: EducationForm::DeleteOldApplications
  description: "Clear out processed 22-1990 applications that are older than 1 month"

SidekiqStatsJob:
  cron: "* * * * *"
  description: "Update Sidekiq stats for export to statsd gauges"

DeleteOldClaims:
  cron: "0 2 * * * America/New_York"
  class: EVSS::DeleteOldClaims
  description: "Clear out EVSS disability claims that have not been updated in 24 hours"

InProgressFormCleaner:
  cron: "0 2 * * * America/New_York"
  class: InProgressFormCleaner
  description: "Clear out saved forms that have not been updated in a while"

FailedClaimsReport:
  cron: "30 3 * * MON America/New_York"
  class: EVSS::FailedClaimsReport
  description: "Notify developers about EVSS claims which could not be uploaded"

FacilityDentalServiceBulkUpdate:
  cron: "25 4 * * * America/New_York"
  class: Facilities::DentalServiceReloadJob
  description: "Download and cache facility access-to-care metric data"

FacilityMentalHealthBulkUpdate:
  cron: "25 4 * * * America/New_York"
  class: Facilities::MentalHealthReloadJob
  description: "Download and cache facility mental health phone number data"

FacilityAccessBulkUpdate:
  cron: "30 4 * * * America/New_York"
  class: Facilities::AccessDataDownload
  description: "Download and cache facility access-to-care metric data"

FacilityLocationVHADriveTime:
  cron: "55 4 * * * America/New_York"
  class: Facilities::PSSGDownload
  description: "Download and store drive time bands"

GlobalDowntimeCache:
  every: "60m"
  class: PagerDuty::CacheGlobalDowntime
  description: "Cache global downtimes from PagerDuty API to S3"

MaintenanceWindowRefresh:
  cron: "*/3 * * * * America/New_York"
  class: PagerDuty::PollMaintenanceWindows
  description: "Poll PagerDuty API for maintenance window information"

VBADocuments::SlackNotifier:
  cron: "0 0 * * * * America/New_York"
  class: VBADocuments::SlackNotifier
  description: "Notifies slack channel if certain benefits states get stuck at the top of every hour"

VBADocuments::UploadScanner:
  cron: "0,30 * * * * * America/New_York"
  class: VBADocuments::UploadScanner
  description: "Poll upload bucket for unprocessed uploads"

VBADocuments::UploadRemover:
  cron: "15,45 * * * * * America/New_York"
  class: VBADocuments::UploadRemover
  description: "Clean up submitted documents from S3"

VBADocuments::UploadStatusBatch:
  every: "60m"
  class: VBADocuments::UploadStatusBatch
  description: "Cache Statuses for VBA Documents"

VBADocuments::ReportUnsuccessfulSubmissions:
  cron: "0 0 * * MON-FRI America/New_York"
  class: VBADocuments::ReportUnsuccessfulSubmissions
  description: "Weekly report of unsuccessful benefits intake submissions"

VBADocuments::ReportMonthlySubmissions:
  cron: "4 3 2 7 * * America/New_York"
  class: VBADocuments::ReportMonthlySubmissions
  description: "Monthly report of benefits intake submissions at 02:03:04 on the first of the month"

ClaimsApi::ReportUnsuccessfulSubmissions:
  cron: "0 0 * * MON-FRI America/New_York"
  class: ClaimsApi::ReportUnsuccessfulSubmissions
  description: "Weekly report of unsuccessful claims submissions"

VBADocuments::RunUnsuccessfulSubmissions:
  every: "8h"
  class: VBADocuments::RunUnsuccessfulSubmissions
  description: "Run VBADocuments::UploadProcessor for submissions that are stuck in uploaded status"

AppealsApi::DecisionReviewReportDaily:
  cron: "0 23 * * MON-FRI America/New_York"
  class: AppealsApi::DecisionReviewReportDaily
  description: "Daily report of appeals submissions"

AppealsApi::DecisionReviewReportWeekly:
  cron: "0 23 * * SUN America/New_York"
  class: AppealsApi::DecisionReviewReportWeekly
  description: "Weekly report of appeals submissions"

AppealsApi::DailyErrorReport:
  cron: "0 23 * * MON-FRI America/New_York"
  class: AppealsApi::DailyErrorReport
  description: "Daily report of appeals errors"

AppealsApi::HigherLevelReviewCleanUpWeekOldPii:
  every: ['24h', first_in: '45m']
  class: AppealsApi::HigherLevelReviewCleanUpWeekOldPii
  description: "Remove PII of HigherLevelReviews that have 1) reached one of the 'completed' statuses and 2) are a week old"

AppealsApi::HigherLevelReviewUploadStatusBatch:
  every: "60m"
  class: AppealsApi::HigherLevelReviewUploadStatusBatch
  description: "Update HigherLevelReview statuses with their Central Mail status"

AppealsApi::NoticeOfDisagreementCleanUpWeekOldPii:
  every: ['24h', first_in: '45m']
  class: AppealsApi::NoticeOfDisagreementCleanUpWeekOldPii
  description: "Remove PII of NoticeOfDisagreements that have 1) reached one of the 'completed' statuses and 2) are a week old"

AppealsApi::NoticeOfDisagreementUploadStatusBatch:
  every: "60m"
  class: AppealsApi::NoticeOfDisagreementUploadStatusBatch
  description: "Update NoticeOfDisagreement statuses with their Central Mail status"

TransactionalEmailAnalyticsJob:
  cron: "0 1 * * * America/New_York"
  description: "posts Transactional email (HCA Failure and Direct Deposit Update) sends and failures to Google Analytics"

DeleteOldTransactionsJob:
  cron: "0 3 * * * America/New_York" # Daily @ 3am Eastern
  description: "Deletes old, completed AsyncTransaction records"

MHV::AccountStatisticsJob:
  cron: "0 */4 * * * America/New_York"
  description: "Log MHV Account Statistics"

ExternalServicesStatusJob:
  every: '1m'
  description: "Checks the current status of all external services through PagerDuty's API"

VAForms::FetchLatest:
  cron: "0 2 * * * America/New_York"
  class: VAForms::FormReloader
  description: "Fetches latest VA Forms"

AppsApi::FetchConnections:
  every: "60m"
  class: AppsApi::FetchConnections
  description: "Fetches and handles notifications for recent application connections and disconnections"

EducationForm::Process10203Submissions:
  cron: "0 6-18 * * * America/New_York"
  class: EducationForm::Process10203Submissions
  description: "Go through 22-10203 submissions and determine if application should be processed as part of normal submission process or rejected"

CypressViewportUpdater::UpdateCypressViewportsJob:
  cron: "0 12 3 * * America/New_York"
  class: CypressViewportUpdater::UpdateCypressViewportsJob
  description: "Updates Cypress files in vets-website with data from Google Analytics."

ClaimsApi::ClaimAuditor:
  every: "12h"
  class: ClaimsApi::ClaimAuditor
  description: "Daily alert of pending claims longer than acceptable threshold"

Veteran::VSOReloader:
  cron: "0 2 * * * America/New_York"
  class: Veteran::VSOReloader
<<<<<<< HEAD
  description: Pulls down current list of VSOs and updates accordingly

VBADocuments::DeploymentsNotifier:
  at: "<%=0.seconds.from_now%>"
  description: Does a slack notification of the new code merged into this release for benefits intake
=======
  description: Pulls down current list of VSOs and updates accordingly 

CovidVaccine::ScheduledBatchJob:
  cron: "0 6-19 * * MON-FRI America/New_York"
  class: CovidVaccine::ScheduledBatchJob
  description: Batches received vaccine records and schedules upload to enrollment service.
>>>>>>> d023f835
<|MERGE_RESOLUTION|>--- conflicted
+++ resolved
@@ -213,17 +213,13 @@
 Veteran::VSOReloader:
   cron: "0 2 * * * America/New_York"
   class: Veteran::VSOReloader
-<<<<<<< HEAD
-  description: Pulls down current list of VSOs and updates accordingly
+  description: Pulls down current list of VSOs and updates accordingly 
 
 VBADocuments::DeploymentsNotifier:
   at: "<%=0.seconds.from_now%>"
   description: Does a slack notification of the new code merged into this release for benefits intake
-=======
-  description: Pulls down current list of VSOs and updates accordingly 
 
 CovidVaccine::ScheduledBatchJob:
   cron: "0 6-19 * * MON-FRI America/New_York"
   class: CovidVaccine::ScheduledBatchJob
-  description: Batches received vaccine records and schedules upload to enrollment service.
->>>>>>> d023f835
+  description: Batches received vaccine records and schedules upload to enrollment service.