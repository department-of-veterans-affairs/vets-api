--- conflicted
+++ resolved
@@ -2,15 +2,9 @@
 
 require 'rails_helper'
 
-<<<<<<< HEAD
-RSpec.describe MhvAccount, type: :model do
+RSpec.describe MHVAccount, type: :model do
   let(:mpi_service) do
     build(:mpi_profile,
-=======
-RSpec.describe MHVAccount, type: :model do
-  let(:mvi_profile) do
-    build(:mvi_profile,
->>>>>>> 8fa2b6ec
           icn: '1012667122V019349',
           given_names: %w[Hector],
           family_name: 'Allen',
