--- conflicted
+++ resolved
@@ -19,46 +19,6 @@
     token = 'abcdefghijklmnop'
     allow_any_instance_of(BGS::People::Response).to receive(:file_number).and_return('12345')
     allow_any_instance_of(BenefitsDocuments::Configuration).to receive(:access_token).and_return(token)
-<<<<<<< HEAD
-    Flipper.enable_actor(:mobile_lighthouse_document_upload, user)
-    Flipper.disable(:cst_synchronous_evidence_uploads)
-    Flipper.disable(:cst_send_evidence_submission_failure_emails)
-    FileUtils.rm_rf(Rails.root.join('tmp', 'uploads', 'cache', '*'))
-  end
-
-  after do
-    Flipper.disable(:mobile_lighthouse_document_upload, user)
-  end
-
-  it 'uploads a file' do
-    params = { file:, claim_id:, tracked_item_id:, document_type: }
-    expect do
-      post '/mobile/v0/claim/600117255/documents', params:, headers: sis_headers
-    end.to change(Lighthouse::EvidenceSubmissions::DocumentUpload.jobs, :size).by(1)
-
-    expect(response).to have_http_status(:accepted)
-    expect(response.parsed_body.dig('data',
-                                    'jobId')).to eq(Lighthouse::EvidenceSubmissions::DocumentUpload.jobs.first['jid'])
-    expect(Lighthouse::EvidenceSubmissions::DocumentUpload.jobs.first.dig('args', 1,
-                                                                          'tracked_item_id')).to eq([tracked_item_id])
-  end
-
-  it 'uploads multiple jpeg files' do
-    files = [Base64.encode64(File.read('spec/fixtures/files/doctors-note.jpg')),
-             Base64.encode64(File.read('spec/fixtures/files/marriage-cert.jpg'))]
-    params = { files:, claim_id:, tracked_item_id:, document_type: }
-    expect_any_instance_of(BenefitsDocuments::Service).to receive(:cleanup_after_upload)
-    expect do
-      post '/mobile/v0/claim/600117255/documents/multi-image', params: params.to_json,
-                                                               headers: sis_headers(json: true)
-    end.to change(Lighthouse::EvidenceSubmissions::DocumentUpload.jobs, :size).by(1)
-    expect(response).to have_http_status(:accepted)
-    expect(response.parsed_body.dig('data',
-                                    'jobId')).to eq(Lighthouse::EvidenceSubmissions::DocumentUpload.jobs.first['jid'])
-    expect(Lighthouse::EvidenceSubmissions::DocumentUpload.jobs.first.dig('args', 1,
-                                                                          'tracked_item_id')).to eq([tracked_item_id])
-  end
-=======
     allow(Flipper).to receive(:enabled?).with(:mobile_lighthouse_document_upload,
                                               instance_of(User)).and_return(true)
     allow(Flipper).to receive(:enabled?).with(:cst_synchronous_evidence_uploads,
@@ -72,20 +32,10 @@
     before do
       allow(Flipper).to receive(:enabled?).with(:cst_send_evidence_submission_failure_emails).and_return(false)
     end
->>>>>>> 9937b7c7
 
     it 'uploads a file' do
       params = { file:, claim_id:, tracked_item_id:, document_type: }
       expect do
-<<<<<<< HEAD
-        post '/mobile/v0/claim/600117255/documents', params:, headers: sis_headers(camelize: false)
-      end.to change(Lighthouse::EvidenceSubmissions::DocumentUpload.jobs, :size).by(1)
-      expect(response).to have_http_status(:accepted)
-      expect(response.parsed_body.dig('data', 'job_id'))
-        .to eq(Lighthouse::EvidenceSubmissions::DocumentUpload.jobs.first['jid'])
-      expect(Lighthouse::EvidenceSubmissions::DocumentUpload.jobs.first.dig('args', 1,
-                                                                            'tracked_item_id')).to eq([tracked_item_id])
-=======
         post '/mobile/v0/claim/600117255/documents', params:, headers: sis_headers
       end.to change(Lighthouse::EvidenceSubmissions::DocumentUpload.jobs, :size).by(1)
 
@@ -95,7 +45,6 @@
       expect(Lighthouse::EvidenceSubmissions::DocumentUpload.jobs.first.dig('args', 1,
                                                                             'tracked_item_id')).to eq([tracked_item_id])
       expect(EvidenceSubmission.count).to eq(0)
->>>>>>> 9937b7c7
     end
 
     it 'uploads multiple jpeg files' do
@@ -106,10 +55,6 @@
       expect_any_instance_of(BenefitsDocuments::Service).to receive(:cleanup_after_upload)
       expect do
         post '/mobile/v0/claim/600117255/documents/multi-image', params: params.to_json,
-<<<<<<< HEAD
-                                                                 headers: sis_headers(camelize: false, json: true)
-      end.to change(Lighthouse::EvidenceSubmissions::DocumentUpload.jobs, :size).by(1)
-=======
                                                                  headers: sis_headers(json: true)
       end.to change(
         Lighthouse::EvidenceSubmissions::DocumentUpload.jobs, :size
@@ -171,55 +116,17 @@
                Base64.encode64(File.read('spec/fixtures/files/marriage-cert.gif'))]
       params = { files:, claim_id:, tracked_item_id:, document_type: }
       expect_any_instance_of(BenefitsDocuments::Service).to receive(:cleanup_after_upload)
->>>>>>> 9937b7c7
 
       expect do
         post '/mobile/v0/claim/600117255/documents/multi-image', params: params.to_json,
                                                                  headers: sis_headers(json: true)
       end.to change(Lighthouse::EvidenceSubmissions::DocumentUpload.jobs, :size).by(1)
       expect(response).to have_http_status(:accepted)
-<<<<<<< HEAD
-      expect(response.parsed_body.dig('data', 'job_id'))
-        .to eq(Lighthouse::EvidenceSubmissions::DocumentUpload.jobs.first['jid'])
-      expect(Lighthouse::EvidenceSubmissions::DocumentUpload.jobs.first.dig('args', 1,
-                                                                            'tracked_item_id')).to eq([tracked_item_id])
-=======
       expect(response.parsed_body.dig('data',
                                       'jobId')).to eq(Lighthouse::EvidenceSubmissions::DocumentUpload.jobs.first['jid'])
       expect(EvidenceSubmission.count).to eq(0)
->>>>>>> 9937b7c7
-    end
-
-<<<<<<< HEAD
-  it 'uploads multiple gif files' do
-    files = [Base64.encode64(File.read('spec/fixtures/files/doctors-note.gif')),
-             Base64.encode64(File.read('spec/fixtures/files/marriage-cert.gif'))]
-    params = { files:, claim_id:, tracked_item_id:, document_type: }
-    expect_any_instance_of(BenefitsDocuments::Service).to receive(:cleanup_after_upload)
-
-    expect do
-      post '/mobile/v0/claim/600117255/documents/multi-image', params: params.to_json,
-                                                               headers: sis_headers(json: true)
-    end.to change(Lighthouse::EvidenceSubmissions::DocumentUpload.jobs, :size).by(1)
-    expect(response).to have_http_status(:accepted)
-    expect(response.parsed_body.dig('data',
-                                    'jobId')).to eq(Lighthouse::EvidenceSubmissions::DocumentUpload.jobs.first['jid'])
-  end
-
-  it 'uploads multiple mixed img files' do
-    files = [Base64.encode64(File.read('spec/fixtures/files/doctors-note.jpg')),
-             Base64.encode64(File.read('spec/fixtures/files/marriage-cert.gif'))]
-    params = { files:, claim_id:, tracked_item_id:, document_type: }
-    expect_any_instance_of(BenefitsDocuments::Service).to receive(:cleanup_after_upload)
-    expect do
-      post '/mobile/v0/claim/600117255/documents/multi-image', params: params.to_json,
-                                                               headers: sis_headers(json: true)
-    end.to change(Lighthouse::EvidenceSubmissions::DocumentUpload.jobs, :size).by(1)
-    expect(response).to have_http_status(:accepted)
-    expect(response.parsed_body.dig('data',
-                                    'jobId')).to eq(Lighthouse::EvidenceSubmissions::DocumentUpload.jobs.first['jid'])
-  end
-=======
+    end
+
     it 'uploads multiple mixed img files' do
       files = [Base64.encode64(File.read('spec/fixtures/files/doctors-note.jpg')),
                Base64.encode64(File.read('spec/fixtures/files/marriage-cert.gif'))]
@@ -244,7 +151,6 @@
       ).to eq(I18n.t('errors.messages.uploads.document_type_unknown'))
       expect(EvidenceSubmission.count).to eq(0)
     end
->>>>>>> 9937b7c7
 
     it 'normalizes requests with a null tracked_item_id' do
       params = { file:, claim_id:, tracked_item_id: nil, document_type: }
@@ -392,17 +298,6 @@
       end
     end
 
-<<<<<<< HEAD
-  it 'normalizes requests with a null tracked_item_id' do
-    params = { file:, claim_id:, tracked_item_id: nil, document_type: }
-    post '/mobile/v0/claim/600117255/documents', params:, headers: sis_headers
-    args = Lighthouse::EvidenceSubmissions::DocumentUpload.jobs.first['args'][1]
-    expect(response).to have_http_status(:accepted)
-    expect(response.parsed_body.dig('data',
-                                    'jobId')).to eq(Lighthouse::EvidenceSubmissions::DocumentUpload.jobs.first['jid'])
-    expect(args.key?('tracked_item_id')).to be(true)
-    expect(args['tracked_item_id']).to be_nil
-=======
     context 'with a PDF pretending to be text' do
       let(:tempfile) do
         f = Tempfile.new(['test', '.txt'], encoding: 'utf-16be')
@@ -423,7 +318,6 @@
         expect(EvidenceSubmission.count).to eq(0)
       end
     end
->>>>>>> 9937b7c7
   end
 
   context 'when cst_send_evidence_submission_failure_emails is enabled' do
@@ -436,19 +330,12 @@
       expect do
         post '/mobile/v0/claim/600117255/documents', params:, headers: sis_headers
       end.to change(Lighthouse::EvidenceSubmissions::DocumentUpload.jobs, :size).by(1)
-<<<<<<< HEAD
-
-      expect(response).to have_http_status(:accepted)
-      expect(response.parsed_body.dig('data',
-                                      'jobId')).to eq(Lighthouse::EvidenceSubmissions::DocumentUpload.jobs.first['jid'])
-=======
       expect(response).to have_http_status(:accepted)
       expect(response.parsed_body.dig('data',
                                       'jobId')).to eq(Lighthouse::EvidenceSubmissions::DocumentUpload.jobs.first['jid'])
       expect(Lighthouse::EvidenceSubmissions::DocumentUpload.jobs.first.dig('args', 1,
                                                                             'tracked_item_id')).to eq([tracked_item_id])
       expect(EvidenceSubmission.count).to eq(1)
->>>>>>> 9937b7c7
     end
 
     it 'uploads multiple jpeg files' do
@@ -543,10 +430,7 @@
       expect(response).to have_http_status(:accepted)
       expect(response.parsed_body.dig('data',
                                       'jobId')).to eq(Lighthouse::EvidenceSubmissions::DocumentUpload.jobs.first['jid'])
-<<<<<<< HEAD
-=======
       expect(EvidenceSubmission.count).to eq(1)
->>>>>>> 9937b7c7
     end
 
     it 'rejects files with invalid document_types' do
@@ -667,14 +551,6 @@
       end
     end
 
-<<<<<<< HEAD
-    it 'accepts a text file containing translatable characters' do
-      params = { file: tempfile, claim_id:, tracked_item_id:, document_type: }
-      post '/mobile/v0/claim/600117255/documents', params:, headers: sis_headers
-      expect(response).to have_http_status(:accepted)
-      expect(response.parsed_body.dig('data',
-                                      'jobId')).to eq(Lighthouse::EvidenceSubmissions::DocumentUpload.jobs.first['jid'])
-=======
     context 'with an emoji in text' do
       let(:tempfile) do
         f = Tempfile.new(['test', '.txt'])
@@ -692,7 +568,6 @@
         ).to eq(I18n.t('errors.messages.uploads.ascii_encoded'))
         expect(EvidenceSubmission.count).to eq(0)
       end
->>>>>>> 9937b7c7
     end
 
     context 'with UTF-16 ASCII text' do
