# frozen_string_literal: true

module CheckIn
  module V1
    class TravelClaimsController < CheckIn::ApplicationController
      before_action :before_logger, only: %i[create]
      after_action :after_logger, only: %i[create]
      before_action :authorize_travel_reimbursement

      def create
        session = build_session
        return render_unauthorized(session) unless session.authorized?

        result = TravelClaim::ClaimSubmissionService.new(
          check_in: session,
          appointment_date: permitted_params[:appointment_date],
          facility_type: permitted_params[:facility_type],
          uuid: permitted_params[:uuid]
        ).submit_claim

<<<<<<< HEAD
        render json: result, status: :created
=======
        submit_travel_claim(check_in_session)
>>>>>>> a18732b7
      rescue ActionController::ParameterMissing => e
        handle_parameter_missing_error(e)
      rescue Common::Exceptions::BackendServiceException => e
        handle_backend_service_error(e)
      end

      def permitted_params
        params.require(:travel_claims).permit(:uuid, :appointment_date, :facility_type, :time_to_complete)
      end

      private

      def build_session
        CheckIn::V2::Session.build(
          data: { uuid: permitted_params[:uuid] },
          jwt: low_auth_token
        )
      end

      def render_unauthorized(session)
        render json: session.unauthorized_message, status: :unauthorized
      end

      def authorize_travel_reimbursement
        routing_error unless Flipper.enabled?('check_in_experience_travel_reimbursement')
      end

      def handle_parameter_missing_error(exception)
        render json: {
          errors: [{ title: 'Bad Request', detail: exception.message, code: 'MISSING_PARAMETER', status: '400' }]
        }, status: :bad_request
      end

      def handle_backend_service_error(exception)
        status = map_status(exception.original_status)
        render json: {
          errors: [{
            title: 'Operation failed',
            detail: exception.response_values[:detail] || 'Travel claim operation failed',
            code: exception.key,
            status: Rack::Utils::SYMBOL_TO_STATUS_CODE[status].to_s
          }]
        }, status:
      end

      def map_status(code)
        return :unauthorized if code == 401
        return :service_unavailable if code == 429
        return :bad_request if (400..499).cover?(code)

        :bad_gateway
      end

      def handle_parameter_missing_error(exception)
        render json: {
          errors: [{
            title: 'Bad Request',
            detail: exception.message,
            code: 'MISSING_PARAMETER',
            status: '400'
          }]
        }, status: :bad_request
      end

      def handle_backend_service_error(exception)
        mapped_status = case exception.original_status
                        when 401
                          :unauthorized
                        when 429
                          :service_unavailable
                        when 400..499
                          :bad_request
                        else
                          :bad_gateway
                        end

        render json: {
          errors: [{
            title: 'Operation failed',
            detail: exception.response_values[:detail] || 'Travel claim operation failed',
            code: exception.key,
            status: Rack::Utils::SYMBOL_TO_STATUS_CODE[mapped_status].to_s
          }]
        }, status: mapped_status
      end
    end
  end
end<|MERGE_RESOLUTION|>--- conflicted
+++ resolved
@@ -18,11 +18,7 @@
           uuid: permitted_params[:uuid]
         ).submit_claim
 
-<<<<<<< HEAD
         render json: result, status: :created
-=======
-        submit_travel_claim(check_in_session)
->>>>>>> a18732b7
       rescue ActionController::ParameterMissing => e
         handle_parameter_missing_error(e)
       rescue Common::Exceptions::BackendServiceException => e
