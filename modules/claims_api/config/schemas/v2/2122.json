--- conflicted
+++ resolved
@@ -21,14 +21,8 @@
           "required": [
             "addressLine1",
             "city",
-<<<<<<< HEAD
-            "country",
-            "stateCode"
-=======
-            "countryCode",
             "stateCode",
-            "zipCode"
->>>>>>> 4c52087c
+            "countryCode"
           ],
           "properties": {
             "addressLine1": {
