# frozen_string_literal: true

require 'unified_health_data/service'
require 'unified_health_data/serializers/prescriptions_refills_serializer'
require 'securerandom'
require 'unique_user_events'
require 'vets/collection'

module MyHealth
  module V2
    class PrescriptionsController < ApplicationController
      include Filterable
      include MyHealth::PrescriptionHelperV2::Filtering
      include MyHealth::PrescriptionHelperV2::Sorting
      include MyHealth::RxGroupingHelperV2
      include JsonApiPaginationLinks

<<<<<<< HEAD
      service_tag 'mhv-prescriptions'
=======
      service_tag 'mhv-medications'
>>>>>>> 0eaaec48

      def refill
        return unless validate_feature_flag

        result = service.refill_prescription(orders)
        response = UnifiedHealthData::Serializers::PrescriptionsRefillsSerializer.new(SecureRandom.uuid, result)

        # Log unique user event for prescription refill requested
        UniqueUserEvents.log_event(
          user: @current_user,
          event_name: UniqueUserEvents::EventRegistry::PRESCRIPTIONS_REFILL_REQUESTED
        )

        render json: response.serializable_hash
      end

      # This index action supports various parameters described below, all are optional
      # @param refill_status - one refill status to filter on
      # @param page - the paginated page to fetch
      # @param per_page - the number of items to fetch per page
      # @param sort - the attribute to sort on, negated for descending, use sort[]= for multiple argument query params
      #        (ie: ?sort[]=refill_status&sort[]=-prescription_id)
      def index
        return unless validate_feature_flag

        prescriptions = service.get_prescriptions(current_only: false).compact
        recently_requested = get_recently_requested_prescriptions(prescriptions)
        raw_data = prescriptions.dup
        prescriptions = resource_data_modifications(prescriptions).compact

        filter_count = set_filter_metadata(prescriptions, raw_data)
        prescriptions, sort_metadata = apply_filters_and_sorting(prescriptions)

        records, options = build_response_data(prescriptions, filter_count, recently_requested, sort_metadata)

        log_prescriptions_access
        render json: MyHealth::V2::PrescriptionDetailsSerializer.new(records, options)
      end

      def list_refillable_prescriptions
        return unless validate_feature_flag

        prescriptions = service.get_prescriptions(current_only: false).compact
        recently_requested = get_recently_requested_prescriptions(prescriptions)
        refillable_prescriptions = filter_data_by_refill_and_renew(prescriptions)

        options = { meta: { recently_requested: } }
        render json: MyHealth::V2::PrescriptionDetailsSerializer.new(refillable_prescriptions, options)
      end

      private

      def service
        @service ||= UnifiedHealthData::Service.new(@current_user)
      end

      def validate_feature_flag
        return true if Flipper.enabled?(:mhv_medications_cerner_pilot, @current_user)

        render json: {
          error: {
            code: 'FEATURE_NOT_AVAILABLE',
            message: 'This feature is not currently available'
          }
        }, status: :forbidden
        false
      end

      def apply_filters_and_sorting(prescriptions)
        prescriptions = apply_filters_to_list(prescriptions) if params[:filter].present?
        prescriptions, sort_metadata = apply_sorting_to_list(prescriptions, params[:sort])
        [sort_prescriptions_with_pd_at_top(prescriptions), sort_metadata]
      end

      def build_response_data(prescriptions, filter_count, recently_requested, sort_metadata = {})
        is_using_pagination = params[:page].present? || params[:per_page].present?

        base_meta = filter_count.merge(recently_requested:)
        # sort_metadata is the entire metadata hash from the resource, access the :sort key
        base_meta[:sort] = sort_metadata[:sort] if sort_metadata.is_a?(Hash) && sort_metadata[:sort].present?

        if is_using_pagination
          build_paginated_response(prescriptions, base_meta)
        else
          [Array(prescriptions), { meta: base_meta }]
        end
      end

      def build_paginated_response(prescriptions, base_meta)
        collection = Vets::Collection.new(prescriptions)
        paginated = collection.paginate(
          page: pagination_params[:page],
          per_page: pagination_params[:per_page]
        )

        options = {
          meta: base_meta.merge(pagination: paginated.metadata[:pagination]),
          links: pagination_links(paginated)
        }
        [paginated.data, options]
      end

      def log_prescriptions_access
        UniqueUserEvents.log_event(
          user: @current_user,
          event_name: UniqueUserEvents::EventRegistry::PRESCRIPTIONS_ACCESSED
        )
      end

      def get_recently_requested_prescriptions(prescriptions)
        prescriptions.select do |item|
          item.respond_to?(:disp_status) && ['Active: Refill in Process',
                                             'Active: Submitted'].include?(item.disp_status)
        end
      end

      def apply_filters_to_list(prescriptions)
        filter_params = params.require(:filter).permit(disp_status: [:eq])
        disp_status = filter_params[:disp_status]

        if disp_status.present?
          if disp_status[:eq]&.downcase == 'active,expired'.downcase
            # filter renewals
            prescriptions.select(&method(:renewable))
          else
            filters = disp_status[:eq].split(',').map(&:strip).map(&:downcase)
            prescriptions.select do |item|
              item.respond_to?(:disp_status) && item.disp_status && filters.include?(item.disp_status.downcase)
            end
          end
        else
          prescriptions
        end
      end

      def apply_sorting_to_list(prescriptions, sort_param)
        # Create a mock resource object for the helper methods
        resource = Struct.new(:records, :metadata).new(prescriptions, {})

        # Use the helper's apply_sorting method which sets the metadata
        sorted_resource = apply_sorting(resource, sort_param)

        [sorted_resource.records, sorted_resource.metadata]
      end

      def resource_data_modifications(prescriptions)
        display_pending_meds = Flipper.enabled?(:mhv_medications_display_pending_meds, @current_user)

        prescriptions = if params[:filter].blank? && display_pending_meds
                          prescriptions.reject do |item|
                            item.respond_to?(:prescription_source) && item.prescription_source == 'PF'
                          end
                        else
                          remove_pf_pd(prescriptions)
                        end

        group_prescriptions(prescriptions)
      end

      def set_filter_metadata(list, non_modified_collection)
        {
          filter_count: {
            all_medications: count_grouped_prescriptions(non_modified_collection),
            active: count_active_medications(list),
            recently_requested: get_recently_requested_prescriptions(list).length,
            renewal: list.select { |item| renewable(item) }.length,
            non_active: count_non_active_medications(list)
          }
        }
      end

      def count_active_medications(list)
        active_statuses = [
          'Active', 'Active: Refill in Process', 'Active: Non-VA', 'Active: On hold',
          'Active: Parked', 'Active: Submitted'
        ]
        list.count { |rx| rx.respond_to?(:disp_status) && active_statuses.include?(rx.disp_status) }
      end

      def count_non_active_medications(list)
        non_active_statuses = %w[Discontinued Expired Transferred Unknown]
        list.count { |rx| rx.respond_to?(:disp_status) && non_active_statuses.include?(rx.disp_status) }
      end

      def remove_pf_pd(data)
        sources_to_remove_from_data = %w[PF PD]
        data.reject do |item|
          item.respond_to?(:prescription_source) && sources_to_remove_from_data.include?(item.prescription_source)
        end
      end

      def sort_prescriptions_with_pd_at_top(prescriptions)
        pd_prescriptions = prescriptions.select do |med|
          med.respond_to?(:prescription_source) && med.prescription_source == 'PD'
        end
        other_prescriptions = prescriptions.reject do |med|
          med.respond_to?(:prescription_source) && med.prescription_source == 'PD'
        end

        pd_prescriptions + other_prescriptions
      end

      def orders
        @orders ||= begin
          parsed_orders = JSON.parse(request.body.read)

          # Validate that orders is an array
          unless parsed_orders.is_a?(Array)
            raise Common::Exceptions::InvalidFieldValue.new('orders',
                                                            'Must be an array')
          end

          # Validate that orders array is not empty (treat empty array same as missing required parameter)
          raise Common::Exceptions::ParameterMissing, 'orders' if parsed_orders.empty?

          # Validate that each order has required fields
          parsed_orders.each_with_index do |order, index|
            unless order.is_a?(Hash) && order['stationNumber'] && order['id']
              raise Common::Exceptions::InvalidFieldValue.new(
                "orders[#{index}]",
                'Each order must contain stationNumber and id fields'
              )
            end
          end

          parsed_orders
        rescue JSON::ParserError
          raise Common::Exceptions::InvalidFieldValue.new('orders', 'Invalid JSON format')
        end
      end
    end
  end
end<|MERGE_RESOLUTION|>--- conflicted
+++ resolved
@@ -15,11 +15,7 @@
       include MyHealth::RxGroupingHelperV2
       include JsonApiPaginationLinks
 
-<<<<<<< HEAD
-      service_tag 'mhv-prescriptions'
-=======
       service_tag 'mhv-medications'
->>>>>>> 0eaaec48
 
       def refill
         return unless validate_feature_flag
