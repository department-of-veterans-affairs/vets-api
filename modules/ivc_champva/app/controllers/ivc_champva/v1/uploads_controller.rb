# frozen_string_literal: true

require 'datadog'
require 'ves_api/client'

module IvcChampva
  module V1
    class UploadsController < ApplicationController
      skip_after_action :set_csrf_header

      FORM_NUMBER_MAP = {
        '10-10D' => 'vha_10_10d',
        '10-7959F-1' => 'vha_10_7959f_1',
        '10-7959F-2' => 'vha_10_7959f_2',
        '10-7959C' => 'vha_10_7959c',
        '10-7959A' => 'vha_10_7959a'
      }.freeze

      RETRY_ERROR_CONDITIONS = [
        'failed to generate',
        'no such file',
        'an error occurred while verifying stamp:',
        'unable to find file'
      ].freeze

      def submit(form_data = nil)
        Datadog::Tracing.trace('Start IVC File Submission') do
          form_id = get_form_id
          Datadog::Tracing.active_trace&.set_tag('form_id', form_id)
          # This allows us to call submit internally (for 10-10d/10-7959c merged
          # form) without messing with the shared param object across functions
          parsed_form_data = form_data || JSON.parse(params.to_json)

          validate_mpi_profiles(parsed_form_data, form_id)

          response = handle_file_uploads_wrapper(form_id, parsed_form_data)

          if @current_user && response[:status] == 200
            InProgressForm.form_for_user(params[:form_number], @current_user)&.destroy!
          end

          render json: response[:json], status: response[:status]
        end
      rescue => e
        Rails.logger.error "Error: #{e.message}"
        Rails.logger.error e.backtrace.join("\n")
        render json: { error_message: "Error: #{e.message}" }, status: :internal_server_error
      end

<<<<<<< HEAD
      ##
      # Launches background jobs for OCR and LLM processing if enabled
      # @param [Hash] parsed_form_data complete form submission data object
      def launch_background_jobs(parsed_form_data)
        if Flipper.enabled?(:champva_enable_ocr_on_submit, @current_user) ||
           Flipper.enabled?(:champva_enable_llm_on_submit, @current_user)

          byebug

          # get needed info
          file_paths, metadata = get_file_paths_and_metadata(parsed_form_data)
          _, form = get_attachment_ids_and_form(parsed_form_data)

          # iterate through all files
          metadata['attachment_ids'].zip(file_paths).map do |attachment_id, file_path|
            next if file_path.blank?

            if Flipper.enabled?(:champva_enable_ocr_on_submit, @current_user)
              # queue Tesseract OCR job for each file
              tesseract_ocr_logger_job = IvcChampva::TesseractOcrLoggerJob.new
              tesseract_ocr_logger_job.perform_async(form.form_id, form.uuid, file_path, attachment_id)
              Rails.logger.info(
                "Tesseract OCR job queued for form_id: #{form.form_id}, uuid: #{form.uuid}, attachment_id: \
                #{attachment_id}"
              )
            end

            if Flipper.enabled?(:champva_enable_llm_on_submit, @current_user)
              # queue LLM job for each file
              llm_logger_job = IvcChampva::LlmLoggerJob.new
              llm_logger_job.perform_async(form.form_id, form.uuid, file_path, attachment_id)
              Rails.logger.info(
                "LLM job queued for form_id: #{form.form_id}, uuid: #{form.uuid}, attachment_id: #{attachment_id}"
              )
            end
          end
        end
      end

=======
>>>>>>> 93d699e9
      def validate_mpi_profiles(parsed_form_data, form_id)
        if Flipper.enabled?(:champva_mpi_validation, @current_user) && form_id == 'vha_10_10d'
          begin
            # Query MPI and log validation results for veteran and beneficiaries on 10-10D submissions
            IvcChampva::MPIService.new.validate_profiles(parsed_form_data)
          rescue => e
            Rails.logger.error "Error validating MPI profiles: #{e.message}"
          end
        end
      end

      # This method handles generating OHI forms for all appropriate applicants
      # when a user submits a 10-10d/10-7959c merged form.
      def submit_champva_app_merged
        return unless Settings.vsp_environment != 'production'

        parsed_form_data = JSON.parse(params.to_json)
        apps = applicants_with_ohi(parsed_form_data['applicants'])

        apps.each do |app|
          ohi_form = generate_ohi_form(app, parsed_form_data)
          ohi_supporting_doc = create_ohi_attachment(ohi_form)
          add_supporting_doc(parsed_form_data, ohi_supporting_doc)
        end

        submit(parsed_form_data)
      rescue => e
        log_error_and_respond("Error submitting merged form: #{e.message}", e)
      end

      ##
      # Handles PEGA/S3 file uploads and VES submission
      #
      # @param [String] form_id The ID of the current form, e.g., 'vha_10_10d' (see FORM_NUMBER_MAP)
      # @param [Hash] parsed_form_data complete form submission data object
      #
      # @return [Hash] response from build_json
      def handle_file_uploads_wrapper(form_id, parsed_form_data)
        if Flipper.enabled?(:champva_send_to_ves, @current_user) &&
           Settings.vsp_environment != 'production' && form_id == 'vha_10_10d'
          # first, prepare and validate the VES request
          ves_request = prepare_ves_request(parsed_form_data)

          # get file_paths and metadata so we can use the metadata to update the VES records
          file_paths, metadata = get_file_paths_and_metadata(parsed_form_data)

          # call handle_file_uploads with new signature
          statuses, error_messages = call_upload_form(form_id, file_paths, metadata)

          response = build_json(statuses, error_messages)

          # if the response is successful, submit the VES request
          submit_ves_request(ves_request, metadata) if response[:status] == 200

          response
        else
          statuses, error_messages = call_handle_file_uploads(form_id, parsed_form_data)

          build_json(statuses, error_messages)
        end
      end

      # Prepares data for VES, raising an exception if this cannot be done
      # @param [Hash] parsed_form_data complete form submission data object
      # @return [IvcChampva::VesRequest, nil] the formatted request data
      def prepare_ves_request(parsed_form_data)
        # Format data for VES submission.  If this is unsuccessful an error will be thrown, do not proceed.
        ves_request = IvcChampva::VesDataFormatter.format_for_request(parsed_form_data)
        raise 'Failed to format data for VES submission' if ves_request.nil?

        ves_request
      end

      # Submits data to VES while ignoring any errors that occur
      #
      # @param [IvcChampva::VesRequest, nil] ves_request the formatted request data
      # @param [Hash] metadata the metadata for the form
      def submit_ves_request(ves_request, metadata) # rubocop:disable Metrics/MethodLength
        unless ves_request.nil?
          ves_client = IvcChampva::VesApi::Client.new
          on_failure = lambda { |e, attempt|
            Rails.logger.error "Ignoring error when submitting to VES (attempt #{attempt}): #{e.message}"
          }

          response = nil

          begin
            # omitting retry_on to always retry for now
            IvcChampva::Retry.do(1, on_failure:) do
              ves_request.transaction_uuid = SecureRandom.uuid
              response = ves_client.submit_1010d(ves_request.transaction_uuid, 'fake-user', ves_request)
            end

            begin
              update_ves_records(metadata['uuid'], ves_request.application_uuid, response, ves_request.to_json)
            rescue => e
              Rails.logger.error "Ignoring error updating VES records: #{e.message}"
            end
          rescue => e
            # Log but don't propagate the error so the form submission can still succeed
            Rails.logger.error "Error in VES submission: #{e.message}"
          end

          response
        end
      end

      def update_ves_records(form_uuid, application_uuid, ves_response, ves_request_data)
        # this should be unique
        persisted_forms = IvcChampvaForm.where(form_uuid:)

        # ves_response in the db is freeform text and hard to parse
        # so only put the response body in the db if the response is not 200
        ves_status = if ves_response.nil?
                       'internal_server_error'
                     else
                       ves_response.status == 200 ? 'ok' : ves_response.body
                     end

        persisted_forms.each do |form|
          form.update(
            application_uuid:,
            ves_status:,
            ves_request_data:
          )
        end
      end

      def call_handle_file_uploads(form_id, parsed_form_data)
        if Flipper.enabled?(:champva_retry_logic_refactor, @current_user)
          handle_file_uploads_with_refactored_retry(form_id, parsed_form_data)
        else
          handle_file_uploads(form_id, parsed_form_data)
        end
      end

      ##
      # Wrapper around handle_file_uploads that allows us to use the new retry logic
      # based on the feature flag
      def call_upload_form(form_id, file_paths, metadata)
        if Flipper.enabled?(:champva_retry_logic_refactor, @current_user)
          upload_form_with_refactored_retry(form_id, file_paths, metadata)
        else
          upload_form(form_id, file_paths, metadata)
        end
      end

      # Modified from claim_documents_controller.rb:
      def unlock_file(file, file_password) # rubocop:disable Metrics/MethodLength
        return file unless File.extname(file) == '.pdf' && file_password

        pdftk = PdfForms.new(Settings.binaries.pdftk)
        tmpf = Tempfile.new(['decrypted_form_attachment', '.pdf'])

        has_pdf_err = false
        begin
          pdftk.call_pdftk(file.tempfile.path, 'input_pw', file_password, 'output', tmpf.path)
        rescue PdfForms::PdftkError => e
          file_regex = %r{/(?:\w+/)*[\w-]+\.pdf\b}
          password_regex = /(input_pw).*?(output)/
          sanitized_message = e.message.gsub(file_regex, '[FILTERED FILENAME]').gsub(password_regex, '\1 [FILTERED] \2')
          log_message_to_sentry(sanitized_message, 'warn')
          has_pdf_err = true
        end

        # This helps prevent leaking exception context to DataDog when we raise this error
        if has_pdf_err
          raise Common::Exceptions::UnprocessableEntity.new(
            detail: I18n.t('errors.messages.uploads.pdf.incorrect_password'),
            source: 'IvcChampva::V1::UploadsController'
          )
        end

        file.tempfile.unlink
        file.tempfile = tmpf
      end

      def submit_supporting_documents
        if %w[10-10D 10-7959C 10-7959F-2 10-7959A 10-10D-EXTENDED].include?(params[:form_id])
          attachment = PersistentAttachments::MilitaryRecords.new(form_id: params[:form_id])

          unlocked = unlock_file(params['file'], params['password'])
          attachment.file = params['password'] ? unlocked : params['file']
          raise Common::Exceptions::ValidationErrors, attachment unless attachment.valid?

          attachment.save

          launch_background_job(attachment, params[:form_id].to_s)

          render json: PersistentAttachmentSerializer.new(attachment)
        else
          raise Common::Exceptions::UnprocessableEntity.new(
            detail: "Unsupported form_id: #{params[:form_id]}",
            source: 'IvcChampva::V1::UploadsController'
          )
        end
      end

      ##
      # Launches background jobs for OCR and LLM processing if enabled
      # @param [PersistentAttachments::MilitaryRecords] attachment Persistent attachment object for the uploaded file
      # @param [String] form_id The ID of the current form, e.g., 'vha_10_10d' (see FORM_NUMBER_MAP)
      def launch_background_job(attachment, form_id)
        if Flipper.enabled?(:champva_enable_ocr_on_submit, @current_user) # ||
          # Flipper.enabled?(:champva_enable_llm_on_submit, @current_user)

          # create a temp file from the persistent attachment object
          tmpfile = tempfile_from_attachment(attachment, form_id)

          if Flipper.enabled?(:champva_enable_ocr_on_submit, @current_user)
            # queue Tesseract OCR job for each file
            IvcChampva::TesseractOcrLoggerJob.perform_async(form_id, nil, tmpfile.path, attachment.guid)
            Rails.logger.info(
              "Tesseract OCR job queued for form_id: #{form_id}, uuid: unknown, attachment_id: #{attachment.guid}"
            )
          end

          # if Flipper.enabled?(:champva_enable_llm_on_submit, @current_user)
          # queue LLM job for tmpfile
          # end
        end
      rescue Errno::ENOENT
        # Do not log the error details because they may contain PII
        Rails.logger.error 'Unhandled ENOENT error while launching background job(s)'
      rescue => e
        Rails.logger.error "Unhandled error while launching background job(s): #{e.message}"
        render json: { error_message: "Error: #{e.message}" }, status: :internal_server_error
      end

      ## Saves the attached file as a temporary file
      # @param [PersistentAttachments::MilitaryRecords] attachment The attachment object containing the file
      # @param [String] form_id The ID of the current form, e.g., 'vha_10_10d' (see FORM_NUMBER_MAP)
      def tempfile_from_attachment(attachment, form_id)
        original_filename = if attachment.file.respond_to?(:original_filename)
                              attachment.file.original_filename
                            else
                              File.basename(attachment.file.path)
                            end
        # base = File.basename(original_filename, File.extname(original_filename))
        ext = File.extname(original_filename)
        tmpfile = Tempfile.new(["#{form_id}_attachment_", ext]) # a timestamp and unique ID are added automatically
        tmpfile.binmode
        tmpfile.write(attachment.file.read)
        tmpfile.flush
        tmpfile
      end

      private

      def applicants_with_ohi(applicants)
        applicants.select { |item| item.dig('applicant_has_ohi', 'has_ohi') == 'yes' }
      end

      ##
      # Directly generates an OHI form + fills it (via fill_ohi_and_return_path)
      # rather than trying to just send an OHI through the default submit
      # method.
      # Main reason for this is because since the PDFs need to be saved
      # as supporting docs on 10-10d, it would be a bit too complicated to rework the
      # existing submit flow to not send the intermediate OHI forms to Pega, etc
      #
      # @param [Hash] applicant A hash comprising a 10-10d applicant (name, ssn, etc)
      # @param [Hash] form_data complete form submission data object
      #
      # @return [IvcChampva::VHA107959c] A form instance with details from form_data included
      def generate_ohi_form(applicant, form_data)
        # Create applicant-specific form data
        applicant_data = form_data.except('applicants', 'raw_data').merge(applicant)
        applicant_data['form_number'] = '10-7959C'

        # Create and configure form
        form = IvcChampva::VHA107959c.new(applicant_data)
        form.data['form_number'] = '10-7959C'
        form
      end

      def fill_ohi_and_return_path(form)
        # Generate PDF
        filler = IvcChampva::PdfFiller.new(form_number: form.form_id, form:, uuid: form.uuid)
        # Results in a file path, which is returned
        if @current_user
          filler.generate(@current_user.loa[:current])
        else
          filler.generate
        end
      end

      def create_ohi_attachment(form)
        file_path = fill_ohi_and_return_path(form)
        # Create attachment
        attachment = PersistentAttachments::MilitaryRecords.new(form_id: form.form_id)

        begin
          File.open(file_path, 'rb') do |file|
            attachment.file = file
            attachment.save
          end

          # Clean up the file
          FileUtils.rm_f(file_path)

          # Get serialized attachment data -
          # This is a lot chained together, but basically have to take the
          # persistentattachment and turn it into the same hash structure as
          # produced when the user directly uploads a supporting attachment.
          PersistentAttachmentSerializer.new(attachment)
                                        .serializable_hash
                                        .dig(:data, :attributes)
                                        .merge!('attachment_id' => 'VA form 10-7959c')
                                        .stringify_keys!
        rescue => e
          Rails.logger.error "Failed to process OHI form: #{e.message}"
          FileUtils.rm_f(file_path)
          raise
        end
      end

      # Probably doesn't need to be its own method, but trying to keep methods
      # short by splitting out as much as possible
      def add_supporting_doc(form_data, doc)
        form_data['supporting_docs'] ||= []
        form_data['supporting_docs'] << doc
      end

      # Probably doesn't need to be its own method, but trying to keep methods
      # short by splitting out as much as possible
      def log_error_and_respond(message, exception = nil)
        Rails.logger.error message
        Rails.logger.error exception.backtrace.join("\n") if exception
        render json: { error_message: message }, status: :internal_server_error
      end

      ##
      # Wraps handle_uploads and includes retry logic when file uploads get non-200s.
      #
      # TODO: Remove this method once `champva_send_to_ves` feature flag is removed
      # also consider renaming new 'upload_form' methods back to 'handle_file_uploads'
      #
      # @param [String] form_id The ID of the current form, e.g., 'vha_10_10d' (see FORM_NUMBER_MAP)
      # @param [Hash] parsed_form_data complete form submission data object
      #
      # @return [Array<Integer, String>] An array with 1 or more http status codes
      #   and an array with 1 or more message strings.
      def handle_file_uploads(form_id, parsed_form_data)
        attempt = 0
        max_attempts = 1

        # Initialize with default values to handle nil reference cases
        statuses = [500]
        error_messages = ['Server error occurred']

        begin
          file_paths, metadata = get_file_paths_and_metadata(parsed_form_data)
          hu_result = FileUploader.new(form_id, metadata, file_paths, true, @current_user).handle_uploads
          # convert [[200, nil], [400, 'error']] -> [200, 400] and [nil, 'error'] arrays
          statuses, error_messages = hu_result[0].is_a?(Array) ? hu_result.transpose : hu_result.map { |i| Array(i) }

          # Since some or all of the files failed to upload to S3, trigger retry
          raise StandardError, error_messages if error_messages.compact.length.positive?
        rescue => e
          attempt += 1
          error_message_downcase = e.message.downcase
          Rails.logger.error "Error handling file uploads (attempt #{attempt}): #{e.message}"

          if should_retry?(error_message_downcase, attempt, max_attempts)
            Rails.logger.error 'Retrying in 1 seconds...'
            sleep 1
            retry
          end
        end

        [statuses, error_messages]
      end

      ##
      # Wraps handle_uploads and includes retry logic when file uploads get non-200s.
      #
      # TODO: Rename this method once `champva_send_to_ves` feature flag is removed back to 'handle_file_uploads'
      #
      # @param [String] form_id The ID of the current form, e.g., 'vha_10_10d' (see FORM_NUMBER_MAP)
      # @param [Array<String>] file_paths The file paths of the files to upload
      # @param [Hash] metadata The metadata for the form
      #
      # @return [Array<Integer, String>] An array with 1 or more http status codes
      #   and an array with 1 or more message strings.
      def upload_form(form_id, file_paths, metadata)
        attempt = 0
        max_attempts = 1

        # Initialize with default values to handle nil reference cases
        statuses = [500]
        error_messages = ['Server error occurred']

        begin
          hu_result = FileUploader.new(form_id, metadata, file_paths, true).handle_uploads
          # convert [[200, nil], [400, 'error']] -> [200, 400] and [nil, 'error'] arrays
          statuses, error_messages = hu_result[0].is_a?(Array) ? hu_result.transpose : hu_result.map { |i| Array(i) }

          # Since some or all of the files failed to upload to S3, trigger retry
          raise StandardError, error_messages if error_messages.compact.length.positive?
        rescue => e
          attempt += 1
          error_message_downcase = e.message.downcase
          Rails.logger.error "Error handling file uploads (attempt #{attempt}): #{e.message}"

          if should_retry?(error_message_downcase, attempt, max_attempts)
            Rails.logger.error 'Retrying in 1 seconds...'
            sleep 1
            retry
          end
        end

        [statuses, error_messages]
      end

      ##
      # Handles file uploads with a refactored retry logic
      #
      # @param [String] form_id The ID of the current form, e.g., 'vha_10_10d' (see FORM_NUMBER_MAP)
      # @param [Hash] parsed_form_data complete form submission data object
      #
      # @return [Array<Integer, String>] An array with 1 or more http status codes
      #   and an array with 1 or more message strings.
      def handle_file_uploads_with_refactored_retry(form_id, parsed_form_data)
        on_failure = lambda { |e, attempt|
          Rails.logger.error "Error handling file uploads (attempt #{attempt}): #{e.message}"
        }

        # set default values for statuses and error_messages to avoid nil reference errors
        statuses = [500]
        error_messages = ['Server error occurred']

        IvcChampva::Retry.do(1, retry_on: RETRY_ERROR_CONDITIONS, on_failure:) do
          file_paths, metadata = get_file_paths_and_metadata(parsed_form_data)
          hu_result = FileUploader.new(form_id, metadata, file_paths, true, @current_user).handle_uploads
          # convert [[200, nil], [400, 'error']] -> [200, 400] and [nil, 'error'] arrays
          statuses, error_messages = hu_result[0].is_a?(Array) ? hu_result.transpose : hu_result.map { |i| Array(i) }

          # Since some or all of the files failed to upload to S3, trigger retry
          raise StandardError, error_messages if error_messages.compact.length.positive?
        end

        [statuses, error_messages]
      end

      ##
      # Handles file uploads with a refactored retry logic
      #
      # @param [String] form_id The ID of the current form, e.g., 'vha_10_10d' (see FORM_NUMBER_MAP)
      # @param [Array<String>] file_paths The file paths of the files to upload
      # @param [Hash] metadata The metadata for the form
      #
      # @return [Array<Integer, String>] An array with 1 or more http status codes
      #   and an array with 1 or more message strings.
      def upload_form_with_refactored_retry(form_id, file_paths, metadata)
        on_failure = lambda { |e, attempt|
          Rails.logger.error "Error handling file uploads (attempt #{attempt}): #{e.message}"
        }

        # set default values for statuses and error_messages to avoid nil reference errors
        statuses = [500]
        error_messages = ['Server error occurred']

        IvcChampva::Retry.do(1, retry_on: RETRY_ERROR_CONDITIONS, on_failure:) do
          hu_result = FileUploader.new(form_id, metadata, file_paths, true).handle_uploads
          # convert [[200, nil], [400, 'error']] -> [200, 400] and [nil, 'error'] arrays
          statuses, error_messages = hu_result[0].is_a?(Array) ? hu_result.transpose : hu_result.map { |i| Array(i) }

          # Since some or all of the files failed to upload to S3, trigger retry
          raise StandardError, error_messages if error_messages.compact.length.positive?
        end

        [statuses, error_messages]
      end

      def should_retry?(error_message_downcase, attempt, max_attempts)
        error_conditions = [
          'failed to generate',
          'no such file',
          'an error occurred while verifying stamp:',
          'unable to find file'
        ]

        error_conditions.any? { |condition| error_message_downcase.include?(condition) } && attempt <= max_attempts
      end

      def get_attachment_ids_and_form(parsed_form_data)
        form_id = get_form_id
        form_class = "IvcChampva::#{form_id.titleize.gsub(' ', '')}".constantize
        additional_pdf_count = form_class.const_defined?(:ADDITIONAL_PDF_COUNT) ? form_class::ADDITIONAL_PDF_COUNT : 1
        applicant_key = form_class.const_defined?(:ADDITIONAL_PDF_KEY) ? form_class::ADDITIONAL_PDF_KEY : 'applicants'

        applicants_count = parsed_form_data[applicant_key]&.count.to_i
        total_applicants_count = applicants_count.to_f / additional_pdf_count
        # Must always be at least 1, so that `attachment_ids` still contains the
        # `form_id` even on forms that don't have an `applicants` array (e.g. FMP2)
        applicant_rounded_number = total_applicants_count.ceil.zero? ? 1 : total_applicants_count.ceil

        form = form_class.new(parsed_form_data)
        # DataDog Tracking
        form.track_user_identity
        form.track_current_user_loa(@current_user)
        form.track_email_usage

        attachment_ids = Array.new(applicant_rounded_number) { form_id }
        attachment_ids.concat(supporting_document_ids(parsed_form_data))
        attachment_ids = [form_id] if attachment_ids.empty?

        [attachment_ids.compact, form]
      end

      def supporting_document_ids(parsed_form_data)
        cached_uploads = []
        parsed_form_data['supporting_docs']&.each do |d|
          # Get the database record that corresponds to this file upload:
          record = PersistentAttachments::MilitaryRecords.find_by(guid: d['confirmation_code'])
          # Push to our array with some extra information so we can sort by date uploaded:
          cached_uploads.push({ attachment_id: d['attachment_id'],
                                created_at: record.created_at,
                                file_name: record.file.id })
        end

        # Sort by date created so we have the file's upload order and
        # reduce down to just the attachment id strings:
        attachment_ids = cached_uploads.sort_by { |h| h[:created_at] }.pluck(:attachment_id)&.compact.presence

        # Return either the attachment IDs or `claim_id`s (in the case of form 10-7959a):
        attachment_ids || parsed_form_data['supporting_docs']&.pluck('claim_id')&.compact.presence || []
      end

      def get_file_paths_and_metadata(parsed_form_data)
        attachment_ids, form = get_attachment_ids_and_form(parsed_form_data)

        filler = IvcChampva::PdfFiller.new(form_number: form.form_id, form:, uuid: form.uuid)
        file_path = if @current_user
                      filler.generate(@current_user.loa[:current])
                    else
                      filler.generate
                    end
        metadata = IvcChampva::MetadataValidator.validate(form.metadata)
        file_paths = form.handle_attachments(file_path)

        [file_paths, metadata.merge({ 'attachment_ids' => attachment_ids })]
      end

      def get_form_id
        form_number = params[:form_number]
        raise 'Missing/malformed form_number in params' unless form_number

        FORM_NUMBER_MAP[form_number]
      end

      def build_json(statuses, error_message)
        if statuses.nil?
          return { json: { error_message: 'An unknown error occurred while uploading document(s).' }, status: 500 }
        end

        unique_statuses = statuses.uniq

        if unique_statuses == [200]
          { json: {}, status: 200 }
        elsif unique_statuses.include? 400
          { json: { error_message: error_message ||
            'An unknown error occurred while uploading some documents.' }, status: 400 }
        else
          { json: { error_message: 'An unknown error occurred while uploading document(s).' }, status: 500 }
        end
      end

      def authenticate
        super
      rescue Common::Exceptions::Unauthorized
        Rails.logger.info(
          'IVC Champva - unauthenticated user submitting form',
          { form_number: params[:form_number] }
        )
      end
    end
  end
end<|MERGE_RESOLUTION|>--- conflicted
+++ resolved
@@ -47,48 +47,6 @@
         render json: { error_message: "Error: #{e.message}" }, status: :internal_server_error
       end
 
-<<<<<<< HEAD
-      ##
-      # Launches background jobs for OCR and LLM processing if enabled
-      # @param [Hash] parsed_form_data complete form submission data object
-      def launch_background_jobs(parsed_form_data)
-        if Flipper.enabled?(:champva_enable_ocr_on_submit, @current_user) ||
-           Flipper.enabled?(:champva_enable_llm_on_submit, @current_user)
-
-          byebug
-
-          # get needed info
-          file_paths, metadata = get_file_paths_and_metadata(parsed_form_data)
-          _, form = get_attachment_ids_and_form(parsed_form_data)
-
-          # iterate through all files
-          metadata['attachment_ids'].zip(file_paths).map do |attachment_id, file_path|
-            next if file_path.blank?
-
-            if Flipper.enabled?(:champva_enable_ocr_on_submit, @current_user)
-              # queue Tesseract OCR job for each file
-              tesseract_ocr_logger_job = IvcChampva::TesseractOcrLoggerJob.new
-              tesseract_ocr_logger_job.perform_async(form.form_id, form.uuid, file_path, attachment_id)
-              Rails.logger.info(
-                "Tesseract OCR job queued for form_id: #{form.form_id}, uuid: #{form.uuid}, attachment_id: \
-                #{attachment_id}"
-              )
-            end
-
-            if Flipper.enabled?(:champva_enable_llm_on_submit, @current_user)
-              # queue LLM job for each file
-              llm_logger_job = IvcChampva::LlmLoggerJob.new
-              llm_logger_job.perform_async(form.form_id, form.uuid, file_path, attachment_id)
-              Rails.logger.info(
-                "LLM job queued for form_id: #{form.form_id}, uuid: #{form.uuid}, attachment_id: #{attachment_id}"
-              )
-            end
-          end
-        end
-      end
-
-=======
->>>>>>> 93d699e9
       def validate_mpi_profiles(parsed_form_data, form_id)
         if Flipper.enabled?(:champva_mpi_validation, @current_user) && form_id == 'vha_10_10d'
           begin
