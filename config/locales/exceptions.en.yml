--- conflicted
+++ resolved
@@ -314,8 +314,6 @@
         code: 'VET360_CORE303'
         detail: 'The transaction audit id may not be null'
         status: 400
-<<<<<<< HEAD
-=======
       VET360_EMAIL101:
         <<: *external_defaults
         title: Email Address Text Null
@@ -334,15 +332,12 @@
         code: 'VET360_EMAIL201'
         detail: 'Email ID may not be null'
         status: 400
->>>>>>> 298b268b
       VET360_EMAIL301:
         <<: *external_defaults
         title: Email Address Already Exists
         code: 'VET360_EMAIL301'
         detail: 'Can not insert a record for an email address that already exists. Pull the email record and update it using the emailId provided.'
         status: 400
-<<<<<<< HEAD
-=======
       VET360_EMAIL302:
         <<: *external_defaults
         title: Email Address Size
@@ -373,7 +368,6 @@
         code: 'VET360_EMAIL307'
         detail: "Cannot modify an existing inactive record."
         status: 400
->>>>>>> 298b268b
 
   evss:
     letters:
