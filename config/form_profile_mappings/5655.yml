--- conflicted
+++ resolved
@@ -5,14 +5,10 @@
   fullName: [identity_information, full_name]
   address: [contact_information, address]
   phone: [contact_information, us_phone]
-<<<<<<< HEAD
   email: [contact_information, email]
-  dateOfBirth: [identity_information, date_of_birth]
-=======
   dateOfBirth: [identity_information, date_of_birth]
 income:
 - veteranOrSpouse: [va_awards_composite, veteran_or_spouse] 
   otherIncome:
     name: [va_awards_composite, name]
-    amount: [va_awards_composite, amount]
->>>>>>> 44b46359
+    amount: [va_awards_composite, amount]