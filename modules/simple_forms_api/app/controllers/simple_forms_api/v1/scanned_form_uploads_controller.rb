--- conflicted
+++ resolved
@@ -17,11 +17,7 @@
         raise Common::Exceptions::ValidationErrors, attachment unless attachment.valid?
 
         attachment.save
-<<<<<<< HEAD
-        render json: PersistentAttachmentSerializer.new(attachment)
-=======
         render json: PersistentAttachmentVAFormSerializer.new(attachment)
->>>>>>> 8da3a649
       end
 
       private
