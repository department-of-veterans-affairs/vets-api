--- conflicted
+++ resolved
@@ -34,11 +34,8 @@
         poa_form.status = ClaimsApi::PowerOfAttorney::ERRORED
         poa_form.vbms_error_message = 'update_poa_access failed with code ' \
                                       "#{response[:return_code]}: #{response[:return_message]}"
-<<<<<<< HEAD
         poa_form.status = ClaimsApi::PowerOfAttorney::ERRORED
         process.update!(step_status: 'FAILED')
-=======
->>>>>>> 2c3862ad
         ClaimsApi::Logger.log('poa_vbms_updater',
                               poa_id: power_of_attorney_id,
                               detail: 'VBMS Failed',
