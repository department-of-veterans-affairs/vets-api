--- conflicted
+++ resolved
@@ -116,14 +116,11 @@
 
 Do you have any new periods of service to record since you last applied for
 education benefits? <%= yesno(@applicant.toursOfDuty.present?) %>
-<<<<<<< HEAD
-=======
 
 Date Entered   Date Separated     Service Component
 <% @applicant&.toursOfDuty&.each do |tour| -%>
 <%= to_date(tour.dateRange&.from) %>     <%= to_date(tour.dateRange&.to) %>         <%= tour.serviceBranch %>
 <% end -%>
->>>>>>> b399e67a
 
 <% else -%>
 Date Entered   Date Separated     Service Component
@@ -193,12 +190,9 @@
 <% if @applicant.isActiveDuty -%>
 As an active-duty service member, you have consulted with an Education Service
 Officer (ESO) regarding your education program.
-<<<<<<< HEAD
 <% else -%>
 <% if @applicant.minorHighSchoolQuestions -%>
       You are the parent, guardian, or custodian of the applicant
-=======
->>>>>>> b399e67a
 <% else -%>
       Certification and Signature of Applicant
 <% end -%>
