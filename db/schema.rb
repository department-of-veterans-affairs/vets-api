--- conflicted
+++ resolved
@@ -10,11 +10,8 @@
 #
 # It's strongly recommended that you check this file into your version control system.
 
-<<<<<<< HEAD
-ActiveRecord::Schema.define(version: 2021_04_29_131042) do
-=======
+
 ActiveRecord::Schema.define(version: 2021_05_04_163547) do
->>>>>>> 3935c761
 
   # These are extensions that must be enabled in order to support this database
   enable_extension "btree_gin"
