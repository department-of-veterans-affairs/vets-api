--- conflicted
+++ resolved
@@ -283,11 +283,7 @@
     blueprinter (1.1.2)
     bootsnap (1.18.4)
       msgpack (~> 1.2)
-<<<<<<< HEAD
-    brakeman (7.0.1)
-=======
     brakeman (7.0.2)
->>>>>>> 68c86782
       racc
     breakers (1.0)
       base64 (~> 0.2)
