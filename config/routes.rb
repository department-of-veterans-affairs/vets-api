# frozen_string_literal: true

Rails.application.routes.draw do
  match '/v0/*path', to: 'application#cors_preflight', via: [:options]
  match '/services/*path', to: 'application#cors_preflight', via: [:options]

  get '/saml/metadata', to: 'saml#metadata'
  get '/auth/saml/logout', to: 'v0/sessions#saml_logout_callback', as: 'saml_logout'
  post '/auth/saml/callback', to: 'v0/sessions#saml_callback', module: 'v0'
  get '/sessions/:type/new',
      to: 'v0/sessions#new',
      constraints: ->(request) { V0::SessionsController::REDIRECT_URLS.include?(request.path_parameters[:type]) }

  get '/v1/sessions/metadata', to: 'v1/sessions#metadata'
  post '/v1/sessions/callback', to: 'v1/sessions#saml_callback', module: 'v1'
  get '/v1/sessions/:type/new',
      to: 'v1/sessions#new',
      constraints: ->(request) { V1::SessionsController::REDIRECT_URLS.include?(request.path_parameters[:type]) }
  get '/v1/sessions/ssoe_logout', to: 'v1/sessions#ssoe_slo_callback'

  namespace :v0, defaults: { format: 'json' } do
    resources :appointments, only: :index
    resources :in_progress_forms, only: %i[index show update destroy]
    resource :claim_documents, only: [:create]
    resource :claim_attachments, only: [:create], controller: :claim_documents
    resources :debts, only: :index
    resources :debt_letters, only: %i[index show]

    resource :form526_opt_in, only: :create

    resources :letters, only: [:index] do
      collection do
        get 'beneficiary', to: 'letters#beneficiary'
        post ':id', to: 'letters#download'
      end
    end

    resource :disability_compensation_form, only: [] do
      get 'rated_disabilities'
      get 'rating_info'
      get 'submission_status/:job_id', to: 'disability_compensation_forms#submission_status', as: 'submission_status'
      post 'submit_all_claim'
      get 'suggested_conditions'
      get 'user_submissions'
      get 'separation_locations'
    end

    post '/mvi_users/:id', to: 'mvi_users#submit'

    resource :upload_supporting_evidence, only: :create

    resource :sessions, only: [] do
      post :saml_callback, to: 'sessions#saml_callback'
      post :saml_slo_callback, to: 'sessions#saml_slo_callback'
    end

    resource :user, only: [:show]
    resource :post911_gi_bill_status, only: [:show]
    resource :vso_appointments, only: [:create]

    resource :education_benefits_claims, only: [:create] do
      collection do
        post(':form_type', action: :create, as: :form_type)
      end
    end

    resources :health_care_applications, only: %i[create show] do
      collection do
        get(:healthcheck)
        get(:enrollment_status)
      end
    end

    resource :hca_attachments, only: :create

    resources :caregivers_assistance_claims, only: :create
    post 'caregivers_assistance_claims/download_pdf', to: 'caregivers_assistance_claims#download_pdf'

    resources :dependents_applications, only: %i[create show] do
      collection do
        get(:disability_rating)
      end
    end

    if Settings.central_mail.upload.enabled
      resources :pension_claims, only: %i[create show]
      resources :burial_claims, only: %i[create show]
    end

    resources :evss_claims, only: %i[index show] do
      post :request_decision, on: :member
      resources :documents, only: [:create]
    end

    resources :evss_claims_async, only: %i[index show]

    get 'intent_to_file', to: 'intent_to_files#index'
    get 'intent_to_file/:type/active', to: 'intent_to_files#active'
    post 'intent_to_file/:type', to: 'intent_to_files#submit'

    get 'welcome', to: 'example#welcome', as: :welcome
    get 'limited', to: 'example#limited', as: :limited
    get 'status', to: 'admin#status'

    get 'ppiu/payment_information', to: 'ppiu#index'
    put 'ppiu/payment_information', to: 'ppiu#update'

    resources :maintenance_windows, only: [:index]

    resources :prescriptions, only: %i[index show], defaults: { format: :json } do
      get :active, to: 'prescriptions#index', on: :collection, defaults: { refill_status: 'active' }
      patch :refill, to: 'prescriptions#refill', on: :member
      resources :trackings, only: :index, controller: :trackings
      collection do
        resource :preferences, only: %i[show update], controller: 'prescription_preferences'
      end
    end

    resource :health_records, only: [:create], defaults: { format: :json } do
      get :refresh, to: 'health_records#refresh', on: :collection
      get :eligible_data_classes, to: 'health_records#eligible_data_classes', on: :collection
      get :show, controller: 'health_record_contents', on: :collection
    end

    resources :appeals, only: :index do
      collection do
        resources :higher_level_reviews, only: %i[show create]
        resources :intake_statuses, only: :show
        resources :contestable_issues, only: :index
      end
    end

    scope :messaging do
      scope :health do
        resources :triage_teams, only: [:index], defaults: { format: :json }, path: 'recipients'

        resources :folders, only: %i[index show create destroy], defaults: { format: :json } do
          resources :messages, only: [:index], defaults: { format: :json }
        end

        resources :messages, only: %i[show create destroy], defaults: { format: :json } do
          get :thread, on: :member
          get :categories, on: :collection
          patch :move, on: :member
          post :reply, on: :member
          resources :attachments, only: [:show], defaults: { format: :json }
        end

        resources :message_drafts, only: %i[create update], defaults: { format: :json } do
          post ':reply_id/replydraft', on: :collection, action: :create_reply_draft, as: :create_reply
          put ':reply_id/replydraft/:draft_id', on: :collection, action: :update_reply_draft, as: :update_reply
        end

        resource :preferences, only: %i[show update], controller: 'messaging_preferences'
      end
    end

    scope :facilities, module: 'facilities' do
      resources :va, only: %i[index show], defaults: { format: :json }
      resources :ccp, only: %i[index show], defaults: { format: :json }
      get 'suggested', to: 'va#suggested'
      get 'services', to: 'ccp#services'
    end

    scope :gi, module: 'gids' do
      resources :institutions, only: :show, defaults: { format: :json } do
        get :search, on: :collection
        get :autocomplete, on: :collection
        get :children, on: :member
      end

      resources :institution_programs, only: :index, defaults: { format: :json } do
        get :search, on: :collection
        get :autocomplete, on: :collection
      end

      resources :calculator_constants, only: :index, defaults: { format: :json }

      resources :yellow_ribbon_programs, only: :index, defaults: { format: :json }

      resources :zipcode_rates, only: :show, defaults: { format: :json }
    end

    scope :id_card do
      resource :attributes, only: [:show], controller: 'id_card_attributes'
      resource :announcement_subscription, only: [:create], controller: 'id_card_announcement_subscription'
    end

    namespace :mdot do
      resources :supplies, only: %i[create]
    end

    namespace :preneeds do
      resources :cemeteries, only: :index, defaults: { format: :json }
      resources :states, only: :index, defaults: { format: :json }
      resources :attachment_types, only: :index, defaults: { format: :json }
      resources :discharge_types, only: :index, defaults: { format: :json }
      resources :military_ranks, only: :index, defaults: { format: :json }
      resources :branches_of_service, only: :index, defaults: { format: :json }
      resources :burial_forms, only: %i[new create], defaults: { format: :json }
      resources :preneed_attachments, only: :create
    end

    namespace :vic do
      resources :profile_photo_attachments, only: %i[create show]
      resources :supporting_documentation_attachments, only: :create
    end

    resources :gi_bill_feedbacks, only: %i[create show]

    resource :address, only: %i[show update] do
      collection do
        get 'countries', to: 'addresses#countries'
        get 'states', to: 'addresses#states'
      end
    end

    namespace :profile do
      resource :alternate_phone, only: %i[show create]
      resource :email, only: %i[show create]
      resource :full_name, only: :show
      resource :personal_information, only: :show
      resource :primary_phone, only: %i[show create]
      resource :service_history, only: :show
      resources :connected_applications, only: %i[index destroy]
      resource :valid_va_file_number, only: %i[show]

      # Vet360 Routes
      resource :addresses, only: %i[create update destroy]
      resource :email_addresses, only: %i[create update destroy]
      resource :telephones, only: %i[create update destroy]
      resource :permissions, only: %i[create update destroy]
      resources :address_validation, only: :create
      post 'initialize_vet360_id', to: 'persons#initialize_vet360_id'
      get 'person/status/:transaction_id', to: 'persons#status', as: 'person/status'
      get 'status/:transaction_id', to: 'transactions#status'
      get 'status', to: 'transactions#statuses'
    end

    resources :search, only: :index

    get 'forms', to: 'forms#index'

    get 'profile/mailing_address', to: 'addresses#show'
    put 'profile/mailing_address', to: 'addresses#update'

    resources :backend_statuses, param: :service, only: %i[index show]

    resources :apidocs, only: [:index]

    get 'terms_and_conditions', to: 'terms_and_conditions#index'
    get 'terms_and_conditions/:name/versions/latest', to: 'terms_and_conditions#latest'
    get 'terms_and_conditions/:name/versions/latest/user_data', to: 'terms_and_conditions#latest_user_data'
    post 'terms_and_conditions/:name/versions/latest/user_data', to: 'terms_and_conditions#accept_latest'

    resource :mhv_account, only: %i[show create] do
      post :upgrade
    end

    resources :notifications, only: %i[create show update], param: :subject

    namespace :notifications do
      resources :dismissed_statuses, only: %i[show create update], param: :subject
    end

    resources :preferences, only: %i[index show], path: 'user/preferences/choices', param: :code
    resources :user_preferences, only: %i[create index], path: 'user/preferences', param: :code
    delete 'user/preferences/:code/delete_all', to: 'user_preferences#delete_all'
    get 'feature_toggles', to: 'feature_toggles#index'

    [
      'profile',
      'dashboard',
      'veteran_id_card',
      'all_claims',
      FormProfile::EMIS_PREFILL_KEY
    ].each do |feature|
      resource(
        :beta_registrations,
        path: "/beta_registration/#{feature}",
        only: %i[show create destroy],
        defaults: { feature: feature }
      )
    end

    namespace :coronavirus_chatbot do
      resource :tokens, only: :create
    end
  end

  namespace :v1, defaults: { format: 'json' } do
    resource :sessions, only: [] do
      post :saml_callback, to: 'sessions#saml_callback'
      post :saml_slo_callback, to: 'sessions#saml_slo_callback'
    end

    namespace :facilities, module: 'facilities' do
      resources :va, only: %i[index show]
      resources :ccp, only: %i[index show] do
        get 'specialties', on: :collection, to: 'ccp#specialties'
      end
      resources :va_ccp, only: [] do
        get 'urgent_care', on: :collection
      end
    end
  end

  root 'v0/example#index', module: 'v0'

  scope '/internal' do
    mount OpenidAuth::Engine, at: '/auth'
  end

  scope '/services' do
    mount VBADocuments::Engine, at: '/vba_documents'
    mount AppealsApi::Engine, at: '/appeals'
    mount ClaimsApi::Engine, at: '/claims'
    mount VaFacilities::Engine, at: '/va_facilities'
    mount Veteran::Engine, at: '/veteran'
    mount VaForms::Engine, at: '/va_forms'
    mount VeteranVerification::Engine, at: '/veteran_verification'
    mount VeteranConfirmation::Engine, at: '/veteran_confirmation'
  end

  mount VAOS::Engine, at: '/vaos'
<<<<<<< HEAD
  mount HealthQuest::Engine, at: '/health_quest'
=======
  mount CovidResearch::Engine, at: '/covid-research'
>>>>>>> e8c2f4fa

  if Rails.env.development? || Settings.sidekiq_admin_panel
    require 'sidekiq/web'
    require 'sidekiq-scheduler/web'
    require 'sidekiq/pro/web' if Gem.loaded_specs.key?('sidekiq-pro')
    require 'sidekiq-ent/web' if Gem.loaded_specs.key?('sidekiq-ent')
    mount Sidekiq::Web, at: '/sidekiq'
  end

  mount Flipper::UI.app(Flipper.instance) => '/flipper', constraints: Flipper::AdminUserConstraint.new

  # This globs all unmatched routes and routes them as routing errors
  match '*path', to: 'application#routing_error', via: %i[get post put patch delete]
end<|MERGE_RESOLUTION|>--- conflicted
+++ resolved
@@ -323,11 +323,8 @@
   end
 
   mount VAOS::Engine, at: '/vaos'
-<<<<<<< HEAD
   mount HealthQuest::Engine, at: '/health_quest'
-=======
   mount CovidResearch::Engine, at: '/covid-research'
->>>>>>> e8c2f4fa
 
   if Rails.env.development? || Settings.sidekiq_admin_panel
     require 'sidekiq/web'
