# frozen_string_literal: true

module Vet360
  module Models
    class Address < Base
      RESIDENCE      = 'RESIDENCE/CHOICE'
      CORRESPONDENCE = 'CORRESPONDENCE'
      ADDRESS_POUS   = [RESIDENCE, CORRESPONDENCE].freeze
      DOMESTIC       = 'domestic'
      INTERNATIONAL  = 'international'
      MILITARY       = 'military overseas'
      ADDRESS_TYPES  = [DOMESTIC, INTERNATIONAL, MILITARY].freeze

      attribute :address_line_1, String
      attribute :address_line_2, String
      attribute :address_line_3, String
      attribute :address_pou, String # purpose of use
      attribute :address_type, String
      attribute :city, String
      attribute :country, String
      attribute :country_code_iso2, String
      attribute :country_code_iso3, String
      attribute :county_code, String
      attribute :county_name, String
      attribute :created_at, Common::ISO8601Time
      attribute :effective_end_date, Common::ISO8601Time
      attribute :effective_start_date, Common::ISO8601Time
      attribute :id, Integer
      attribute :international_postal_code, String
      attribute :source_date, Common::ISO8601Time
      attribute :state_abbr, String
      attribute :transaction_id, String
      attribute :updated_at, Common::ISO8601Time
      attribute :vet360_id, String
      attribute :zip_code, String
      attribute :zip_code_suffix, String

      validates :source_date, presence: true

<<<<<<< HEAD
      def to_request()
        {
          bio: {
            addressId: @id,
            addressLine1: @address_line_1,
            addressLine2: @address_line_2,
            addressLine3: @address_line_3,
            addressPOU: @address_pou,
            addressType: @address_type,
            cityName: @city,
            # countryCodeFIPS: ??
            countryCodeISO2: @country_code_iso2,
            countryCodeISO3: @country_code_iso3,
            countryName: @country_name,
            county: {
              countyCode: @county_code,
              county_name: @county_name
            },
            intPostalCode: @international_postal_code,
            originatingSourceSystem: Settings.vet360.cuf_system_name,
            # provinceName?
            sourceDate: @source_date,
            stateCode: @state_abbr,
            vet360Id: 1, #current_user.vet360_id # @TODO
            zipCode4: @zip_code,
            zipCode5: @zip_code_suffix
          }
        }.to_json
      end
=======
      validates(
        :address_pou,
        presence: true,
        inclusion: { in: ADDRESS_POUS }
      )

      validates(
        :address_type,
        presence: true,
        inclusion: { in: ADDRESS_TYPES }
      )
>>>>>>> 298b268b

      # rubocop:disable Metrics/MethodLength
      def self.build_from(body)
        Vet360::Models::Address.new(
          address_line_1: body['address_line_1'],
          address_line_2: body['address_line_2'],
          address_line_3: body['address_line_3'],
          address_pou: body['address_pou'],
          address_type: body['address_type'],
          city: body['city_name'],
          country: body['country_name'],
          country_code_iso2: body['country_code_iso2'],
          country_code_iso3: body['country_code_iso3'],
          county_code: body.dig('county', 'county_code'),
          county_name: body.dig('county', 'county_name'),
          created_at: body['create_date'],
          effective_end_date: body['effective_end_date'],
          effective_start_date: body['effective_start_date'],
          id: body['address_id'],
          international_postal_code: body['int_postal_code'],
          source_date: body['source_date'],
          state_abbr: body['state_code'],
          transaction_id: body['tx_audit_id'],
          updated_at: body['update_date'],
          vet360_id: body['vet360_id'],
          zip_code: body['zip_code5'],
          zip_code_suffix: body['zip_code4']
        )
      end
      # rubocop:enable Metrics/MethodLength
    end
  end
end<|MERGE_RESOLUTION|>--- conflicted
+++ resolved
@@ -37,37 +37,6 @@
 
       validates :source_date, presence: true
 
-<<<<<<< HEAD
-      def to_request()
-        {
-          bio: {
-            addressId: @id,
-            addressLine1: @address_line_1,
-            addressLine2: @address_line_2,
-            addressLine3: @address_line_3,
-            addressPOU: @address_pou,
-            addressType: @address_type,
-            cityName: @city,
-            # countryCodeFIPS: ??
-            countryCodeISO2: @country_code_iso2,
-            countryCodeISO3: @country_code_iso3,
-            countryName: @country_name,
-            county: {
-              countyCode: @county_code,
-              county_name: @county_name
-            },
-            intPostalCode: @international_postal_code,
-            originatingSourceSystem: Settings.vet360.cuf_system_name,
-            # provinceName?
-            sourceDate: @source_date,
-            stateCode: @state_abbr,
-            vet360Id: 1, #current_user.vet360_id # @TODO
-            zipCode4: @zip_code,
-            zipCode5: @zip_code_suffix
-          }
-        }.to_json
-      end
-=======
       validates(
         :address_pou,
         presence: true,
@@ -79,7 +48,6 @@
         presence: true,
         inclusion: { in: ADDRESS_TYPES }
       )
->>>>>>> 298b268b
 
       # rubocop:disable Metrics/MethodLength
       def self.build_from(body)
