# frozen_string_literal: true

module VANotify
  class StatusUpdate
    attr_reader :notification

    def delegate(notification_callback)
      @notification = VANotify::Notification.find_by(notification_id: notification_callback[:id])

      return if callback_info_missing?

<<<<<<< HEAD
      klass = constantized_class(notification.callback)
=======
      klass = constantized_class(notification.callback_klass)
>>>>>>> bbdab6b7
      if klass.respond_to?(:call)
        begin
          klass.call(notification)
        rescue => e
          Rails.logger.info(e.message)
        end
      else
        begin
          Rails.logger.info(message: 'The callback class does not implement #call')
        ensure
          Rails.logger.info(source: notification.source_location)
        end
      end
    rescue => e
      Rails.logger.info(source: notification.source_location, status: notification.status, error_message: e.message)
    end

    private

    def constantized_class(class_name)
      # notification.callback is set by other teams, not user input
      class_name.constantize
    end

    def callback_info_missing?
<<<<<<< HEAD
      if notification.callback.blank?
=======
      if notification.callback_klass.blank?
>>>>>>> bbdab6b7
        Rails.logger.info(message: "VANotify - no callback provided for notification: #{notification.id}")
        true
      else
        false
      end
    end
  end
end<|MERGE_RESOLUTION|>--- conflicted
+++ resolved
@@ -9,11 +9,7 @@
 
       return if callback_info_missing?
 
-<<<<<<< HEAD
-      klass = constantized_class(notification.callback)
-=======
       klass = constantized_class(notification.callback_klass)
->>>>>>> bbdab6b7
       if klass.respond_to?(:call)
         begin
           klass.call(notification)
@@ -39,11 +35,7 @@
     end
 
     def callback_info_missing?
-<<<<<<< HEAD
-      if notification.callback.blank?
-=======
       if notification.callback_klass.blank?
->>>>>>> bbdab6b7
         Rails.logger.info(message: "VANotify - no callback provided for notification: #{notification.id}")
         true
       else
