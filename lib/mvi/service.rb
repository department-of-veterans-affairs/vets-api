--- conflicted
+++ resolved
@@ -67,10 +67,10 @@
 
     private
 
-<<<<<<< HEAD
     def measure_info(user)
       Rails.logger.measure_info('Performed MVI Query', payload: logging_context(user)) { yield }
-=======
+    end
+
     def mvi_profile_exception_response_for(key, error, type: SERVER_ERROR)
       exception = build_exception(key, error)
 
@@ -88,7 +88,6 @@
         error.try(:status),
         error.try(:body)
       )
->>>>>>> 885e44b9
     end
 
     def mvi_error_handler(user, e)
