# betamocks:
  # For NATIVE installation
  # The relative path to department-of-veterans-affairs/vets-api-mockdata
<<<<<<< HEAD
  # cache_dir: ../vets-api-mockdata
=======
  # cache_dir: ../vets-api-mockdata

# binaries:
  # For NATIVE and DOCKER installation
  # A "virus scanner" that always returns success for development purposes
  # NOTE: You may need to specify a full path instead of a relative path
  # clamdscan: ./bin/fake_clamdscan

# NOTE: This file is excluded by railsconfig in the test env.
# Use config/settings/test.local.yml instead.
# See "Note" at https://github.com/rubyconfig/config#developer-specific-config-files
>>>>>>> d1ba3927
<|MERGE_RESOLUTION|>--- conflicted
+++ resolved
@@ -1,9 +1,6 @@
 # betamocks:
   # For NATIVE installation
   # The relative path to department-of-veterans-affairs/vets-api-mockdata
-<<<<<<< HEAD
-  # cache_dir: ../vets-api-mockdata
-=======
   # cache_dir: ../vets-api-mockdata
 
 # binaries:
@@ -15,4 +12,3 @@
 # NOTE: This file is excluded by railsconfig in the test env.
 # Use config/settings/test.local.yml instead.
 # See "Note" at https://github.com/rubyconfig/config#developer-specific-config-files
->>>>>>> d1ba3927
