# frozen_string_literal: true

require 'rails_helper'
require_relative '../../../rails_helper'
require 'bgs_service/local_bgs'
require 'bgs_service/person_web_service'

RSpec.describe 'ClaimsApi::V1::Forms::2122', type: :request do
  let(:headers) do
    { 'X-VA-SSN': '796-04-3735',
      'X-VA-First-Name': 'WESLEY',
      'X-VA-Last-Name': 'FORD',
      'X-Consumer-Username': 'TestConsumer',
      'X-VA-Birth-Date': '1986-05-06T00:00:00+00:00',
      'X-VA-Gender': 'M' }
  end
  let(:scopes) { %w[claim.read claim.write] }
  let(:multi_profile) do
    MPI::Responses::FindProfileResponse.new(
      status: :ok,
      profile: FactoryBot.build(:mpi_profile, participant_id: nil, participant_ids: %w[123456789 987654321])
    )
  end
  let(:pws) do
    if Flipper.enabled? :claims_api_use_person_web_service
      ClaimsApi::PersonWebService
    else
      ClaimsApi::LocalBGS
    end
  end

  before do
    stub_poa_verification
    allow(Flipper).to receive(:enabled?).with(:claims_load_testing).and_return false
    allow(Flipper).to receive(:enabled?).with(:claims_api_use_person_web_service).and_return false
    allow(Flipper).to receive(:enabled?).with(:lighthouse_claims_api_poa_dependent_claimants).and_return false
  end

  describe '#2122' do
    let(:data) { Rails.root.join('modules', 'claims_api', 'spec', 'fixtures', 'form_2122_json_api.json').read }
    let(:data_with_claimant) do
      parsed_data = JSON.parse(data)
      parsed_data['data']['attributes']['claimant'] = { firstName: 'Jane', lastName: 'Doe', relationship: 'Spouse' }
      parsed_data.to_json
    end
    let(:data_with_claimant_as_self) do
      parsed_data = JSON.parse(data)
      parsed_data['data']['attributes']['claimant'] = { firstName: 'John', lastName: 'Doe', relationship: 'Self' }
      parsed_data.to_json
    end
    let(:path) { '/services/claims/v1/forms/2122' }
    let(:schema) { Rails.root.join('modules', 'claims_api', 'config', 'schemas', 'v1', '2122.json').read }

    describe 'schema' do
      it 'returns a successful get response with json schema' do
        get path
        json_schema = JSON.parse(response.body)['data'][0]
        expect(json_schema).to eq(JSON.parse(schema))
      end
    end

    describe '#submit_form_2122' do
      let(:bgs_poa_verifier) { BGS::PowerOfAttorneyVerifier.new(nil) }

      context 'when poa code is valid' do
        before do
          Veteran::Service::Representative.new(representative_id: '01234', poa_codes: ['074']).save!
        end

        context 'when poa code is associated with current user' do
          before do
            Veteran::Service::Representative.new(representative_id: '56789', poa_codes: ['074'],
                                                 first_name: 'Abraham', last_name: 'Lincoln').save!
          end

          describe 'when the claims_api_use_person_web_service flipper is on' do
            let(:person_web_service) { instance_double(ClaimsApi::PersonWebService) }

            before do
              allow(Flipper).to receive(:enabled?).with(:claims_api_use_person_web_service).and_return true
              allow(ClaimsApi::PersonWebService).to receive(:new).with(external_uid: anything,
                                                                       external_key: anything)
                                                                 .and_return(person_web_service)
              allow(person_web_service).to receive(:find_by_ssn).and_return({ file_nbr: '796111863' })
            end

            it 'calls local bgs services instead of bgs-ext' do
              mock_acg(scopes) do |auth_header|
                allow_any_instance_of(ClaimsApi::V1::Forms::PowerOfAttorneyController)
                  .to receive(:check_request_ssn_matches_mpi).and_return(nil)
                allow(BGS::PowerOfAttorneyVerifier).to receive(:new).and_return(bgs_poa_verifier)
                allow(bgs_poa_verifier).to receive(:current_poa_code).and_return(Struct.new(:code).new('HelloWorld'))
                post path, params: data, headers: headers.merge(auth_header)
                expect(person_web_service).to have_received(:find_by_ssn)
              end
            end
          end

          context 'when Veteran has all necessary identifiers' do
            it 'assigns a source' do
              mock_acg(scopes) do |auth_header|
                allow_any_instance_of(pws)
                  .to receive(:find_by_ssn).and_return({ file_nbr: '123456789' })
                allow_any_instance_of(ClaimsApi::V1::Forms::PowerOfAttorneyController)
                  .to receive(:check_request_ssn_matches_mpi).and_return(nil)
                allow(BGS::PowerOfAttorneyVerifier).to receive(:new).and_return(bgs_poa_verifier)
                allow(bgs_poa_verifier).to receive(:current_poa_code).and_return(Struct.new(:code).new('HelloWorld'))
                post path, params: data, headers: headers.merge(auth_header)
                token = JSON.parse(response.body)['data']['id']
                poa = ClaimsApi::PowerOfAttorney.find(token)
                expect(poa.source_data['name']).to eq('abraham lincoln')
                expect(poa.source_data['icn'].present?).to eq(true)
                expect(poa.source_data['email']).to eq('abraham.lincoln@vets.gov')
              end
            end

            it 'returns a successful response with all the data' do
              mock_acg(scopes) do |auth_header|
                allow_any_instance_of(pws)
                  .to receive(:find_by_ssn).and_return({ file_nbr: '123456789' })
                allow_any_instance_of(ClaimsApi::V1::Forms::PowerOfAttorneyController)
                  .to receive(:check_request_ssn_matches_mpi).and_return(nil)
                allow(BGS::PowerOfAttorneyVerifier).to receive(:new).and_return(bgs_poa_verifier)
                allow(bgs_poa_verifier).to receive(:current_poa_code).and_return(Struct.new(:code).new('HelloWorld'))
                post path, params: data, headers: headers.merge(auth_header)
                parsed = JSON.parse(response.body)
                expect(parsed['data']['type']).to eq('claims_api_power_of_attorneys')
                expect(parsed['data']['attributes']['status']).to eq('pending')
              end
            end

            it "assigns a 'cid' (OKTA client_id)" do
              mock_acg(scopes) do |auth_header|
                allow_any_instance_of(pws)
                  .to receive(:find_by_ssn).and_return({ file_nbr: '123456789' })
                allow_any_instance_of(ClaimsApi::V1::Forms::PowerOfAttorneyController)
                  .to receive(:check_request_ssn_matches_mpi).and_return(nil)
                allow(BGS::PowerOfAttorneyVerifier).to receive(:new).and_return(bgs_poa_verifier)
                allow(bgs_poa_verifier).to receive(:current_poa_code).and_return(Struct.new(:code).new('HelloWorld'))
                post path, params: data, headers: headers.merge(auth_header)
                token = JSON.parse(response.body)['data']['id']
                poa = ClaimsApi::PowerOfAttorney.find(token)
                expect(poa[:cid]).to eq('0oa41882gkjtBRJhu2p7')
              end
            end
          end

          context 'when Veteran is missing a participant_id' do
            before do
              stub_mpi_not_found
            end

            context 'when consumer is representative' do
              it 'returns an unprocessible entity status' do
                mock_acg(scopes) do |auth_header|
                  post path, params: data, headers: headers.merge(auth_header)
                  expect(response).to have_http_status(:unprocessable_entity)
                end
              end
            end

            context 'when consumer is Veteran and missing EDIPI' do
              it 'catches a raised 422' do
                mock_acg(scopes) do |auth_header|
                  VCR.use_cassette('claims_api/bgs/intent_to_file_web_service/insert_intent_to_file') do
                    allow_any_instance_of(MPIData)
                      .to receive(:mvi_response).and_return(multi_profile)
                    post path, params: data, headers: auth_header

                    response_body = JSON.parse response.body
                    expect(response).to have_http_status(:unprocessable_entity)
                    expect(response_body['errors'][0]['detail']).to eq(
                      "Unable to locate Veteran's Participant ID in Master Person Index (MPI). " \
                      'Please submit an issue at ask.va.gov or call 1-800-MyVA411 (800-698-2411) for assistance.'
                    )
                  end
                end
              end
            end
          end

          context 'when Veteran has participant_id' do
            context 'when Veteran is missing a birls_id' do
              context 'when birls_id isn`t required' do
                before do
                  stub_mpi(build(:mpi_profile, birls_id: nil))
                end

                it 'returns a 200' do
                  mock_acg(scopes) do |auth_header|
                    allow_any_instance_of(pws)
                      .to receive(:find_by_ssn).and_return({ file_nbr: '123456789' })
                    allow_any_instance_of(ClaimsApi::V1::Forms::PowerOfAttorneyController)
                      .to receive(:check_request_ssn_matches_mpi).and_return(nil)
                    allow(BGS::PowerOfAttorneyVerifier).to receive(:new).and_return(bgs_poa_verifier)
                    allow(bgs_poa_verifier).to receive(:current_poa_code)
                      .and_return(Struct.new(:code).new('HelloWorld'))
                    post path, params: data, headers: headers.merge(auth_header)
                    expect(response).to have_http_status(:ok)
                  end
                end
              end
            end
          end

          context 'when a request includes signatures' do
            it 'Generates a 21-22 or 21-22a form to submit to VBMS' do
              mock_acg(scopes) do |auth_header|
                allow_any_instance_of(pws)
                  .to receive(:find_by_ssn).and_return({ file_nbr: '123456789' })
                allow_any_instance_of(ClaimsApi::V1::Forms::PowerOfAttorneyController)
                  .to receive(:check_request_ssn_matches_mpi).and_return(nil)
                allow(BGS::PowerOfAttorneyVerifier).to receive(:new).and_return(bgs_poa_verifier)
                allow(bgs_poa_verifier).to receive(:current_poa_code).and_return(Struct.new(:code).new('HelloWorld'))
                params = JSON.parse data
                base64_signature = File.read(Rails.root.join(
                  *'/modules/claims_api/spec/fixtures/signature_b64.txt'.split('/')
                ).to_s)
                signatures = { veteran: base64_signature, representative: base64_signature }
                params['data']['attributes']['signatures'] = signatures

                expect(ClaimsApi::V1::PoaFormBuilderJob).to receive(:perform_async)

                post path, params: params.to_json, headers: headers.merge(auth_header)
              end
            end
          end

          context 'when a request doesn\'t include signatures' do
            it 'Doesn\'t generate a 21-22 or 21-22a form to upload to VBMS' do
              mock_acg(scopes) do |auth_header|
                expect(ClaimsApi::V1::PoaFormBuilderJob).not_to receive(:perform_async)

                post path, params: data, headers: headers.merge(auth_header)
              end
            end
          end
        end

        context 'when the current user is the Veteran and uses request headers' do
          let(:headers) do
            { 'X-VA-SSN': '796111863',
              'X-VA-First-Name': 'Abraham',
              'X-VA-Last-Name': 'Lincoln',
              'X-VA-Birth-Date': '1809-02-12',
              'X-VA-Gender': 'M' }
          end

          it 'responds with a 422' do
            mock_acg(scopes) do |auth_header|
              allow(Veteran::Service::Representative).to receive(:all_for_user).and_return([])
              allow_any_instance_of(ClaimsApi::V1::Forms::PowerOfAttorneyController)
                .to receive(:check_request_ssn_matches_mpi).and_return(nil)

              post path, params: data, headers: headers.merge(auth_header)

              expect(response).to have_http_status(:unprocessable_entity)
              error_detail = JSON.parse(response.body)['errors'][0]['detail']
              substring = 'Veterans making requests do not need to include identifying headers'
              expect(error_detail.include?(substring)).to be true
            end
          end
        end

        context 'when poa code is not associated with current user' do
          it 'responds with invalid poa code message' do
            mock_acg(scopes) do |auth_header|
              allow_any_instance_of(ClaimsApi::V1::Forms::PowerOfAttorneyController)
                .to receive(:check_request_ssn_matches_mpi).and_return(nil)
              post path, params: data, headers: headers.merge(auth_header)
              expect(response).to have_http_status(:bad_request)
            end
          end
        end
      end

      context 'when poa code is not valid' do
        it 'responds with invalid poa code message' do
          mock_acg(scopes) do |auth_header|
            allow_any_instance_of(ClaimsApi::V1::Forms::PowerOfAttorneyController)
              .to receive(:check_request_ssn_matches_mpi).and_return(nil)
            post path, params: data, headers: headers.merge(auth_header)
            expect(response).to have_http_status(:bad_request)
          end
        end
      end

      context 'validate_veteran_identifiers' do
        context 'when Veteran identifiers are missing in MPI lookups' do
          before do
            stub_mpi(build(:mpi_profile, birth_date: nil, participant_id: nil))
          end

          it 'returns an unprocessible entity status' do
            allow_any_instance_of(MPI::Service).to receive(:find_profile_by_attributes)
              .and_raise(ArgumentError)
            mock_acg(scopes) do |auth_header|
              post path, params: data, headers: headers.merge(auth_header)
              expect(response).to have_http_status(:unprocessable_entity)
            end
          end
        end

        context 'when the birth date in the headers is an empty string' do
          let(:invalid_headers) do
            { 'X-VA-SSN': '796111863',
              'X-VA-First-Name': 'Abraham',
              'X-VA-Last-Name': 'Lincoln',
              'X-VA-Birth-Date': '',
              'X-VA-Gender': 'M' }
          end

          it 'responds with invalid birth_date' do
            mock_acg(scopes) do |auth_header|
              allow(Veteran::Service::Representative).to receive(:all_for_user).and_return([])
              allow_any_instance_of(ClaimsApi::V1::Forms::PowerOfAttorneyController)
                .to receive(:check_request_ssn_matches_mpi).and_return(nil)

              post path, params: data, headers: invalid_headers.merge(auth_header)

              expect(response).to have_http_status(:unprocessable_entity)
              error_detail = JSON.parse(response.body)['errors'][0]['detail']
              substring = 'The following values are invalid: X-VA-Birth-Date'
              expect(error_detail).to eq(substring)
            end
          end
        end

        context 'when the first and last name in the headers is an empty string' do
          let(:invalid_headers) do
            { 'X-VA-SSN': '796111863',
              'X-VA-First-Name': '',
              'X-VA-Last-Name': '',
              'X-VA-Birth-Date': '1809-02-12',
              'X-VA-Gender': 'M' }
          end

          it 'responds with invalid birth_date' do
            mock_acg(scopes) do |auth_header|
              allow(Veteran::Service::Representative).to receive(:all_for_user).and_return([])
              allow_any_instance_of(ClaimsApi::V1::Forms::PowerOfAttorneyController)
                .to receive(:check_request_ssn_matches_mpi).and_return(nil)

              post path, params: data, headers: invalid_headers.merge(auth_header)

              expect(response).to have_http_status(:unprocessable_entity)
              error_detail = JSON.parse(response.body)['errors'][0]['detail']
              substring = 'The following values are invalid: X-VA-First-Name, X-VA-Last-Name'
              expect(error_detail).to eq(substring)
            end
          end
        end
      end

      context 'request schema validations' do
        let(:json_data) { JSON.parse data }

        it 'requires poa_code subfield' do
          mock_acg(scopes) do |auth_header|
            allow_any_instance_of(ClaimsApi::V1::Forms::PowerOfAttorneyController)
              .to receive(:check_request_ssn_matches_mpi).and_return(nil)
            params = json_data
            params['data']['attributes']['serviceOrganization']['poaCode'] = nil
            post path, params: params.to_json, headers: headers.merge(auth_header)
            expect(response).to have_http_status(:unprocessable_entity)
            expect(JSON.parse(response.body)['errors'].size).to eq(1)
          end
        end

        it 'doesn\'t allow additional fields' do
          mock_acg(scopes) do |auth_header|
            allow_any_instance_of(ClaimsApi::V1::Forms::PowerOfAttorneyController)
              .to receive(:check_request_ssn_matches_mpi).and_return(nil)
            params = json_data
            params['data']['attributes']['someBadField'] = 'someValue'
            post path, params: params.to_json, headers: headers.merge(auth_header)
            expect(response).to have_http_status(:unprocessable_entity)
            expect(JSON.parse(response.body)['errors'].size).to eq(1)
            expect(JSON.parse(response.body)['errors'][0]['detail']).to eq(
              'The property /someBadField is not defined on the schema. Additional properties are not allowed'
            )
          end
        end
      end

      context 'request schema validation of aptUnitNumber' do
        before do
          Veteran::Service::Representative.new(representative_id: '56789', poa_codes: ['074'],
                                               first_name: 'Abraham', last_name: 'Lincoln').save!
        end

        let(:path) { '/services/claims/v1/forms/2122/validate' }
        let(:vetdata) do
          {
            address: {
              numberAndStreet: '76 Crowther Ave',
              aptUnitNumber: '11C',
              city: 'Bridgeport',
              country: 'US',
              state: 'CT',
              zipFirstFive: '06616'
            }
          }
        end

        it 'allows alphanumeric strings for aptUnitNumber' do
          mock_acg(scopes) do |auth_header|
            allow_any_instance_of(pws)
              .to receive(:find_by_ssn).and_return({ file_nbr: '123456789' })
            allow_any_instance_of(ClaimsApi::V1::Forms::PowerOfAttorneyController)
              .to receive(:check_request_ssn_matches_mpi).and_return(nil)
            params = JSON.parse data
            params['data']['attributes']['veteran'] = vetdata
            post path, params: params.to_json, headers: headers.merge(auth_header)
            expect(response).to have_http_status(:ok)
          end
        end
      end

      shared_context 'stub validation methods' do
        before do
          allow_any_instance_of(ClaimsApi::V1::Forms::PowerOfAttorneyController)
            .to receive(:check_request_ssn_matches_mpi).and_return(nil)
          allow_any_instance_of(ClaimsApi::V1::Forms::PowerOfAttorneyController)
            .to receive(:validate_json_schema).and_return(nil)
          allow_any_instance_of(ClaimsApi::V1::Forms::PowerOfAttorneyController)
            .to receive(:validate_poa_code!).and_return(nil)
          allow_any_instance_of(ClaimsApi::V1::Forms::PowerOfAttorneyController)
            .to receive(:validate_poa_code_for_current_user!).and_return(nil)
          allow_any_instance_of(ClaimsApi::V1::Forms::PowerOfAttorneyController)
            .to receive(:check_file_number_exists!).and_return(nil)
          allow_any_instance_of(ClaimsApi::V1::Forms::PowerOfAttorneyController)
            .to receive(:validate_dependent_claimant!).and_return(nil)
        end
      end

      context "when the lighthouse_claims_api_poa_dependent_claimants feature is enabled and rel is not 'Self'" do
        include_context 'stub validation methods'

        let(:claimant_information_for_headers) do
          {
            'claimant_participant_id' => '000000000000',
            'claimant_first_name' => 'First',
            'claimant_last_name' => 'Last',
            'claimant_ssn' => '1111111111'
          }
        end

        before do
          allow_any_instance_of(Flipper).to receive(:enabled?).with(:lighthouse_claims_api_poa_dependent_claimants)
                                                              .and_return true
        end

        context 'and the request includes a dependent claimant' do
          it 'enqueues the PoaFormBuilderJob' do
            mock_acg(scopes) do |auth_header|
              expect do
                post path, params: data_with_claimant, headers: headers.merge(auth_header)
              end.not_to change(ClaimsApi::V1::PoaFormBuilderJob.jobs, :size)
            end
          end

          it "includes the 'dependent' object to the auth_headers" do
            mock_acg(scopes) do |auth_header|
              allow_any_instance_of(ClaimsApi::V1::Forms::PowerOfAttorneyController)
                .to receive(:validate_dependent_claimant!).and_return(claimant_information_for_headers)

              post path, params: data_with_claimant, headers: headers.merge(auth_header)
              parsed = JSON.parse(response.body)
              poa_id = parsed['data']['id']
              poa = ClaimsApi::PowerOfAttorney.find(poa_id)
              expect(poa.auth_headers).to have_key('dependent')
            end
          end
<<<<<<< HEAD
=======

          it "does not incude the 'dependent' object to the auth_headers if relatonship is 'Self'" do
            mock_acg(scopes) do |auth_header|
              allow_any_instance_of(ClaimsApi::V1::Forms::PowerOfAttorneyController)
                .to receive(:validate_dependent_claimant!).and_return(claimant_information_for_headers)

              post path, params: data_with_claimant_as_self, headers: headers.merge(auth_header)
              parsed = JSON.parse(response.body)
              poa_id = parsed['data']['id']
              poa = ClaimsApi::PowerOfAttorney.find(poa_id)
              expect(poa.auth_headers).not_to have_key('dependent')
            end
          end
>>>>>>> bbdab6b7
        end

        context 'and the request does not include a dependent claimant' do
          it "does not include the 'dependent' object to the auth_headers" do
            mock_acg(scopes) do |auth_header|
              params = JSON.parse data
              post path, params: params.to_json, headers: headers.merge(auth_header)
              parsed = JSON.parse(response.body)
              poa_id = parsed['data']['id']
              poa = ClaimsApi::PowerOfAttorney.find(poa_id)
              expect(poa.auth_headers).not_to have_key('dependent')
            end
          end
        end
      end

      context 'when the lighthouse_claims_api_poa_dependent_claimants feature is disabled' do
        include_context 'stub validation methods'

        before do
          Flipper.disable(:lighthouse_claims_api_poa_dependent_claimants)
        end

        it "does not include the 'dependent object in the auth_headers" do
          mock_acg(scopes) do |auth_header|
            post path, params: data_with_claimant, headers: headers.merge(auth_header)
            parsed = JSON.parse(response.body)
            poa_id = parsed['data']['id']
            poa = ClaimsApi::PowerOfAttorney.find(poa_id)
            expect(poa.auth_headers).not_to have_key('dependent')
          end
        end
      end
    end

    describe '#status' do
      let(:power_of_attorney) { create(:power_of_attorney, :submitted, auth_headers: headers) }

      it 'return the status of a POA based on GUID' do
        mock_acg(scopes) do |auth_header|
          get("#{path}/#{power_of_attorney.id}",
              params: nil, headers: headers.merge(auth_header))
          parsed = JSON.parse(response.body)
          expect(parsed['data']['type']).to eq('claims_api_power_of_attorneys')
          expect(parsed['data']['attributes']['status']).to eq('submitted')
        end
      end
    end

    describe '#upload' do
      let(:power_of_attorney) { create(:power_of_attorney) }
      let(:binary_params) do
        { attachment: Rack::Test::UploadedFile.new(Rails.root.join(
          *'/modules/claims_api/spec/fixtures/extras.pdf'.split('/')
        ).to_s) }
      end
      let(:base64_params) do
        { attachment: File.read(Rails.root.join(*'/modules/claims_api/spec/fixtures/base64pdf'.split('/')).to_s) }
      end

      it 'submit binary and change the document status' do
        mock_acg(scopes) do |auth_header|
          allow_any_instance_of(pws)
            .to receive(:find_by_ssn).and_return({ file_nbr: '123456789' })
          allow_any_instance_of(ClaimsApi::V1::Forms::PowerOfAttorneyController)
            .to receive(:check_request_ssn_matches_mpi).and_return(nil)
          allow_any_instance_of(ClaimsApi::PowerOfAttorneyUploader).to receive(:store!)
          expect(power_of_attorney.file_data).to be_nil
          put("#{path}/#{power_of_attorney.id}",
              params: binary_params, headers: headers.merge(auth_header))
          power_of_attorney.reload
          expect(power_of_attorney.file_data).not_to be_nil
          expect(power_of_attorney.status).to eq('submitted')
        end
      end

      it 'submit base64 and change the document status' do
        mock_acg(scopes) do |auth_header|
          allow_any_instance_of(pws)
            .to receive(:find_by_ssn).and_return({ file_nbr: '123456789' })
          allow_any_instance_of(ClaimsApi::V1::Forms::PowerOfAttorneyController)
            .to receive(:check_request_ssn_matches_mpi).and_return(nil)
          allow_any_instance_of(ClaimsApi::PowerOfAttorneyUploader).to receive(:store!)
          expect(power_of_attorney.file_data).to be_nil
          put("#{path}/#{power_of_attorney.id}",
              params: base64_params, headers: headers.merge(auth_header))
          power_of_attorney.reload
          expect(power_of_attorney.file_data).not_to be_nil
          expect(power_of_attorney.status).to eq('submitted')
        end
      end

      context 'The controller checks the check_request_ssn_matches_mpi before calling BGS' do
        context 'and it catches an invalid ssn' do
          let(:poa) { create(:power_of_attorney, auth_headers: headers) }

          it 'returns a message to the consumer' do
            mock_acg(scopes) do |auth_header|
              allow_any_instance_of(pws)
                .to receive(:find_by_ssn).and_return({ file_nbr: '1234567' })
              put("#{path}/#{power_of_attorney.id}", params: binary_params, headers: headers.merge(auth_header))
              allow_any_instance_of(ClaimsApi::V1::Forms::PowerOfAttorneyController)
                .to receive(:check_request_ssn_matches_mpi).with('987654321')
              parsed = JSON.parse(response.body)
              expect(response).to have_http_status(:unprocessable_entity)
              expect(parsed['errors'].first['title']).to eq('Unprocessable Entity')
            end
          end
        end
      end

      context "when checking if Veteran has a valid 'FileNumber'" do
        context 'when the call to BGS raises an error' do
          it 'returns a 424' do
            mock_acg(scopes) do |auth_header|
              allow_any_instance_of(ClaimsApi::V1::Forms::PowerOfAttorneyController)
                .to receive(:check_request_ssn_matches_mpi).and_return(nil)
              allow_any_instance_of(pws)
                .to receive(:find_by_ssn).and_raise(BGS::ShareError.new('HelloWorld'))
              expect(power_of_attorney.file_data).to be_nil
              put("#{path}/#{power_of_attorney.id}",
                  params: base64_params, headers: headers.merge(auth_header))
              power_of_attorney.reload
              parsed = JSON.parse(response.body)
              expect(power_of_attorney.file_data).to be_nil
              expect(response).to have_http_status(:failed_dependency)
              expect(parsed['errors'].first['title']).to eq('Failed Dependency')
              expect(parsed['errors'].first['detail']).to eq('Failure occurred in a system dependency')
            end
          end
        end

        context 'BGS response is invalid' do
          let(:error_detail) do
            "Unable to locate Veteran's File Number in Master Person Index (MPI). " \
              'Please submit an issue at ask.va.gov or call 1-800-MyVA411 (800-698-2411) for assistance.'
          end

          context "when the BGS response is 'nil'" do
            it 'returns a 422' do
              mock_acg(scopes) do |auth_header|
                allow_any_instance_of(ClaimsApi::V1::Forms::PowerOfAttorneyController)
                  .to receive(:check_request_ssn_matches_mpi).and_return(nil)
                allow_any_instance_of(pws)
                  .to receive(:find_by_ssn).and_return(nil)
                expect(power_of_attorney.file_data).to be_nil
                put("#{path}/#{power_of_attorney.id}",
                    params: base64_params, headers: headers.merge(auth_header))
                power_of_attorney.reload
                parsed = JSON.parse(response.body)
                expect(power_of_attorney.file_data).to be_nil
                expect(response).to have_http_status(:unprocessable_entity)
                expect(parsed['errors'].first['title']).to eq('Unprocessable Entity')
                expect(parsed['errors'].first['detail']).to eq(error_detail)
              end
            end
          end

          context "when 'file_nbr' in the BGS response is 'nil'" do
            it 'returns a 422' do
              mock_acg(scopes) do |auth_header|
                allow_any_instance_of(ClaimsApi::V1::Forms::PowerOfAttorneyController)
                  .to receive(:check_request_ssn_matches_mpi).and_return(nil)
                allow_any_instance_of(pws)
                  .to receive(:find_by_ssn).and_return({ file_nbr: nil })
                expect(power_of_attorney.file_data).to be_nil
                put("#{path}/#{power_of_attorney.id}",
                    params: base64_params, headers: headers.merge(auth_header))
                power_of_attorney.reload
                parsed = JSON.parse(response.body)
                expect(power_of_attorney.file_data).to be_nil
                expect(response).to have_http_status(:unprocessable_entity)
                expect(parsed['errors'].first['title']).to eq('Unprocessable Entity')
                expect(parsed['errors'].first['detail']).to eq(error_detail)
              end
            end
          end

          context "when 'file_nbr' in the BGS response is blank" do
            it 'returns a 422' do
              mock_acg(scopes) do |auth_header|
                allow_any_instance_of(ClaimsApi::V1::Forms::PowerOfAttorneyController)
                  .to receive(:check_request_ssn_matches_mpi).and_return(nil)
                allow_any_instance_of(pws)
                  .to receive(:find_by_ssn).and_return({ file_nbr: '' })
                expect(power_of_attorney.file_data).to be_nil
                put("#{path}/#{power_of_attorney.id}",
                    params: base64_params, headers: headers.merge(auth_header))
                power_of_attorney.reload
                parsed = JSON.parse(response.body)
                expect(power_of_attorney.file_data).to be_nil
                expect(response).to have_http_status(:unprocessable_entity)
                expect(parsed['errors'].first['title']).to eq('Unprocessable Entity')
                expect(parsed['errors'].first['detail']).to eq(error_detail)
              end
            end
          end
        end
      end

      context 'when no attachment is provided to the PUT endpoint' do
        it 'rejects the request for missing param' do
          mock_acg(scopes) do |auth_header|
            allow_any_instance_of(ClaimsApi::V1::Forms::PowerOfAttorneyController)
              .to receive(:check_request_ssn_matches_mpi).and_return(nil)
            allow_any_instance_of(pws)
              .to receive(:find_by_ssn).and_return({ file_nbr: '123456789' })
            put("#{path}/#{power_of_attorney.id}", headers: headers.merge(auth_header))
            expect(response).to have_http_status(:bad_request)
            expect(response.parsed_body['errors'][0]['title']).to eq('Missing parameter')
            expect(response.parsed_body['errors'][0]['detail']).to eq('Must include attachment')
          end
        end
      end
    end

    describe '#validate' do
      before do
        Veteran::Service::Representative.new(representative_id: '56789', poa_codes: ['074'],
                                             first_name: 'Abraham', last_name: 'Lincoln').save!
      end

      it 'returns a response when valid' do
        mock_acg(scopes) do |auth_header|
          allow_any_instance_of(ClaimsApi::V1::Forms::PowerOfAttorneyController)
            .to receive(:check_request_ssn_matches_mpi).and_return(nil)
          post "#{path}/validate", params: data, headers: headers.merge(auth_header)
          parsed = JSON.parse(response.body)
          expect(parsed['data']['attributes']['status']).to eq('valid')
          expect(parsed['data']['type']).to eq('powerOfAttorneyValidation')
        end
      end

      it 'returns a response when invalid' do
        mock_acg(scopes) do |auth_header|
          post "#{path}/validate", params: { data: { attributes: nil } }.to_json, headers: headers.merge(auth_header)
          parsed = JSON.parse(response.body)
          expect(response).to have_http_status(:unprocessable_entity)
          expect(parsed['errors']).not_to be_empty
        end
      end

      it 'responds properly when JSON parse error' do
        mock_acg(scopes) do |auth_header|
          post "#{path}/validate", params: 'hello', headers: headers.merge(auth_header)
          expect(response).to have_http_status(:unprocessable_entity)
        end
      end

      context 'when the lighthouse_claims_api_poa_dependent_claimants feature is enabled' do
        before do
          allow_any_instance_of(Flipper).to receive(:enabled?).with(:lighthouse_claims_api_poa_dependent_claimants)
                                                              .and_return true
        end

        context 'and the request includes a dependent claimant' do
          it 'calls validate_poa_code_exists! and validate_dependent_by_participant_id!' do
            mock_acg(scopes) do |auth_header|
              allow_any_instance_of(ClaimsApi::V1::Forms::PowerOfAttorneyController)
                .to receive(:check_request_ssn_matches_mpi).and_return(nil)
              allow_any_instance_of(ClaimsApi::V1::Forms::PowerOfAttorneyController)
                .to receive(:validate_json_schema).and_return(nil)

              expect_any_instance_of(ClaimsApi::DependentClaimantVerificationService)
                .to receive(:validate_poa_code_exists!)
              expect_any_instance_of(ClaimsApi::DependentClaimantVerificationService)
                .to receive(:validate_dependent_by_participant_id!)

              post "#{path}/validate", params: data_with_claimant, headers: headers.merge(auth_header)
            end
          end
        end

        context 'and the request does not include a dependent claimant' do
          it 'calls neither validate_poa_code_exists! nor validate_dependent_by_participant_id!' do
            mock_acg(scopes) do |auth_header|
              allow_any_instance_of(ClaimsApi::V1::Forms::PowerOfAttorneyController)
                .to receive(:check_request_ssn_matches_mpi).and_return(nil)

              expect_any_instance_of(ClaimsApi::DependentClaimantVerificationService)
                .not_to receive(:validate_poa_code_exists!)
              expect_any_instance_of(ClaimsApi::DependentClaimantVerificationService)
                .not_to receive(:validate_dependent_by_participant_id!)

              post "#{path}/validate", params: data, headers: headers.merge(auth_header)
            end
          end
        end
      end

      context 'when the lighthouse_claims_api_poa_dependent_claimants feature is disabled' do
        before do
          Flipper.disable(:lighthouse_claims_api_poa_dependent_claimants)
        end

        it 'calls neither validate_poa_code_exists! nor validate_dependent_by_participant_id!' do
          mock_acg(scopes) do |auth_header|
            allow_any_instance_of(ClaimsApi::V1::Forms::PowerOfAttorneyController)
              .to receive(:check_request_ssn_matches_mpi).and_return(nil)
            allow_any_instance_of(ClaimsApi::V1::Forms::PowerOfAttorneyController)
              .to receive(:validate_json_schema).and_return(nil)

            expect_any_instance_of(ClaimsApi::DependentClaimantVerificationService)
              .not_to receive(:validate_poa_code_exists!)
            expect_any_instance_of(ClaimsApi::DependentClaimantVerificationService)
              .not_to receive(:validate_dependent_by_participant_id!)

            post "#{path}/validate", params: data_with_claimant, headers: headers.merge(auth_header)
          end
        end
      end
    end

    describe '#active' do
      let(:bgs_poa_verifier) { BGS::PowerOfAttorneyVerifier.new(nil) }

      context 'when there is no BGS active power of attorney' do
        before do
          Veteran::Service::Representative.new(representative_id: '00000', poa_codes: ['074'], first_name: 'Abraham',
                                               last_name: 'Lincoln').save!
        end

        it 'returns a 404' do
          mock_acg(scopes) do |auth_header|
            allow(BGS::PowerOfAttorneyVerifier).to receive(:new).and_return(bgs_poa_verifier)
            expect(bgs_poa_verifier).to receive(:current_poa_code).and_return(nil).once
            get("#{path}/active", params: nil, headers: headers.merge(auth_header))
            expect(response).to have_http_status(:not_found)
          end
        end
      end

      context 'when there is a BGS active power of attorney' do
        before do
          Veteran::Service::Representative.new(representative_id: '11111', poa_codes: ['074'], first_name: 'Abraham',
                                               last_name: 'Lincoln').save!
        end

        let(:representative_info) do
          {
            name: 'Abraham Lincoln',
            phone_number: '555-555-5555'
          }
        end

        it 'returns a 200' do
          mock_acg(scopes) do |auth_header|
            allow(BGS::PowerOfAttorneyVerifier).to receive(:new).and_return(bgs_poa_verifier)
            expect(bgs_poa_verifier).to receive(:current_poa_code).and_return('HelloWorld').exactly(3).times
            expect(bgs_poa_verifier).to receive(:previous_poa_code).and_return(nil)
            expect_any_instance_of(
              ClaimsApi::V1::Forms::PowerOfAttorneyController
            ).to receive(:build_representative_info).and_return(representative_info)
            get("#{path}/active", params: nil, headers: headers.merge(auth_header))

            parsed = JSON.parse(response.body)
            expect(response).to have_http_status(:ok)
            expect(parsed['data']['attributes']['representative']['service_organization']['poa_code'])
              .to eq('HelloWorld')
          end
        end
      end

      context 'when a non-accredited representative and non-veteran request active power of attorney' do
        it 'returns a 403' do
          mock_acg(scopes) do |auth_header|
            get("#{path}/active", params: nil, headers: headers.merge(auth_header))
            expect(response).to have_http_status(:forbidden)
          end
        end
      end

      describe 'additional POA info' do
        before do
          Veteran::Service::Representative.new(representative_id: '22222',
                                               poa_codes: ['074'], first_name: 'Abraham', last_name: 'Lincoln').save!
        end

        context 'when representative is part of an organization' do
          it "returns the organization's name and phone" do
            mock_acg(scopes) do |auth_header|
              expect_any_instance_of(
                ClaimsApi::V1::Forms::PowerOfAttorneyController
              ).to receive(:validate_user_is_accredited!).and_return(nil)
              allow(BGS::PowerOfAttorneyVerifier).to receive(:new).and_return(bgs_poa_verifier)
              expect(bgs_poa_verifier).to receive(:current_poa_code).and_return('HelloWorld').exactly(3).times
              expect(bgs_poa_verifier).to receive(:previous_poa_code).and_return(nil)
              expect(Veteran::Service::Organization).to receive(:find_by).and_return(
                OpenStruct.new(name: 'Some Great Organization', phone: '555-555-5555')
              ).twice

              get("#{path}/active", params: nil, headers: headers.merge(auth_header))

              parsed = JSON.parse(response.body)

              expect(response).to have_http_status(:ok)
              expect(parsed['data']['attributes']['representative']['service_organization']['organization_name'])
                .to eq('Some Great Organization')
              expect(parsed['data']['attributes']['representative']['service_organization']['first_name'])
                .to eq(nil)
              expect(parsed['data']['attributes']['representative']['service_organization']['last_name'])
                .to eq(nil)
              expect(parsed['data']['attributes']['representative']['service_organization']['phone_number'])
                .to eq('555-555-5555')
            end
          end
        end

        context 'when representative is not part of an organization' do
          it "returns the representative's name and phone" do
            mock_acg(scopes) do |auth_header|
              expect_any_instance_of(
                ClaimsApi::V1::Forms::PowerOfAttorneyController
              ).to receive(:validate_user_is_accredited!).and_return(nil)
              allow(BGS::PowerOfAttorneyVerifier).to receive(:new).and_return(bgs_poa_verifier)
              expect(bgs_poa_verifier).to receive(:current_poa_code).and_return('HelloWorld').exactly(3).times
              expect(bgs_poa_verifier).to receive(:previous_poa_code).and_return(nil)
              allow(Veteran::Service::Representative).to receive(:where).and_return(
                [
                  OpenStruct.new(
                    first_name: 'Tommy',
                    last_name: 'Testerson',
                    phone: '555-555-5555'
                  )
                ]
              )

              get("#{path}/active", params: nil, headers: headers.merge(auth_header))

              parsed = JSON.parse(response.body)

              expect(response).to have_http_status(:ok)
              expect(parsed['data']['attributes']['representative']['service_organization']['first_name'])
                .to eq('Tommy')
              expect(parsed['data']['attributes']['representative']['service_organization']['last_name'])
                .to eq('Testerson')
              expect(parsed['data']['attributes']['representative']['service_organization']['organization_name'])
                .to eq(nil)
              expect(parsed['data']['attributes']['representative']['service_organization']['phone_number'])
                .to eq('555-555-5555')
            end
          end
        end

        context 'when representative POA code not found in OGC scraped data' do
          it 'returns a 404' do
            mock_acg(scopes) do |auth_header|
              expect_any_instance_of(
                ClaimsApi::V1::Forms::PowerOfAttorneyController
              ).to receive(:validate_user_is_accredited!).and_return(nil)
              allow(BGS::PowerOfAttorneyVerifier).to receive(:new).and_return(bgs_poa_verifier)
              expect(bgs_poa_verifier).to receive(:current_poa_code).and_return('HelloWorld').twice
              allow(Veteran::Service::Organization).to receive(:find_by).and_return(nil)
              allow(Veteran::Service::Representative).to receive(:where).and_return([])

              get("#{path}/active", params: nil, headers: headers.merge(auth_header))

              expect(response).to have_http_status(:not_found)
            end
          end
        end
      end
    end
  end
end<|MERGE_RESOLUTION|>--- conflicted
+++ resolved
@@ -472,8 +472,6 @@
               expect(poa.auth_headers).to have_key('dependent')
             end
           end
-<<<<<<< HEAD
-=======
 
           it "does not incude the 'dependent' object to the auth_headers if relatonship is 'Self'" do
             mock_acg(scopes) do |auth_header|
@@ -487,7 +485,6 @@
               expect(poa.auth_headers).not_to have_key('dependent')
             end
           end
->>>>>>> bbdab6b7
         end
 
         context 'and the request does not include a dependent claimant' do
