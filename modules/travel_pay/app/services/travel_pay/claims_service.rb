--- conflicted
+++ resolved
@@ -51,6 +51,8 @@
 
     # Retrieves expanded claim details with additional fields
     def get_claim_details(claim_id)
+    # Retrieves expanded claim details with additional fields
+    def get_claim_details(claim_id)
       # ensure claim ID is the right format, allowing any version
       uuid_all_version_format = /^[0-9A-F]{8}-[0-9A-F]{4}-[0-9A-F]{4}-[89ABCD][0-9A-F]{3}-[0-9A-F]{12}$/i
 
@@ -60,14 +62,11 @@
 
       @auth_manager.authorize => { veis_token:, btsss_token: }
       claim_response = client.get_claim_by_id(veis_token, btsss_token, claim_id)
-<<<<<<< HEAD
       documents = []
       if include_documents?
         documents_response = documents_client.get_document_ids(veis_token, btsss_token, claim_id)
         documents = documents_response.body['data'] if documents_response.body['data']
       end
-=======
->>>>>>> 0cc5542f
 
       claim = claim_response.body['data']
 
