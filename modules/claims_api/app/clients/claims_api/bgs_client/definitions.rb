--- conflicted
+++ resolved
@@ -233,71 +233,6 @@
         end
       end
 
-<<<<<<< HEAD
-      ##
-      # VnpPtcpntAddrsWebServiceBean
-      #
-      module VnpPtcpntAddrsWebServiceBean
-        DEFINITION =
-          Bean.new(
-            path: 'VnpPtcpntAddrsWebServiceBean',
-            namespaces: Namespaces.new(
-              target: 'http://ptcpntAddrsService.services.vonapp.vba.va.gov/',
-              data: nil
-            )
-          )
-      end
-
-      module VnpPtcpntAddrsService
-        DEFINITION =
-          Service.new(
-            bean: VnpPtcpntAddrsWebServiceBean::DEFINITION,
-            path: 'VnpPtcpntAddrsService'
-          )
-
-        module VnpPtcpntAddrsCreate
-          DEFINITION =
-            Action.new(
-              service: VnpPtcpntAddrsService::DEFINITION,
-              name: 'vnpPtcpntAddrsCreate',
-              key: 'return'
-            )
-        end
-      end
-
-      ##
-      # PersonWebServiceBean
-      #
-      module PersonWebServiceBean
-        DEFINITION =
-          Bean.new(
-            path: 'PersonWebServiceBean',
-            namespaces: Namespaces.new(
-              target: 'http://person.services.vetsnet.vba.va.gov/',
-              data: nil
-            )
-          )
-      end
-
-      module PersonWebService
-        DEFINITION =
-          Service.new(
-            bean: PersonWebServiceBean::DEFINITION,
-            path: 'PersonWebService'
-          )
-
-        module FindPersonBySSN
-          DEFINITION =
-            Action.new(
-              service: PersonWebService::DEFINITION,
-              name: 'findPersonBySSN',
-              key: 'PersonDTO'
-            )
-        end
-      end
-
-=======
->>>>>>> 15122643
       module VeteranRepresentativeService
         DEFINITION =
           Service.new(
@@ -324,7 +259,7 @@
         end
       end
 
-      #
+      ##
       # VnpAtchmsWebServiceBean
       #
       module VnpAtchmsWebServiceBean
@@ -355,8 +290,8 @@
         end
       end
 
-      #
-      ## VnpPersonService
+      ##
+      # VnpPersonService
       #
       module VnpPersonWebServiceBean
         DEFINITION =
@@ -389,40 +324,6 @@
       ##
       # VnpProcFormWebServiceBean
       #
-
-      ##
-      # VnpProcWebServiceBeanV2
-      #
-<<<<<<< HEAD
-
-      ##
-      # VnpPtcpntAddrsWebServiceBean
-      #
-
-      ##
-      # VnpPtcpntPhoneWebServiceBean
-      #
-
-      ##
-      # VnpPtcpntWebServiceBean
-      #
-=======
-
-      ##
-      # VnpPtcpntAddrsWebServiceBean
-      #
-
-      ##
-      # VnpPtcpntPhoneWebServiceBean
-      #
-
-      ##
-      # VnpPtcpntWebServiceBean
-      #
-
-      ##
-      # VnpProcFormWebServiceBean
-      #
       module VnpProcFormWebServiceBean
         DEFINITION =
           Bean.new(
@@ -450,7 +351,49 @@
             )
         end
       end
->>>>>>> 15122643
+
+      ##
+      # VnpProcWebServiceBeanV2
+      #
+
+      ##
+      # VnpPtcpntAddrsWebServiceBean
+      #
+      module VnpPtcpntAddrsWebServiceBean
+        DEFINITION =
+          Bean.new(
+            path: 'VnpPtcpntAddrsWebServiceBean',
+            namespaces: Namespaces.new(
+              target: 'http://ptcpntAddrsService.services.vonapp.vba.va.gov/',
+              data: nil
+            )
+          )
+      end
+
+      module VnpPtcpntAddrsService
+        DEFINITION =
+          Service.new(
+            bean: VnpPtcpntAddrsWebServiceBean::DEFINITION,
+            path: 'VnpPtcpntAddrsService'
+          )
+
+        module VnpPtcpntAddrsCreate
+          DEFINITION =
+            Action.new(
+              service: VnpPtcpntAddrsService::DEFINITION,
+              name: 'vnpPtcpntAddrsCreate',
+              key: 'return'
+            )
+        end
+      end
+
+      ##
+      # VnpPtcpntPhoneWebServiceBean
+      #
+
+      ##
+      # VnpPtcpntWebServiceBean
+      #
     end
   end
 end