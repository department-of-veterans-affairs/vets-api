--- conflicted
+++ resolved
@@ -10,19 +10,11 @@
 require 'lighthouse/benefits_documents/utilities/helpers'
 
 RSpec.describe EVSS::DocumentUpload, type: :job do
-<<<<<<< HEAD
   subject(:job) do
     described_class.perform_async(auth_headers,
                                   user.uuid,
                                   document_data.to_serializable_hash)
   end
-=======
-  subject { described_class }
-
-  let(:client_stub) { instance_double(EVSS::DocumentsService) }
-  let(:notify_client_stub) { instance_double(VaNotify::Service) }
-  let(:uploader_stub) { instance_double(EVSSClaimDocumentUploader) }
->>>>>>> 6c8853bd
 
   let(:auth_headers) { EVSS::AuthHeaders.new(user).to_h }
   let(:user) { create(:user, :loa3) }
@@ -44,7 +36,7 @@
   let(:job_class) { 'EVSS::DocumentUpload' }
   let(:job_id) { job }
 
-  let(:client_stub) { instance_double('EVSS::DocumentsService') }
+  let(:client_stub) { instance_double(EVSS::DocumentsService) }
   let(:notify_client_stub) { instance_double(VaNotify::Service) }
   let(:issue_instant) { Time.now.to_i }
   let(:msg) do
