# frozen_string_literal: true

<<<<<<< HEAD
require 'pdf_fill/forms/va21p527ez'
require 'pdf_fill/forms/va21p530'
require 'pdf_fill/forms/va214142'
require 'pdf_fill/forms/va210781a'
require 'pdf_fill/forms/va210781'
require 'pdf_fill/forms/va218940'
require 'pdf_fill/forms/va1010cg'
require 'central_mail/datestamp_pdf'

=======
>>>>>>> 3ca1c1a1
module EVSS
  module DisabilityCompensationForm
    # A {Form4142Processor} handles the work of generating a stamped PDF
    # and a request body for a 4142 CentralMail submission
    #
    class Form4142Processor
      # @return [Pathname] the generated PDF path
      attr_reader :pdf_path

      # @return [Hash] the generated request body
      attr_reader :request_body

      FORM_ID = '21-4142'
      FOREIGN_POSTALCODE = '00000'

      # @param submission [Form526Submission] a user's post-translated 526 submission
      # @param jid [String] the Sidekiq job id for the job submitting the 4142 form
      #
      # @return [EVSS::DisabilityCompensationForm::Form4142Processor] an instance of this class
      #
      def initialize(submission, jid)
        @submission = submission
        @pdf_path = generate_stamp_pdf
        @request_body = {
          'document' => to_faraday_upload,
          'metadata' => generate_metadata(jid)
        }
      end

      # Invokes Filler ancillary form method to generate PDF document
      # Then calls method CentralMail::DatestampPdf to stamp the document.
      # Its called twice, once to stamp with text "VA.gov YYYY-MM-DD" at the bottom of each page
      # and second time to stamp with text "FDC Reviewed - Vets.gov Submission" at the top of each page
      #
      # @return [Pathname] the stamped PDF path
      #
      def generate_stamp_pdf
        pdf = PdfFill::Filler.fill_ancillary_form(
          @submission.form[Form526Submission::FORM_4142], @submission.submitted_claim_id, FORM_ID
        )
        stamped_path = CentralMail::DatestampPdf.new(pdf).run(text: 'VA.gov', x: 5, y: 5)
        CentralMail::DatestampPdf.new(stamped_path).run(
          text: 'VA.gov Submission',
          x: 510,
          y: 775,
          text_only: true
        )
      end

      private

      def to_faraday_upload
        Faraday::UploadIO.new(
          @pdf_path,
          Mime[:pdf].to_s
        )
      end

      def generate_metadata(jid)
        form = @submission.form[Form526Submission::FORM_4142]
        veteran_full_name = form['veteranFullName']
        address = form['veteranAddress']

        {
          'veteranFirstName' => veteran_full_name['first'],
          'veteranLastName' => veteran_full_name['last'],
          'fileNumber' => form['vaFileNumber'] || form['veteranSocialSecurityNumber'],
          'receiveDt' => received_date,
          'uuid' => jid,
          'zipCode' => address['country'] == 'USA' ? address['postalCode'] : FOREIGN_POSTALCODE,
          'source' => 'VA Forms Group B',
          'hashV' => Digest::SHA256.file(@pdf_path).hexdigest,
          'numberAttachments' => 0,
          'docType' => FORM_ID,
          'numberPages' => PDF::Reader.new(@pdf_path).pages.size
        }.to_json
      end

      def received_date
        date = SavedClaim::DisabilityCompensation.find(@submission.saved_claim_id).created_at
        date = date.in_time_zone('Central Time (US & Canada)')
        date.strftime('%Y-%m-%d %H:%M:%S')
      end
    end
  end
end<|MERGE_RESOLUTION|>--- conflicted
+++ resolved
@@ -1,6 +1,5 @@
 # frozen_string_literal: true
 
-<<<<<<< HEAD
 require 'pdf_fill/forms/va21p527ez'
 require 'pdf_fill/forms/va21p530'
 require 'pdf_fill/forms/va214142'
@@ -10,8 +9,6 @@
 require 'pdf_fill/forms/va1010cg'
 require 'central_mail/datestamp_pdf'
 
-=======
->>>>>>> 3ca1c1a1
 module EVSS
   module DisabilityCompensationForm
     # A {Form4142Processor} handles the work of generating a stamped PDF
