$stdout.sync = true
export VETS_API_USER_ID  := $(shell id -u)

ifdef env
    ENV_ARG  := $(env)
else
    ENV_ARG	 := dev
endif

COMPOSE_DEV  := docker-compose
COMPOSE_TEST := docker-compose -f docker-compose.test.yml
BASH         := run --rm --service-ports vets-api bash
BASH_DEV     := $(COMPOSE_DEV) $(BASH) -c
BASH_TEST    := $(COMPOSE_TEST) $(BASH) --login -c
SPEC_PATH    := spec/
DB		     := "bin/rails db:setup db:migrate"
LINT    	 := "bin/rails lint"
DOWN         := down
SECURITY     := "bin/rails security"

.PHONY: default
default: ci
	
.PHONY: ci
ci:
	@$(BASH_TEST) "bin/rails db:setup db:migrate ci"

.PHONY: bash
bash:
	@$(COMPOSE_DEV) $(BASH)

.PHONY: build
build:
ifeq ($(ENV_ARG), dev)
	$(COMPOSE_DEV) build
else
	$(COMPOSE_TEST) build
endif
	

<<<<<<< HEAD
.PHONY: ci-db
ci-db:
	@$(BASH_TEST) "bin/rails db:setup db:migrate"	

.PHONY: ci-lint
ci-lint:
	@$(BASH_TEST) "bin/rails lint['$(files)']"
=======
.PHONY: db
db:
ifeq ($(ENV_ARG), dev)
	@$(BASH_DEV) $(DB)
else
	@$(BASH_TEST) $(DB)
endif	
>>>>>>> e2138742


.PHONY: lint
lint:
ifeq ($(ENV_ARG), dev)
	@$(BASH_DEV) $(LINT)
else
	@$(BASH_TEST) $(LINT)
endif	

.PHONY: console
console:
	@$(BASH_DEV) "bundle exec rails c"

.PHONY: danger
danger:
	@$(BASH_TEST) "bundle exec danger --verbose"

.PHONY: docker-clean
docker-clean:
	@$(COMPOSE_DEV) down --rmi all --volumes

.PHONY: down
down:
ifeq ($(ENV_ARG), dev)
	@$(COMPOSE_DEV) $(DOWN)
else
	@$(COMPOSE_TEST) $(DOWN)
endif	

.PHONY: guard
guard:
	@$(BASH_DEV) "bundle exec guard"

.PHONY: migrate
migrate:
	@$(BASH_DEV) "bin/rails db:migrate"

.PHONY: rebuild
rebuild: down
	@$(COMPOSE_DEV) build

.PHONY: security
security:
ifeq ($(ENV_ARG), dev)
	@$(BASH_DEV) $(SECURITY)
else
	@$(BASH_TEST) $(SECURITY)
endif

.PHONY: server
server:
	@$(BASH_DEV) "rm -f tmp/pids/server.pid && bundle exec rails server"

.PHONY: spec
spec:
ifeq ($(ENV_ARG), dev)
	@$(BASH_DEV) "bin/rspec ${SPEC_PATH}"
else
	@$(BASH_TEST) "bin/rails spec:with_codeclimate_coverage"
endif
	
.PHONY: up
up: db
	@$(BASH_DEV) "rm -f tmp/pids/server.pid && foreman start -m all=1,clamd=0,freshclam=0"<|MERGE_RESOLUTION|>--- conflicted
+++ resolved
@@ -14,7 +14,7 @@
 BASH_TEST    := $(COMPOSE_TEST) $(BASH) --login -c
 SPEC_PATH    := spec/
 DB		     := "bin/rails db:setup db:migrate"
-LINT    	 := "bin/rails lint"
+LINT    	 := "bin/rails lint['$(files)']"
 DOWN         := down
 SECURITY     := "bin/rails security"
 
@@ -37,16 +37,6 @@
 	$(COMPOSE_TEST) build
 endif
 	
-
-<<<<<<< HEAD
-.PHONY: ci-db
-ci-db:
-	@$(BASH_TEST) "bin/rails db:setup db:migrate"	
-
-.PHONY: ci-lint
-ci-lint:
-	@$(BASH_TEST) "bin/rails lint['$(files)']"
-=======
 .PHONY: db
 db:
 ifeq ($(ENV_ARG), dev)
@@ -54,8 +44,6 @@
 else
 	@$(BASH_TEST) $(DB)
 endif	
->>>>>>> e2138742
-
 
 .PHONY: lint
 lint:
