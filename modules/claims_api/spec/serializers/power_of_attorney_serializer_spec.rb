# frozen_string_literal: true

require 'rails_helper'

describe ClaimsApi::PowerOfAttorneySerializer, type: :serializer do
  include SerializerSpecHelper

  subject { serialize(poa_submission, serializer_class: described_class) }

  let(:poa_submission) { build(:power_of_attorney, status: ClaimsApi::PowerOfAttorney::UPLOADED) }
  let(:data) { JSON.parse(subject)['data'] }
  let(:attributes) { data['attributes'] }
<<<<<<< HEAD
=======

  it 'includes :id' do
    expect(data['id']).to eq poa_submission.id.to_s
  end
>>>>>>> de9bc2b2

  it 'includes :date_request_accepted' do
    expect(attributes['date_request_accepted']).to eq poa_submission.date_request_accepted
  end

  it 'includes :representative' do
    expect(attributes['representative']).to eq poa_submission.representative
  end

  it 'includes :previous_poa' do
    expect(attributes['previous_poa']).to eq poa_submission.previous_poa
  end

  context 'when a POA submission has a status property of "uploaded"' do
    it 'transforms status to "updated"' do
      expect(poa_submission[:status]).to eq(ClaimsApi::PowerOfAttorney::UPLOADED)
      expect(attributes['status']).to eq(ClaimsApi::PowerOfAttorney::UPDATED)
    end
  end

  context 'when a POA submission does not have a status property of "uploaded"' do
<<<<<<< HEAD
    subject { serialize(submitted_poa_submission, serializer_class: described_class) }

    let(:submitted_poa_submission) { build(:power_of_attorney) }
    let(:submitted_data) { JSON.parse(subject)['data'] }
    let(:submitted_attributes) { submitted_data['attributes'] }

    it 'includes :status from poa_submission' do
      expect(submitted_attributes['status']).to eq(submitted_poa_submission.status)
=======
    let(:poa_submission) { build(:power_of_attorney) }

    it 'includes :status from poa_submission' do
      expect(poa_submission['status']).to eq(poa_submission.status)
>>>>>>> de9bc2b2
    end
  end
end<|MERGE_RESOLUTION|>--- conflicted
+++ resolved
@@ -10,13 +10,10 @@
   let(:poa_submission) { build(:power_of_attorney, status: ClaimsApi::PowerOfAttorney::UPLOADED) }
   let(:data) { JSON.parse(subject)['data'] }
   let(:attributes) { data['attributes'] }
-<<<<<<< HEAD
-=======
 
   it 'includes :id' do
     expect(data['id']).to eq poa_submission.id.to_s
   end
->>>>>>> de9bc2b2
 
   it 'includes :date_request_accepted' do
     expect(attributes['date_request_accepted']).to eq poa_submission.date_request_accepted
@@ -38,21 +35,10 @@
   end
 
   context 'when a POA submission does not have a status property of "uploaded"' do
-<<<<<<< HEAD
-    subject { serialize(submitted_poa_submission, serializer_class: described_class) }
-
-    let(:submitted_poa_submission) { build(:power_of_attorney) }
-    let(:submitted_data) { JSON.parse(subject)['data'] }
-    let(:submitted_attributes) { submitted_data['attributes'] }
-
-    it 'includes :status from poa_submission' do
-      expect(submitted_attributes['status']).to eq(submitted_poa_submission.status)
-=======
     let(:poa_submission) { build(:power_of_attorney) }
 
     it 'includes :status from poa_submission' do
       expect(poa_submission['status']).to eq(poa_submission.status)
->>>>>>> de9bc2b2
     end
   end
 end