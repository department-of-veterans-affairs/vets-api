# frozen_string_literal: true

require 'rails_helper'

RSpec.describe SavedClaim::DependencyClaim do
  subject { create(:dependency_claim) }

  let(:all_flows_payload) { build(:form_686c_674_kitchen_sink) }
  let(:adopted_child) { build(:adopted_child_lives_with_veteran) }
  let(:form_674_only) { build(:form_674_only) }
  let(:doc_type) { '148' }
  let(:va_file_number) { subject.parsed_form['veteran_information']['va_file_number'] }
  let(:va_file_number_with_payload) do
    {
      'veteran_information' => {
        'birth_date' => '1809-02-12',
        'full_name' => {
          'first' => 'WESLEY', 'last' => 'FORD', 'middle' => nil
        },
        'ssn' => va_file_number,
        'va_file_number' => va_file_number
      }
    }
  end

  let(:file_path) { "tmp/pdfs/686C-674_#{subject.id}_final.pdf" }

<<<<<<< HEAD
  context 'uploader' do
    before do
      allow(Flipper).to receive(:enabled?).with(:va_dependents_v2).and_return(true)
    end

    describe '#format_and_uplad_pdf' do
      it 'uploads to vbms' do
        uploader = double(ClaimsApi::VBMSUploader)
        expect(ClaimsApi::VBMSUploader).to receive(:new).with(
          filepath: file_path,
          file_number: va_file_number,
          doc_type:
        ).and_return(uploader)
        expect(uploader).to receive(:upload!)

        subject.upload_pdf('686C-674')
      end
    end
  end
=======
  describe '#upload_pdf' do
    context 'when :va_dependents_v2 is disabled' do
      before do
        allow(Flipper).to receive(:enabled?).with(:va_dependents_v2).and_return(false)
      end
>>>>>>> e0e6434c

      it 'uploads to vbms' do
        uploader = double(ClaimsApi::VBMSUploader)
        expect(ClaimsApi::VBMSUploader).to receive(:new).with(
          filepath: file_path,
          file_number: va_file_number,
          doc_type:
        ).and_return(uploader)
        expect(uploader).to receive(:upload!)

<<<<<<< HEAD
    before do
      allow(Flipper).to receive(:enabled?).with(:va_dependents_v2).and_return(false)
    end

    describe '#formatted_686_data' do
      it 'returns all data for 686 submissions' do
        formatted_data = subject.formatted_686_data(va_file_number_with_payload)
        expect(formatted_data).to include(:veteran_information)
=======
        subject.upload_pdf('686C-674')
>>>>>>> e0e6434c
      end
    end

    context 'uploader v2' do
      before do
        allow(Flipper).to receive(:enabled?).with(:va_dependents_v2).and_return(true)
      end

      it 'when :va_dependents_v2 is enabled' do
        uploader = double(ClaimsApi::VBMSUploader)
        expect(ClaimsApi::VBMSUploader).to receive(:new).with(
          filepath: file_path,
          file_number: va_file_number,
          doc_type:
        ).and_return(uploader)
        expect(uploader).to receive(:upload!)

        subject.upload_pdf('686C-674')
      end
    end
  end

  describe 'both forms' do
    context 'va_dependents_v2 is disabled' do
      subject { described_class.new(form: all_flows_payload.to_json) }

      before do
        allow(Flipper).to receive(:enabled?).with(:va_dependents_v2).and_return(false)
      end

      describe '#formatted_686_data' do
        it 'returns all data for 686 submissions' do
          formatted_data = subject.formatted_686_data(va_file_number_with_payload)
          expect(formatted_data).to include(:veteran_information)
        end
      end

      describe '#formatted_674_data' do
        it 'returns all data for 674 submissions' do
          formatted_data = subject.formatted_674_data(va_file_number_with_payload)
          expect(formatted_data).to include(:dependents_application)
          expect(formatted_data[:dependents_application]).to include(:student_name_and_ssn)
        end
      end

      describe '#submittable_686?' do
        it 'checks if there are 686 flows to process' do
          expect(subject.submittable_686?).to be(true)
        end
      end

      describe '#submittable_674?' do
        it 'checks if there are 674 to process' do
          expect(subject.submittable_674?).to be(true)
        end
      end
    end

    context 'va_dependents_v2 is enabled' do
      subject { described_class.new(form: all_flows_payload.to_json) }

      before do
        allow(Flipper).to receive(:enabled?).with(:va_dependents_v2).and_return(true)
      end

      describe '#formatted_686_data' do
        it 'returns all data for 686 submissions' do
          formatted_data = subject.formatted_686_data(va_file_number_with_payload)
          expect(formatted_data).to include(:veteran_information)
        end
      end

      describe '#formatted_674_data' do
        it 'returns all data for 674 submissions' do
          formatted_data = subject.formatted_674_data(va_file_number_with_payload)
          expect(formatted_data).to include(:dependents_application)
          expect(formatted_data[:dependents_application]).to include(:student_name_and_ssn)
        end
      end

      describe '#submittable_686?' do
        it 'checks if there are 686 flows to process' do
          expect(subject.submittable_686?).to be(true)
        end
      end

      describe '#submittable_674?' do
        it 'checks if there are 674 to process' do
          expect(subject.submittable_674?).to be(true)
        end
      end
    end
  end

  describe '674 form only' do
    context 'va_dependents_v2 is disabled' do
      subject { described_class.new(form: form_674_only.to_json) }

      before do
        allow(Flipper).to receive(:enabled?).with(:va_dependents_v2).and_return(false)
      end

      describe '#submittable_686?' do
        it 'returns false if there is no 686 to process' do
          expect(subject.submittable_686?).to be(false)
        end
      end
    end

    context 'va_dependents_v2 is enabled' do
      subject { described_class.new(form: form_674_only.to_json) }

      before do
        allow(Flipper).to receive(:enabled?).with(:va_dependents_v2).and_return(true)
      end

<<<<<<< HEAD
    before do
      allow(Flipper).to receive(:enabled?).with(:va_dependents_v2).and_return(false)
    end

    describe '#submittable_686?' do
      it 'returns false if there is no 686 to process' do
        expect(subject.submittable_686?).to be(false)
=======
      describe '#submittable_686?' do
        it 'returns false if there is no 686 to process' do
          expect(subject.submittable_686?).to be(false)
        end
>>>>>>> e0e6434c
      end
    end
  end

  describe 'with adopted child' do
    context 'va_dependents_v2 is disabled' do
      subject { described_class.new(form: adopted_child.to_json) }

      before do
        allow(Flipper).to receive(:enabled?).with(:va_dependents_v2).and_return(false)
      end

      describe '#submittable_674?' do
        it 'returns false if there is no 674 to process' do
          expect(subject.submittable_674?).to be(false)
        end
      end

<<<<<<< HEAD
    before do
      allow(Flipper).to receive(:enabled?).with(:va_dependents_v2).and_return(false)
    end

    describe '#submittable_674?' do
      it 'returns false if there is no 674 to process' do
        expect(subject.submittable_674?).to be(false)
=======
      describe '#regional_office' do
        it 'expects to be empty always' do
          expect(subject.regional_office).to eq([])
        end
>>>>>>> e0e6434c
      end
    end

    context 'va_dependents_v2 is enabled' do
      subject { described_class.new(form: adopted_child.to_json) }

      before do
        allow(Flipper).to receive(:enabled?).with(:va_dependents_v2).and_return(true)
      end

      describe '#submittable_674?' do
        it 'returns false if there is no 674 to process' do
          expect(subject.submittable_674?).to be(false)
        end
      end

      describe '#regional_office' do
        it 'expects to be empty always' do
          expect(subject.regional_office).to eq([])
        end
      end
    end
  end

  context 'v2 form' do
    subject { described_class.new(form: all_flows_payload.to_json, use_v2: true) }

    before do
      allow(Flipper).to receive(:enabled?).with(:va_dependents_v2).and_return(true)
    end

    it 'has a form id of 686C-674-V2' do
      expect(subject.form_id).to eq('686C-674-V2')
    end
  end
end<|MERGE_RESOLUTION|>--- conflicted
+++ resolved
@@ -25,13 +25,12 @@
 
   let(:file_path) { "tmp/pdfs/686C-674_#{subject.id}_final.pdf" }
 
-<<<<<<< HEAD
-  context 'uploader' do
-    before do
-      allow(Flipper).to receive(:enabled?).with(:va_dependents_v2).and_return(true)
-    end
-
-    describe '#format_and_uplad_pdf' do
+  describe '#upload_pdf' do
+    context 'when :va_dependents_v2 is disabled' do
+      before do
+        allow(Flipper).to receive(:enabled?).with(:va_dependents_v2).and_return(false)
+      end
+
       it 'uploads to vbms' do
         uploader = double(ClaimsApi::VBMSUploader)
         expect(ClaimsApi::VBMSUploader).to receive(:new).with(
@@ -44,38 +43,6 @@
         subject.upload_pdf('686C-674')
       end
     end
-  end
-=======
-  describe '#upload_pdf' do
-    context 'when :va_dependents_v2 is disabled' do
-      before do
-        allow(Flipper).to receive(:enabled?).with(:va_dependents_v2).and_return(false)
-      end
->>>>>>> e0e6434c
-
-      it 'uploads to vbms' do
-        uploader = double(ClaimsApi::VBMSUploader)
-        expect(ClaimsApi::VBMSUploader).to receive(:new).with(
-          filepath: file_path,
-          file_number: va_file_number,
-          doc_type:
-        ).and_return(uploader)
-        expect(uploader).to receive(:upload!)
-
-<<<<<<< HEAD
-    before do
-      allow(Flipper).to receive(:enabled?).with(:va_dependents_v2).and_return(false)
-    end
-
-    describe '#formatted_686_data' do
-      it 'returns all data for 686 submissions' do
-        formatted_data = subject.formatted_686_data(va_file_number_with_payload)
-        expect(formatted_data).to include(:veteran_information)
-=======
-        subject.upload_pdf('686C-674')
->>>>>>> e0e6434c
-      end
-    end
 
     context 'uploader v2' do
       before do
@@ -190,20 +157,10 @@
         allow(Flipper).to receive(:enabled?).with(:va_dependents_v2).and_return(true)
       end
 
-<<<<<<< HEAD
-    before do
-      allow(Flipper).to receive(:enabled?).with(:va_dependents_v2).and_return(false)
-    end
-
-    describe '#submittable_686?' do
-      it 'returns false if there is no 686 to process' do
-        expect(subject.submittable_686?).to be(false)
-=======
       describe '#submittable_686?' do
         it 'returns false if there is no 686 to process' do
           expect(subject.submittable_686?).to be(false)
         end
->>>>>>> e0e6434c
       end
     end
   end
@@ -222,20 +179,10 @@
         end
       end
 
-<<<<<<< HEAD
-    before do
-      allow(Flipper).to receive(:enabled?).with(:va_dependents_v2).and_return(false)
-    end
-
-    describe '#submittable_674?' do
-      it 'returns false if there is no 674 to process' do
-        expect(subject.submittable_674?).to be(false)
-=======
       describe '#regional_office' do
         it 'expects to be empty always' do
           expect(subject.regional_office).to eq([])
         end
->>>>>>> e0e6434c
       end
     end
 
@@ -271,4 +218,16 @@
       expect(subject.form_id).to eq('686C-674-V2')
     end
   end
+
+  context 'v2 form' do
+    subject { described_class.new(form: all_flows_payload.to_json, use_v2: true) }
+
+    before do
+      allow(Flipper).to receive(:enabled?).with(:va_dependents_v2).and_return(true)
+    end
+
+    it 'has a form id of 686C-674-V2' do
+      expect(subject.form_id).to eq('686C-674-V2')
+    end
+  end
 end