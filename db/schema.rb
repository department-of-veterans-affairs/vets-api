# encoding: UTF-8
# This file is auto-generated from the current state of the database. Instead
# of editing this file, please use the migrations feature of Active Record to
# incrementally modify your database, and then regenerate this schema definition.
#
# Note that this schema.rb definition is the authoritative source for your
# database schema. If you need to create the application database on another
# system, you should be using db:schema:load, not running all the migrations
# from scratch. The latter is a flawed and unsustainable approach (the more migrations
# you'll amass, the slower it'll run and the greater likelihood for issues).
#
# It's strongly recommended that you check this file into your version control system.

<<<<<<< HEAD
<<<<<<< HEAD
ActiveRecord::Schema.define(version: 20190227022820) do
=======
ActiveRecord::Schema.define(version: 20190306160555) do
>>>>>>> master
=======
ActiveRecord::Schema.define(version: 20190313163050) do
>>>>>>> 09f2e626

  # These are extensions that must be enabled in order to support this database
  enable_extension "plpgsql"
  enable_extension "postgis"
  enable_extension "uuid-ossp"
  enable_extension "pg_trgm"
  enable_extension "btree_gin"

  create_table "accounts", force: :cascade do |t|
    t.uuid     "uuid",       null: false
    t.string   "idme_uuid"
    t.string   "icn"
    t.string   "edipi"
    t.datetime "created_at", null: false
    t.datetime "updated_at", null: false
  end

  add_index "accounts", ["idme_uuid"], name: "index_accounts_on_idme_uuid", unique: true, using: :btree
  add_index "accounts", ["uuid"], name: "index_accounts_on_uuid", unique: true, using: :btree

  create_table "async_transactions", force: :cascade do |t|
    t.string   "type"
    t.string   "user_uuid"
    t.string   "source_id"
    t.string   "source"
    t.string   "status"
    t.string   "transaction_id"
    t.string   "transaction_status"
    t.datetime "created_at",            null: false
    t.datetime "updated_at",            null: false
    t.string   "encrypted_metadata"
    t.string   "encrypted_metadata_iv"
  end

  add_index "async_transactions", ["source_id"], name: "index_async_transactions_on_source_id", using: :btree
  add_index "async_transactions", ["transaction_id", "source"], name: "index_async_transactions_on_transaction_id_and_source", unique: true, using: :btree
  add_index "async_transactions", ["transaction_id"], name: "index_async_transactions_on_transaction_id", using: :btree
  add_index "async_transactions", ["user_uuid"], name: "index_async_transactions_on_user_uuid", using: :btree

  create_table "base_facilities", id: false, force: :cascade do |t|
    t.string    "unique_id",                                                                  null: false
    t.string    "name",                                                                       null: false
    t.string    "facility_type",                                                              null: false
    t.string    "classification"
    t.string    "website"
    t.float     "lat",                                                                        null: false
    t.float     "long",                                                                       null: false
    t.jsonb     "address"
    t.jsonb     "phone"
    t.jsonb     "hours"
    t.jsonb     "services"
    t.jsonb     "feedback"
    t.jsonb     "access"
    t.string    "fingerprint"
    t.datetime  "created_at",                                                                 null: false
    t.datetime  "updated_at",                                                                 null: false
    t.geography "location",       limit: {:srid=>4326, :type=>"st_point", :geographic=>true}
  end

  add_index "base_facilities", ["location"], name: "index_base_facilities_on_location", using: :gist
  add_index "base_facilities", ["name"], name: "index_base_facilities_on_name", using: :gin
  add_index "base_facilities", ["unique_id", "facility_type"], name: "index_base_facilities_on_unique_id_and_facility_type", unique: true, using: :btree

  create_table "beta_registrations", force: :cascade do |t|
    t.string   "user_uuid",  null: false
    t.string   "feature",    null: false
    t.datetime "created_at", null: false
    t.datetime "updated_at", null: false
  end

  add_index "beta_registrations", ["user_uuid", "feature"], name: "index_beta_registrations_on_user_uuid_and_feature", unique: true, using: :btree

  create_table "central_mail_submissions", force: :cascade do |t|
    t.string  "state",          default: "pending", null: false
    t.integer "saved_claim_id",                     null: false
  end

  add_index "central_mail_submissions", ["saved_claim_id"], name: "index_central_mail_submissions_on_saved_claim_id", using: :btree
  add_index "central_mail_submissions", ["state"], name: "index_central_mail_submissions_on_state", using: :btree

  create_table "claims_api_auto_established_claims", id: :uuid, default: "uuid_generate_v4()", force: :cascade do |t|
    t.string   "status"
    t.string   "encrypted_form_data"
    t.string   "encrypted_form_data_iv"
    t.string   "encrypted_auth_headers"
    t.string   "encrypted_auth_headers_iv"
    t.integer  "evss_id"
    t.datetime "created_at",                null: false
    t.datetime "updated_at",                null: false
  end

  create_table "claims_api_supporting_documents", id: :uuid, default: "uuid_generate_v4()", force: :cascade do |t|
    t.string   "encrypted_file_data",       null: false
    t.string   "encrypted_file_data_iv",    null: false
    t.integer  "auto_established_claim_id", null: false
    t.datetime "created_at",                null: false
    t.datetime "updated_at",                null: false
  end

  create_table "disability_compensation_job_statuses", force: :cascade do |t|
    t.integer  "disability_compensation_submission_id", null: false
    t.string   "job_id",                                null: false
    t.string   "job_class",                             null: false
    t.string   "status",                                null: false
    t.string   "error_message"
    t.datetime "updated_at",                            null: false
  end

  add_index "disability_compensation_job_statuses", ["disability_compensation_submission_id"], name: "index_disability_compensation_job_statuses_on_dcs_id", using: :btree
  add_index "disability_compensation_job_statuses", ["job_id"], name: "index_disability_compensation_job_statuses_on_job_id", unique: true, using: :btree

  create_table "disability_compensation_submissions", force: :cascade do |t|
    t.datetime "created_at",                                    null: false
    t.datetime "updated_at",                                    null: false
    t.integer  "disability_compensation_id"
    t.integer  "va526ez_submit_transaction_id"
    t.boolean  "complete",                      default: false
  end

  create_table "disability_contentions", force: :cascade do |t|
    t.integer  "code",         null: false
    t.string   "medical_term", null: false
    t.string   "lay_term"
    t.datetime "created_at",   null: false
    t.datetime "updated_at",   null: false
  end

  add_index "disability_contentions", ["code"], name: "index_disability_contentions_on_code", unique: true, using: :btree
  add_index "disability_contentions", ["lay_term"], name: "index_disability_contentions_on_lay_term", using: :gin
  add_index "disability_contentions", ["medical_term"], name: "index_disability_contentions_on_medical_term", using: :gin

  create_table "education_benefits_claims", force: :cascade do |t|
    t.datetime "submitted_at"
    t.datetime "processed_at"
    t.datetime "created_at",                                  null: false
    t.datetime "updated_at",                                  null: false
    t.string   "encrypted_form"
    t.string   "encrypted_form_iv"
    t.string   "regional_processing_office",                  null: false
    t.string   "form_type",                  default: "1990"
    t.integer  "saved_claim_id",                              null: false
  end

  add_index "education_benefits_claims", ["created_at"], name: "index_education_benefits_claims_on_created_at", using: :btree
  add_index "education_benefits_claims", ["saved_claim_id"], name: "index_education_benefits_claims_on_saved_claim_id", using: :btree
  add_index "education_benefits_claims", ["submitted_at"], name: "index_education_benefits_claims_on_submitted_at", using: :btree

  create_table "education_benefits_submissions", force: :cascade do |t|
    t.string   "region",                                            null: false
    t.datetime "created_at",                                        null: false
    t.datetime "updated_at",                                        null: false
    t.boolean  "chapter33",                   default: false,       null: false
    t.boolean  "chapter30",                   default: false,       null: false
    t.boolean  "chapter1606",                 default: false,       null: false
    t.boolean  "chapter32",                   default: false,       null: false
    t.string   "status",                      default: "submitted", null: false
    t.integer  "education_benefits_claim_id"
    t.string   "form_type",                   default: "1990",      null: false
    t.boolean  "chapter35",                   default: false,       null: false
    t.boolean  "transfer_of_entitlement",     default: false,       null: false
    t.boolean  "chapter1607",                 default: false,       null: false
    t.boolean  "vettec",                      default: false
  end

  add_index "education_benefits_submissions", ["education_benefits_claim_id"], name: "index_education_benefits_claim_id", unique: true, using: :btree
  add_index "education_benefits_submissions", ["region", "created_at", "form_type"], name: "index_edu_benefits_subs_ytd", using: :btree

  create_table "evss_claims", force: :cascade do |t|
    t.integer  "evss_id",                            null: false
    t.json     "data",                               null: false
    t.datetime "created_at",                         null: false
    t.datetime "updated_at",                         null: false
    t.string   "user_uuid",                          null: false
    t.json     "list_data",          default: {},    null: false
    t.boolean  "requested_decision", default: false, null: false
  end

  add_index "evss_claims", ["user_uuid"], name: "index_evss_claims_on_user_uuid", using: :btree

  create_table "form526_job_statuses", force: :cascade do |t|
    t.integer  "form526_submission_id", null: false
    t.string   "job_id",                null: false
    t.string   "job_class",             null: false
    t.string   "status",                null: false
    t.string   "error_class"
    t.string   "error_message"
    t.datetime "updated_at",            null: false
  end

  add_index "form526_job_statuses", ["form526_submission_id"], name: "index_form526_job_statuses_on_form526_submission_id", using: :btree
  add_index "form526_job_statuses", ["job_id"], name: "index_form526_job_statuses_on_job_id", unique: true, using: :btree

  create_table "form526_opt_ins", force: :cascade do |t|
    t.string   "user_uuid",          null: false
    t.string   "encrypted_email",    null: false
    t.string   "encrypted_email_iv", null: false
    t.datetime "created_at",         null: false
    t.datetime "updated_at",         null: false
  end

  add_index "form526_opt_ins", ["user_uuid"], name: "index_form526_opt_ins_on_user_uuid", unique: true, using: :btree

  create_table "form526_submissions", force: :cascade do |t|
    t.string   "user_uuid",                                      null: false
    t.integer  "saved_claim_id",                                 null: false
    t.integer  "submitted_claim_id"
    t.string   "encrypted_auth_headers_json",                    null: false
    t.string   "encrypted_auth_headers_json_iv",                 null: false
    t.string   "encrypted_form_json",                            null: false
    t.string   "encrypted_form_json_iv",                         null: false
    t.boolean  "workflow_complete",              default: false, null: false
    t.datetime "created_at",                                     null: false
    t.datetime "updated_at",                                     null: false
  end

  add_index "form526_submissions", ["saved_claim_id"], name: "index_form526_submissions_on_saved_claim_id", unique: true, using: :btree
  add_index "form526_submissions", ["submitted_claim_id"], name: "index_form526_submissions_on_submitted_claim_id", unique: true, using: :btree
  add_index "form526_submissions", ["user_uuid"], name: "index_form526_submissions_on_user_uuid", using: :btree

  create_table "form_attachments", force: :cascade do |t|
    t.datetime "created_at",             null: false
    t.datetime "updated_at",             null: false
    t.uuid     "guid",                   null: false
    t.string   "encrypted_file_data",    null: false
    t.string   "encrypted_file_data_iv", null: false
    t.string   "type",                   null: false
  end

  add_index "form_attachments", ["guid", "type"], name: "index_form_attachments_on_guid_and_type", unique: true, using: :btree

  create_table "gibs_not_found_users", force: :cascade do |t|
    t.string   "edipi",            null: false
    t.string   "first_name",       null: false
    t.string   "last_name",        null: false
    t.string   "encrypted_ssn",    null: false
    t.string   "encrypted_ssn_iv", null: false
    t.datetime "dob",              null: false
    t.datetime "created_at",       null: false
    t.datetime "updated_at",       null: false
  end

  add_index "gibs_not_found_users", ["edipi"], name: "index_gibs_not_found_users_on_edipi", using: :btree

  create_table "health_care_applications", force: :cascade do |t|
    t.datetime "created_at",                                    null: false
    t.datetime "updated_at",                                    null: false
    t.string   "state",                     default: "pending", null: false
    t.string   "form_submission_id_string"
    t.string   "timestamp"
  end

  create_table "id_card_announcement_subscriptions", force: :cascade do |t|
    t.string   "email",      null: false
    t.datetime "created_at", null: false
    t.datetime "updated_at", null: false
  end

  add_index "id_card_announcement_subscriptions", ["email"], name: "index_id_card_announcement_subscriptions_on_email", unique: true, using: :btree

  create_table "in_progress_forms", force: :cascade do |t|
    t.string   "user_uuid",              null: false
    t.string   "form_id",                null: false
    t.string   "encrypted_form_data",    null: false
    t.string   "encrypted_form_data_iv", null: false
    t.datetime "created_at",             null: false
    t.datetime "updated_at",             null: false
    t.json     "metadata"
    t.datetime "expires_at"
  end

  add_index "in_progress_forms", ["form_id", "user_uuid"], name: "index_in_progress_forms_on_form_id_and_user_uuid", unique: true, using: :btree

  create_table "invalid_letter_address_edipis", force: :cascade do |t|
    t.string   "edipi",      null: false
    t.datetime "created_at", null: false
    t.datetime "updated_at", null: false
  end

  add_index "invalid_letter_address_edipis", ["edipi"], name: "index_invalid_letter_address_edipis_on_edipi", using: :btree

  create_table "maintenance_windows", force: :cascade do |t|
    t.string   "pagerduty_id"
    t.string   "external_service"
    t.datetime "start_time"
    t.datetime "end_time"
    t.string   "description"
    t.datetime "created_at",       null: false
    t.datetime "updated_at",       null: false
  end

  add_index "maintenance_windows", ["end_time"], name: "index_maintenance_windows_on_end_time", using: :btree
  add_index "maintenance_windows", ["pagerduty_id"], name: "index_maintenance_windows_on_pagerduty_id", using: :btree
  add_index "maintenance_windows", ["start_time"], name: "index_maintenance_windows_on_start_time", using: :btree

  create_table "mhv_accounts", force: :cascade do |t|
    t.string   "user_uuid",          null: false
    t.string   "account_state",      null: false
    t.datetime "registered_at"
    t.datetime "upgraded_at"
    t.datetime "created_at",         null: false
    t.datetime "updated_at",         null: false
    t.string   "mhv_correlation_id"
  end

  add_index "mhv_accounts", ["user_uuid", "mhv_correlation_id"], name: "index_mhv_accounts_on_user_uuid_and_mhv_correlation_id", unique: true, using: :btree

  create_table "persistent_attachments", force: :cascade do |t|
    t.uuid     "guid"
    t.string   "type"
    t.string   "form_id"
    t.datetime "created_at",             null: false
    t.datetime "updated_at",             null: false
    t.integer  "saved_claim_id"
    t.datetime "completed_at"
    t.string   "encrypted_file_data",    null: false
    t.string   "encrypted_file_data_iv", null: false
  end

  add_index "persistent_attachments", ["guid"], name: "index_persistent_attachments_on_guid", unique: true, using: :btree
  add_index "persistent_attachments", ["saved_claim_id"], name: "index_persistent_attachments_on_saved_claim_id", using: :btree

  create_table "personal_information_logs", force: :cascade do |t|
    t.jsonb    "data",        null: false
    t.string   "error_class", null: false
    t.datetime "created_at",  null: false
    t.datetime "updated_at",  null: false
  end

  add_index "personal_information_logs", ["created_at"], name: "index_personal_information_logs_on_created_at", using: :btree
  add_index "personal_information_logs", ["error_class"], name: "index_personal_information_logs_on_error_class", using: :btree

  create_table "preference_choices", force: :cascade do |t|
    t.string   "code"
    t.string   "description"
    t.integer  "preference_id"
    t.datetime "created_at",    null: false
    t.datetime "updated_at",    null: false
  end

  add_index "preference_choices", ["preference_id"], name: "index_preference_choices_on_preference_id", using: :btree

  create_table "preferences", force: :cascade do |t|
    t.string   "code",       null: false
    t.string   "title"
    t.datetime "created_at", null: false
    t.datetime "updated_at", null: false
  end

  add_index "preferences", ["code"], name: "index_preferences_on_code", unique: true, using: :btree

  create_table "preneed_submissions", force: :cascade do |t|
    t.string   "tracking_number",    null: false
    t.string   "application_uuid"
    t.string   "return_description", null: false
    t.integer  "return_code"
    t.datetime "created_at",         null: false
    t.datetime "updated_at",         null: false
  end

  add_index "preneed_submissions", ["application_uuid"], name: "index_preneed_submissions_on_application_uuid", unique: true, using: :btree
  add_index "preneed_submissions", ["tracking_number"], name: "index_preneed_submissions_on_tracking_number", unique: true, using: :btree

  create_table "saved_claims", force: :cascade do |t|
    t.datetime "created_at"
    t.datetime "updated_at"
    t.string   "encrypted_form",    null: false
    t.string   "encrypted_form_iv", null: false
    t.string   "form_id"
    t.uuid     "guid",              null: false
    t.string   "type"
  end

  add_index "saved_claims", ["created_at", "type"], name: "index_saved_claims_on_created_at_and_type", using: :btree
  add_index "saved_claims", ["guid"], name: "index_saved_claims_on_guid", unique: true, using: :btree

  create_table "session_activities", force: :cascade do |t|
    t.uuid     "originating_request_id",                        null: false
    t.string   "originating_ip_address",                        null: false
    t.string   "originating_user_agent"
    t.string   "generated_url",                                 null: false
    t.string   "name",                                          null: false
    t.string   "status",                 default: "incomplete", null: false
    t.uuid     "user_uuid"
    t.string   "sign_in_service_name"
    t.string   "sign_in_account_type"
    t.boolean  "multifactor_enabled"
    t.boolean  "idme_verified"
    t.integer  "duration"
    t.jsonb    "additional_data"
    t.datetime "created_at",                                    null: false
    t.datetime "updated_at",                                    null: false
  end

  add_index "session_activities", ["id", "originating_request_id"], name: "index_session_activities_on_id_and_originating_request_id", unique: true, using: :btree
  add_index "session_activities", ["name"], name: "index_session_activities_on_name", using: :btree
  add_index "session_activities", ["status"], name: "index_session_activities_on_status", using: :btree
  add_index "session_activities", ["user_uuid"], name: "index_session_activities_on_user_uuid", using: :btree

  create_table "terms_and_conditions", force: :cascade do |t|
    t.string   "name"
    t.string   "title"
    t.text     "terms_content"
    t.text     "header_content"
    t.string   "yes_content"
    t.string   "no_content"
    t.string   "footer_content"
    t.string   "version"
    t.boolean  "latest",         default: false
    t.datetime "created_at"
    t.datetime "updated_at"
  end

  add_index "terms_and_conditions", ["name", "latest"], name: "index_terms_and_conditions_on_name_and_latest", using: :btree

  create_table "terms_and_conditions_acceptances", id: false, force: :cascade do |t|
    t.string   "user_uuid"
    t.integer  "terms_and_conditions_id"
    t.datetime "created_at"
    t.datetime "updated_at"
  end

  add_index "terms_and_conditions_acceptances", ["user_uuid"], name: "index_terms_and_conditions_acceptances_on_user_uuid", using: :btree

  create_table "user_preferences", force: :cascade do |t|
    t.integer  "account_id",           null: false
    t.integer  "preference_id",        null: false
    t.integer  "preference_choice_id", null: false
    t.datetime "created_at",           null: false
    t.datetime "updated_at",           null: false
  end

  add_index "user_preferences", ["account_id"], name: "index_user_preferences_on_account_id", using: :btree
  add_index "user_preferences", ["preference_choice_id"], name: "index_user_preferences_on_preference_choice_id", using: :btree
  add_index "user_preferences", ["preference_id"], name: "index_user_preferences_on_preference_id", using: :btree

  create_table "vba_documents_upload_submissions", force: :cascade do |t|
    t.uuid     "guid",                              null: false
    t.string   "status",        default: "pending", null: false
    t.string   "code"
    t.string   "detail"
    t.datetime "created_at",                        null: false
    t.datetime "updated_at",                        null: false
    t.boolean  "s3_deleted"
    t.string   "consumer_name"
    t.uuid     "consumer_id"
  end

  add_index "vba_documents_upload_submissions", ["guid"], name: "index_vba_documents_upload_submissions_on_guid", using: :btree
  add_index "vba_documents_upload_submissions", ["status"], name: "index_vba_documents_upload_submissions_on_status", using: :btree

  create_table "veteran_organizations", id: false, force: :cascade do |t|
    t.string   "poa",        limit: 3
    t.string   "name"
    t.string   "phone"
    t.string   "state",      limit: 2
    t.datetime "created_at",           null: false
    t.datetime "updated_at",           null: false
  end

  add_index "veteran_organizations", ["poa"], name: "index_veteran_organizations_on_poa", unique: true, using: :btree

  create_table "veteran_representatives", id: false, force: :cascade do |t|
    t.string   "representative_id"
    t.string   "poa",               limit: 3
    t.string   "first_name"
    t.string   "last_name"
    t.string   "email"
    t.string   "phone"
    t.datetime "created_at",                  null: false
    t.datetime "updated_at",                  null: false
  end

  add_index "veteran_representatives", ["first_name"], name: "index_veteran_representatives_on_first_name", using: :btree
  add_index "veteran_representatives", ["last_name"], name: "index_veteran_representatives_on_last_name", using: :btree
  add_index "veteran_representatives", ["representative_id"], name: "index_veteran_representatives_on_representative_id", unique: true, using: :btree

  create_table "vic_submissions", force: :cascade do |t|
    t.datetime "created_at",                     null: false
    t.datetime "updated_at",                     null: false
    t.string   "state",      default: "pending", null: false
    t.uuid     "guid",                           null: false
    t.json     "response"
  end

  add_index "vic_submissions", ["guid"], name: "index_vic_submissions_on_guid", unique: true, using: :btree

end<|MERGE_RESOLUTION|>--- conflicted
+++ resolved
@@ -11,15 +11,7 @@
 #
 # It's strongly recommended that you check this file into your version control system.
 
-<<<<<<< HEAD
-<<<<<<< HEAD
-ActiveRecord::Schema.define(version: 20190227022820) do
-=======
-ActiveRecord::Schema.define(version: 20190306160555) do
->>>>>>> master
-=======
 ActiveRecord::Schema.define(version: 20190313163050) do
->>>>>>> 09f2e626
 
   # These are extensions that must be enabled in order to support this database
   enable_extension "plpgsql"
