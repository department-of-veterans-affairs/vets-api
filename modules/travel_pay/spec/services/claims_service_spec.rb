--- conflicted
+++ resolved
@@ -150,12 +150,7 @@
 
       it 'returns expanded claim details when passed a valid id' do
         claim_id = '73611905-71bf-46ed-b1ec-e790593b8565'
-<<<<<<< HEAD
-        expected_claim = claim_details_data['data']
         actual_claim = @service.get_claim_details(claim_id, false)
-=======
-        actual_claim = @service.get_claim_details(claim_id)
->>>>>>> 3eaf769c
 
         expect(actual_claim['expenses']).not_to be_empty
         expect(actual_claim['appointment']).not_to be_empty
@@ -176,14 +171,8 @@
                      ))
 
         claim_id = SecureRandom.uuid
-<<<<<<< HEAD
-        actual_claim = @service.get_claim_details(claim_id, false)
-
-        expect(actual_claim).to be_nil
-=======
-        expect { @service.get_claim_details(claim_id) }
+        expect { @service.get_claim_details(claim_id, false) }
           .to raise_error(Common::Exceptions::ResourceNotFound, /not found/i)
->>>>>>> 3eaf769c
       end
 
       it 'throws an ArgumentException if claim_id is invalid format' do
