--- conflicted
+++ resolved
@@ -516,13 +516,8 @@
           provider_id,
           {
             appointmentTypeId: referral.appointment_type_id,
-<<<<<<< HEAD
-            startOnOrAfter: referral.referral_date,
-            startBefore: referral.expiration_date
-=======
             startOnOrAfter: Date.parse(referral.referral_date).to_time.utc.iso8601,
             startBefore: Date.parse(referral.expiration_date).to_time.utc.iso8601
->>>>>>> ae0fb127
           }
         )
       end
@@ -669,8 +664,6 @@
       def ccra_referral_service
         @ccra_referral_service ||= Ccra::ReferralService.new(current_user)
       end
-<<<<<<< HEAD
-=======
 
       ##
       # Maps appointment error codes to appropriate HTTP status codes
@@ -728,7 +721,6 @@
 
         nil
       end
->>>>>>> ae0fb127
     end
   end
 end