# frozen_string_literal: true

module UnifiedHealthData
  module Adapters
    class VistaPrescriptionAdapter
      # Parses a VistA medication record into a UnifiedHealthData::Prescription
      #
      # @param medication [Hash] Raw medication data from VistA
      # @return [UnifiedHealthData::Prescription, nil] Parsed prescription or nil if invalid
      def parse(medication)
        return nil if medication.nil? || medication['prescriptionId'].nil?

        UnifiedHealthData::Prescription.new(build_prescription_attributes(medication))
      rescue => e
        Rails.logger.error("Error parsing VistA prescription: #{e.message}")
        nil
      end

      private

      def build_prescription_attributes(medication)
        tracking_data = build_tracking_information(medication)

        build_core_attributes(medication)
          .merge(build_tracking_attributes(tracking_data, medication))
          .merge(build_contact_and_source_attributes(medication))
      end

      def build_core_attributes(medication)
        {
          id: medication['prescriptionId'].to_s,
          type: 'Prescription',
          refill_status: medication['refillStatus'],
          refill_submit_date: convert_to_iso8601(medication['refillSubmitDate'], field_name: 'refill_submit_date'),
          refill_date: convert_to_iso8601(medication['refillDate'], field_name: 'refill_date'),
          refill_remaining: medication['refillRemaining'],
          facility_name: medication['facilityName'],
          ordered_date: convert_to_iso8601(medication['orderedDate'], field_name: 'ordered_date'),
          quantity: medication['quantity'],
          expiration_date: convert_to_iso8601(medication['expirationDate'], field_name: 'expiration_date'),
          prescription_number: medication['prescriptionNumber'],
          prescription_name: medication['prescriptionName'].presence || medication['orderableItem'],
          dispensed_date: convert_to_iso8601(medication['dispensedDate'], field_name: 'dispensed_date'),
          station_number: medication['stationNumber'],
          is_refillable: medication['isRefillable'],
          cmop_ndc_number: medication['cmopNdcNumber']
        }
      end

      def build_tracking_attributes(tracking_data, medication)
        {
          is_trackable: medication['isTrackable'] || false,
          tracking: tracking_data
        }
      end

      def build_contact_and_source_attributes(medication)
        {
          instructions: medication['sig'],
          facility_phone_number: medication['cmopDivisionPhone'],
          prescription_source: medication['prescriptionSource'],
<<<<<<< HEAD
          disclaimer: medication['disclaimer']
=======
          remarks: medication['remarks']
>>>>>>> 609b1b8e
        }
      end

      def build_tracking_information(medication)
        tracking_info = medication['trackingInfo'] || []
        return [] unless tracking_info.is_a?(Array)

        tracking_info.map do |tracking|
          {
            prescription_name: medication['prescriptionName'],
            prescription_number: medication['prescriptionNumber'],
            ndc_number: medication['ndcNumber'],
            prescription_id: medication['prescriptionId'],
            tracking_number: tracking['trackingNumber'],
            shipped_date: format_shipped_date(tracking['shippedDate']),
            carrier: tracking['deliveryService'],
            other_prescriptions: build_other_prescriptions(tracking['otherPrescriptionListIncluded'] || [])
          }
        end
      end

      def format_shipped_date(date_string)
        convert_to_iso8601(date_string, field_name: 'shipped_date')
      end

      def build_other_prescriptions(other_prescriptions)
        return [] unless other_prescriptions.is_a?(Array)

        other_prescriptions.map do |prescription|
          {
            prescription_name: prescription['prescriptionName'],
            prescription_number: prescription['prescriptionNumber'],
            ndc_number: prescription['ndcNumber'],
            station_number: prescription['stationNumber']
          }
        end
      end

      def convert_to_iso8601(date_string, field_name:)
        return nil if date_string.blank?

        Time.parse(date_string.to_s).utc.iso8601(3)
      rescue ArgumentError => e
        Rails.logger.warn("Failed to parse #{field_name} '#{date_string}': #{e.message}")
        date_string
      end
    end
  end
end<|MERGE_RESOLUTION|>--- conflicted
+++ resolved
@@ -59,11 +59,8 @@
           instructions: medication['sig'],
           facility_phone_number: medication['cmopDivisionPhone'],
           prescription_source: medication['prescriptionSource'],
-<<<<<<< HEAD
           disclaimer: medication['disclaimer']
-=======
           remarks: medication['remarks']
->>>>>>> 609b1b8e
         }
       end
 
