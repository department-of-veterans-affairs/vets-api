--- conflicted
+++ resolved
@@ -396,16 +396,14 @@
   username: SUPER_SECRET_USERNAME
   password: SUPER_SECRET_PASSWORD
 
-<<<<<<< HEAD
 bgs:
   application: ~
   client_station_id: ~
   client_username: ~
   mock_response_location: ~
   mock_responses: ~
-=======
+
 va_mobile:
   url: 'https://veteran.apps.va.gov/'
   mock: false
-  key_path: /fake/client/key/path
->>>>>>> 1a08c068
+  key_path: /fake/client/key/path