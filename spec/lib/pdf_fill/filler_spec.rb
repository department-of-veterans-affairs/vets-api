--- conflicted
+++ resolved
@@ -91,46 +91,10 @@
 
   # there are approx. 46 tests here which is deceptive.
   describe '#fill_ancillary_form', run_at: '2017-07-25 00:00:00 -0400' do
-<<<<<<< HEAD
-    # performance tweaks to speed up tests. Timestamping the methods in filler.rb
-    # identified these as being the bottlenecks
-    before do
-      allow_any_instance_of(PdfForms::PdftkWrapper).to receive(:get_fields).and_return(
-        [
-          OpenStruct.new(name: 'FakeField1', value: 'FakeValue1'),
-          OpenStruct.new(name: 'FakeField2', value: 'FakeValue2')
-        ]
-      )
-
-      # Stub Pdftk fill_form to avoid real PDF generation
-      allow_any_instance_of(PdfForms::PdftkWrapper).to receive(:fill_form) do |_, template, output, *_args|
-        FileUtils.mkdir_p(File.dirname(output))
-        File.write(output, "%PDF-1.4\n% Fake filled PDF for #{File.basename(template)}\n%%EOF")
-        output
-      end
-
-      # Make stamp_form fast by stubbing out PDFUtilities::DatestampPdf
-      allow_any_instance_of(PDFUtilities::DatestampPdf).to receive(:run) do |instance, *args|
-        # Return a unique tmp file each time to mimic real stamping
-        stamped_path = "tmp/pdfs/fake_stamped_#{SecureRandom.uuid}.pdf"
-        FileUtils.mkdir_p(File.dirname(stamped_path))
-        File.write(stamped_path, "%PDF-1.4\n% Fake stamped PDF\n%%EOF")
-        stamped_path
-      end
-
-      # Stub PDF concatenation to skip real pdftk
-      allow_any_instance_of(PdfForms::PdftkWrapper).to receive(:cat) do |_, a, b, output|
-        # Simulate a combined PDF
-        FileUtils.mkdir_p(File.dirname(output))
-        File.write(output, "%PDF-1.4\n% Fake combined PDF of #{File.basename(a)} + #{File.basename(b)}\n%%EOF")
-        output
-      end
-=======
     def overflow_file_suffix(extras_redesign, show_jumplinks)
       return '_extras.pdf' unless extras_redesign
 
       show_jumplinks ? '_redesign_extras_jumplinks.pdf' : '_redesign_extras.pdf'
->>>>>>> 4bf9edc7
     end
 
     %w[21-4142 21-0781a 21-0781 21-0781V2 21-8940 28-8832 28-1900 28-1900-V2 21-674 21-674-V2 26-1880 5655
