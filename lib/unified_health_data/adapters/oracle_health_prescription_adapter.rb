# frozen_string_literal: true

require 'lighthouse/facilities/v1/client'

module UnifiedHealthData
  module Adapters
    class OracleHealthPrescriptionAdapter
      # Parses an Oracle Health FHIR MedicationRequest into a UnifiedHealthData::Prescription
      #
      # @param resource [Hash] FHIR MedicationRequest resource from Oracle Health
      # @return [UnifiedHealthData::Prescription, nil] Parsed prescription or nil if invalid
      def parse(resource)
        return nil if resource.nil? || resource['id'].nil?

        UnifiedHealthData::Prescription.new(build_prescription_attributes(resource))
      rescue => e
        Rails.logger.error("Error parsing Oracle Health prescription: #{e.message}")
        nil
      end

      private

      def build_prescription_attributes(resource)
        tracking_data = build_tracking_information(resource)
        dispenses_data = build_dispenses_information(resource)

        build_core_attributes(resource)
          .merge(build_tracking_attributes(tracking_data))
          .merge(build_contact_and_source_attributes(resource))
          .merge(dispenses: dispenses_data)
      end

      def build_core_attributes(resource)
        {
          id: resource['id'],
          type: 'Prescription',
          refill_status: extract_refill_status(resource),
          refill_submit_date: nil, # Not available in FHIR
          refill_date: extract_refill_date(resource),
          refill_remaining: extract_refill_remaining(resource),
          facility_name: extract_facility_name(resource),
          ordered_date: resource['authoredOn'],
          quantity: extract_quantity(resource),
          expiration_date: extract_expiration_date(resource),
          prescription_number: extract_prescription_number(resource),
          prescription_name: extract_prescription_name(resource),
          dispensed_date: nil, # Not available in FHIR
          station_number: extract_station_number(resource),
          is_refillable: extract_is_refillable(resource),
          cmop_ndc_number: nil # Not available in Oracle Health yet, will get this when we get CMOP data
        }
      end

      def build_tracking_attributes(tracking_data)
        {
          is_trackable: tracking_data.any?,
          tracking: tracking_data
        }
      end

      def build_contact_and_source_attributes(resource)
        refill_status = extract_refill_status(resource)
        prescription_source = extract_prescription_source(resource)
        {
          instructions: extract_instructions(resource),
          facility_phone_number: extract_facility_phone_number(resource),
          cmop_division_phone: nil,
          dial_cmop_division_phone: nil,
          prescription_source:,
          category: extract_category(resource),
          disclaimer: nil,
          provider_name: extract_provider_name(resource),
          indication_for_use: extract_indication_for_use(resource),
          remarks: extract_remarks(resource),
          disp_status: map_refill_status_to_disp_status(refill_status, prescription_source)
        }
      end

      def build_tracking_information(resource)
        contained_resources = resource['contained'] || []
        dispenses = contained_resources.select { |c| c['resourceType'] == 'MedicationDispense' }

        dispenses.filter_map do |dispense|
          extract_tracking_from_dispense(resource, dispense)
        end
      end

      def extract_tracking_from_dispense(resource, dispense)
        identifiers = dispense['identifier'] || []

        tracking_number = find_identifier_value(identifiers, 'Tracking Number')
        return nil unless tracking_number # Only create tracking record if we have a tracking number

        prescription_number = find_identifier_value(identifiers, 'Prescription Number')
        carrier = find_identifier_value(identifiers, 'Carrier')
        shipped_date = find_identifier_value(identifiers, 'Shipped Date')

        {
          prescription_name: extract_prescription_name(resource),
          prescription_number: prescription_number || extract_prescription_number(resource),
          ndc_number: extract_ndc_number(dispense),
          prescription_id: resource['id'],
          tracking_number:,
          shipped_date:,
          carrier:,
          other_prescriptions: [] # TODO: Implement logic to find other prescriptions in this package
        }
      end

      def build_dispenses_information(resource)
        contained_resources = resource['contained'] || []
        dispenses = contained_resources.select { |c| c.is_a?(Hash) && c['resourceType'] == 'MedicationDispense' }

        dispenses.map do |dispense|
          {
            status: dispense['status'],
            refill_date: dispense['whenHandedOver'],
            facility_name: extract_facility_name_from_dispense(resource, dispense),
            instructions: extract_sig_from_dispense(dispense),
            quantity: dispense.dig('quantity', 'value'),
            medication_name: dispense.dig('medicationCodeableConcept', 'text'),
            id: dispense['id'],
            refill_submit_date: nil,
            prescription_number: nil,
            cmop_division_phone: nil,
            cmop_ndc_number: nil,
            remarks: nil,
            dial_cmop_division_phone: nil,
            disclaimer: nil
          }
        end
      end

      def extract_facility_name_from_dispense(_resource, dispense)
        # Create a temporary resource with just this dispense to use existing extract_facility_name
        temp_resource = { 'contained' => [dispense] }
        extract_facility_name(temp_resource)
      end

      def extract_sig_from_dispense(dispense)
        dosage_instructions = dispense['dosageInstruction'] || []
        return nil if dosage_instructions.empty?

        # Concatenate all dosage instruction texts
        texts = dosage_instructions.filter_map do |instruction|
          instruction['text'] if instruction.is_a?(Hash)
        end

        texts.empty? ? nil : texts.join(' ')
      end

      def find_identifier_value(identifiers, type_text)
        identifier = identifiers.find { |id| id.dig('type', 'text') == type_text }
        identifier&.dig('value')
      end

      def extract_ndc_number(dispense)
        coding = dispense.dig('medicationCodeableConcept', 'coding') || []
        ndc_coding = coding.find { |c| c['system'] == 'http://hl7.org/fhir/sid/ndc' }
        ndc_coding&.dig('code')
      end

      def extract_refill_date(resource)
        dispense = find_most_recent_medication_dispense(resource['contained'])
        return dispense['whenHandedOver'] if dispense&.dig('whenHandedOver')

        nil
      end

      def extract_refill_remaining(resource)
        # non-va meds are never refillable
        return 0 if non_va_med?(resource)

        repeats_allowed = resource.dig('dispenseRequest', 'numberOfRepeatsAllowed') || 0
        # subtract dispenses in completed status, except for the first fill
        dispenses_completed = if resource['contained']
                                resource['contained'].count do |c|
                                  c['resourceType'] == 'MedicationDispense' && c['status'] == 'completed'
                                end
                              else
                                0
                              end
        remaining = repeats_allowed - [dispenses_completed - 1, 0].max
        remaining.positive? ? remaining : 0
      end

      # Extracts and normalizes MedicationRequest status to VistA-compatible values
      #
      # @param resource [Hash] FHIR MedicationRequest resource
      # @return [String] VistA-compatible status value
      def extract_refill_status(resource)
        normalize_to_legacy_vista_status(resource)
      end

      # Maps refill_status to user-friendly disp_status for display
      # When disp_status is nil (UHD service), derive it from refill_status
      #
      # @param refill_status [String] Internal refill status code
      # @param prescription_source [String] Source of prescription (VA, NV, etc.)
      # @return [String] User-friendly display status
      def map_refill_status_to_disp_status(refill_status, prescription_source)
        # Special case: active + Non-VA source
        return 'Active: Non-VA' if refill_status == 'active' && prescription_source == 'NV'

        # Standard mapping
        case refill_status
        when 'active'
          'Active'
        when 'refillinprocess'
          'Active: Refill in Process'
        when 'providerHold'
          'Active: On hold'
        when 'discontinued'
          'Discontinued'
        when 'expired'
          'Expired'
        when 'unknown'
          'Unknown'
        when 'pending'
          'Unknown'
        else
          # Fallback for unexpected values
          Rails.logger.warn("Unexpected refill_status for disp_status mapping: #{refill_status}")
          'Unknown'
        end
      end

      # Maps Oracle Health FHIR MedicationRequest status to VistA-equivalent status
      # Based on legacy VistA status mapping requirements
      #
      # @param resource [Hash] FHIR MedicationRequest resource
      # @return [String] VistA-compatible status value
      def normalize_to_legacy_vista_status(resource)
        mr_status = resource['status']
        refills_remaining = extract_refill_remaining(resource)
        expiration_date = parse_expiration_date_utc(resource)
        has_in_progress_dispense = any_dispense_in_progress?(resource)

        normalized_status = map_fhir_status_to_vista(
          mr_status,
          refills_remaining,
          expiration_date,
          has_in_progress_dispense,
          resource
        )

        log_status_normalization(resource, mr_status, normalized_status, refills_remaining, has_in_progress_dispense)

        normalized_status
      end

      # Maps FHIR MedicationRequest status to VistA equivalent using business rules
      #
      # @param mr_status [String] FHIR MedicationRequest.status
      # @param refills_remaining [Integer] Number of refills remaining
      # @param expiration_date [Time, nil] Parsed UTC expiration date
<<<<<<< HEAD
      # @param has_in_progress_dispense [Boolean] Whether any dispense is in-progress
      # @param resource [Hash] FHIR MedicationRequest resource (for checking Non-VA status)
=======
      # @param has_in_progress_dispense [Boolean] Whether the most recent dispense is in-progress
>>>>>>> 1bbb14de
      # @return [String] VistA-compatible status value
      def map_fhir_status_to_vista(mr_status, refills_remaining, expiration_date, has_in_progress_dispense, resource = nil)
        case mr_status
        when 'active'
          normalize_active_status(refills_remaining, expiration_date, has_in_progress_dispense, resource)
        when 'on-hold'
          'providerHold'
        when 'cancelled', 'entered-in-error', 'stopped'
          'discontinued'
        when 'completed'
          normalize_completed_status(expiration_date)
        when 'draft'
          'pending'
        when 'unknown'
          'unknown'
        else
          Rails.logger.warn("Unexpected MedicationRequest status: #{mr_status}")
          'unknown'
        end
      end

      # Logs status normalization details for monitoring
      #
      # @param resource [Hash] FHIR MedicationRequest resource
      # @param original_status [String] Original FHIR status
      # @param normalized_status [String] Normalized VistA status
      # @param refills_remaining [Integer] Number of refills remaining
      # @param has_in_progress_dispense [Boolean] Whether the most recent dispense is in-progress
      def log_status_normalization(resource, original_status, normalized_status, refills_remaining,
                                   has_in_progress_dispense)
        prescription_id_suffix = resource['id']&.to_s&.last(3) || 'unknown'

        Rails.logger.info(
          message: 'Oracle Health status normalized',
          prescription_id_suffix:,
          original_status:,
          normalized_status:,
          refills_remaining:,
          has_in_progress_dispense:,
          service: 'unified_health_data'
        )
      end

      # Determines VistA status for 'active' MedicationRequest based on business rules
      #
      # @param refills_remaining [Integer] Number of refills remaining
      # @param expiration_date [Time, nil] Parsed UTC expiration date
<<<<<<< HEAD
      # @param has_in_progress_dispense [Boolean] Whether any dispense is in-progress
      # @param resource [Hash, nil] FHIR MedicationRequest resource (for checking Non-VA status)
=======
      # @param has_in_progress_dispense [Boolean] Whether the most recent dispense is in-progress
>>>>>>> 1bbb14de
      # @return [String] VistA status value
      def normalize_active_status(refills_remaining, expiration_date, has_in_progress_dispense, resource = nil)
        # Rule: Expired more than 120 days ago → discontinued
        return 'discontinued' if expiration_date && expiration_date < 120.days.ago.utc

        # Rule: No refills remaining → expired (UNLESS it's a Non-VA medication)
        # Non-VA meds are always reported with 0 refills but should still be 'active' if status is 'active'
        is_non_va = resource && non_va_med?(resource)
        return 'expired' if refills_remaining.zero? && !is_non_va

        # Rule: Most recent dispense is in-progress → refillinprocess
        return 'refillinprocess' if has_in_progress_dispense

        # Default: active
        'active'
      end

      # Determines VistA status for 'completed' MedicationRequest
      #
      # @param expiration_date [Time, nil] Parsed UTC expiration date
      # @return [String] VistA status value ('expired' or 'discontinued')
      def normalize_completed_status(expiration_date)
        # If no expiration date, we can't determine if it's expired based on date
        # A completed med without an expiration date should be discontinued
        return 'discontinued' if expiration_date.nil?

        if expiration_date < 120.days.ago.utc
          'discontinued'
        else
          'expired'
        end
      end

      # Checks if the most recent MedicationDispense has an in-progress status
      # In-progress statuses: preparation, in-progress, on-hold
      #
      # @param resource [Hash] FHIR MedicationRequest resource
      # @return [Boolean] True if most recent dispense is in-progress
      def any_dispense_in_progress?(resource)
        most_recent_dispense = find_most_recent_medication_dispense(resource['contained'])
        return false if most_recent_dispense.nil?

        in_progress_statuses = %w[preparation in-progress on-hold]
        in_progress_statuses.include?(most_recent_dispense['status'])
      end

      # Parses validityPeriod.end to UTC Time object for comparison
      #
      # @param resource [Hash] FHIR MedicationRequest resource
      # @return [Time, nil] Parsed UTC time or nil if not available/invalid
      def parse_expiration_date_utc(resource)
        expiration_string = resource.dig('dispenseRequest', 'validityPeriod', 'end')
        return nil if expiration_string.blank?

        # Oracle Health dates are in Zulu time (UTC)
        parsed_time = Time.zone.parse(expiration_string)
        if parsed_time.nil?
          Rails.logger.warn("Failed to parse expiration date '#{expiration_string}': invalid date format")
          return nil
        end

        parsed_time.utc
      rescue ArgumentError => e
        Rails.logger.warn("Failed to parse expiration date '#{expiration_string}': #{e.message}")
        nil
      end

      def extract_facility_name(resource)
        # Get latest dispense using existing helper
        latest_dispense = find_most_recent_medication_dispense(resource['contained'])
        return nil unless latest_dispense

        # Get .location.display from latest dispense
        location_display = latest_dispense.dig('location', 'display')
        return nil unless location_display

        # First try the legacy 3-digit station number
        three_digit_station = location_display.match(/^(\d{3})/)&.[](1)
        facility_name = attempt_facility_lookup(three_digit_station)
        return facility_name if facility_name

        # If that fails, try the full facility identifier before the first hyphen (e.g., 648A4)
        facility_identifier = location_display.split('-').first
        # Valid format: 3 digits + up to 2 alpha (e.g., 648A, 648A4)
        valid_station_regex = /^\d{3}[A-Za-z0-9]{0,2}$/
        if facility_identifier.present? && facility_identifier != three_digit_station &&
           facility_identifier.match?(valid_station_regex)
          return attempt_facility_lookup(facility_identifier)
        end

        Rails.logger.error("Unable to extract valid station number from: #{location_display}")

        nil
      end

      def extract_quantity(resource)
        # Primary: dispenseRequest.quantity.value
        quantity = resource.dig('dispenseRequest', 'quantity', 'value')
        return quantity if quantity

        # Fallback: check contained MedicationDispense
        dispense = find_most_recent_medication_dispense(resource['contained'])
        return dispense.dig('quantity', 'value') if dispense

        nil
      end

      def extract_expiration_date(resource)
        resource.dig('dispenseRequest', 'validityPeriod', 'end')
      end

      def extract_prescription_number(resource)
        # Look for identifier with prescription number
        identifiers = resource['identifier'] || []
        prescription_id = identifiers.find { |id| id['system']&.include?('prescription') }
        prescription_id ? prescription_id['value'] : resource['id']
      end

      def extract_prescription_name(resource)
        resource.dig('medicationCodeableConcept', 'text') ||
          resource.dig('medicationReference', 'display')
      end

      def extract_station_number(resource)
        dispense = find_most_recent_medication_dispense(resource['contained'])
        raw_station_number = dispense&.dig('location', 'display')
        return nil unless raw_station_number

        # Extract first 3 digits from format like "556-RX-MAIN-OP"
        match = raw_station_number.match(/^(\d{3})/)
        if match
          match[1]
        else
          Rails.logger.warn("Unable to extract 3-digit station number from: #{raw_station_number}")
          raw_station_number
        end
      end

      def extract_is_refillable(resource)
        refillable = true

        # non VA meds are never refillable
        refillable = false if non_va_med?(resource)
        # must be active
        refillable = false unless resource['status'] == 'active'
        # must not be expired
        refillable = false unless prescription_not_expired?(resource)
        # must have refills remaining
        refillable = false unless extract_refill_remaining(resource).positive?
        # must have at least one dispense record
        refillable = false if find_most_recent_medication_dispense(resource['contained']).nil?

        refillable
      end

      def extract_instructions(resource)
        dosage_instructions = resource['dosageInstruction'] || []
        return nil if dosage_instructions.empty?

        first_instruction = dosage_instructions.first

        # Use patientInstruction if available (more user-friendly)
        return first_instruction['patientInstruction'] if first_instruction['patientInstruction']

        # Otherwise use text
        return first_instruction['text'] if first_instruction['text']

        # Build from components
        build_instruction_text(first_instruction)
      end

      def extract_facility_phone_number(resource)
        # Try to extract from performer contact info if available
        performer = resource.dig('dispenseRequest', 'performer')
        return nil unless performer

        # This might be in an extension or contained Organization resource
        # For now, return nil as it's not typically in standard FHIR
        nil
      end

      def extract_prescription_source(resource)
        non_va_med?(resource) ? 'NV' : 'VA'
      end

      def extract_category(resource)
        # Extract category from FHIR MedicationRequest
        # See https://build.fhir.org/valueset-medicationrequest-admin-location.html
        categories = resource['category'] || []
        return [] if categories.empty?

        # Category is an array of CodeableConcept objects
        # We collect all codes from all categories
        codes = []
        categories.each do |category|
          codings = category['coding'] || []
          codings.each do |coding|
            # Collect the code value if found (e.g., 'inpatient', 'outpatient', 'community')
            codes << coding['code'] if coding['code'].present?
          end
        end

        codes
      end

      def extract_provider_name(resource)
        resource.dig('requester', 'display')
      end

      def extract_indication_for_use(resource)
        # Extract indication from FHIR MedicationRequest.reasonCode
        reason_codes = resource['reasonCode'] || []
        return nil if reason_codes.empty?

        # reasonCode is an array of CodeableConcept objects
        # Concatenate text from all reasonCode entries
        texts = reason_codes.filter_map { |reason_code| reason_code['text'] }
        texts.join('; ') if texts.any?
      end

      def extract_remarks(resource)
        # Concatenate all MedicationRequest.note.text fields
        notes = resource['note'] || []
        return nil if notes.empty?

        note_texts = notes.filter_map { |note| note['text'].presence }
        return nil if note_texts.empty?

        note_texts.join(' ')
      end

      def non_va_med?(resource)
        resource['reportedBoolean'] == true
      end

      def prescription_not_expired?(resource)
        expiration_date = extract_expiration_date(resource)
        return false unless expiration_date # No expiration date = not refillable for safety

        begin
          parsed_date = Time.zone.parse(expiration_date)
          return parsed_date&.> Time.zone.now if parsed_date

          # If we get here, parsing returned nil (invalid date)
          log_invalid_expiration_date(resource, expiration_date)
          false
        rescue ArgumentError
          log_invalid_expiration_date(resource, expiration_date)
          false
        end
      end

      def log_invalid_expiration_date(resource, expiration_date)
        Rails.logger.warn("Invalid expiration date for prescription #{resource['id']}: #{expiration_date}")
      end

      def build_instruction_text(instruction)
        parts = []
        parts << instruction.dig('timing', 'code', 'text') if instruction.dig('timing', 'code', 'text')
        parts << instruction.dig('route', 'text') if instruction.dig('route', 'text')

        dose_and_rate = instruction.dig('doseAndRate', 0)
        if dose_and_rate
          dose_quantity = dose_and_rate.dig('doseQuantity', 'value')
          dose_unit = dose_and_rate.dig('doseQuantity', 'unit')
          parts << "#{dose_quantity} #{dose_unit}" if dose_quantity
        end

        parts.join(' ')
      end

      def find_most_recent_medication_dispense(contained_resources)
        return nil unless contained_resources.is_a?(Array)

        dispenses = contained_resources.select { |c| c['resourceType'] == 'MedicationDispense' }
        return nil if dispenses.empty?

        # Sort by whenHandedOver date, most recent first
        dispenses.max_by do |dispense|
          when_handed_over = dispense['whenHandedOver']
          when_handed_over ? Time.zone.parse(when_handed_over) : Time.zone.at(0)
        end
      end

      def fetch_facility_name_from_api(station_number)
        facility_id = "vha_#{station_number}"
        cache_key = "uhd:facility_names:#{station_number}"

        begin
          facilities_client = Lighthouse::Facilities::V1::Client.new
          facilities = facilities_client.get_facilities(facilityIds: facility_id)

          facility_name = if facilities&.any?
                            facilities.first.name
                          else
                            Rails.logger.warn(
                              "No facility found for station number #{station_number} in Lighthouse API"
                            )
                            nil
                          end

          # Cache the result (including nil) to avoid repeated API calls
          # Keep TTL aligned with FacilityNameCacheJob refresh cadence (4 hours)
          Rails.cache.write(cache_key, facility_name, expires_in: 4.hours)

          facility_name
        rescue => e
          Rails.logger.error("Failed to fetch facility name from API for station #{station_number}: #{e.message}")
          StatsD.increment('unified_health_data.facility_name_fallback.api_error')
          nil
        end
      end

      def attempt_facility_lookup(station_identifier)
        return nil if station_identifier.blank?

        cache_key = "uhd:facility_names:#{station_identifier}"
        cached_name = Rails.cache.read(cache_key)
        return cached_name if Rails.cache.exist?(cache_key)

        fetch_facility_name_from_api(station_identifier)
      end
    end
  end
end<|MERGE_RESOLUTION|>--- conflicted
+++ resolved
@@ -254,12 +254,7 @@
       # @param mr_status [String] FHIR MedicationRequest.status
       # @param refills_remaining [Integer] Number of refills remaining
       # @param expiration_date [Time, nil] Parsed UTC expiration date
-<<<<<<< HEAD
-      # @param has_in_progress_dispense [Boolean] Whether any dispense is in-progress
-      # @param resource [Hash] FHIR MedicationRequest resource (for checking Non-VA status)
-=======
       # @param has_in_progress_dispense [Boolean] Whether the most recent dispense is in-progress
->>>>>>> 1bbb14de
       # @return [String] VistA-compatible status value
       def map_fhir_status_to_vista(mr_status, refills_remaining, expiration_date, has_in_progress_dispense, resource = nil)
         case mr_status
@@ -307,12 +302,7 @@
       #
       # @param refills_remaining [Integer] Number of refills remaining
       # @param expiration_date [Time, nil] Parsed UTC expiration date
-<<<<<<< HEAD
-      # @param has_in_progress_dispense [Boolean] Whether any dispense is in-progress
-      # @param resource [Hash, nil] FHIR MedicationRequest resource (for checking Non-VA status)
-=======
       # @param has_in_progress_dispense [Boolean] Whether the most recent dispense is in-progress
->>>>>>> 1bbb14de
       # @return [String] VistA status value
       def normalize_active_status(refills_remaining, expiration_date, has_in_progress_dispense, resource = nil)
         # Rule: Expired more than 120 days ago → discontinued
