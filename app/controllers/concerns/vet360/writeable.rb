--- conflicted
+++ resolved
@@ -1,12 +1,7 @@
 # frozen_string_literal: true
 
 require 'common/exceptions/validation_errors'
-<<<<<<< HEAD
-require 'va_profile/v2/contact_information/service'
-=======
-require 'va_profile/contact_information/service'
 require 'va_profile/contact_information/v2/service'
->>>>>>> 773a5f6d
 
 module Vet360
   module Writeable
@@ -77,15 +72,7 @@
     end
 
     def service
-<<<<<<< HEAD
-      VAProfile::V2::ContactInformation::Service.new @current_user
-=======
-      if Flipper.enabled?(:remove_pciu, @current_user)
-        VAProfile::ContactInformation::V2::Service.new @current_user
-      else
-        VAProfile::ContactInformation::Service.new @current_user
-      end
->>>>>>> 773a5f6d
+      VAProfile::ContactInformation::V2::Service.new @current_user
     end
 
     def write_valid_record!(http_verb, type, record)
