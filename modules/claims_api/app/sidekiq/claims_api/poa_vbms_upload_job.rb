# frozen_string_literal: true

require 'claims_api/vbms_uploader'
require 'claims_api/poa_vbms_sidekiq'
require 'bd/bd'

module ClaimsApi
  class PoaVBMSUploadJob < ClaimsApi::ServiceBase
    include ClaimsApi::PoaVbmsSidekiq

    # Uploads a 21-22 or 21-22a form for a given POA request to VBMS.
    # If successfully uploaded, it queues a job to update the POA code in BGS, as well.
    #
    # @param power_of_attorney_id [String] Unique identifier of the submitted POA
    def perform(power_of_attorney_id, action = 'post') # rubocop:disable Metrics/MethodLength
      power_of_attorney = ClaimsApi::PowerOfAttorney.find(power_of_attorney_id)
      uploader = ClaimsApi::PowerOfAttorneyUploader.new(power_of_attorney_id)
      uploader.retrieve_from_store!(power_of_attorney.file_data['filename'])
      file_path = fetch_file_path(uploader)
<<<<<<< HEAD
      auth_headers = power_of_attorney.auth_headers

=======
>>>>>>> 14456e62
      if Flipper.enabled?(:lighthouse_claims_api_poa_use_bd)
        benefits_doc_api.upload(claim: power_of_attorney, pdf_path: file_path, action:, doc_type: 'L075',
                                pctpnt_vet_id: auth_headers['participant_id'])
      else
        upload_to_vbms(power_of_attorney, file_path)
      end

      ClaimsApi::PoaUpdater.perform_async(power_of_attorney.id)
    rescue VBMS::Unknown
      rescue_vbms_error(power_of_attorney)
    rescue Errno::ENOENT
      rescue_file_not_found(power_of_attorney)
      raise
    rescue VBMS::FilenumberDoesNotExist
      rescue_vbms_file_number_not_found(power_of_attorney)
      raise
    rescue => e
      rescue_generic_errors(power_of_attorney, e)
      raise
    end

    def fetch_file_path(uploader)
      return uploader.file.file unless Settings.evss.s3.uploads_enabled

      stream = URI.parse(uploader.file.url).open
      # stream could be a Tempfile or a StringIO https://stackoverflow.com/a/23666898
      stream.try(:path) || stream_to_temp_file(stream).path
    end

    def stream_to_temp_file(stream, close_stream: true)
      file = Tempfile.new
      file.binmode
      file.write stream.read
      file
    ensure
      file.flush
      file.close
      stream.close if close_stream
    end

    private

    def benefits_doc_api
      ClaimsApi::BD.new
    end
  end
end<|MERGE_RESOLUTION|>--- conflicted
+++ resolved
@@ -17,11 +17,8 @@
       uploader = ClaimsApi::PowerOfAttorneyUploader.new(power_of_attorney_id)
       uploader.retrieve_from_store!(power_of_attorney.file_data['filename'])
       file_path = fetch_file_path(uploader)
-<<<<<<< HEAD
       auth_headers = power_of_attorney.auth_headers
 
-=======
->>>>>>> 14456e62
       if Flipper.enabled?(:lighthouse_claims_api_poa_use_bd)
         benefits_doc_api.upload(claim: power_of_attorney, pdf_path: file_path, action:, doc_type: 'L075',
                                 pctpnt_vet_id: auth_headers['participant_id'])
