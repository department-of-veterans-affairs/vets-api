--- conflicted
+++ resolved
@@ -61,13 +61,6 @@
 
     def set_evss_response(auto_claim, error)
       auto_claim.evss_response ||= []
-<<<<<<< HEAD
-
-      if error.respond_to?(:original_body) && error&.original_body.present?
-        error&.original_body&.each { |e| auto_claim.evss_response << e }
-      elsif error.respond_to?(:errors) && error&.errors.present?
-        error&.errors&.each { |e| auto_claim.evss_response << e }
-=======
       errors_to_add = []
 
       if error_responds_to_original_body?(error)
@@ -81,7 +74,6 @@
         end
       elsif error&.errors.present?
         errors_to_add.concat(error.errors)
->>>>>>> 2785e1bc
       end
 
       # Add all collected errors to the auto_claim evss_response
