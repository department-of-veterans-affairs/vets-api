# frozen_string_literal: true

require 'pdf_fill/forms/form_base'
require 'pdf_fill/forms/form_helper'
require 'pdf_fill/hash_converter'
require 'income_and_assets/constants'
require 'income_and_assets/helpers'
require 'income_and_assets/pdf_fill/forms/sections/section11'

# rubocop:disable Metrics/ClassLength

module IncomeAndAssets::PdfFill
  # Forms
  module Forms
    # The Va21p0969 Form
    class Va21p0969 < ::PdfFill::Forms::FormBase
      include ::PdfFill::Forms::FormHelper
      include IncomeAndAssets::Helpers

      # Hash iterator
      ITERATOR = ::PdfFill::HashConverter::ITERATOR

      # The ID of the form being processed
      FORM_ID = '21P-0969'

      # The path to the PDF template for the form
      TEMPLATE = "#{IncomeAndAssets::MODULE_PATH}/lib/income_and_assets/pdf_fill/forms/pdfs/#{FORM_ID}.pdf".freeze

      # Form configuration hash (using "key" instead of "KEY" here as we will be modifying this later)
      key = {
        # 1a
        'veteranFullName' => {
          # form allows up to 39 characters but validation limits to 30,
          # so no overflow is needed
          'first' => {
            key: 'F[0].Page_4[0].VeteransName.First[0]'
          },
          'middle' => {
            key: 'F[0].Page_4[0].VeteransName.MI[0]'
          },
          # form allows up to 34 characters but validation limits to 30,
          # so no overflow is needed
          'last' => {
            key: 'F[0].Page_4[0].VeteransName.Last[0]'
          }
        },
        # 1b
        'veteranSocialSecurityNumber' => {
          key: 'F[0].Page_4[0].VeteransSSN[0]'
        },
        # 1c
        'vaFileNumber' => {
          key: 'F[0].Page_4[0].VeteransFileNumber[0]'
        },
        # 2a
        'claimantFullName' => {
          # form allows up to 39 characters but validation limits to 30,
          # so no overflow is needed
          'first' => {
            key: 'F[0].Page_4[0].ClaimantsName.First[0]'
          },
          'middle' => {
            key: 'F[0].Page_4[0].ClaimantsName.MI[0]'
          },
          # form allows up to 34 characters but validation limits to 30,
          # so no overflow is needed
          'last' => {
            key: 'F[0].Page_4[0].ClaimantsName.Last[0]'
          }
        },
        # 2b
        'claimantSocialSecurityNumber' => {
          key: 'F[0].Page_4[0].ClaimantsSSN[0]'
        },
        # 2c
        'claimantPhone' => {
          key: 'F[0].Page_4[0].ClaimantTelephoneNumber[0]'
        },
        # 2d
        'claimantType' => {
          key: 'F[0].Page_4[0].TypeofClaimant[0]'
        },
        # 2e
        'incomeNetWorthDateRange' => {
          'from' => {
            key: 'F[0].Page_4[0].DateStarting[0]'
          },
          'to' => {
            key: 'F[0].Page_4[0].DateEnding[0]'
          },
          'useDateReceivedByVA' => {
            key: 'F[0].Page_4[0].DateReceivedByVA[0]'
          }
        },
        # 3a
        'unassociatedIncome' => {
          key: 'F[0].Page_4[0].DependentsReceiving3a[0]'
        },
        # 3b - 3f
        'unassociatedIncomes' => {
          limit: 5,
          first_key: 'recipientRelationship',
          'recipientRelationship' => {
            key: "F[0].IncomeRecipients3[#{ITERATOR}]"
          },
          'recipientRelationshipOverflow' => {
            question_num: 3,
            question_suffix: '(1)',
            question_text: "SPECIFY INCOME RECIPIENT'S RELATIONSHIP TO VETERAN"
          },
          'otherRecipientRelationshipType' => {
            key: "F[0].OtherRelationship3[#{ITERATOR}]",
            question_num: 3,
            question_suffix: '(1)',
            question_text: "SPECIFY INCOME RECIPIENT'S RELATIONSHIP TO VETERAN"
          },
          'recipientName' => {
            key: "F[0].NameofIncomeRecipient3[#{ITERATOR}]",
            question_num: 3,
            question_suffix: '(2)',
            question_text:
              'SPECIFY NAME OF INCOME RECIPIENT (Only needed if Custodian of child, child, parent, or other)'
          },
          'incomeType' => {
            key: "F[0].TypeOfIncome3[#{ITERATOR}]"
          },
          'incomeTypeOverflow' => {
            question_num: 3,
            question_suffix: '(3)',
            question_text: 'SPECIFY THE TYPE OF INCOME'
          },
          'otherIncomeType' => {
            key: "F[0].OtherIncomeType3[#{ITERATOR}]",
            question_num: 3,
            question_suffix: '(3)',
            question_text: 'SPECIFY THE TYPE OF INCOME'
          },
          'grossMonthlyIncome' => {
            'thousands' => {
              key: "F[0].GrossMonthlyIncome1_3[#{ITERATOR}]"
            },
            'dollars' => {
              key: "F[0].GrossMonthlyIncome2_3[#{ITERATOR}]"
            },
            'cents' => {
              key: "F[0].GrossMonthlyIncome3_3[#{ITERATOR}]"
            }
          },
          'grossMonthlyIncomeOverflow' => {
            question_num: 3,
            question_suffix: '(4)',
            question_text: 'GROSS MONTHLY INCOME'
          },
          'payer' => {
            key: "F[0].IncomePayer3[#{ITERATOR}]",
            question_num: 3,
            question_suffix: '(5)',
            question_text: 'SPECIFY INCOME PAYER (Name of business, financial institution, or program, etc.)'
          }
        },
        # 4a
        'associatedIncome' => {
          key: 'F[0].Page_6[0].DependentsReceiving4a[0]'
        },
        # 4b - 4f
        'associatedIncomes' => {
          limit: 5,
          first_key: 'recipientRelationship',
          'recipientRelationship' => {
            key: "F[0].IncomeRecipients4[#{ITERATOR}]"
          },
          'recipientRelationshipOverflow' => {
            question_num: 4,
            question_suffix: '(1)',
            question_text: "SPECIFY INCOME RECIPIENT'S RELATIONSHIP TO VETERAN"
          },
          'otherRecipientRelationshipType' => {
            key: "F[0].OtherRelationship4[#{ITERATOR}]",
            question_num: 4,
            question_suffix: '(1)',
            question_text: "SPECIFY INCOME RECIPIENT'S RELATIONSHIP TO VETERAN"
          },
          'recipientName' => {
            key: "F[0].NameofIncomeRecipient4[#{ITERATOR}]",
            question_num: 4,
            question_suffix: '(2)',
            question_text:
              'SPECIFY NAME OF INCOME RECIPIENT (Only needed if Custodian of child, child, parent, or other)'
          },
          'payer' => {
            key: "F[0].IncomePayer4[#{ITERATOR}]",
            question_num: 4,
            question_suffix: '(3)',
            question_text: 'SPECIFY INCOME PAYER (Name of business, financial institution, or program, etc.)'
          },
          'incomeType' => {
            key: "F[0].TypeOfIncome4[#{ITERATOR}]"
          },
          'incomeTypeOverflow' => {
            question_num: 4,
            question_suffix: '(4)',
            question_text: 'SPECIFY THE TYPE OF INCOME'
          },
          'otherIncomeType' => {
            key: "F[0].OtherIncomeType4[#{ITERATOR}]",
            question_num: 4,
            question_suffix: '(4)',
            question_text: 'SPECIFY THE TYPE OF INCOME'
          },
          'grossMonthlyIncome' => {
            'thousands' => {
              key: "F[0].GrossMonthlyIncome1_4[#{ITERATOR}]"
            },
            'dollars' => {
              key: "F[0].GrossMonthlyIncome2_4[#{ITERATOR}]"
            },
            'cents' => {
              key: "F[0].GrossMonthlyIncome3_4[#{ITERATOR}]"
            }
          },
          'grossMonthlyIncomeOverflow' => {
            question_num: 4,
            question_suffix: '(5)',
            question_text: 'GROSS MONTHLY INCOME'
          },
          'accountValue' => {
            'millions' => {
              key: "F[0].ValueOfAccount1_4[#{ITERATOR}]"
            },
            'thousands' => {
              key: "F[0].ValueOfAccount2_4[#{ITERATOR}]"
            },
            'dollars' => {
              key: "F[0].ValueOfAccount3_4[#{ITERATOR}]"
            },
            'cents' => {
              key: "F[0].ValueOfAccount4_4[#{ITERATOR}]"
            }
          },
          'accountValueOverflow' => {
            question_num: 4,
            question_suffix: '(6)',
            question_text: 'VALUE OF ACCOUNT'
          }
        },
        # 5a
        'ownedAsset' => {
          key: 'F[0].Page_8[0].DependentsReceiving5a[0]'
        },
        # 5b - 5d
        'ownedAssets' => {
          limit: 3,
          first_key: 'recipientRelationship',
          'recipientRelationship' => {
            key: "F[0].IncomeRecipients5[#{ITERATOR}]"
          },
          'recipientRelationshipOverflow' => {
            question_num: 5,
            question_suffix: '(1)',
            question_text: "SPECIFY INCOME RECIPIENT'S RELATIONSHIP TO VETERAN"
          },
          'otherRecipientRelationshipType' => {
            key: "F[0].OtherRelationship5[#{ITERATOR}]",
            question_num: 5,
            question_suffix: '(1)',
            question_text: "SPECIFY INCOME RECIPIENT'S RELATIONSHIP TO VETERAN"
          },
          'recipientName' => {
            key: "F[0].NameofIncomeRecipient5[#{ITERATOR}]",
            question_num: 5,
            question_suffix: '(2)',
            question_text:
              'SPECIFY NAME OF INCOME RECIPIENT (Only needed if Custodian of child, child, parent, or other)'
          },
          'assetType' => {
            key: "F[0].TypeOfAsset5[#{ITERATOR}]"
          },
          'assetTypeOverflow' => {
            question_num: 5,
            question_suffix: '(3)',
            question_text: 'IDENTIFY THE TYPE OF ASSET AND SUBMIT THE REQUIRED FORM ASSOCIATED'
          },
          'grossMonthlyIncome' => {
            'thousands' => {
              key: "F[0].GrossMonthlyIncome1_5[#{ITERATOR}]"
            },
            'dollars' => {
              key: "F[0].GrossMonthlyIncome2_5[#{ITERATOR}]"
            },
            'cents' => {
              key: "F[0].GrossMonthlyIncome3_5[#{ITERATOR}]"
            }
          },
          'grossMonthlyIncomeOverflow' => {
            question_num: 5,
            question_suffix: '(4)',
            question_text: 'GROSS MONTHLY INCOME'
          },
          'ownedPortionValue' => {
            'millions' => {
              key: "F[0].ValueOfYourPortionOfTheProperty1_5[#{ITERATOR}]"
            },
            'thousands' => {
              key: "F[0].ValueOfYourPortionOfTheProperty2_5[#{ITERATOR}]"
            },
            'dollars' => {
              key: "F[0].ValueOfYourPortionOfTheProperty3_5[#{ITERATOR}]"
            },
            'cents' => {
              key: "F[0].ValueOfYourPortionOfTheProperty4_5[#{ITERATOR}]"
            }
          },
          'ownedPortionValueOverflow' => {
            question_num: 5,
            question_suffix: '(5)',
            question_text: 'SPECIFY VALUE OF YOUR PORTION OF THE PROPERTY'
          }
        },
        # 7a
        'assetTransfer' => {
          key: 'F[0].Page_9[0].DependentsSellAssets7a[0]'
        },
        # 7b-7d
        'assetTransfers' => {
          limit: 3,
          first_key: 'originalOwnerRelationship',
          'originalOwnerRelationship' => {
            key: "F[0].RelationshiptoVeteran7[#{ITERATOR}]"
          },
          'originalOwnerRelationshipOverflow' => {
            question_num: 7,
            question_suffix: '(1)',
            question_text: "SPECIFY ASSET'S ORIGINAL OWNER'S RELATIONSHIP TO VETERAN"
          },
          'otherOriginalOwnerRelationshipType' => {
            key: "F[0].OtherRelationship7[#{ITERATOR}]",
            question_num: 7,
            question_suffix: '(1)',
            question_text: "SPECIFY ASSET'S ORIGINAL OWNER'S RELATIONSHIP TO VETERAN (OTHER)"
          },
          'transferMethod' => {
            key: "F[0].HowAssetTransferred[#{ITERATOR}]"
          },
          'transferMethodOverflow' => {
            question_num: 7,
            question_suffix: '(2)',
            question_text: 'SPECIFY HOW THE ASSET WAS TRANSFERRED'
          },
          'otherTransferMethod' => {
            key: "F[0].OtherRelationship7[#{ITERATOR}]",
            question_num: 7,
            question_suffix: '(2)',
            question_text: 'SPECIFY HOW THE ASSET WAS TRANSFERRED (OTHER)'
          },
          'assetType' => {
            key: "F[0].WhatAssetWasTransferred[#{ITERATOR}]"
          },
          'assetTypeOverflow' => {
            question_num: 7,
            question_suffix: '(3)',
            question_text: 'WHAT ASSET WAS TRANSFERRED?'
          },
          'newOwnerName' => {
            key: "F[0].WhoReceivedAsset[#{ITERATOR}]"
          },
          'newOwnerNameOverflow' => {
            question_num: 7,
            question_suffix: '(4)',
            question_text: 'WHO RECEIVED THE ASSET?'
          },
          'newOwnerRelationship' => {
            key: "F[0].RelationshipToNewOwner[#{ITERATOR}]"
          },
          'newOwnerRelationshipOverflow' => {
            question_num: 7,
            question_suffix: '(5)',
            question_text: 'RELATIONSHIP TO NEW OWNER'
          },
          'saleReportedToIrs' => {
            key: "F[0].WasSaleReportedToIRS[#{ITERATOR}]"
          },
          'transferDate' => {
            'month' => {
              key: "F[0].DateOfTransferMonth[#{ITERATOR}]"
            },
            'day' => {
              key: "F[0].DateOfTransferDay[#{ITERATOR}]"
            },
            'year' => {
              key: "F[0].DateOfTransferYear[#{ITERATOR}]"
            }
          },
          'assetTransferredUnderFairMarketValue' => {
            key: "F[0].TransferredForLessThanFMV[#{ITERATOR}]"
          },
          'fairMarketValue' => {
            'millions' => {
              key: "F[0].FairMarketValue1_7[#{ITERATOR}]"
            },
            'thousands' => {
              key: "F[0].FairMarketValue2_7[#{ITERATOR}]"
            },
            'dollars' => {
              key: "F[0].FairMarketValue3_7[#{ITERATOR}]"
            },
            'cents' => {
              key: "F[0].FairMarketValue4_7[#{ITERATOR}]"
            }
          },
          'fairMarketValueOverflow' => {
            question_num: 7,
            question_suffix: '(9)',
            question_text: 'WHAT WAS THE FAIR MARKET VALUE WHEN TRANSFERRED?'
          },
          'saleValue' => {
            'millions' => {
              key: "F[0].SalePrice1_7[#{ITERATOR}]"
            },
            'thousands' => {
              key: "F[0].SalePrice2_7[#{ITERATOR}]"
            },
            'dollars' => {
              key: "F[0].SalePrice3_7[#{ITERATOR}]"
            },
            'cents' => {
              key: "F[0].SalePrice4_7[#{ITERATOR}]"
            }
          },
          'saleValueOverflow' => {
            question_num: 7,
            question_suffix: '(10)',
            question_text: 'WHAT WAS THE SALE PRICE? (If applicable)'
          },
          'capitalGainValue' => {
            'millions' => {
              key: "F[0].Gain1_7[#{ITERATOR}]"
            },
            'thousands' => {
              key: "F[0].Gain2_7[#{ITERATOR}]"
            },
            'dollars' => {
              key: "F[0].Gain3_7[#{ITERATOR}]"
            },
            'cents' => {
              key: "F[0].Gain4_7[#{ITERATOR}]"
            }
          },
          'capitalGainValueOverflow' => {
            question_num: 7,
            question_suffix: '(11)',
            question_text: 'WHAT WAS THE GAIN? (Capital gain, etc.)'
          }
        },
        # 8a
        'trust' => { key: 'F[0].Page_10[0].DependentsEstablishedATrust[0]' },
        # 8b-8m (only space for one on form)
        'trusts' => {
          limit: 1,
          first_key: 'establishedDate',
          # 8b
          'establishedDate' => {
            'month' => { key: "F[0].Page_10[0].Month8b[#{ITERATOR}]" },
            'day' => { key: "F[0].Page_10[0].Day8b[#{ITERATOR}]" },
            'year' => { key: "F[0].Page_10[0].Year8b[#{ITERATOR}]" }
          },
          'establishedDateOverflow' => {
            question_num: 8,
            question_suffix: '(b)',
            question_text: 'DATE TRUST ESTABLISHED (MM/DD/YYYY)'
          },
          # 8c
          'marketValueAtEstablishment' => {
            'millions' => { key: "F[0].Page_10[0].MarketValue1_8c[#{ITERATOR}]" },
            'thousands' => { key: "F[0].Page_10[0].MarketValue2_8c[#{ITERATOR}]" },
            'dollars' => { key: "F[0].Page_10[0].MarketValue3_8c[#{ITERATOR}]" },
            'cents' => { key: "F[0].Page_10[0].MarketValue4_8c[#{ITERATOR}]" }
          },
          'marketValueAtEstablishmentOverflow' => {
            question_num: 8,
            question_suffix: '(c)',
            question_text: 'SPECIFY MARKET VALUE OF ALL ASSETS WITHIN THE TRUST AT TIME OF ESTABLISHEMENT'
          },
          # 8d
          'trustType' => { key: "F[0].Page_10[0].TypeOfTrust8d[#{ITERATOR}]" },
          'trustTypeOverflow' => {
            question_num: 8,
            question_suffix: '(d)',
            question_text: 'SPECIFY TYPE OF TRUST ESTABLISHED'
          },
          # 8e
          'addedFundsAfterEstablishment' => { key: "F[0].Page_10[0].AddedAdditionalFunds8e[#{ITERATOR}]" },
          'addedFundsAfterEstablishmentOverflow' => {
            question_num: 8,
            question_suffix: '(e)',
            question_text: 'HAVE YOU ADDED FUNDS TO THE TRUST AFTER IT WAS ESTABLISHED?'
          },
          # 8f
          'addedFundsDate' => {
            'month' => { key: "F[0].Page_10[0].Transfer8fMonth[#{ITERATOR}]" },
            'day' => { key: "F[0].Page_10[0].Transfer8fDay[#{ITERATOR}]" },
            'year' => { key: "F[0].Page_10[0].Transfer8fYear[#{ITERATOR}]" }
          },
          'addedFundsDateOverflow' => {
            question_num: 8,
            question_suffix: '(f)',
            question_text: 'WHEN DID YOU ADD FUNDS? (MM/DD/YYYY)'
          },
          # 8g
          'addedFundsAmount' => {
            'thousands' => { key: "F[0].Page_10[0].HowMuchTransferred1_8g[#{ITERATOR}]" },
            'dollars' => { key: "F[0].Page_10[0].HowMuchTransferred2_8g[#{ITERATOR}]" },
            'cents' => { key: "F[0].Page_10[0].HowMuchTransferred3_8g[#{ITERATOR}]" }
          },
          'addedFundsAmountOverflow' => {
            question_num: 8,
            question_suffix: '(g)',
            question_text: 'HOW MUCH DID YOU ADD?'
          },
          # 8h
          'receivingIncomeFromTrust' => { key: "F[0].Page_10[0].ReceivingIncome8h[#{ITERATOR}]" },
          'receivingIncomeFromTrustOverflow' => {
            question_num: 8,
            question_suffix: '(h)',
            question_text: 'ARE YOU RECEIVING INCOME FROM THE TRUST? '
          },
          # 8i
          'annualReceivedIncome' => {
            'thousands' => { key: "F[0].Page_10[0].ReceiveAnnually1_8i[#{ITERATOR}]" },
            'dollars' => { key: "F[0].Page_10[0].ReceiveAnnually2_8i[#{ITERATOR}]" },
            'cents' => { key: "F[0].Page_10[0].ReceiveAnnually3_8i[#{ITERATOR}]" }
          },
          'annualReceivedIncomeOverflow' => {
            question_num: 8,
            question_suffix: '(i)',
            question_text: 'HOW MUCH DO YOU RECEIVE ANNUALLY?'
          },
          # 8j
          'trustUsedForMedicalExpenses' => { key: "F[0].Page_10[0].TrustUsedToPay8j[#{ITERATOR}]" },
          'trustUsedForMedicalExpensesOverflow' => {
            question_num: 8,
            question_suffix: '(j)',
            question_text: 'IS THE TRUST BEING USED TO PAY FOR OR TO REIMBURSE SOMEONE ELSE FOR YOUR MEDICAL EXPENSES?'
          },
          # 8k
          'monthlyMedicalReimbursementAmount' => {
            'thousands' => { key: "F[0].Page_10[0].ReimbursedMonthly1_8k[#{ITERATOR}]" },
            'dollars' => { key: "F[0].Page_10[0].ReimbursedMonthly2_8k[#{ITERATOR}]" },
            'cents' => { key: "F[0].Page_10[0].ReimbursedMonthly3_8k[#{ITERATOR}]" }
          },
          'monthlyMedicalReimbursementAmountOverflow' => {
            question_num: 8,
            question_suffix: '(k)',
            question_text: 'HOW MUCH IS BEING REIMBURSED MONTHLY?'
          },
          # 8l
          'trustEstablishedForVeteransChild' => { key: "F[0].Page_10[0].EstablishedForChild8l[#{ITERATOR}]" },
          'trustEstablishedForVeteransChildOverflow' => {
            question_num: 8,
            question_suffix: '(l)',
            question_text: 'WAS THE TRUST ESTABLISHED FOR A CHILD OF THE VETERAN WHO WAS INCAPABLE OF SELF-SUPPORT PRIOR TO REACHING AGE 18?' # rubocop:disable Layout/LineLength
          },
          # 8m
          'haveAuthorityOrControlOfTrust' => { key: "F[0].Page_10[0].AdditionalAuthority8m[#{ITERATOR}]" },
          'haveAuthorityOrControlOfTrustOverflow' => {
            question_num: 8,
            question_suffix: '(m)',
            question_text: 'DO YOU HAVE ANY ADDITIONAL AUTHORITY OR CONTROL OF THE TRUST?'
          }
        },
        # 9a
        'annuity' => { key: 'F[0].#subform[8].DependentsEstablishedAnnuity9a[0]' },
        'annuities' => {
          limit: 1,
          first_key: 'establishedDate',
          # 9b
          'establishedDate' => {
            'month' => { key: "F[0].#subform[8].DateAnnuityWasEstablishedMonth[#{ITERATOR}]" },
            'day' => { key: "F[0].#subform[8].DateAnnuityWasEstablishedDay[#{ITERATOR}]" },
            'year' => { key: "F[0].#subform[8].DateAnnuityWasEstablishedYear[#{ITERATOR}]" }
          },
          'establishedDateOverflow' => {
            question_num: 9,
            question_suffix: '(b)',
            question_text: 'SPECIFY DATE ANNUITY WAS ESTABLISHED'
          },
          # 9c
          'marketValueAtEstablishment' => {
            'millions' => { key: "F[0].#subform[8].MarketAnnuity1_9c[#{ITERATOR}]" },
            'thousands' => { key: "F[0].#subform[8].MarketAnnuity2_9c[#{ITERATOR}]" },
            'dollars' => { key: "F[0].#subform[8].MarketAnnuity3_9c[#{ITERATOR}]" },
            'cents' => { key: "F[0].#subform[8].MarketAnnuity4_9c[#{ITERATOR}]" }
          },
          'marketValueAtEstablishmentOverflow' => {
            question_num: 9,
            question_suffix: '(c)',
            question_text: 'SPECIFY MARKET VALUE OF ASSET AT TIME OF ANNUITY PURCHASE'
          },
          # 9d
          'addedFundsAfterEstablishment' => { key: 'F[0].#subform[8].AddedFundsToAnnuity9d[0]' },
          'addedFundsAfterEstablishmentOverflow' => {
            question_num: 9,
            question_suffix: '(d)',
            question_text: 'HAVE YOU ADDED FUNDS TO THE ANNUITY IN THE CURRENT OR PRIOR THREE YEARS?'
          },
          # 9e
          'addedFundsDate' => {
            'month' => { key: "F[0].#subform[8].DateAdditionalFundsTransferredMonth[#{ITERATOR}]" },
            'day' => { key: "F[0].#subform[8].DateAdditionalFundsTransferredDay[#{ITERATOR}]" },
            'year' => { key: "F[0].#subform[8].DateAdditionalFundsTransferredYear[#{ITERATOR}]" }
          },
          'addedFundsDateOverflow' => {
            question_num: 9,
            question_suffix: '(e)',
            question_text: 'WHEN DID YOU ADD FUNDS?'
          },
          # 9f
          'addedFundsAmount' => {
            'millions' => { key: "F[0].#subform[8].HowMuchTransferred1_9f[#{ITERATOR}]" },
            'thousands' => { key: "F[0].#subform[8].HowMuchTransferred2_9f[#{ITERATOR}]" },
            'dollars' => { key: "F[0].#subform[8].HowMuchTransferred3_9f[#{ITERATOR}]" },
            'cents' => { key: "F[0].#subform[8].HowMuchTransferred4_9f[#{ITERATOR}]" }
          },
          'addedFundsAmountOverflow' => {
            question_num: 9,
            question_suffix: '(f)',
            question_text: 'HOW MUCH DID YOU ADD?'
          },
          # 9g
          'revocable' => { key: "F[0].#subform[8].Annuity9g[#{ITERATOR}]" },
          'revocableOverflow' => {
            question_num: 9,
            question_suffix: '(g)',
            question_text: 'IS THE ANNUITY REVOCABLE OR IRREVOCABLE?'
          },
          # 9h
          'receivingIncomeFromAnnuity' => { key: "F[0].#subform[8].ReceiveIncomeFromAnnuity9h[#{ITERATOR}]" },
          'receivingIncomeFromAnnuityOverflow' => {
            question_num: 9,
            question_suffix: '(h)',
            question_text: 'DO YOU RECEIVE INCOME FROM THE ANNUNITY?'
          },
          # 9i
          'annualReceivedIncome' => {
            'millions' => { key: "F[0].#subform[8].AnnualAmountReceived1_9i[#{ITERATOR}]" },
            'thousands' => { key: "F[0].#subform[8].AnnualAmountReceived2_9i[#{ITERATOR}]" },
            'dollars' => { key: "F[0].#subform[8].AnnualAmountReceived3_9i[#{ITERATOR}]" },
            'cents' => { key: "F[0].#subform[8].AnnualAmountReceived4_9i[#{ITERATOR}]" }
          },
          'annualReceivedIncomeOverflow' => {
            question_num: 9,
            question_suffix: '(i)',
            question_text: 'IF YES IN 9H, PROVIDE ANNUAL AMOUNT RECEIVED'
          },
          # 9j
          'canBeLiquidated' => { key: "F[0].#subform[8].AnnuityLiquidated9j[#{ITERATOR}]" },
          'canBeLiquidatedOverflow' => {
            question_num: 9,
            question_suffix: '(j)',
            question_text: 'CAN THE ANNUITY BE LIQUIDATED?'
          },
          # 9k
          'surrenderValue' => {
            'millions' => { key: "F[0].#subform[8].SurrenderValue1_9k[#{ITERATOR}]" },
            'thousands' => { key: "F[0].#subform[8].SurrenderValue2_9k[#{ITERATOR}]" },
            'dollars' => { key: "F[0].#subform[8].SurrenderValue3_9k[#{ITERATOR}]" },
            'cents' => { key: "F[0].#subform[8].SurrenderValue4_9k[#{ITERATOR}]" }
          },
          'surrenderValueOverflow' => {
            question_num: 9,
            question_suffix: '(k)',
            question_text: 'IF YES IN 9J, PROVIDE THE SURRENDER VALUE'
          }
<<<<<<< HEAD
=======
        },
        # Section 11
        # 11a
        'discontinuedIncome' => { key: 'F[0].#subform[9].DependentReceiveIncome11a[0]' },
        # 11b-11c (only space for 2 on form)
        'discontinuedIncomes' => {
          limit: 2,
          first_key: 'otherRecipientRelationshipType',
          # Q1
          'recipientRelationship' => {
            key: "F[0].RelationshipToVeteran11[#{ITERATOR}]"
          },
          'recipientRelationshipOverflow' => {
            question_num: 11,
            question_suffix: '(1)',
            question_text: "SPECIFY INCOME RECIPIENT'S RELATIONSHIP TO VETERAN"
          },
          'otherRecipientRelationshipType' => {
            key: "F[0].OtherRelationship11[#{ITERATOR}]",
            question_num: 11,
            question_suffix: '(1)',
            question_text: "SPECIFY INCOME RECIPIENT'S RELATIONSHIP TO VETERAN"
          },
          # Q2
          'recipientName' => {
            key: "F[0].IncomeRecipientName11[#{ITERATOR}]",
            question_num: 11,
            question_suffix: '(2)',
            question_text:
              'SPECIFY NAME OF INCOME RECIPIENT (Only needed if Custodian of child, child, parent, or other)'
          },
          # Q3
          'payer' => {
            key: "F[0].IncomePayer11[#{ITERATOR}]",
            question_num: 11,
            question_suffix: '(3)',
            question_text: 'SPECIFY INCOME PAYER (Name of business, financial institution, etc.)'
          },
          # Q4
          'incomeType' => {
            key: "F[0].TypeOfIncomeReceived11[#{ITERATOR}]",
            question_num: 11,
            question_suffix: '(4)',
            question_text: 'SPECIFY TYPE OF INCOME RECEIVED (Interest, dividends, etc.)'
          },
          # Q5
          'incomeFrequency' => {
            key: "F[0].FrequencyOfIncomeReceived[#{ITERATOR}]"
          },
          'incomeFrequencyOverflow' => {
            question_num: 11,
            question_suffix: '(5)',
            question_text: 'SPECIFY FREQUENCY OF INCOME RECEIVED'
          },
          # Q6
          'incomeLastReceivedDate' => {
            'month' => { key: "F[0].DateIncomeLastPaidMonth11[#{ITERATOR}]" },
            'day' => { key: "F[0].DateIncomeLastPaidDay11[#{ITERATOR}]" },
            'year' => { key: "F[0].DateIncomeLastPaidYear11[#{ITERATOR}]" }
          },
          'incomeLastReceivedDateOverflow' => {
            question_num: 11,
            question_suffix: '(6)',
            question_text: 'DATE INCOME LAST PAID (MM/DD/YYYY)'
          },
          # Q7
          'grossAnnualAmount' => {
            'thousands' => {
              key: "F[0].GrossAnnualAmount1_11[#{ITERATOR}]"
            },
            'dollars' => {
              key: "F[0].GrossAnnualAmount2_11[#{ITERATOR}]"
            },
            'cents' => {
              key: "F[0].GrossAnnualAmount3_11[#{ITERATOR}]"
            }
          },
          'grossAnnualAmountOverflow' => {
            question_num: 11,
            question_suffix: '(7)',
            question_text: 'WHAT WAS THE GROSS ANNUAL AMOUNT REPORTED TO THE IRS?'
          }
        },
        # Section 12
        # 12a
        'incomeReceiptWaiver' => { key: 'F[0].#subform[9].DependentsWaiveReceiptsOfIncome12a[0]' },
        # 12b-12c (only space for 2 on form)
        'incomeReceiptWaivers' => {
          limit: 2,
          first_key: 'otherRecipientRelationshipType',
          # Q1
          'recipientRelationship' => {
            key: "F[0].RelationshipToVeteran12[#{ITERATOR}]"
          },
          'recipientRelationshipOverflow' => {
            question_num: 12,
            question_suffix: '(1)',
            question_text: "SPECIFY INCOME RECIPIENT'S RELATIONSHIP TO VETERAN"
          },
          'otherRecipientRelationshipType' => {
            key: "F[0].OtherRelationship12[#{ITERATOR}]",
            question_num: 12,
            question_suffix: '(1)',
            question_text: "SPECIFY INCOME RECIPIENT'S RELATIONSHIP TO VETERAN"
          },
          # Q2
          'recipientName' => {
            key: "F[0].IncomeRecipientName12[#{ITERATOR}]",
            question_num: 12,
            question_suffix: '(2)',
            question_text:
                'SPECIFY NAME OF INCOME RECIPIENT (Only needed if Custodian of child, child, parent, or other)'
          },
          # Q3
          'payer' => {
            key: "F[0].IncomePayer12[#{ITERATOR}]",
            question_num: 12,
            question_suffix: '(3)',
            question_text: 'SPECIFY INCOME PAYER (Name of business, financial institution, etc.)'
          },
          # Q4
          'expectedIncome' => {
            'thousands' => {
              key: "F[0].AmountExpected1[#{ITERATOR}]"
            },
            'dollars' => {
              key: "F[0].AmountExpected2[#{ITERATOR}]"
            },
            'cents' => {
              key: "F[0].AmountExpected3[#{ITERATOR}]"
            }
          },
          'expectedIncomeOverflow' => {
            question_num: 12,
            question_suffix: '(4)',
            question_text: 'IF THE INCOME RESUMES, WHAT AMOUNT DO YOU EXPECT TO RECEIVE?'
          },
          # Q5
          'paymentResumeDate' => {
            'month' => { key: "F[0].DatePaymentsResumeMonth[#{ITERATOR}]" },
            'day' => { key: "F[0].DatePaymentsResumeDay[#{ITERATOR}]" },
            'year' => { key: "F[0].DatePaymentsResumeYear[#{ITERATOR}]" }
          },
          'paymentResumeDateOverflow' => {
            question_num: 12,
            question_suffix: '(5)',
            question_text: 'DATE PAYMENTS WILL RESUME (MM/DD/YYYY)'
          },
          'paymentWillNotResume' => {
            key: "F[0].IncomeWillNotResume12[#{ITERATOR}]"
          },
          'paymentWillNotResumeOverflow' => {
            question_num: 12,
            question_suffix: '(5)',
            question_text: 'This income will not resume'
          },
          # Q6
          'waivedGrossMonthlyIncome' => {
            'thousands' => {
              key: "F[0].WaivedGrossMonthlyIncome1[#{ITERATOR}]"
            },
            'dollars' => {
              key: "F[0].WaivedGrossMonthlyIncome2[#{ITERATOR}]"
            },
            'cents' => {
              key: "F[0].WaivedGrossMonthlyIncome3[#{ITERATOR}]"
            }
          },
          'waivedGrossMonthlyIncomeOverflow' => {
            question_num: 12,
            question_suffix: '(6)',
            question_text: 'WAIVED GROSS MONTHLY INCOME'
          }
>>>>>>> 36bdd938
        }
      }

      # NOTE: Adding these over the span of multiple PRs too keep the LOC changed down.
      # Going to add them in reverse order so that the keys maintain the previous ordering
      SECTIONS = [Section11]

      SECTIONS.each { |section| key = key.merge(section::KEY) }

      KEY = key.freeze

      # Post-process form data to match the expected format.
      # Each section of the form is processed in its own expand function.
      #
      # @param _options [Hash] any options needed for post-processing
      #
      # @return [Hash] the processed form data
      #
      def merge_fields(_options = {})
        expand_veteran_info
        expand_claimant_info
        expand_unassociated_incomes
        expand_associated_incomes
        expand_owned_assets
        expand_asset_transfers
        expand_trusts
        expand_annuities
<<<<<<< HEAD

        SECTIONS.each { |section| section.new.expand(form_data) }
=======
        expand_discontinued_incomes
        expand_income_receipt_waivers
>>>>>>> 36bdd938

        form_data
      end

      private

      ##
      # Expands the veteran's information by extracting and capitalizing the first letter of the middle name.
      #
      # @note Modifies `form_data`
      #
      def expand_veteran_info
        veteran_middle_name = form_data['veteranFullName'].try(:[], 'middle')
        form_data['veteranFullName']['middle'] = veteran_middle_name.try(:[], 0)&.upcase
      end

      ##
      # Expands the claimants's information by extracting and capitalizing the first letter of the middle name.
      #
      # @note Modifies `form_data`
      #
      def expand_claimant_info
        claimant_middle_name = form_data['claimantFullName'].try(:[], 'middle')
        claimant_type = form_data['claimantType']
        net_worth_date_range = form_data['incomeNetWorthDateRange']

        form_data['claimantFullName']['middle'] = claimant_middle_name[0].upcase if claimant_middle_name.present?

        form_data['claimantType'] = IncomeAndAssets::Constants::CLAIMANT_TYPES[claimant_type]

        if net_worth_date_range.blank? || net_worth_date_range['from'].blank? || net_worth_date_range['to'].blank?
          form_data['incomeNetWorthDateRange'] = {
            'from' => nil,
            'to' => nil,
            'useDateReceivedByVA' => true
          }
        else
          form_data['incomeNetWorthDateRange'] = {
            'from' => format_date_to_mm_dd_yyyy(net_worth_date_range['from']),
            'to' => format_date_to_mm_dd_yyyy(net_worth_date_range['to']),
            'useDateReceivedByVA' => false
          }
        end
      end

      ##
      # Expands the unassociated incomes
      #
      # @note Modifies `form_data`
      #
      def expand_unassociated_incomes
        unassociated_incomes = form_data['unassociatedIncomes']
        form_data['unassociatedIncome'] = unassociated_incomes&.length ? 'YES' : 1
        form_data['unassociatedIncomes'] = unassociated_incomes&.map do |income|
          expand_unassociated_income(income)
        end
      end

      ##
      # Expands unassociated income details by mapping relationships and income types
      # to their respective constants and formatting the gross monthly income.
      #
      # @param income [Hash] The income data to be processed.
      # @return [Hash]
      #
      def expand_unassociated_income(income)
        recipient_relationship = income['recipientRelationship']
        income_type = income['incomeType']
        gross_monthly_income = income['grossMonthlyIncome']
        {
          'recipientRelationship' => IncomeAndAssets::Constants::RELATIONSHIPS[recipient_relationship],
          'recipientRelationshipOverflow' => recipient_relationship,
          'otherRecipientRelationshipType' => income['otherRecipientRelationshipType'],
          'recipientName' => income['recipientName'],
          'incomeType' => IncomeAndAssets::Constants::INCOME_TYPES[income_type],
          'incomeTypeOverflow' => income_type,
          'otherIncomeType' => income['otherIncomeType'],
          'grossMonthlyIncome' => split_currency_amount_sm(gross_monthly_income),
          'grossMonthlyIncomeOverflow' => gross_monthly_income,
          'payer' => income['payer']
        }
      end

      ##
      # Expands associated incomes by processing each income entry and setting an indicator
      #
      # @note Modifies `form_data`
      #
      def expand_associated_incomes
        associated_incomes = form_data['associatedIncomes']
        form_data['associatedIncome'] = associated_incomes&.length ? 0 : 1
        form_data['associatedIncomes'] = associated_incomes&.map do |income|
          expand_associated_income(income)
        end
      end

      ##
      # Expands an associated income entry by mapping relationships and income types
      # to predefined constants and formatting financial values.
      #
      # @param income [Hash]
      # @return [Hash]
      #
      def expand_associated_income(income)
        recipient_relationship = income['recipientRelationship']
        income_type = income['incomeType']
        gross_monthly_income = income['grossMonthlyIncome']
        account_value = income['accountValue']
        {
          'recipientRelationship' => IncomeAndAssets::Constants::RELATIONSHIPS[recipient_relationship],
          'recipientRelationshipOverflow' => recipient_relationship,
          'otherRecipientRelationshipType' => income['otherRecipientRelationshipType'],
          'recipientName' => income['recipientName'],
          'payer' => income['payer'],
          'incomeType' => IncomeAndAssets::Constants::ACCOUNT_INCOME_TYPES[income_type],
          'incomeTypeOverflow' => income_type,
          'otherIncomeType' => income['otherIncomeType'],
          'grossMonthlyIncome' => split_currency_amount_sm(gross_monthly_income),
          'grossMonthlyIncomeOverflow' => gross_monthly_income,
          'accountValue' => split_currency_amount_lg(account_value),
          'accountValueOverflow' => account_value
        }
      end

      ##
      # Expands owned assets by processing each asset entry and setting an indicator
      # based on the presence of owned assets.
      #
      # @note Modifies `form_data`
      #
      def expand_owned_assets
        owned_assets = form_data['ownedAssets']
        form_data['ownedAsset'] = owned_assets&.length ? 0 : 1
        form_data['ownedAssets'] = owned_assets&.map do |asset|
          expand_owned_asset(asset)
        end
      end

      ##
      # Expands an owned asset entry by mapping relationships and asset types
      # to predefined constants and formatting financial values.
      #
      # @param asset [Hash]
      # @return [Hash]
      #
      def expand_owned_asset(asset)
        recipient_relationship = asset['recipientRelationship']
        asset_type = asset['assetType']
        gross_monthly_income = asset['grossMonthlyIncome']
        portion_value = asset['ownedPortionValue']
        {
          'recipientRelationship' => IncomeAndAssets::Constants::RELATIONSHIPS[recipient_relationship],
          'recipientRelationshipOverflow' => recipient_relationship,
          'otherRecipientRelationshipType' => asset['otherRecipientRelationshipType'],
          'recipientName' => asset['recipientName'],
          'assetType' => IncomeAndAssets::Constants::ASSET_TYPES[asset_type],
          'assetTypeOverflow' => asset_type,
          'grossMonthlyIncome' => split_currency_amount_sm(gross_monthly_income),
          'grossMonthlyIncomeOverflow' => gross_monthly_income,
          'ownedPortionValue' => split_currency_amount_lg(portion_value),
          'ownedPortionValueOverflow' => portion_value
        }
      end

      ##
      # Expands asset transfers by processing each transfer entry and setting an indicator
      # based on the presence of asset transfers.
      #
      # @note Modifies `form_data`
      #
      def expand_asset_transfers
        asset_transfers = form_data['assetTransfers']
        form_data['assetTransfer'] = asset_transfers&.length ? 0 : 1
        form_data['assetTransfers'] = asset_transfers&.map do |transfer|
          expand_asset_transfer(transfer)
        end
      end

      ##
      # Expands an asset transfer by mapping its details to structured output,
      # ensuring consistent formatting for relationships, transfer methods, and monetary values.
      #
      # @param transfer [Hash]
      # @return [Hash]
      #
      def expand_asset_transfer(transfer) # rubocop:disable Metrics/MethodLength
        original_owner_relationship = transfer['originalOwnerRelationship']
        transfer_method = transfer['transferMethod']
        new_owner_name = change_hash_to_string(transfer['newOwnerName'])
        {
          'originalOwnerRelationship' => IncomeAndAssets::Constants::RELATIONSHIPS[original_owner_relationship],
          'originalOwnerRelationshipOverflow' => transfer['originalOwnerRelationship'],
          'otherOriginalOwnerRelationshipType' => transfer['otherOriginalOwnerRelationshipType'],
          'transferMethod' => IncomeAndAssets::Constants::TRANSFER_METHODS[transfer_method],
          'transferMethodOverflow' => transfer['transferMethod'],
          'otherTransferMethod' => transfer['otherTransferMethod'],
          'assetType' => transfer['assetType'],
          'assetTypeOverflow' => transfer['assetType'],
          'newOwnerName' => new_owner_name,
          'newOwnerNameOverflow' => new_owner_name,
          'newOwnerRelationship' => transfer['newOwnerRelationship'],
          'newOwnerRelationshipOverflow' => transfer['newOwnerRelationship'],
          'saleReportedToIrs' => transfer['saleReportedToIrs'] ? 0 : 1,
          'transferDate' => split_date(transfer['transferDate']),
          'assetTransferredUnderFairMarketValue' => transfer['assetTransferredUnderFairMarketValue'] ? 0 : 1,
          'fairMarketValue' => split_currency_amount_lg(transfer['fairMarketValue']),
          'fairMarketValueOverflow' => transfer['fairMarketValue'],
          'saleValue' => split_currency_amount_lg(transfer['saleValue']),
          'saleValueOverflow' => transfer['saleValue'],
          'capitalGainValue' => split_currency_amount_lg(transfer['capitalGainValue']),
          'capitalGainValueOverflow' => transfer['capitalGainValue']
        }
      end

      ##
      # Expands trusts by processing each trust entry and setting an indicator
      # based on the presence of trusts.
      #
      # @note Modifies `form_data`
      #
      def expand_trusts
        trusts = form_data['trusts']
        form_data['trust'] = trusts&.length ? 0 : 1
        form_data['trusts'] = trusts&.map { |trust| expand_trust(trust) }
      end

      ##
      # Expands a trust's data by processing its attributes and transforming them into structured output
      #
      # @param trust [Hash]
      # @return [Hash]
      #
      def expand_trust(trust)
        market_value = split_currency_amount_lg(trust['marketValueAtEstablishment'], { 'millions' => 1 })
        expanded = {
          'establishedDate' => split_date(trust['establishedDate']),
          'marketValueAtEstablishment' => market_value,
          'trustType' => IncomeAndAssets::Constants::TRUST_TYPES[trust['trustType']],
          'addedFundsAfterEstablishment' => trust['addedFundsAfterEstablishment'] ? 0 : 1,
          'addedFundsDate' => split_date(trust['addedFundsDate']),
          'addedFundsAmount' => split_currency_amount_sm(trust['addedFundsAmount']),
          'receivingIncomeFromTrust' => trust['receivingIncomeFromTrust'] ? 0 : 1,
          'annualReceivedIncome' => split_currency_amount_sm(trust['annualReceivedIncome']),
          'trustUsedForMedicalExpenses' => trust['trustUsedForMedicalExpenses'] ? 0 : 1,
          'monthlyMedicalReimbursementAmount' => split_currency_amount_sm(trust['monthlyMedicalReimbursementAmount']),
          'trustEstablishedForVeteransChild' => trust['trustEstablishedForVeteransChild'] ? 0 : 1,
          'haveAuthorityOrControlOfTrust' => trust['haveAuthorityOrControlOfTrust'] ? 0 : 1
        }
        overflow = {}
        expanded.each_key do |fieldname|
          overflow["#{fieldname}Overflow"] = trust[fieldname]
        end
        expanded.merge(overflow)
      end

      # Section 9
<<<<<<< HEAD
=======
      ##
      # Expands annuities by processing each annuity entry and setting an indicator
      # based on the presence of annuities.
      #
      # @note Modifies `form_data`
      #
      def expand_annuities
        annuities = form_data['annuities']
        form_data['annuity'] = annuities&.length ? 0 : 1
        form_data['annuities'] = annuities&.map { |annuity| expand_annuity(annuity) }
      end

      ##
      # Expands a annuity's data by processing its attributes and transforming them into structured output
      #
      # @param annuity [Hash]
      # @return [Hash]
      #
      def expand_annuity(annuity)
        market_value = split_currency_amount_lg(annuity['marketValueAtEstablishment'], { 'millions' => 1 })
        expanded = {
          'addedFundsDate' => split_date(annuity['addedFundsDate']),
          'addedFundsAmount' => split_currency_amount_lg(annuity['addedFundsAmount'], { 'millions' => 1 }),
          'addedFundsAfterEstablishment' => annuity['addedFundsAfterEstablishment'] ? 0 : 1,
          'canBeLiquidated' => annuity['canBeLiquidated'] ? 0 : 1,
          'surrenderValue' => split_currency_amount_lg(annuity['surrenderValue'], { 'millions' => 1 }),
          'receivingIncomeFromAnnuity' => annuity['receivingIncomeFromAnnuity'] ? 0 : 1,
          'annualReceivedIncome' => split_currency_amount_lg(annuity['annualReceivedIncome'], { 'millions' => 1 }),
          'revocable' => annuity['revocable'] ? 0 : 1,
          'establishedDate' => split_date(annuity['establishedDate']),
          'marketValueAtEstablishment' => market_value
        }
        overflow = {}
        expanded.each_key do |fieldname|
          overflow["#{fieldname}Overflow"] = annuity[fieldname]
        end
        expanded.merge(overflow)
      end

      # Section 11
      ##
      # Expands discontinued incomes by processing each discontinued income entry and setting an indicator
      # based on the presence of discontinued incomes.
      #
      # @note Modifies `form_data`
      #
      def expand_discontinued_incomes
        incomes = form_data['discontinuedIncomes']

        form_data['discontinuedIncome'] = incomes&.length ? 0 : 1
        form_data['discontinuedIncomes'] = incomes&.map { |income| expand_discontinued_income(income) }
      end

      ##
      # Expands a discontinued incomes's data by processing its attributes and transforming them into
      # structured output
      #
      # @param income [Hash]
      # @return [Hash]
      #
      def expand_discontinued_income(income)
        recipient_relationship = income['recipientRelationship']
        income_frequency = income['incomeFrequency']
        income_last_received_date = income['incomeLastReceivedDate']

        # NOTE: recipientName, payer, and incomeType are already part of the income hash
        # and do not need to be overflowed / overriden as they are free text fields
        overflow_fields = %w[recipientRelationship incomeFrequency
                             grossAnnualAmount]

        expanded = income.clone
        overflow_fields.each do |field|
          expanded["#{field}Overflow"] = income[field]
        end

        overrides = {
          'recipientRelationship' => IncomeAndAssets::Constants::RELATIONSHIPS[recipient_relationship],
          'incomeFrequency' => IncomeAndAssets::Constants::INCOME_FREQUENCIES[income_frequency],
          'incomeLastReceivedDate' => split_date(income_last_received_date),
          'incomeLastReceivedDateOverflow' => format_date_to_mm_dd_yyyy(income_last_received_date),
          'grossAnnualAmount' => split_currency_amount_sm(income['grossAnnualAmount'])
        }

        expanded.merge(overrides)
      end

      # Section 12
>>>>>>> 36bdd938
      ##
      # Expands income receipt waivers by processing each income receipt waiver entry and setting an indicator
      # based on the presence of income receipt waivers.
      #
      # @note Modifies `form_data`
      #
      def expand_income_receipt_waivers
        waivers = form_data['incomeReceiptWaivers']

        form_data['incomeReceiptWaiver'] = waivers&.length ? 0 : 1
        form_data['incomeReceiptWaivers'] = waivers&.map { |waiver| expand_income_receipt_waiver(waiver) }
      end

      ##
      # Expands a income receipt waivers's data by processing its attributes and transforming them into
      # structured output
      #
      # @param waiver [Hash]
      # @return [Hash]
      #
      def expand_income_receipt_waiver(waiver)
        recipient_relationship = waiver['recipientRelationship']
        payment_resume_date = waiver['paymentResumeDate']

        overflow_fields = %w[recipientRelationship expectedIncome waivedGrossMonthlyIncome]

        expanded = waiver.clone
        overflow_fields.each do |field|
          expanded["#{field}Overflow"] = waiver[field]
        end

        overrides = {
          'recipientRelationship' => IncomeAndAssets::Constants::RELATIONSHIPS[recipient_relationship],
          'expectedIncome' => split_currency_amount_sm(waiver['expectedIncome']),
          'paymentResumeDate' => split_date(payment_resume_date),
          'paymentResumeDateOverflow' => format_date_to_mm_dd_yyyy(payment_resume_date),
          'paymentWillNotResume' => payment_resume_date ? 0 : 1,
          'paymentWillNotResumeOverflow' => payment_resume_date ? 'NO' : 'YES',
          'waivedGrossMonthlyIncome' => split_currency_amount_sm(waiver['waivedGrossMonthlyIncome'])
        }

        expanded.merge(overrides)
      end
    end
  end
end

# rubocop:enable Metrics/ClassLength<|MERGE_RESOLUTION|>--- conflicted
+++ resolved
@@ -670,90 +670,6 @@
             question_suffix: '(k)',
             question_text: 'IF YES IN 9J, PROVIDE THE SURRENDER VALUE'
           }
-<<<<<<< HEAD
-=======
-        },
-        # Section 11
-        # 11a
-        'discontinuedIncome' => { key: 'F[0].#subform[9].DependentReceiveIncome11a[0]' },
-        # 11b-11c (only space for 2 on form)
-        'discontinuedIncomes' => {
-          limit: 2,
-          first_key: 'otherRecipientRelationshipType',
-          # Q1
-          'recipientRelationship' => {
-            key: "F[0].RelationshipToVeteran11[#{ITERATOR}]"
-          },
-          'recipientRelationshipOverflow' => {
-            question_num: 11,
-            question_suffix: '(1)',
-            question_text: "SPECIFY INCOME RECIPIENT'S RELATIONSHIP TO VETERAN"
-          },
-          'otherRecipientRelationshipType' => {
-            key: "F[0].OtherRelationship11[#{ITERATOR}]",
-            question_num: 11,
-            question_suffix: '(1)',
-            question_text: "SPECIFY INCOME RECIPIENT'S RELATIONSHIP TO VETERAN"
-          },
-          # Q2
-          'recipientName' => {
-            key: "F[0].IncomeRecipientName11[#{ITERATOR}]",
-            question_num: 11,
-            question_suffix: '(2)',
-            question_text:
-              'SPECIFY NAME OF INCOME RECIPIENT (Only needed if Custodian of child, child, parent, or other)'
-          },
-          # Q3
-          'payer' => {
-            key: "F[0].IncomePayer11[#{ITERATOR}]",
-            question_num: 11,
-            question_suffix: '(3)',
-            question_text: 'SPECIFY INCOME PAYER (Name of business, financial institution, etc.)'
-          },
-          # Q4
-          'incomeType' => {
-            key: "F[0].TypeOfIncomeReceived11[#{ITERATOR}]",
-            question_num: 11,
-            question_suffix: '(4)',
-            question_text: 'SPECIFY TYPE OF INCOME RECEIVED (Interest, dividends, etc.)'
-          },
-          # Q5
-          'incomeFrequency' => {
-            key: "F[0].FrequencyOfIncomeReceived[#{ITERATOR}]"
-          },
-          'incomeFrequencyOverflow' => {
-            question_num: 11,
-            question_suffix: '(5)',
-            question_text: 'SPECIFY FREQUENCY OF INCOME RECEIVED'
-          },
-          # Q6
-          'incomeLastReceivedDate' => {
-            'month' => { key: "F[0].DateIncomeLastPaidMonth11[#{ITERATOR}]" },
-            'day' => { key: "F[0].DateIncomeLastPaidDay11[#{ITERATOR}]" },
-            'year' => { key: "F[0].DateIncomeLastPaidYear11[#{ITERATOR}]" }
-          },
-          'incomeLastReceivedDateOverflow' => {
-            question_num: 11,
-            question_suffix: '(6)',
-            question_text: 'DATE INCOME LAST PAID (MM/DD/YYYY)'
-          },
-          # Q7
-          'grossAnnualAmount' => {
-            'thousands' => {
-              key: "F[0].GrossAnnualAmount1_11[#{ITERATOR}]"
-            },
-            'dollars' => {
-              key: "F[0].GrossAnnualAmount2_11[#{ITERATOR}]"
-            },
-            'cents' => {
-              key: "F[0].GrossAnnualAmount3_11[#{ITERATOR}]"
-            }
-          },
-          'grossAnnualAmountOverflow' => {
-            question_num: 11,
-            question_suffix: '(7)',
-            question_text: 'WHAT WAS THE GROSS ANNUAL AMOUNT REPORTED TO THE IRS?'
-          }
         },
         # Section 12
         # 12a
@@ -845,7 +761,6 @@
             question_suffix: '(6)',
             question_text: 'WAIVED GROSS MONTHLY INCOME'
           }
->>>>>>> 36bdd938
         }
       }
 
@@ -873,13 +788,12 @@
         expand_asset_transfers
         expand_trusts
         expand_annuities
-<<<<<<< HEAD
-
+
+        # Section 11
         SECTIONS.each { |section| section.new.expand(form_data) }
-=======
-        expand_discontinued_incomes
+
+        # Section 12
         expand_income_receipt_waivers
->>>>>>> 36bdd938
 
         form_data
       end
@@ -1136,8 +1050,6 @@
       end
 
       # Section 9
-<<<<<<< HEAD
-=======
       ##
       # Expands annuities by processing each annuity entry and setting an indicator
       # based on the presence of annuities.
@@ -1177,55 +1089,7 @@
         expanded.merge(overflow)
       end
 
-      # Section 11
-      ##
-      # Expands discontinued incomes by processing each discontinued income entry and setting an indicator
-      # based on the presence of discontinued incomes.
-      #
-      # @note Modifies `form_data`
-      #
-      def expand_discontinued_incomes
-        incomes = form_data['discontinuedIncomes']
-
-        form_data['discontinuedIncome'] = incomes&.length ? 0 : 1
-        form_data['discontinuedIncomes'] = incomes&.map { |income| expand_discontinued_income(income) }
-      end
-
-      ##
-      # Expands a discontinued incomes's data by processing its attributes and transforming them into
-      # structured output
-      #
-      # @param income [Hash]
-      # @return [Hash]
-      #
-      def expand_discontinued_income(income)
-        recipient_relationship = income['recipientRelationship']
-        income_frequency = income['incomeFrequency']
-        income_last_received_date = income['incomeLastReceivedDate']
-
-        # NOTE: recipientName, payer, and incomeType are already part of the income hash
-        # and do not need to be overflowed / overriden as they are free text fields
-        overflow_fields = %w[recipientRelationship incomeFrequency
-                             grossAnnualAmount]
-
-        expanded = income.clone
-        overflow_fields.each do |field|
-          expanded["#{field}Overflow"] = income[field]
-        end
-
-        overrides = {
-          'recipientRelationship' => IncomeAndAssets::Constants::RELATIONSHIPS[recipient_relationship],
-          'incomeFrequency' => IncomeAndAssets::Constants::INCOME_FREQUENCIES[income_frequency],
-          'incomeLastReceivedDate' => split_date(income_last_received_date),
-          'incomeLastReceivedDateOverflow' => format_date_to_mm_dd_yyyy(income_last_received_date),
-          'grossAnnualAmount' => split_currency_amount_sm(income['grossAnnualAmount'])
-        }
-
-        expanded.merge(overrides)
-      end
-
       # Section 12
->>>>>>> 36bdd938
       ##
       # Expands income receipt waivers by processing each income receipt waiver entry and setting an indicator
       # based on the presence of income receipt waivers.
