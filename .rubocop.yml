--- conflicted
+++ resolved
@@ -44,9 +44,5 @@
 # excluding these because get_session implies HTTP GET, and is useful
 Style/AccessorMethodName:
   Exclude:
-<<<<<<< HEAD
     - 'lib/rx/**/*'
-=======
-    - 'lib/rx/**/*'
-    - 'lib/sm/**/*' 
->>>>>>> 824a477d
+    - 'lib/sm/**/*'