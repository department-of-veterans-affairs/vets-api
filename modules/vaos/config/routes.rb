# frozen_string_literal: true

VAOS::Engine.routes.draw do
  namespace :v0, defaults: { format: :json } do
    resources :appointments, only: %i[index create] do
      put 'cancel', on: :collection
    end
    get '/appointments/:type/:id', to: 'appointments#show', type: /va/
    resources :appointment_requests, only: %i[index create update show] do
      resources :messages, only: %i[index create]
    end
    get 'community_care/eligibility/:service_type', to: 'cc_eligibility#show'
    get 'community_care/supported_sites', to: 'cc_supported_sites#index'
    resources :systems, only: :index do
      resources :direct_scheduling_facilities, only: :index
      resources :pact, only: :index
      resources :clinic_institutions, only: :index
    end
    resources :facilities, only: :index do
      resources :clinics, only: :index
      resources :cancel_reasons, only: :index
      resources :available_appointments, only: :index
      resources :limits, only: :index
      get 'visits/:schedule_type', to: 'visits#index'
    end
    get '/facilities/limits', to: 'facilities#limits'
    resource :preferences, only: %i[show update]
    resources :direct_booking_eligibility_criteria, only: :index
    resources :request_eligibility_criteria, only: :index
    get 'apidocs', to: 'apidocs#index'
  end

  namespace :v1, defaults: { format: :json } do
    get '/Appointment/', to: 'appointments#index'
    get '/HealthcareService', to: 'healthcare_services#index'
    get '/Location/:id', to: 'locations#show'
    get '/Organization', to: 'organizations#index'
    get '/Organization/:id', to: 'organizations#show'
    get '/Patient', to: 'patients#index'
    get '/Slot', to: 'slots#index'
    post '/Appointment', to: 'appointments#create'
    put '/Appointment/:id', to: 'appointments#update'
  end

  namespace :v2, defaults: { format: :json } do
    get '/locations/:location_id/clinics', to: 'clinics#index'
<<<<<<< HEAD
    get '/locations/:location_id/clinics/:clinic_id/slots', to: 'slots#index'
=======
    get '/patients/', to: 'patients#index'
>>>>>>> 0bbef491
  end
end<|MERGE_RESOLUTION|>--- conflicted
+++ resolved
@@ -44,10 +44,7 @@
 
   namespace :v2, defaults: { format: :json } do
     get '/locations/:location_id/clinics', to: 'clinics#index'
-<<<<<<< HEAD
     get '/locations/:location_id/clinics/:clinic_id/slots', to: 'slots#index'
-=======
     get '/patients/', to: 'patients#index'
->>>>>>> 0bbef491
   end
 end