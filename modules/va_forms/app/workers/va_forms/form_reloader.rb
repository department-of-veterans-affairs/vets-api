--- conflicted
+++ resolved
@@ -51,16 +51,7 @@
 
     def build_and_save_form(form)
       va_form = VaForms::Form.find_or_initialize_by form_name: form['fieldVaFormNumber']
-<<<<<<< HEAD
-
       url = form['fieldVaFormUrl']['uri']
-=======
-      current_sha256 = va_form.sha256
-      url = form['fieldVaFormUrl']['uri']
-      va_form_url = url.starts_with?('http') ? url.gsub('http:', 'https:') : expand_va_url(url)
-      va_form.url = Addressable::URI.parse(va_form_url).normalize.to_s
-      va_form.title = form['fieldVaFormName']
->>>>>>> 51bc7621
       issued_string = form.dig('fieldVaFormIssueDate', 'value')
       revision_string = form.dig('fieldVaFormRevisionDate', 'value')
       va_form_url = url.starts_with?('http') ? url.gsub('http:', 'https:') : expand_va_url(url)
@@ -73,12 +64,10 @@
         related_forms: form['fieldVaFormRelatedForms'].map { |f| f.dig('entity', 'fieldVaFormNumber') },
         benefit_categories: map_benefit_categories(form['fieldBenefitCategories'])
       }
-
       attrs[:first_issued_on] = parse_date(issued_string) if issued_string.present?
       attrs[:last_revision_on] = parse_date(revision_string) if revision_string.present?
       va_form.assign_attributes(attrs)
       va_form = update_sha256(va_form)
-
       va_form.save
       va_form
     end
