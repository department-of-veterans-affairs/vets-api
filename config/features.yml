---
# Add a new feature toggle here to ensure that it is initialized in all environments.
#
# Features are enabled by default in the test environment and disabled by default in other environments.
# To default a feature to enabled in development, set the `enable_in_development` key to true.
#
# The description should contain any relevant information for an admin who may toggle the feature.
#
# The actor_type should be either `user` for features you want to be "sticky" for a logged in user (default)
#  or `cookie_id` of you wish to use the Google Analytics id as the unique identifier.

# Sorted using http://yaml-sorter.herokuapp.com/

features:
  this_is_only_a_test:
    actor_type: user
    description: Used in feature_toggles_controller_spec.
  accredited_representative_portal_frontend:
    actor_type: user
    description: Enables the frontend of the accredited representative portal
    enable_in_development: true
  accredited_representative_portal_api:
    actor_type: user
    description: Enables the endpoints of the accredited representative portal
    enable_in_development: true
  aedp_vadx:
    actor_type: user
    description: Enables the VADX experimental features in the AEDP application
    enable_in_development: true
  all_claims_add_disabilities_enhancement:
    actor_type: user
    description: Enables enhancement to the 21-526EZ "Add Disabilities" page being implemented by the Conditions Team.
    enable_in_development: true
  appointments_consolidation:
    actor_type: user
    description: For features being tested while merging logic for appointments between web and mobile
  ask_va_form_feature:
    actor_type: user
    description: show/hide experimental features for Ask VA 0873
    enable_in_development: true
  ask_va_dashboard_feature:
    actor_type: user
    description: show/hide experimental features for Ask VA 0873 dashboard feature
    enable_in_development: true
  ask_va_introduction_page_feature:
    actor_type: user
    description: show/hide experimental features for Ask VA 0873 introduction feature
    enable_in_development: true
  auth_exp_vba_downtime_message:
    actor_type: user
    description: Show downtime message on Profile and My VA for planned VBA maintenance
  avs_enabled:
    actor_type: user
    description: Enables the After Visit Summary API.
    enable_in_development: true
  bcas_letters_use_lighthouse:
    actor_type: user
    description: Use lighthouse instead of EVSS to view/download benefit letters.
    enable_in_development: true
  benefits_documents_use_lighthouse:
    actor_type: user
    description: Use lighthouse instead of EVSS to upload benefits documents.
    enable_in_development: false
  benefits_education_use_lighthouse:
    actor_type: user
    description: Use lighthouse instead of EVSS to retrieve GI Bill Statement of benefits
    enable_in_development: true
  benefits_require_gateway_origin:
    actor_type: user
    description: Requires that all requests made to endpoints in appeals_api and vba_documents be made through the gateway
  caregiver_use_facilities_API:
    actor_type: cookie_id
    description: Allow list of caregiver facilites to be fetched by way of the Facilities API.
  caregiver_browser_monitoring_enabled:
    actor_type: user
    description: Enables Datadog Real Time User Monitoring
  caregiver_carma_submitted_at:
    actor_type: user
    description: Enables sending CARMA the creation timestamp of a claim as a metadata submitted_at value
  caregiver1010:
    actor_type: user
    description: Enables new features while investigating 1010CG errors
  caregiver_retry_form_validation:
    actor_type: user
    description: Enables 1010CG to retry schema validation
  document_upload_validation_enabled:
    actor_type: user
    description: Enables stamped PDF validation on document upload
    enable_in_development: true
  hca_browser_monitoring_enabled:
    actor_type: user
    description: Enables browser monitoring for the health care application.
  hca_disable_bgs_service:
    actor_type: user
    description: Do not call the BGS Service when this is turned on. Instead return 0 for rating.
  hca_enrollment_status_override_enabled:
    actor_type: user
    description: Enables override of enrollment status for a user, to allow multiple submissions with same user.
  hca_ez_use_facilities_v2:
    actor_type: user
    description: Use Lighthouse Facilities API V2 for EZ queries
  hca_insurance_v2_enabled:
    actor_type: user
    description: Enables the the upgraded insurance section of the Health Care Application
    enable_in_development: true
  hca_performance_alert_enabled:
    actor_type: user
    description: Enables alert notifying users of a potential issue with application performance.
  hca_reg_only_enabled:
    actor_type: user
    description: Enables the registration-only path for the Health Care Application
    enable_in_development: true
  hca_log_form_attachment_create:
    actor_type: user
    description: Enable logging all successful-looking attachment creation calls to Sentry at info-level
  hca_retrieve_facilities_without_repopulating:
    actor_type: user
    description: Constrain facilities endpoint to only return existing facilities values - even if the table is empty, do not rerun the Job to populate it.
  retry_form_validation:
    actor_type: user
    description: Enables concern to retry schema validation for 10-10EZ and 10-10CG
  cg1010_oauth_2_enabled:
    actor_type: user
    description: Use OAuth 2.0 Authentication for 10-10CG Form Mulesoft integration.
  ezr_prod_enabled:
    actor_type: user
    description: Enables access to the 10-10EZR application in prod for the purposes of conducting user reasearch
    enable_in_development: true
  ezr_upload_enabled:
    actor_type: user
    description: Enables Toxic Exposure File Upload for 10-10EZR applicants.
    enable_in_development: true
  ezr_auth_only_enabled:
    actor_type: user
    description: Enables the auth-only experience, allowing only authenticated users to view any part of the form.
    enable_in_development: true
  ezr_emergency_contacts_enabled:
    actor_type: user
    description: Enables emergency contact experience for 10-10EZR applicants.
    enable_in_development: true
  ezr_next_of_kin_enabled:
    actor_type: user
    description: Enables next of kin experience for 10-10EZR applicants.
    enable_in_development: true
  ezr_use_va_notify_on_submission_failure:
    actor_type: user
    description: Send submission failure email to Veteran using VANotify.
    enable_in_development: true
  ezr_use_correct_format_for_file_uploads:
    actor_type: user
    description: Correctly formats the `va:attachments` XML for file uploads
    enable_in_development: true
  cerner_override_653:
    actor_type: user
    description: This will show the Cerner facility 653 as `isCerner`.
  cerner_override_668:
    actor_type: user
    description: This will show the Cerner facility 668 as `isCerner`.
  cerner_override_687:
    actor_type: user
    description: This will show the Cerner facility 687 as `isCerner`.
  cerner_override_692:
    actor_type: user
    description: This will show the Cerner facility 692 as `isCerner`.
  cerner_override_757:
    actor_type: user
    description: This will show the Cerner facility 757 as `isCerner`.
  champva_vanotify_custom_callback:
    actor_type: user
    description: Enables the custom callback_klass when sending IVC CHAMPVA failure emails with VA Notify
  champva_vanotify_custom_confirmation_callback:
    actor_type: user
    description: Enables the custom callback_klass when sending IVC CHAMPVA confirmation emails with VA Notify
  champva_log_all_s3_uploads:
    actor_type: user
    description: Enables logging for all s3 uploads using UUID or keys for monitoring
  champva_failure_email_job_enabled:
    actor_type: user
    description: Enables sending failure notification emails for IVC CHAMPVA form submissions that lack a Pega status
  champva_confirmation_email_bugfix:
    actor_type: user
    description: Enables fix for a bug where confirmation emails may get sent when Pega reports a status of 'Not Processed'
  champva_enhanced_monitor_logging:
    actor_type: user
    description: Enables using the new IVC CHAMPVA Monitoring logging class for enhanced Stats D info.
  champva_pdf_decrypt:
    actor_type: user
    description: Enables unlocking password protected file submissions in IVC CHAMPVA forms.
  champva_require_all_s3_success:
    actor_type: user
    description: Enables raising a StandardError if any supporting documents fail to upload to S3 in IVC CHAMPVA forms.
  check_in_experience_enabled:
    actor_type: user
    description: Enables the health care check-in experiences
    enable_in_development: true
  check_in_experience_pre_check_in_enabled:
    actor_type: user
    description: Enables the health care check-in experiences to show the pre-check-in experience.
    enable_in_development: true
  check_in_experience_upcoming_appointments_enabled:
    actor_type: user
    description: Enables the feature to show upcoming appointments to the veterans
    enable_in_development: true
  check_in_experience_translation_disclaimer_spanish_enabled:
    actor_type: user
    description: Enables disclaimer for possible untranslated content on spanish pages
    enable_in_development: true
  check_in_experience_translation_disclaimer_tagalog_enabled:
    actor_type: user
    description: Enables disclaimer for possible untranslated content on tagalog pages
    enable_in_development: true
  check_in_experience_mock_enabled:
    actor_type: user
    description: Enables downstream responses to be returned via betamocks
    enable_in_development: false
  check_in_experience_travel_reimbursement:
    actor_type: user
    description: Enables travel reimbursement workflow for day-of check-in application.
    enable_in_development: true
  check_in_experience_cerner_travel_claims_enabled:
    actor_type: user
    description: Enables travel claims filing for Oracle Health (Cerner) sites
    enable_in_development: true
  check_in_experience_check_claim_status_on_timeout:
    actor_type: user
    description: Uses a background worker to check travel claim status when the submission times out
    enable_in_development: true
  check_in_experience_browser_monitoring:
    actor_type: user
    description: Enables browser monitoring for check-in applications.
    enable_in_development: false
  check_in_experience_medication_review_content:
    actor_type: cookie_id
    description: Enables the medication review content in pre-check-in.
    enable_in_development: true
  claim_letters_access:
    actor_type: user
    description: Enables users to access the claim letters page
    enable_in_development: true
  claims_api_special_issues_updater_uses_local_bgs:
    actor_type: user
    description: Enables special issues updater to use local_bgs
    enable_in_development: true
  claims_api_flash_updater_uses_local_bgs:
    actor_type: user
    description: Enables flash updater to use local_bgs
    enable_in_development: true
  claims_api_poa_vbms_updater_uses_local_bgs:
    actor_type: user
    description: Enables poa vbms updater to use local_bgs
    enable_in_development: true
  claims_api_bd_refactor:
    actor_type: user
    description: Diverts codepath to use refactored BD methods
    enable_in_development: true
  claims_api_ews_updater_enables_local_bgs:
    actor_type: user
    description: Uses local_bgs rather than bgs-ext
    enable_in_development: true
  claims_api_ews_uploads_bd_refactor:
    actor_type: user
    description: When enabled, sends ews forms to BD via the refactored logic
    enable_in_development: true
  claims_api_poa_uploads_bd_refactor:
    actor_type: user
    description: When enabled, sends poa forms to BD via the refactored logic
    enable_in_development: true
  claims_api_526_validations_v1_local_bgs:
    actor_type: user
    description: Enables the method calls in the v1 526 validations use local_bgs
    enable_in_development: true
  claims_api_use_person_web_service:
    actor_type: user
    description: Uses person web service rather than local bgs
    enable_in_development: true
  claims_api_use_update_poa_relationship:
    actor_type: user
    description: Uses local_bgs rather than bgs-ext
    enable_in_development: true
  claims_api_526_v2_uploads_bd_refactor:
    actor_type: user
    description: When enabled, sends 526 forms to BD via the refactored logic
    enable_in_development: true
  lighthouse_claims_api_add_person_proxy:
    actor_type: user
    description: When enabled, will allow for add_person_proxy call in both versions
    enable_in_development: true
  confirmation_page_new:
    actor_type: user
    description: Enables the 2024 version of the confirmation page view in simple forms
    enable_in_development: true
  lighthouse_claims_api_hardcode_wsdl:
    actor_type: user
    description: Use hardcoded namespaces for WSDL calls to BGS
    enable_in_development: true
  cst_5103_update_enabled:
    actor_type: user
    description: When enabled, claims status tool will use the new 5103 alert designs and hides the ask your claim decision section
    enable_in_development: true
  cst_show_document_upload_status:
    actor_type: user
    description: When enabled, claims status tool will display the upload status that comes from the evidence_submissions table.
    enable_in_development: true
  cst_claim_phases:
    actor_type: user
    description: When enabled, claims status tool uses the new claim phase designs
    enable_in_development: true
  cst_include_ddl_5103_letters:
    actor_type: user
    description: When enabled, the Download Decision Letters feature includes 5103 letters
    enable_in_development: true
  cst_include_ddl_boa_letters:
    actor_type: user
    description: When enabled, the Download Decision Letters feature includes Board of Appeals decision letters
    enable_in_development: true
  cst_include_ddl_sqd_letters:
    actor_type: user
    description: When enabled, the Download Decision Letters feature includes Subsequent Development Letters
    enable_in_development: true
  cst_send_evidence_failure_emails:
    actor_type: user
    description: When enabled, emails will be sent when evidence uploads from the CST fail
    enable_in_development: true
  cst_synchronous_evidence_uploads:
    actor_type: user
    description: When enabled, claims status tool uses synchronous evidence uploads
    enable_in_development: true
  cst_use_dd_rum:
    actor_type: user
    description: When enabled, claims status tool uses DataDog's Real User Monitoring logging
    enable_in_development: false
  cst_suppress_evidence_requests_website:
    actor_type: user
    description: When enabled, CST does not show Attorney Fees, Secondary Action Required, or Stage 2 Development on website
    enable_in_development: false
  cst_suppress_evidence_requests_mobile:
    actor_type: user
    description: When enabled, CST does not show Attorney Fees, Secondary Action Required, or Stage 2 Development on mobile
    enable_in_development: false
  cst_override_pmr_pending_tracked_items:
    actor_type: user
    description: When enabled, CST overrides PMR Pending tracked items to be NEEDED_FROM_OTHERS
    enable_in_development: true
  cst_override_reserve_records_website:
    actor_type: user
    description: When enabled, CST overrides RV1 - Reserve Records Request tracked items to be NEEDED_FROM_OTHERS on vets-website
    enable_in_development: true
  cst_override_reserve_records_mobile:
    actor_type: user
    description: When enabled, CST overrides RV1 - Reserve Records Request tracked items to be NEEDED_FROM_OTHERS on mobile app
    enable_in_development: true
  letters_hide_service_verification_letter:
    actor_type: user
    description: When enabled, CST does not include Service Verification in the list of letters on vets-website
    enable_in_development: true
  coe_access:
    actor_type: user
    description: Feature gates the certificate of eligibility application
    enable_in_development: true
  combined_debt_portal_access:
    actor_type: user
    description: Enables users to interact with combined debt portal experience
    enable_in_development: true
  combined_financial_status_report:
    actor_type: user
    description: Enables users to submit FSR forms for VHA and VBA debts
    enable_in_development: true
  communication_preferences:
    actor_type: user
    description: Allow user to access backend communication_preferences API
  claims_claim_uploader_use_bd:
    actor_type: user
    description: Use BDS instead of EVSS to upload to VBMS.
  claims_load_testing:
    actor_type: user
    description: Enables the ability to skip jobs for load testing
  claims_status_v1_bgs_enabled:
    actor_type: user
    description: enables calling BGS instead of EVSS for the claims status v1.
  claims_hourly_slack_error_report_enabled:
    actor: user
    description: Enable/disable the running of the hourly slack alert for errored submissions
    enable_in_development: false
  claims_status_v1_lh_auto_establish_claim_enabled:
    actor_type: user
    description: With feature flag enabled, v1 /526 should use Lighthouse Form526 docker container
  cst_send_evidence_submission_failure_emails:
    actor_type: user
    description: >
      If enabled and a user submits an evidence submission upload that fails to send, an email will be sent to the user and retried.
      When disabled and a user submits an evidence submission upload that fails to send, an email will be sent to the user and not retried.
    enable_in_development: true
  debt_letters_show_letters_vbms:
    actor_type: user
    description: Enables debt letter download from VBMS
  debts_cache_dmc_empty_response:
    actor_type: user
    description: Enables caching of empty DMC response
  debts_cache_vbs_copays_empty_response:
    actor_type: user
    description: Enables caching of empty VBS medical copay response
  debts_copay_logging:
    actor_type: user
    description: Logs copay request data
  debts_silent_failure_mailer:
    actor_type: user
    description: Enables silent failure mailer for the 5655
  debts_sharepoint_error_logging:
    actor_type: user
    description: Logs Sharepoint error data
  decision_review_hlr_email:
    actor_type: user
    description: Send email notification for successful HLR submission
  decision_review_nod_email:
    actor_type: user
    description: Send email notification for successful NOD submission
  decision_review_sc_email:
    actor_type: user
    description: Send email notification for successful SC submission
  decision_review_hlr_status_updater_enabled:
    actor_type: user
    description: Enables the Higher Level Review status update batch job
  decision_review_nod_status_updater_enabled:
    actor_type: user
    description: Enables the Notice of Disagreement status update batch job
  decision_review_sc_status_updater_enabled:
    actor_type: user
    description: Enables the Supplemental Claim status update batch job
  decision_review_icn_updater_enabled:
    actor_type: user
    description: Enables the ICN lookup job
  decision_review_weekly_error_report_enabled:
    actor_type: user
    description: Enables the weekly decision review text error report
  decision_review_daily_error_report_enabled:
    actor_type: user
    description: Enables the daily error report email
  decision_review_daily_stuck_records_report_enabled:
    actor_type: user
    description: Enables the daily decision review stuck records Slack report
  decision_review_monthly_stats_report_enabled:
    actor_type: user
    description: Enables the monthly decision review stats report email
  decision_review_delay_evidence:
    actor_type: user
    description: Ensures that NOD and SC evidence is not received in Central Mail before the appeal itself
  decision_review_hlr_form_v4_enabled:
    actor_type: user
    description: Enable using MAR 2024 revision of 200996 Higher Level Review form when submitting to EMMS for intake
    enable_in_development: false
  decision_review_sc_form_v4_enabled:
    actor_type: user
    description: Enable using MAY 2024 revision of 200995 Supplemental Claim form when submitting to EMMS for intake
    enable_in_development: false
  decision_review_saved_claim_hlr_status_updater_job_enabled:
    actor_type: user
    description: Enable job to set delete_date for completed SavedClaim::HigherLevelReviews
    enable_in_development: true
  decision_review_saved_claim_nod_status_updater_job_enabled:
    actor_type: user
    description: Enable job to set delete_date for completed SavedClaim::NoticeOfDisagreements
    enable_in_development: true
  decision_review_saved_claim_sc_status_updater_job_enabled:
    actor_type: user
    description: Enable job to set delete_date for completed SavedClaim::SupplementalClaims
    enable_in_development: true
  decision_review_delete_saved_claims_job_enabled:
    actor_type: user
    description: Enable job to delete SavedClaim records when the record has a delete_date and the date is in the past
    enable_in_development: true
  decision_review_failure_notification_email_job_enabled:
    actor_type: user
    description: Enable job to send form and evidence failure notification emails
    enable_in_development: true
  decision_review_track_4142_submissions:
    actor_type: user
    description: Enable saving record of 4142 forms submitted to Lighthouse as part of a Supplemental Claim
    enable_in_development: true
  decision_review_notify_4142_failures:
    actor_type: user
    description: Enable sending an email if a 4142 submission is not successful in Lighthouse
    enable_in_development: true
<<<<<<< HEAD
=======
  decision_review_new_engine_4142_job:
    actor_type: user
    description: Enable to switch to new modularized Decision Review Form4142Submit job
  decision_review_new_engine_submit_upload_job:
    actor_type: user
    description: Enable to switch to new modularized Decision Review SubmitUpload job
  decision_review_service_common_exceptions_enabled:
    actor_type: user
    description: Enable using Common::Exception classes instead of DecisionReviewV1::ServiceException
>>>>>>> 17e8b989
  dependency_verification:
    actor_type: user
    description: Feature gates the dependency verification modal for updating the diaries service.
    enable_in_development: true
  dependents_enqueue_with_user_struct:
    actor_type: user
    description: Manage whether the enqueued job for 686c and 674 will be with a User model or the new User struct
    enable_in_development: true
  dependents_pension_check:
    actor_type: user
    description: Manage whether or not Pension check is enabled for the 686/674
    enable_in_development: true
  dependents_removal_check:
    actor_type: user
    description: Manage whether or not dependent removal claim codes are enabled for the 686
    enable_in_development: true
  dependents_management:
    actor_type: user
    description: Manage dependent removal from view dependent page
    enable_in_development: true
  dependents_trigger_action_needed_email:
    actor_type: user
    description: Set whether to enable VANotify email to Veteran for Dependents Backup Path failure exhaustion
  disability_526_form4142_polling_records:
    actor_type: user
    description: enables creation of, and tracking of, sent form 4142 documents, from the 526 flow, to the Lighthouse Benefits Intake API
    enable_in_development: true
  disability_526_form4142_polling_record_failure_email:
    actor_type: user
    description: enables failure email when explicit failure is detected downstream
    enable_in_development: true
  contention_classification_claim_linker:
    actor_type: user
    description: enables sending 526 claim id and vbms submitted claim id to Contention Classification service for linking/monitoring.
    enable_in_development: true
  disability_526_ee_process_als_flash:
    actor_type: user
    description: enables adding applicable flashes to disability_526 prior to submission.
    enable_in_development: true
  disability_526_call_received_email_from_polling:
    actor_type: user
    description: enables received email in poll_form526_pdf job and disables calling from form526_submission
  disability_526_improved_autosuggestions_add_disabilities_page:
    actor_type: user
    description: enables new version of add disabilities page, with updates to content and search functionality
    enable_in_development: true
  disability_526_migrate_contention_classification:
    actor_type: user
    description: Enables the migration of contention classification service from VRO to the VA.gov infrastructure.
    enable_in_development: true
  disability_526_max_cfi_service_switch:
    actor_type: user
    description: Enables the use of the new Max Ratings CFI service instead of the VRO client for fetching max ratings.
    enable_in_development: true
  disability_compensation_flashes:
    actor_type: user
    description: enables sending flashes to BGS for disability_compensation submissions.
    enable_in_development: true
  disability_compensation_temp_separation_location_code_string:
    actor_type: user
    description: enables forcing separation location code to be a string in submit_all_claim endpoint.
  disability_compensation_form4142_supplemental:
    actor_type: user
    description: Use Lighthouse API to submit supplemental Form 21-4142 from Form 526EZ submissions
    enable_in_development: true
  disability_compensation_pif_fail_notification:
    actor_type: user
    description: enables sending notifications to vets if their 526 claim submission fails with PIF in Use Error
    enable_in_development: true
  disability_compensation_production_tester:
    actor_type: user
    description: disable certain functionality for production testing of the 526 submission workflow. DO NOT TOGGLE THIS FLAG UNLESS YOU ARE A MEMBER OF DISABILITY BENEFITS EXPERIENCE TEAM.
    enable_in_development: true
  disability_compensation_fail_submission:
    actor_type: user
    description: enable to test the backup submission path. DO NOT TOGGLE THIS FLAG UNLESS YOU ARE A MEMBER OF DISABILITY BENEFITS EXPERIENCE TEAM.
    enable_in_development: true
  disability_compensation_sync_modern_0781_flow:
    actor_type: user
    description: enables a new form flow for 0781 and 0781a in the 526 submission workflow
    enable_in_development: true
  disability_526_send_form526_submitted_email:
    actor_type: user
    description: enables sending submitted email in both primary and backup paths
  disability_526_send_received_email_from_backup_path:
    actor_type: user
    description: enables received email in complete success state of backup path
  education_reports_cleanup:
    actor_type: user
    description: Updates to the daily education reports to remove old data that isn't needed in the new fiscal year
    enable_in_development: true
  enrollment_verification:
    actor_type: user
    description: Enables access to the Enrollment Verification app
    enable_in_development: true
  discharge_wizard_features:
    actor_type: user
    description: Iteration of new features for discharge wizard
    enable_in_development: true
  dispute_debt:
    actor_type: user
    description: Enables the Dispute Debt feature
    enable_in_development: true
  facilities_autosuggest_vamc_services_enabled:
    actor_type: user
    description: Allow use of the VA health facilities auto-suggest feature (versus static dropdown)
    enable_in_development: true
  facilities_use_address_typeahead:
    actor_type: user
    description: Use the address typeahead for the facility locator
    enable_in_development: true
  facilities_ppms_suppress_all:
    actor_type: user
    description: Hide all ppms search options
  facility_locator_mobile_map_update:
    actor_type: user
    description: Use new mobile map features for research
    enable_in_development: true
  facility_locator_predictive_location_search:
    actor_type: user
    description: Use predictive location search in the Facility Locator UI
  facilities_use_fl_progressive_disclosure:
    actor_type: user
    description: Use progressive disclosure in the Facility Locator UI
    enable_in_development: true
  file_upload_short_workflow_enabled:
    actor_type: user
    description: Enables shorter workflow enhancement for file upload component
  fsr_5655_server_side_transform:
    actor_type: user
    description: Update to use BE for business transform logic for Financial Status Report (FSR - 5655) form
    enable_in_development: true
  financial_status_report_debts_api_module:
    actor_type: user
    description: Points to debts-api module routes
    enable_in_development: true
  financial_status_report_expenses_update:
    actor_type: user
    description: Update expense lists in the Financial Status Report (FSR - 5655) form
    enable_in_development: true
  financial_status_report_review_page_navigation:
    actor_type: user
    description: Enables new review page navigation for users completing the Financial Status Report (FSR) form.
    enable_in_development: true
  find_a_representative_enabled:
    actor_type: cookie_id
    description: Generic toggle for gating Find a Rep
    enable_in_development: true
  find_a_representative_enable_api:
    actor_type: user
    description: Enables all Find a Representative api endpoints
    enable_in_development: true
  find_a_representative_enable_frontend:
    actor_type: cookie_id
    description: Enables Find a Representative frontend
    enable_in_development: true
  find_a_representative_flag_results_enabled:
    actor_type: user
    description: Enables flagging feature for Find a Representative frontend
    enable_in_development: true
  find_a_representative_use_accredited_models:
    actor_type: user
    description: Enables Find A Representative APIs using AccreditedX models
    enable_in_development: true
  representative_status_enabled:
    actor_type: cookie_id
    description: Enables flagging feature for Find a Representative frontend
    enable_in_development: true
  form526_include_document_upload_list_in_overflow_text:
    actor_type: user
    description: Appends a list of SupportingEvidenceAttachment filenames the veteran uploaded for a Form 526 into the overflow text in the form submission
  appoint_a_representative_enable_frontend:
    actor_type: cookie_id
    description: Enables Appoint a Representative frontend
    enable_in_development: true
  appoint_a_representative_enable_v2_features:
    actor_type: user
    description: Enables Appoint a Representative 2.0 features for frontend and backend
    enable_in_development: true
  appoint_a_representative_enable_pdf:
    actor_type: user
    description: Enables Appoint a Representative PDF generation endpoint
    enable_in_development: true
  form526_legacy:
    actor_type: user
    description: If true, points controllers to the legacy EVSS Form 526 instance. If false, the controllers will use the Dockerized instance running in DVP.
    enable_in_development: true
  form526_send_document_upload_failure_notification:
    actor_type: user
    description: Enables enqueuing a Form526DocumentUploadFailureEmail if a EVSS::DisabilityCompensationForm::SubmitUploads job exhausts its retries
    enable_in_development: true
  form526_send_backup_submission_polling_failure_email_notice:
    actor_type: user
    description: Enables enqueuing a Form526SubmissionFailureEmailJob if a submission is marked as unprocessable through polling of the Benefits Intake API.
    enable_in_development: true
  form526_send_backup_submission_exhaustion_email_notice:
    actor_type: user
    description: Enables enqueuing of a Form526SubmissionFailureEmailJob if a submission exhausts it's attempts to upload to the Benefits Intake API.
    enable_in_development: true
  form526_send_4142_failure_notification:
    actor_type: user
    description: Enables enqueuing of a Form4142DocumentUploadFailureEmail if a SubmitForm4142Job job exhausts its retries
    enable_in_development: true
  form526_send_0781_failure_notification:
    actor_type: user
    description: Enables enqueuing a Form0781DocumentUploadFailureEmail if a SubmitForm0781Job job exhausts its retries
    enable_in_development: true
  form0994_confirmation_email:
    actor_type: user
    description: Enables form 0994 email submission confirmation (VaNotify)
    enable_in_development: true
  form1990_confirmation_email:
    actor_type: user
    description: Enables form 1990 email submission confirmation (VaNotify)
    enable_in_development: true
  form1995_confirmation_email:
    actor_type: user
    description: Enables form 1995 email submission confirmation (VaNotify)
    enable_in_development: true
  form1990e_confirmation_email:
    actor_type: user
    description: Enables form 1990e email submission confirmation (VaNotify)
    enable_in_development: true
  form21_0966_confirmation_email:
    actor_type: user
    description: Enables form 21-0966 email submission confirmation (VaNotify)
    enable_in_development: true
  form21_0972_confirmation_email:
    actor_type: user
    description: Enables form 21-0972 email submission confirmation (VaNotify)
    enable_in_development: true
  form21_10203_confirmation_email:
    actor_type: user
    description: Enables form 21-10203 email submission confirmation (VaNotify)
  form21_10210_confirmation_email:
    actor_type: user
    description: Enables form 21-10210 email submission confirmation (VaNotify)
    enable_in_development: true
  form20_10206_confirmation_email:
    actor_type: user
    description: Enables form 20-10206 email submission confirmation (VaNotify)
    enable_in_development: true
  form20_10207_confirmation_email:
    actor_type: user
    description: Enables form 20-10207 email submission confirmation (VaNotify)
    enable_in_development: true
  form21_0845_confirmation_email:
    actor_type: user
    description: Enables form 21-0845 email submission confirmation (VaNotify)
    enable_in_development: true
  form21p_0847_confirmation_email:
    actor_type: user
    description: Enables form 21p-0847 email submission confirmation (VaNotify)
    enable_in_development: true
  form21_4142_confirmation_email:
    actor_type: user
    description: Enables form 21-4142 email submission confirmation (VaNotify)
  form22_10282_confirmation_email:
    actor_type: user
    description: Enables form 22-10282 email submission confirmation (VaNotify)
    enable_in_development: true
  form26_4555_confirmation_email:
    actor_type: user
    description: Enables form 26-4555 email submission confirmation (VaNotify)
    enable_in_development: true
  form_526_required_identifiers_in_user_object:
    actor_type: user
    description: includes a mapping of booleans in the profile section of a serialized user indicating which ids are nil for the user
  form40_0247_confirmation_email:
    actor_type: user
    description: Enables form 40-0247 email submission confirmation (VaNotify)
    enable_in_development: true
  form40_10007_confirmation_email:
    actor_type: user
    description: Enables form 40-10007 email submission error (VaNotify)
    enable_in_development: true
  form1990meb_confirmation_email:
    actor_type: user
    description: Enables form 1990 MEB email submission confirmation (VaNotify)
    enable_in_development: true
  form1990emeb_confirmation_email:
    actor_type: user
    description: Enables form 1990e MEB email submission confirmation (VaNotify)
    enable_in_development: true
  form5490_confirmation_email:
    actor_type: user
    description: Enables form 5490 email submission confirmation (VaNotify)
    enable_in_development: true
  form5495_confirmation_email:
    actor_type: user
    description: Enables form 5495 email submission confirmation (VaNotify)
    enable_in_development: true
  simple_forms_email_confirmations:
    actor_type: user
    description: Enables form email submission confirmations (for allowed email types via VaNotify)
    enable_in_development: true
  simple_forms_email_notifications:
    actor_type: user
    description: Enables form email notifications upon certain state changes (error and received)
    enable_in_development: true
  simple_forms_notification_callbacks:
    actor_type: user
    description: Enables form email notification callback for Simple Forms
    enable_in_development: true
  form2010206:
    actor_type: user
    description: If enabled shows the digital form experience for form 20-10206
  form2010207:
    actor_type: user
    description: If enabled shows the digital form experience for form 20-10207
  form210845:
    actor_type: user
    description: If enabled shows the digital form experience for form 21-0845
  form210966:
    actor_type: user
    description: If enabled shows the digital form experience for form 21-0966
  form210972:
    actor_type: user
    description: If enabled shows the digital form experience for form 21-0972
  form214142:
    actor_type: user
    description: If enabled shows the digital form experience for form 21-4142
  form2110210:
    actor_type: user
    description: If enabled shows the digital form experience for form 21-10210
  form21p0847:
    actor_type: user
    description: If enabled shows the digital form experience for form 21P-0847
  form264555:
    actor_type: user
    description: If enabled shows the digital form experience for form 26-4555
  form400247:
    actor_type: user
    description: If enabled shows the digital form experience for form 40-0247
  form1010d_browser_monitoring_enabled:
    actor_type: user
    description: Datadog RUM monitoring for form 10-10d (IVC CHAMPVA)
  form107959c:
    actor_type: cookie_id
    description: If enabled shows the digital form experience for form 10-7959c (IVC CHAMPVA other health insurance)
  form107959a:
    actor_type: user
    description: If enabled shows the digital form experience for form 10-7959a (IVC CHAMPVA claim form)
  form107959f2:
    actor_type: user
    description: If enabled shows the digital form experience for form 10-7959f-2 (Foreign Medical Program claim form)
  form_upload_flow:
    actor_type: user
    description: If enabled shows the find-a-form widget for the Form Upload Flow
  get_help_ask_form:
    actor_type: user
    description: Enables inquiry form for users to submit questions, suggestions, and complaints.
    enable_in_development: true
  get_help_messages:
    actor_type: user
    description: Enables secure messaging
    enable_in_development: true
  ha_cpap_supplies_cta:
    actor_type: user
    description: Toggle CTA for reordering Hearing Aid and CPAP supplies form within static pages.
  in_progress_form_custom_expiration:
    actor_type: user
    description: Enable/disable custom expiration dates for forms
    enable_in_development: true
  in_progress_form_reminder:
    actor_type: user
    description: Enable/disable in progress form reminders (sent via VaNotify)
    enable_in_development: true
  in_progress_form_reminder_age_param:
    actor_type: user
    description: Enable/disable in progress form reminder age param
    enable_in_development: true
  clear_stale_in_progress_reminders_sent:
    actor_type: user
    description: Enable/disable clearing of one-time in progress reminders after 60 days
    enable_in_development: true
  in_progress_1880_form_cron:
    actor_type: user
    description: Enable/disable scheduled cron for 1880 in progress form reminders (sent via VaNotify)
    enable_in_development: true
  in_progress_1880_form_reminder:
    actor_type: user
    description: Enable/disable 1880 in progress form reminders (sent via VaNotify)
    enable_in_development: true
  in_progress_form_reminder_1010ez:
    actor_type: user
    description: Enable/disable 1010ez in progress form reminders (sent via VaNotify)
    enable_in_development: true
  in_progress_form_reminder_526ez:
    actor_type: user
    description: Enable/disable 526ez in progress form reminders (sent via VaNotify)
    enable_in_development: true
  letters_check_discrepancies:
    actor_type: user
    description: Enables ability to log letter discrepancies between evss and lighthouse
    enable_in_development: true
  letters_page_new_design:
    actor_type: user
    description: Enables ability to show updated letter page design
    enable_in_development: true
  lighthouse_claims_api_v2_add_person_proxy:
    actor_type: user
    description: Lighthouse Benefits Claims API v2 uses add_person_proxy service when target Veteran is missing a Participant ID
    enable_in_development: true
  lighthouse_claims_api_poa_dependent_claimants:
    actor_type: user
    description: Enable/disable dependent claimant support for POA requests
    enable_in_development: true
  lighthouse_claims_api_v2_poa_va_notify:
    actor_type: user
    description: Enable/disable the VA notification emails in V2 POA
    enable_in_development: false
  lighthouse_claims_v2_poa_requests_skip_bgs:
    actor_type: user
    description: Enable/disable skipping BGS calls for POA Requests
    enable_in_development: true
  lighthouse_claims_api_poa_use_bd:
    actor_type: user
    description: Lighthouse Benefits Claims API uses Lighthouse Benefits Documents API to upload POA forms instead of VBMS
    enable_in_development: true
  lighthouse_claims_api_use_birls_id:
    actor_type: user
    description: Lighthouse Benefits Claims API uses MPI birls_id as filenumber parameter to BDS search
    enable_in_development: true
  loop_pages:
    actor_type: user
    description: Enable new list loop pattern
    enable_in_development: true
  show_mbs_preneed_change_va_4010007:
    actor_type: user
    description: Updates to text in form VA 40-10007
  medical_copays_six_mo_window:
    actor_type: user
    description: This will filter to only show medical copays within the last 6 months
    enable_in_development: true
  medical_copays_api_key_change:
    actor_type: user
    description: This will use new API key name when available
    enable_in_development: true
  medical_copay_notifications:
    actor_type: user
    description: Enables notifications to be sent for new copay statements
    enable_in_development: true
  mhv_account_creation_after_login:
    actor_type: user
    descriptiom: Enables access to MHV Account Creation API
    enable_in_development: true
  mhv_accelerated_delivery_enabled:
    actor_type: user
    description: Control whether vets-api allows fetching MR data from LightHouse
    enable_in_development: false
  mhv_accelerated_delivery_allergies_enabled:
    actor_type: user
    description: Control fetching OH allergies data
    enable_in_development: false
  mhv_accelerated_delivery_vital_signs_enabled:
    actor_type: user
    description: Control fetching OH vitals data
    enable_in_development: false
  mhv_va_health_chat_enabled:
    actor_type: user
    description: Enables the VA Health Chat link at /my-health
  mhv_landing_page_show_priority_group:
    actor_type: user
    description: Shows Veterans their Priority Group on the MHV Landing Page
    enable_in_development: true
  mhv_landing_page_personalization:
    actor_type: user
    description: Enables personalized content on the My HealtheVet landing page.
    enable_in_development: true
  mhv_transitional_medical_records_landing_page:
    actor_type: user
    description: Enables the transitional Medical Records page at /my-health/records
  mhv_integration_medical_records_to_phase_1:
    actor_type: user
    description: Enables MHV integration to point the Medical Records application on VA.gov
    enable_in_development: true
  mhv_interstitial_enabled:
    actor_type: user
    descriptiom: Enables interstitial for upcoming mhv deprecation
    enable_in_development: false
  mhv_secure_messaging_cerner_pilot:
    actor_type: user
    description: Enables/disables Secure Messaging Cerner Transition Pilot environment on VA.gov
    enable_in_development: true
  mhv_secure_messaging_filter_accordion:
    actor_type: user
    description: Enables/disables Secure Messaging Filter Accordion re-design updates on VA.gov
    enable_in_development: true
  mhv_secure_messaging_remove_lefthand_nav:
    actor_type: user
    description: Disables/Enables Secure Messaging lefthand navigation for new navigation solution
    enable_in_development: true
  mhv_secure_messaging_edit_contact_list:
    actor_type: user
    description: Disables/Enables Secure Messaging edit contact list page
  mhv_secure_messaging_triage_group_plain_language:
    actor_type: user
    description: Disables/Enables Secure Messaging recipients group plain language design
    enable_in_development: true
  mhv_secure_messaging_recipient_opt_groups:
    actor_type: user
    description: Disables/Enables Secure Messaging optgroups in recipient dropdown on Start a new message page
    enable_in_development: true
  mhv_secure_messaging_recipient_combobox:
    actor_type: user
    description: Disables/Enables Secure Messaging combobox in recipient dropdown on Start a new message page
  mhv_secure_messaging_remove_landing_page:
    actor_type: user
    description: Disables/Enables Secure Messaging Messages landing page and its components from view on VA.gov
    enable_in_development: true
  mhv_secure_messaging_signature_settings:
    actor_type: user
    description: Disables/Enables Secure Messaging Signature Settings in the VA Personal Information Settings
    enable_in_development: true
  mhv_medical_records_allow_txt_downloads:
    actor_type: user
    description: Allows users to download Medical Records data in TXT format
    enable_in_development: true
  mhv_medical_records_display_conditions:
    actor_type: user
    description: Show/hide content related to Health Conditions in Medical Records
    enable_in_development: true
  mhv_medical_records_display_domains:
    actor_type: user
    description: Show/hide in-progress Medical Records domains
    enable_in_development: true
  mhv_medical_records_display_labs_and_tests:
    actor_type: user
    description: Show/hide content related to Labs & Tests in Medical Records
    enable_in_development: true
  mhv_medical_records_display_notes:
    actor_type: user
    description: Show/hide content related to Notes in Medical Records
    enable_in_development: true
  mhv_medical_records_display_sidenav:
    actor_type: user
    description: Show/hide the Medical Records side navigation
    enable_in_development: true
  mhv_medical_records_display_vaccines:
    actor_type: user
    description: Show/hide content related to Vaccines in Medical Records
    enable_in_development: true
  mhv_medical_records_display_settings_page:
    actor_type: user
    description: Show/hide the Settings Page in Medical Records
    enable_in_development: true
  mhv_medical_records_display_vitals:
    actor_type: user
    description: Show/hide content related to Vitals in Medical Records
    enable_in_development: true
  mhv_medical_records_phr_refresh_on_login:
    actor_type: user
    description: Enables/disables the PHR refresh for MHV users when logging into VA.gov
    enable_in_development: true
  mhv_medical_records_redact_fhir_client_logs:
    actor_type: user
    description: Replaces IDs in fhir_client INFO-level logs with X's when enabled
    enable_in_development: true
  mhv_medical_records_to_va_gov_release:
    actor_type: user
    description: Enables/disables Medical Records on VA.gov (intial transition from MHV to VA.gov)
    enable_in_development: true
  mhv_medical_records_new_eligibility_check:
    actor_type: user
    description: Enables/disables Medical Records new access policy eligibility check endpoint
    enable_in_development: true
  mhv_medical_records_update_landing_page:
    actor_type: user
    description: Enables/disables Medical Records new landing page content
    enable_in_development: true
  mhv_medications_to_va_gov_release:
    actor_type: user
    description: Enables/disables Medications on VA.gov (intial transition from MHV to VA.gov)
    enable_in_development: true
  mhv_medications_display_refill_content:
    actor_type: user
    description: Enables/disables refill-related content for Medications on VA.gov
    enable_in_development: true
  mhv_medications_display_documentation_content:
    actor_type: user
    description: Enables/disables documentation-related content for Medications on VA.gov
    enable_in_development: true
  mhv_medications_display_allergies:
    actor_type: user
    description: Enables/disables allergies and reactions data
    enable_in_development: true
  mhv_medications_display_filter:
    actor_type: user
    description: Enables/disables filter feature for medications list
    enable_in_development: true
  mhv_medications_display_grouping:
    actor_type: user
    description: Enables/disables grouping medications related work
    enable_in_development: true
  mhv_modern_cta_links:
    actor_type: user
    description: CTA widget links point to va.gov services
  mhv_medications_display_pending_meds:
    actor_type: user
    description: Enables/disables pending medications related work
    enable_in_development: true
  mhv_medications_display_refill_progress:
    actor_type: user
    description: Enables/disables refill progress related work
    enable_in_development: true
  mhv_medications_remove_landing_page:
    actor_type: user
    description: Enables/disables removal of landing page
    enable_in_development: true
  mobile_allergy_intolerance_model:
    actor_type: user
    description: For mobile app, enalbes use of strict models for parsing allergy intolerance
  mobile_api:
    actor_type: user
    description: API endpoints consumed by the VA Mobile App (iOS/Android)
  mobile_filter_doc_27_decision_letters_out:
    actor_type: user
    description: filters out doc type 27 decision letters out of list of decision letters for mobile
    enable_in_development: false
  mobile_claims_log_decision_letter_sent:
    actor_type: user
    description: Logs decision letter info on both claims and decision letter endpoint
    enable_in_development: true
  multiple_address_10_10ez:
    actor_type: cookie_id
    description: >
      [Front-end only] When enabled, the 10-10EZ will collect a home and mailing address for the veteran
      vs only collecting a single, "permanent" address.
  organic_conversion_experiment:
    actor_type: user
    description: Toggle to enable login.gov create account experiment
  pcpg_trigger_action_needed_email:
    actor_type: user
    description: Set whether to enable VANotify email to Veteran for PCPG failure exhaustion
  pension_income_and_assets_clarification:
    actor_type: user
    description: >
      When enabled, 21P-527EZ will display additional explanations for the income and assets requirement.
  pension_medical_evidence_clarification:
    actor_type: user
    description: >
      [Front-end only] When enabled, 21P-527EZ will display additional explanations for the medical evidence requirement.
  pension_error_email_notification:
    actor_type: cookie_id
    description: Toggle sending of the Action Needed email notification
  pension_submitted_email_notification:
    actor_type: cookie_id
    description: Toggle sending of the Submission in Progress email notification
  pension_received_email_notification:
    actor_type: cookie_id
    description: Toggle sending of the Received email notification
  pre_entry_covid19_screener:
    actor_type: user
    description: >
      Toggle for the entire pre-entry covid 19 self-screener available at /covid19screener and to be used by visitors
      to VHA facilities in lieu of manual screening with a VHA employee.
      This toggle is owned by Patrick B. and the rest of the CTO Health Products team.
  profile_ppiu_reject_requests:
    actor_type: user
    description: When enabled, requests to the PPIU controller will return a routing error.
  profile_enhanced_military_info:
    actor_type: user
    description: When enabled, /v1/profile/military_info endpoint will return all military information for a user.
  profile_lighthouse_rating_info:
    actor_type: user
    description: When enabled, will request disability rating info data from lighthouse API.
  profile_user_claims:
    actor_type: user
    description: When enabled, /v0/user will return user profile claims for accessing service endpoints.
  profile_show_mhv_notification_settings_email_appointment_reminders:
    actor_type: user
    description: Show/Hide the email channel for Health appointment reminders notifications
  profile_show_mhv_notification_settings_email_rx_shipment:
    actor_type: user
    description: Show/Hide the email channel for Prescription shipping notifications
  profile_show_mhv_notification_settings_new_secure_messaging:
    actor_type: user
    description: Display MHV notification settings - New secure message notifications
  profile_show_mhv_notification_settings_medical_images:
    actor_type: user
    description: Display MHV notification settings - Medical images/reports notifications
  profile_show_military_academy_attendance:
    actor_type: user
    description: When enabled, profile service history will include military academy attendance.
    enable_in_development: true
  profile_hide_direct_deposit:
    actor_type: user
    description: Hides the Profile - Direct Deposit page content during a service outage
    enable_in_development: false
  profile_show_credential_retirement_messaging:
    actor_type: user
    description: Show/hide MHV and DS Logon credential retirement messaging in profile
  profile_show_payments_notification_setting:
    actor_type: user
    description: Show/Hide the payments section of notifications in profile
  profile_show_new_benefit_overpayment_debt_notification_setting:
    actor_type: user
    description: Show/Hide the Benefit overpayment debt notification item of notifications in profile
  profile_show_new_health_care_copay_bill_notification_setting:
    actor_type: user
    description: Show/Hide the Health care copay bill section of notifications in profile
  profile_show_privacy_policy:
    actor_type: user
    description: Show/Hide the privacy policy section on profile pages
  profile_show_pronouns_and_sexual_orientation:
    actor_type: user
    description: Show/hide Pronouns and Sexual Orientation fields on profile page
  profile_show_quick_submit_notification_setting:
    actor_type: user
    description: Show/Hide the quick submit section of notification settings in profile
  profile_show_no_validation_key_address_alert:
    actor_type: user
    description: Show/Hide alert messages when no validationKey is returned from the address_validation endpoint
  profile_use_experimental:
    description: Use experimental features for Profile application - Do not remove
    enable_in_development: true
    actor_type: user
  profile_use_vafsc:
    description: Use VA Forms System Core for forms instead of schema based forms
    actor_type: user
    enable_in_development: true
  pw_ehr_cta_use_slo:
    actor_type: user
    description: Use single-logout (SLO) paths for Public Websites-managed EHR CTAs
  my_va_experimental:
    actor_type: user
    description: Use for experimental features for My VA application (general)
  my_va_experimental_frontend:
    actor_type: user
    description: Use for experimental features for My VA application (frontend)
  my_va_experimental_fullstack:
    actor_type: user
    description: Use for experimental features for My VA application (fullstack)
    enable_in_development: true
  my_va_hide_notifications_section:
    actor_type: user
    description: Hides the Notifications section on My VA
    enable_in_development: true
  my_va_notification_component:
    actor_type: user
    description: Enable users to see va-notification component on My VA
    enable_in_development: true
  my_va_notification_dot_indicator:
    actor_type: user
    description: Enable dot indicator for notifications
  my_va_enable_mhv_link:
    actor_type: user
    description: Enables the "Visit MHV" CTA link under Health care section
  my_va_update_errors_warnings:
    actor_type: user
    description: Update all errors and warnings on My VA for consistency (will remove when va-notification component is released)
  my_va_lighthouse_uploads_report:
    actor_type: user
    description: Use lighthouse /uploads/report endpoint for Form status
  my_va_form_submission_pdf_link:
    actor_type: user
    description: Enables users to view PDF link within submitted forms cards
  rated_disabilities_detect_discrepancies:
    actor_type: user
    description:
      When enabled, the rated disabilities application will check for discrepancies between
      the number of rated disabilities returned by EVSS and Lighthouse
    enable_in_development: true
  rated_disabilities_sort_ab_test:
    actor_type: user
    description: Allows us to set up AB test of sorting on rated disabilities app
  rated_disabilities_use_lighthouse:
    actor_type: user
    description: When enabled, the rated disabilities application uses Lighthouse instead of EVSS
    enable_in_development: true
  schema_contract_appointments_index:
    actor_type: user
    description: Enables schema validation for the appointments service index fetch.
  search_representative:
    actor_type: user
    description: Enable frontend application and cta for Search Representative application
    enable_in_development: true
  search_gov_maintenance:
    actor_type: user
    description: Use when Search.gov system maintenance impacts sitewide search
    enable_in_development: true
  show526_wizard:
    actor_type: user
    description: This determines when the wizard should show up on the form 526 intro page
    enable_in_development: true
  show_edu_benefits_0994_wizard:
    actor_type: user
    description: This determines when the wizard should show up on the 0994 introduction page
  show_edu_benefits_1990_wizard:
    actor_type: user
    description: This determines when the wizard should show up on the 1990 introduction page
  show_edu_benefits_1990e_wizard:
    actor_type: user
    description: This determines when the wizard should show up on the 1990e introduction page
  show_edu_benefits_1990n_wizard:
    actor_type: user
    description: This determines when the wizard should show up on the 1990N introduction page
  show_edu_benefits_1995_wizard:
    actor_type: user
    description: This determines when the wizard should show up on the 1995 introduction page
  show_edu_benefits_5490_wizard:
    actor_type: user
    description: This determines when the wizard should show up on the 5490 introduction page
  show_edu_benefits_5495_wizard:
    actor_type: user
    description: This determines when the wizard should show up on the 5495 introduction page
  show_financial_status_report:
    actor_type: user
    description: Enables VA Form 5655 (Financial Status Report)
    enable_in_development: true
  show_financial_status_report_wizard:
    actor_type: user
    description: Enables the Wizard for VA Form 5655 (Financial Status Report)
    enable_in_development: true
  show_financial_status_report_streamlined_waiver:
    actor_type: user
    description: Enables the Streamlined Waiver for VA Form 5655 (Financial Status Report)
    enable_in_development: true
  show_form_i18n:
    actor_type: user
    description: Enables the internationalization features for forms
    enable_in_development: true
  show_dgi_direct_deposit_1990EZ:
    actor_type: user
    description: Displays prefill enabled direct deposit component on 1990EZ form.
    enable_in_development: false
  show_meb_1990EZ_maintenance_alert:
    actor_type: user
    description: Displays an alert to users on 1990EZ intro page that the Backend Service is Down.
    enable_in_development: false
  show_meb_1990EZ_R6_maintenance_message:
    actor_type: user
    description: Displays an alert to users on 1990EZ intro page that the Backend Service is Down.
    enable_in_development: false
  show_meb_1990E_maintenance_alert:
    actor_type: user
    description: Displays an alert to users on 1990E intro page that the Backend Service is Down.
    enable_in_development: false
  show_meb_1990E_R6_maintenance_message:
    actor_type: user
    description: Displays an alert to users on 1990E intro page that the Backend Service is Down.
    enable_in_development: false
  show_meb_letters_maintenance_alert:
    actor_type: user
    description: Displays an alert to users on Letters Inbox page that the Backend Service is Down.
    enable_in_development: false
  show_meb_enrollment_verification_maintenance_alert:
    actor_type: user
    description: Displays an alert to users on Enrollment Verification intro page that the Backend Service is Down.
    enable_in_development: false
  show_meb_international_address_prefill:
    actor_type: user
    description: Enhances form prefilling to include international address.
    enable_in_development: true
  show_meb_service_history_categorize_disagreement:
    actor_type: user
    enable_in_development: false
  show_meb_5490_maintenance_alert:
    actor_type: user
    description: Displays an alert to users on 5490 intro page that the Backend Service is Down.
    enable_in_development: false
  show_one_va_debt_letter:
    actor_type: user
    description: Enables the One VA Debt Letter feature
    enable_in_development: true
  show_payment_history_mvp:
    actor_type: user
    description: Enables the Payment History MVP features for development
    enable_in_development: true
  submission_pdf_s3_upload:
    actor_type: user
    description: Used to toggle use of uploading a submission pdf to S3 and returning a pre-signed url.
    enable_in_development: false
  meb_1606_30_automation:
    actor_type: user
    description: Enables MEB form to handle Chapter 1606/30 forms as well as Chapter 33.
  meb_exclusion_period_enabled:
    actor_type: user
    description: enables exclusion period checks
    enable_in_development: false
  meb_dpo_address_option_enabled:
    actor_type: user
    description: enables DPO option on address field
    enable_in_development: false
  meb_kicker_notification_enabled:
    actor_type: user
    description: enables kicker notification on additional consideration questions
    enable_in_development: false
  meb_auto_populate_relinquishment_date:
    actor_type: user
    description: Flag to autofill datepicker for reliinquishment date
    enable_in_development: true
  dgi_rudisill_hide_benefits_selection_step:
    actor_type: user
    description: Hides benefit selection page on original claims application.
    enable_in_development: false
  show_forms_app:
    actor_type: user
    description: Enables the TOE form to be displayed.
    enable_in_development: true
  sign_in_service_enabled:
    actor_type: cookie_id
    description: Enables the ability to use OAuth authentication via the Sign in Service (Identity)
    enable_in_development: true
  mhv_credential_button_disabled:
    actor_type: user
    description: Enables the ability to hide the My HealtheVet sign in button (Identity)
    enable_in_development: true
  sign_in_modal_v2:
    actor_type: user
    description: Enables new page design of Sign In modal and USiP
    enable_in_development: false
  medical_copays_zero_debt:
    actor_type: user
    description: Enables zero debt balances feature on the medical copays application
    enable_in_development: false
  show_healthcare_experience_questionnaire:
    actor_type: cookie_id
    description: Enables showing the pre-appointment questionnaire feature.
    enable_in_development: true
  show_generic_debt_card_myva:
    actor_type: user
    description: Enables the generic debt card on My VA
    enable_in_development: true
  show_new_refill_track_prescriptions_page:
    actor_type: user
    description: This will show the non-Cerner-user and Cerner-user content for the page /health-care/refill-track-prescriptions/
  show_new_schedule_view_appointments_page:
    actor_type: user
    description: This will show the non-Cerner-user and Cerner-user content for the page /health-care/schedule-view-va-appointments/
  show_updated_fry_dea_app:
    actor_type: user
    description: Show the new version of the Fry/DEA form.
  spool_testing_error_2:
    actor_type: user
    description: Enables Slack notifications for CreateDailySpoolFiles
  spool_testing_error_3:
    actor_type: user
    description: Enables email notifications for CreateDailySpoolFiles errors
  stem_automated_decision:
    actor_type: user
    description: Add automated decision to 10203 application workflow
    enable_in_development: true
  subform_8940_4192:
    actor_type: user
    description: Form 526 subforms for unemployability & connected employment information
    enable_in_development: true
  use_veteran_models_for_appoint:
    actor_type: user
    description: Use the original veteran_x models to power Appoint a Rep entity search
    enable_in_development: true
  va1010_forms_enrollment_system_service_enabled:
    actor_type: user
    description: Enables the VA1010Forms enrollment system service
    enable_in_development: true
  va1010_forms_eesummary_rest_api_enabled:
    actor_type: user
    description: Utilizes the Enrollment System's eeSummary REST API
    enable_in_development: true
  va_notify_custom_errors:
    actor_type: user
    description: Custom error classes instead of the generic Common::Exceptions::BackendServiceException
  va_notify_custom_bearer_tokens:
    actor_type: user
    description: Iterates through Settings.vanotify.service_callback_tokens for token matching
  va_online_scheduling:
    actor_type: user
    description: Allows veterans to view their VA and Community Care appointments
    enable_in_development: true
  va_online_scheduling_booking_exclusion:
    actor_type: user
    description: Permits the exclusion of Lovell sites from being scheduled prior to Oracle Health cutover
    enable_in_development: true
  va_online_scheduling_cancellation_exclusion:
    actor_type: user
    description: Permits the exclusion of Lovell sites from cancellations prior to Oracle Health cutover
    enable_in_development: true
  va_online_scheduling_cancel:
    actor_type: user
    description: Allows veterans to cancel VA appointments
    enable_in_development: true
  va_online_scheduling_community_care:
    actor_type: user
    description: Allows veterans to submit requests for Community Care appointments
    enable_in_development: true
  va_online_scheduling_direct:
    actor_type: user
    description: Allows veterans to directly schedule VA appointments
    enable_in_development: true
  va_online_scheduling_requests:
    actor_type: user
    description: Allows veterans to submit requests for VA appointments
    enable_in_development: true
  va_online_scheduling_static_landing_page:
    actor_type: user
    description: Allows updates to the static landing widget on the Public Websites page
    enable_in_development: true
  va_online_scheduling_sts_oauth_token:
    actor_type: user
    description: Allows toggling of MAP STS OAuth token for VAOS
    enable_in_development: true
  va_online_scheduling_vaos_service_cc_appointments:
    actor_type: user
    description: Toggle for new vaos service cc appointments.
    enable_in_development: true
  va_online_scheduling_vaos_service_requests:
    actor_type: user
    description: Toggle for new vaos service requests.
    enable_in_development: true
  va_online_scheduling_vaos_service_va_appointments:
    actor_type: user
    description: Toggle for new vaos service va appointments.
    enable_in_development: true
  va_online_scheduling_vaos_v2_next:
    actor_type: user
    enable_in_development: true
    description: Toggle for tickets with the label vaos-v2-next will be behind this flag
  va_online_scheduling_vaos_alternate_route:
    actor_type: user
    enable_in_development: false
    description: Toggle for the vaos module to use an alternate vaos-service route
  va_online_scheduling_clinic_filter:
    actor_type: user
    enable_in_development: true
    description: Toggle for VAOS direct scheduling & appointment request clinic filtering
  va_online_scheduling_breadcrumb_url_update:
    actor_type: user
    enable_in_development: true
    description: Toggle for the breadcrumb and url changes for mhv
  va_online_scheduling_use_dsot:
    actor_type: user
    enable_in_development: true
    description: Toggle for querying Drupal Source of Truth for Acheron flag
  va_online_scheduling_poc_type_of_care:
    actor_type: user
    enable_in_development: true
    description: Toggle for proof of concept to help Veteran contact a facility when the type of care is not available
  va_dependents_v2:
    actor_type: user
    description: Allows us to toggle bewteen V1 and V2 of the 686c-674 forms.
  va_dependents_new_fields_for_pdf:
    actor_typer: user
    description: Allows us to toggle the new fields on the front end for 686C-674
  va_dependents_submit674:
    actor_type: user
    description: Allows submission of 674 without MANUAL_VAGOV flag
  va_online_scheduling_enable_OH_cancellations:
    actor_type: user
    enable_in_development: true
    description: Allows appointment cancellations to be routed to Oracle Health sites.
  va_online_scheduling_enable_OH_eligibility:
    actor_type: user
    enable_in_development: true
    description: Toggle for routing eligibility requests to the VetsAPI Gateway Service(VPG) instead of vaos-service
  va_online_scheduling_enable_OH_slots_search:
    actor_type: user
    enable_in_development: true
    description: Toggle for routing slots search requests to the VetsAPI Gateway Service(VPG) instead of vaos-service
  va_online_scheduling_datadog_RUM:
    actor_type: user
    description: Enables datadog Real User Monitoring.
    enable_in_development: true
  va_online_scheduling_cc_direct_scheduling:
    actor_type: user
    description: Enables CC direct scheduling.
    enable_in_development: true
  va_online_scheduling_use_vpg:
    actor_type: user
    enable_in_development: true
    description: Toggle for routing appointment requests to the VetsAPI Gateway Service(VPG) instead of vaos-service.
  va_online_scheduling_recent_locations_filter:
    actor_type: user
    enable_in_development: true
    description: Toggle for displaying the most recent facilities on the Choose your VA location page.
  va_online_scheduling_OH_direct_schedule:
    actor_type: user
    enable_in_development: true
    description: Toggle to enable direct scheduling workflow for Oracle Health appointments.
  va_online_scheduling_OH_request:
    actor_type: user
    enable_in_development: true
    description: Toggle to enable request workflow for Oracle Health appointments.
  va_online_scheduling_remove_podiatry:
    actor_type: user
    enable_in_development: true
    description: Toggle to remove Podiatry from the type of care list when scheduling an online appointment.
  vaos_online_scheduling_use_va_date:
    actor_type: user
    enable_in_development: true
    description: Toggle to use VaDate/VaDateField.
  va_online_scheduling_fe_source_of_truth:
    actor_type: user
    enable_in_development: true
    description: Toggle for changes made in the FE based on API source of truth changes.
  va_online_scheduling_past_appt_date_range:
    actor_type: user
    enable_in_development: true
    description: Toggle for modifying the date range selection on the Past appointments page.
  va_v2_person_service:
    actor_type: user
    description: When enabled, the VAProfile::V2::Person::Service will be enabled
    enable_in_development: true
  va_v3_contact_information_service:
    actor_type: user
    description: When enabled, the VAProfile::V3::ContactInformation will be enabled
    enable_in_development: true
  veteran_onboarding_beta_flow:
    actor_type: user
    description: Conditionally display the new veteran onboarding flow to user
  veteran_onboarding_contact_info_flow:
    actor_type: user
    description: Enables the complete your profile workflow
  veteran_onboarding_show_to_newly_onboarded:
    actor_type: user
    description: Conditionally display the new veteran onboarding flow to user, based upon number of days since verified
  veteran_onboarding_show_welcome_message_to_new_users:
    actor_type: user
    description: Conditionally display the "Welcome to VA" message to new (LOA1 or LOA3) users
    enable_in_development: false
  veteran_status_card_use_lighthouse:
    actor_type: user
    description: Enables the use of LH API instead of Profile API for the Veteran Status Card display
    enable_in_development: false
  veteran_status_card_use_lighthouse_frontend:
    actor_type: user
    description: Enables the use of LH API instead of Profile API for the Veteran Status Card display, story 1145
    enable_in_development: false
  vre_trigger_action_needed_email:
    actor_type: user
    description: Set whether to enable VANotify email to Veteran for VRE failure exhaustion
  show_edu_benefits_1990EZ_Wizard:
    actor_type: user
    description: Navigates user to 1990EZ or 1990 depending on form questions.
    enable_in_development: true
  show_dashboard_notifications:
    actor_type: user
    description: Enables on-site notifications
  check_va_inbox_enabled:
    actor_type: user
    description: Enables check inbox link
  dhp_connected_devices_fitbit:
    actor_type: user
    description: Enables linking between VA.gov account and fitbit account
  payment_history:
    actor_type: user
    description: Allows manual enabling/disabling payment history when BGS is acting up (5 min response times)
    enable_in_development: true
  cdp_payment_history_vba:
    actor_type: user
    description: Enables showing the overpayment and summary pages for the CDP Payment History
    enable_in_development: true
  show_digital_form_1095b:
    actor_type: user
    description: Enables access to digital 1095-B form download
    enable_in_development: true
  show_meb_dgi40_features:
    actor_type: user
    description: Enables the UI integration with the meb dgi
    enable_in_development: true
  show_meb_dgi42_features:
    actor_type: user
    description: Enables UI updates for meb dgi 42
    enable_in_development: true
  show_meb_enhancements:
    actor_type: user
    description: Provides a flag wrapper for minor code changes to be gated from Prod.
    enable_in_development: true
  show_meb_enhancements_06:
    actor_type: user
    description: Provides a flag wrapper for minor code changes to be gated from Prod.
  show_meb_enhancements_08:
    actor_type: user
    description: Provides a flag wrapper for minor code changes to be gated from Prod.
    enable_in_development: true
  show_meb_enhancements_09:
    actor_type: user
    description: Provides a flag wrapper for minor code changes to be gated from Prod.
    enable_in_development: true
  meb_gate_person_criteria:
    actor_type: user
    description: Flag to use Person Criteria on Submission service
    enable_in_development: true
  supply_reordering_sleep_apnea_enabled:
    actor_type: user
    description: Enables sleep apnea supplies to be ordered in the supply reorder tool / MDOT.
    enable_in_development: true
  toe_dup_contact_info_call:
    actor_type: user
    description: Flag to use contact info call and modal
    enable_in_development: true
  toe_short_circuit_bgs_failure:
    actor_type: user
    description: Flag to use begin rescue block for BGS call
    enable_in_development: true
  toe_high_school_info_change:
    actor_type: user
    description: Flag to change order of high school info page
    enable_in_development: false
  toe_light_house_dgi_direct_deposit:
    actor_type: user
    description: Uses lighthouse api for direct deposit information in TOE.
    enable_in_development: false
  move_form_back_button:
    actor_type: user
    description: Test moving form back button to the top of the page
  mobile_cerner_transition:
    actor_type: user
    description: For mobile app, a facility is being transitioned to cerner.
  mobile_lighthouse_letters:
    actor_type: user
    description: For mobile app, use Lighthouse instead of EVSS for our letters endpoints upstream service
  mobile_lighthouse_direct_deposit:
    actor_type: user
    description: For mobile app, use Lighthouse instead of EVSS for our direct deposit interactions
  mobile_lighthouse_claims:
    actor_type: user
    description: For mobile app, use Lighthouse instead of EVSS for our claims endpoints upstream service
  mobile_lighthouse_request_decision:
    actor_type: user
    description: For mobile app, use Lighthouse instead of EVSS for our request decision endpoints upstream service
  mobile_lighthouse_document_upload:
    actor_type: user
    description: For mobile app, use Lighthouse instead of EVSS for our document uploads
  mobile_lighthouse_disability_ratings:
    actor_type: user
    description: For mobile app, use Lighthouse instead of EVSS for our disability ratings endpoints upstream service
  mobile_military_indicator_logger:
    actor_type: user
    description: For mobile app, enables logging of military discharge codes
  mobile_appeal_model:
    actor_type: user
    description: For mobile app, enables use of strict models for parsing appeals
  mobile_v2_contact_info:
    actor_type: user
    description: For mobile app, enables ContactInformationV2 Service.
  mobile_push_register_logging:
    actor_type: user
    description: For mobile app, logs push register errors for debugging
  form526_backup_submission_temp_killswitch:
    actor_type: user
    description: Provide a temporary killswitch to disable form526 backup submission if something were to go awry
  virtual_agent_show_floating_chatbot:
    actor_type: user
    description: Enables a floating chatbot on the chatbot page - managed by virtual agent team
  disability_compensation_email_veteran_on_polled_lighthouse_doc_failure:
    actor_type: user
    description: Sends document upload failure emails when polled doc uploaded to Lighthouse has failed to process at Lighthouse
  disability_compensation_lighthouse_rated_disabilities_provider_foreground:
    actor_type: user
    description: If enabled uses the lighthouse rated disabilities endpoint for foreground requests
  disability_compensation_lighthouse_rated_disabilities_provider_background:
    actor_type: user
    description: If enabled uses the lighthouse rated disabilities endpoint for background tasks
  disability_compensation_lighthouse_document_service_provider:
    actor_type: user
    description: If enabled uses the lighthouse documents service
  disability_compensation_lighthouse_intent_to_file_provider:
    actor_type: user
    description: If enabled uses the lighthouse intent to file endpoint
  disability_compensation_prevent_submission_job:
    actor_type: user
    description: If enabled, the submission form526 record will be created, but there will be submission job
  disability_compensation_remove_pciu:
    actor_type: user
    description: If enabled, VA Profile is used to populate contact information- without PCIU calls (status quo)
  disability_compensation_use_api_provider_for_bdd_instructions:
    actor_type: user
    description: Provide a temporary killswitch for using the ApiProviderFactory to select an API for uploading BDD instructions
  disability_compensation_upload_bdd_instructions_to_lighthouse:
    actor_type: user
    description: If enabled uploads BDD instructions to Lighthouse Benefits Documents API instead of EVSS
  disability_compensation_use_api_provider_for_0781_uploads:
    actor_type: user
    description: Provide a temporary killswitch for using the ApiProviderFactory to select an API for uploading 0781/a forms
  disability_compensation_upload_0781_to_lighthouse:
    actor_type: user
    description: If enabled uploads 0781/a forms to Lighthouse Benefits Documents API instead of EVSS
  disability_compensation_use_api_provider_for_submit_veteran_upload:
    actor_type: user
    description: Provide a temporary killswitch for using the ApiProviderFactory to select an API for uploading Veteran Evidence
  disability_compensation_upload_veteran_evidence_to_lighthouse:
    actor_type: user
    description: If enabled uploads Veteran Evidence to Lighthouse Benefits Documents API instead of EVSS
  disablity_benefits_browser_monitoring_enabled:
    actor_type: user
    description: Datadog RUM monitoring for disability benefits applications
  virtual_agent_fetch_jwt_token:
    actor_type: user
    description: Enable the fetching of a JWT token to access MAP environment
  virtual_agent_lighthouse_claims:
    actor_type: user
    description: Use lighthouse instead of EVSS to view benefit claims for virtual agent chatbot application
  virtual_agent_voice:
    actor_type: user
    description: Enable the voice feature of the VA Chatbot
  notification_center:
    actor_type: user
    description: Enable Notification Center
    enable_in_development: true
  nod_part3_update:
    actor_type: user
    description: NOD update to latest form, part III box 11
    enable_in_development: true
  nod_browser_monitoring_enabled:
    actor_type: user
    description: NOD Datadog RUM monitoring
  nod_callbacks_endpoint:
    actor_type: user
    description: Enables Decision Review endpoint to process VANotify notification callbacks
    enable_in_development: true
  nod_confirmation_update:
    actor_type: user
    description: Show updated confirmation page with form data & downloadable PDF
    enable_in_development: true
  hlr_confirmation_update:
    actor_type: user
    description: Show updated confirmation page with form data & downloadable PDF
    enable_in_development: true
  sc_confirmation_update:
    actor_type: user
    description: Show updated confirmation page with form data & downloadable PDF
    enable_in_development: true
  sc_new_form:
    actor_type: user
    description: Supplemental Claim new form updates
    enable_in_development: true
  hlr_browser_monitoring_enabled:
    actor_type: user
    description: HLR Datadog RUM monitoring
  sc_browser_monitoring_enabled:
    actor_type: user
    description: Supplemental Claim Datadog RUM monitoring
  virtual_agent_enable_pva2_chatbot:
    actor_type: user
    description: If enabled, switches VA chatbot from PVA1 to PVA2
  virtual_agent_enable_root_bot:
    actor_type: user
    description: If enabled, switches VA chatbot from PVA to Root Bot
  virtual_agent_component_testing:
    actor_type: user
    description: If enabled, allows for testing of the chatbot components
  terms_of_use:
    actor_type: user
    description: This determines whether a user is redirected to the Terms of Use page
    enable_in_development: true
  burial_form_enabled:
    actor_type: user
    description: Enable the burial form
  burial_module_enabled:
    actor_type: user
    description: Enables new Burial module
    enable_in_development: true
  burial_document_upload_update:
    actor_type: user
    description: Show updated document upload page
  burial_location_of_death_update:
    actor_type: user
    description: Show updated location of death pattern
  burial_confirmation_page:
    actor_type: user
    description: Toggle showing the updated confirmation page
    enable_in_development: true
  burial_error_email_notification:
    actor_type: cookie_id
    description: Toggle sending of the Action Needed email notification
  burial_received_email_notification:
    actor_type: cookie_id
    description: Toggle sending of the Received email notification
  burial_submitted_email_notification:
    actor_type: cookie_id
    description: Toggle sending of the Burial Submission in Progress email notification
  burial_browser_monitoring_enabled:
    actor_type: user
    description: Burial Datadog RUM monitoring
  burial_form_profile_module_enabled:
    actor_type: user
    description: Use the module version of the FormProfile
  pension_form_enabled:
    actor_type: user
    description: Enable the pension form
  pension_browser_monitoring_enabled:
    actor_type: user
    description: Pension Datadog RUM monitoring
  pension_multiple_page_response:
    actor_type: user
    description: Implement multiple page response pattern
    enable_in_development: true
  pension_introduction_update:
    actor_type: user
    description: Show updated introduction page
  pension_supporting_documents_update:
    actor_type: user
    description: Show updated supporting documents page
  pension_document_upload_update:
    actor_type: user
    description: Show updated document upload page
  pension_confirmation_update:
    actor_type: user
    description: Show updated confirmation page
  pension_form_profile_module_enabled:
    actor_type: user
    description: Use the module version of the FormProfile
  income_and_assets_form_enabled:
    actor_type: user
    description: Enable form 21P-0969 Update Income and Assets Evidence Form
    enable_in_development: true
  intent_to_file_lighthouse_enabled:
    actor_type: user
    description: Enable new Lighthouse ITF logic
    enable_in_development: true
  central_mail_benefits_intake_submission:
    actor_type: user
    description: Enable central mail claims submission uses Benefits Intake API
  ecc_benefits_intake_submission:
    actor_type: user
    description: Enable education and career counseling claim submissions to use Benefits Intake API
  virtual_agent_enable_param_error_detection:
    actor_type: user
    description: If enabled, Allows for the detection of errors in the chatbot params
  virtual_agent_enable_msft_pva_testing:
    actor_type: user
    description: If enabled, allows for connecting to MSFT PVA
  virtual_agent_enable_nlu_pva_testing:
    actor_type: user
    description: If enabled, allows for connecting to NLU PVA
  vye_request_allowed:
    actor_type: user
    description: >-
      Master toggle for the VYE (Verify Your Enrollment) project.
      If enabled, requests will be allowed to reach the controllers, otherwise a 400 (Bad Request) will be returned.
  sob_updated_design:
    actor_type: user
    description: >-
      Controls how the GI Bill State of Benefits (SOB) application is presented.
      When enabled: it use the new SOB application that works 24/7.
      When disabled: it will use the old SOB application that only works from 0600 to 2200 hrs
  travel_pay_power_switch:
    actor_type: user
    enable_in_development: true
    description: >-
      Main switch for the Travel Pay feature on VA.gov using the new BTSSS (travel pay) API.
      Enabled - Requests are handled as normal.
      Disabled - Requests are not handled. Server returns a 503 (Service Unavailable) until re-enabled.
  travel_pay_view_claim_details:
    actor_type: user
    enable_in_development: true
    description: >-
      A frontend-focused switch that toggles visibility of and access to the Travel Pay claim details page and entry point (features toggled together).
      Enabled - Entry point link and claim details page are viewable.
      Disabled - Entry point link and claim details page are not viewable.
  travel_pay_submit_mileage_expense:
    actor_type: user
    enable_in_development: true
    description: >-
      A switch that toggles availability of the submit mileage expense feature.
      Enabled - Requests are handled as normal. Frontend features are available per toggle settings.
      Disabled - Requests are not handled. Server returns a 503 (Service Unavailable) until re-enabled. Frontend features are not available.
  yellow_ribbon_automated_date_on_school_search:
    actor_type: user
    description: Enable the automated date displayed in the Find a Yellow Ribbon school search results
  accredited_representative_portal_pilot:
    actor_type: user
    description: Enable the Accredited Representative Portal for the pilot
    enable_in_development: true
  toggle_vye_address_direct_deposit_forms:
    actor_type: user
    description: Enable mailing address and direct deposit for VYE
  veteran_readiness_employment_to_res:
    actor_type: user
    description: Enable RES platform for Veteran Readiness & Employment form submissions, disabled will use VRE email
    enable_in_development: true
  vye_login_widget:
    actor_type: user
    description: Enable Vye authentication widget
  toggle_vye_address_direct_deposit_forms_in_profile:
    actor_type: user
    description: Enable mailing address and direct deposit for VYE in profile page
  toggle_vye_application:
    actor_type: user
    description: Enable VYE
  military_benefit_estimates:
    actor_type: user
    description: swap order of the military details in GI search filters
  merge_1995_and_5490:
    actore_type: user
    description: Activating the combined 1995 and 5490 form
  mgib_verifications_maintenance:
    actor_type: user
    description: Used to show  maintenance alert for MGIB Verifications
  search_use_v2_gsa:
    actor_type: cookie_id
    description: Swaps the Search Service's for one with an updated api.gsa.gov address
    enable_in_development: true
  remove_pciu:
    actor_type: user
    description: If enabled, VA Profile is used to populate contact information with PCIU backup calls
  remove_pciu_2:
    actor_type: user
    description: If enabled, removes all PCIU requests in form pre-fill.
  show_yellow_ribbon_table:
    actor_type: user
    description: Used to show yellow ribbon table in Comparison Tool
  banner_update_alternative_banners:
    actor_type: user
    description: Used to toggle the DB updating of alternative banners
  banner_use_alternative_banners:
    actor_type: user
    description: Used to toggle use of alternative banners.
  fsr_wizard:
    actor_type: user
    description: Used to toggle the FSR wizard
  gi_comparison_tool_show_ratings:
    actor_type: user
    description: Display Veteran student ratings in GI comparison Tool
  gi_comparison_tool_programs_toggle_flag:
    actor_type: user
    description: Used to show links to programs page in comparison tool
  gi_comparison_tool_lce_toggle_flag:
    actor_type: user
    description: Used to show lce page in comparison tool
  va_notify_in_progress_metadata:
    actor_type: user
    description: If enabled, emails and sms sent through VaNotify::Service will be stored as notifications.
  va_notify_notification_creation:
    actor_type: user
    description: If enabled, emails and sms sent through VaNotify::Service will be stored as notifications.
  is_DGIB_endpoint:
    actor_type: user
    description: used to call data from DGIB endpoints for MGIB VYE application
  lighthouse_veterans_health_debug_logging:
    actor_type: user
    description: Enable debug logging for Lighthouse Veterans Health API
    enable_in_development: false
  benefits_non_disability_ch31_v2:
    actor_type: user
    description: If enabled, use new form and api endpoint for Ch31 VR&E form
  is_updated_gi:
    actor_type: user
    description: If enabled, use updated gi design
  show_rudisill_1995:
    actor_type: user
    description: If enabled, show rudisill review in 22-1995
  enable_lighthouse:
    actor_type: user
    description: If enabled, user will connect to lighthouse api in sob instead of evss
  benefits_intake_submission_status_job:
    actor_type: user
    description: Batch process FormSubmissionAttempts using ::BenefitsIntake::SubmissionStatusJob
  virtual_agent_enable_datadog_logging:
    actor_type: user
    description: If enabled, allows for the use of Datadog logging for the chatbot
  show_about_yellow_ribbon_program:
    actor_type: user
    description: If enabled, show additional info about the yellow ribbon program<|MERGE_RESOLUTION|>--- conflicted
+++ resolved
@@ -480,18 +480,9 @@
     actor_type: user
     description: Enable sending an email if a 4142 submission is not successful in Lighthouse
     enable_in_development: true
-<<<<<<< HEAD
-=======
-  decision_review_new_engine_4142_job:
-    actor_type: user
-    description: Enable to switch to new modularized Decision Review Form4142Submit job
-  decision_review_new_engine_submit_upload_job:
-    actor_type: user
-    description: Enable to switch to new modularized Decision Review SubmitUpload job
   decision_review_service_common_exceptions_enabled:
     actor_type: user
     description: Enable using Common::Exception classes instead of DecisionReviewV1::ServiceException
->>>>>>> 17e8b989
   dependency_verification:
     actor_type: user
     description: Feature gates the dependency verification modal for updating the diaries service.
