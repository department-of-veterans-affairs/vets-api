# frozen_string_literal: true
FactoryGirl.define do
  factory :user, class: 'User' do
    uuid 'b2fab2b5-6af0-45e1-a9e2-394347af91ef'
    last_signed_in Time.now.utc
<<<<<<< HEAD

    transient do
      loa do
        { current: LOA::TWO, highest: LOA::THREE }
      end
    end

    callback(:after_build, :after_stub, :after_create) do |user, t|
      user.instance_variable_set(:@identity, create(:user_identity, uuid: user.uuid, loa: t.loa))
    end

    factory :loa1_user do
      transient do
        loa do
          { current: LOA::ONE, highest: LOA::ONE }
        end
      end

      callback(:after_build, :after_stub, :after_create) do |user, t|
        user.instance_variable_set(:@identity, create(:user_identity, uuid: user.uuid, loa: t.loa))
      end
    end

    factory :loa3_user do
      transient do
        loa do
          { current: LOA::THREE, highest: LOA::THREE }
        end
      end

      callback(:after_build, :after_stub, :after_create) do |user, t|
        user.instance_variable_set(:@identity, build(:user_identity, uuid: user.uuid, loa: t.loa))
=======
    email 'abraham.lincoln@vets.gov'
    first_name 'abraham'
    last_name 'lincoln'
    gender 'M'
    birth_date '1809-02-12'
    zip '17325'
    ssn '796111863'
    mhv_icn nil
    loa do
      {
        current: LOA::TWO,
        highest: LOA::THREE
      }
    end

    trait :loa1 do
      loa do
        {
          current: LOA::ONE,
          highest: LOA::ONE
        }
      end
    end

    trait :loa3 do
      loa do
        {
          current: LOA::THREE,
          highest: LOA::THREE
        }
>>>>>>> 27900566
      end
    end

<<<<<<< HEAD
  factory :mhv_user, class: 'User' do
    uuid 'b2fab2b5-6af0-45e1-a9e2-394347af91ef'
    mhv_last_signed_in { Faker::Time.between(1.week.ago, 1.minute.ago, :all) }

    loa do
      {
        current: LOA::THREE,
        highest: LOA::THREE
      }
=======
    trait :mhv do
      uuid 'b2fab2b5-6af0-45e1-a9e2-394347af91ef'
      last_signed_in { Faker::Time.between(2.years.ago, 1.week.ago, :all) }
      mhv_last_signed_in { Faker::Time.between(1.week.ago, 1.minute.ago, :all) }
      email { Faker::Internet.email }
      first_name { Faker::Name.first_name }
      last_name { Faker::Name.last_name }
      gender 'M'
      zip { Faker::Address.postcode }
      birth_date { Faker::Time.between(40.years.ago, 10.years.ago, :all) }
      ssn '796111864'

      loa do
        {
          current: LOA::THREE,
          highest: LOA::THREE
        }
      end
>>>>>>> 27900566
    end

    trait :mhv_not_logged_in do
      mhv_last_signed_in nil
    end

    callback(:after_build, :after_stub, :after_create) do |mhv_user, t|
      mhv_user.instance_variable_set(:@identity, build(:mhv_user_identity, uuid: mhv_user.uuid, loa: t.loa))
    end
  end
end<|MERGE_RESOLUTION|>--- conflicted
+++ resolved
@@ -3,85 +3,51 @@
   factory :user, class: 'User' do
     uuid 'b2fab2b5-6af0-45e1-a9e2-394347af91ef'
     last_signed_in Time.now.utc
-<<<<<<< HEAD
 
     transient do
+      email 'abraham.lincoln@vets.gov'
+      first_name 'abraham'
+      last_name 'lincoln'
+      gender 'M'
+      birth_date '1809-02-12'
+      zip '17325'
+      ssn '796111863'
+      mhv_icn nil
+
       loa do
         { current: LOA::TWO, highest: LOA::THREE }
       end
     end
 
     callback(:after_build, :after_stub, :after_create) do |user, t|
-      user.instance_variable_set(:@identity, create(:user_identity, uuid: user.uuid, loa: t.loa))
+      user_identity = create(:user_identity,
+                             uuid: user.uuid,
+                             email: t.email,
+                             first_name: t.first_name,
+                             last_name: t.last_name,
+                             gender: t.gender,
+                             birth_date: t.birth_date,
+                             zip: t.zip,
+                             ssn: t.ssn,
+                             mhv_icn: t.mhv_icn,
+                             loa: t.loa,
+                             )
+      user.instance_variable_set(:@identity, user_identity)
     end
 
-    factory :loa1_user do
-      transient do
-        loa do
-          { current: LOA::ONE, highest: LOA::ONE }
-        end
-      end
-
-      callback(:after_build, :after_stub, :after_create) do |user, t|
-        user.instance_variable_set(:@identity, create(:user_identity, uuid: user.uuid, loa: t.loa))
-      end
-    end
-
-    factory :loa3_user do
-      transient do
-        loa do
-          { current: LOA::THREE, highest: LOA::THREE }
-        end
-      end
-
-      callback(:after_build, :after_stub, :after_create) do |user, t|
-        user.instance_variable_set(:@identity, build(:user_identity, uuid: user.uuid, loa: t.loa))
-=======
-    email 'abraham.lincoln@vets.gov'
-    first_name 'abraham'
-    last_name 'lincoln'
-    gender 'M'
-    birth_date '1809-02-12'
-    zip '17325'
-    ssn '796111863'
-    mhv_icn nil
-    loa do
-      {
-        current: LOA::TWO,
-        highest: LOA::THREE
-      }
-    end
 
     trait :loa1 do
       loa do
-        {
-          current: LOA::ONE,
-          highest: LOA::ONE
-        }
+        { current: LOA::ONE, highest: LOA::ONE }
       end
     end
 
     trait :loa3 do
       loa do
-        {
-          current: LOA::THREE,
-          highest: LOA::THREE
-        }
->>>>>>> 27900566
+        { current: LOA::THREE, highest: LOA::THREE }
       end
     end
 
-<<<<<<< HEAD
-  factory :mhv_user, class: 'User' do
-    uuid 'b2fab2b5-6af0-45e1-a9e2-394347af91ef'
-    mhv_last_signed_in { Faker::Time.between(1.week.ago, 1.minute.ago, :all) }
-
-    loa do
-      {
-        current: LOA::THREE,
-        highest: LOA::THREE
-      }
-=======
     trait :mhv do
       uuid 'b2fab2b5-6af0-45e1-a9e2-394347af91ef'
       last_signed_in { Faker::Time.between(2.years.ago, 1.week.ago, :all) }
@@ -100,15 +66,10 @@
           highest: LOA::THREE
         }
       end
->>>>>>> 27900566
     end
 
     trait :mhv_not_logged_in do
       mhv_last_signed_in nil
     end
-
-    callback(:after_build, :after_stub, :after_create) do |mhv_user, t|
-      mhv_user.instance_variable_set(:@identity, build(:mhv_user_identity, uuid: mhv_user.uuid, loa: t.loa))
-    end
   end
 end