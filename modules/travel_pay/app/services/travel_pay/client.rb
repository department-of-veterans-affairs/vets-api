--- conflicted
+++ resolved
@@ -53,7 +53,6 @@
     end
 
     ##
-<<<<<<< HEAD
     # HTTP GET call to the BTSSS 'authorized-ping' endpoint to test liveness
     #
     # @return [Faraday::Response]
@@ -63,7 +62,12 @@
       api_key = Settings.travel_pay.subscription_key
 
       connection(server_url: btsss_url).get('api/v1/Sample/authorized-ping') do |req|
-=======
+        req.headers['Authorization'] = "Bearer #{veis_token}"
+        req.headers['BTSSS-Access-Token'] = btsss_token
+        req.headers['Ocp-Apim-Subscription-Key'] = api_key
+      end
+    end
+
     # HTTP GET call to the BTSSS 'claims' endpoint
     # API responds with travel pay claims including status
     #
@@ -74,18 +78,14 @@
       api_key = Settings.travel_pay.subscription_key
 
       response = connection(server_url: btsss_url).get('api/v1/claims') do |req|
->>>>>>> 729fc846
         req.headers['Authorization'] = "Bearer #{veis_token}"
         req.headers['BTSSS-Access-Token'] = btsss_token
         req.headers['Ocp-Apim-Subscription-Key'] = api_key
       end
-<<<<<<< HEAD
-=======
 
       symbolized_body = response.body.deep_symbolize_keys
       parse_claim_date = ->(c) { Date.parse(c[:modified_on]) }
       symbolized_body[:data].sort_by(&parse_claim_date).reverse!
->>>>>>> 729fc846
     end
 
     private
