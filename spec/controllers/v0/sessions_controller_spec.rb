# frozen_string_literal: true
require 'rails_helper'

RSpec.describe V0::SessionsController, type: :controller do
  let(:uuid) { '1234abcd' }
  let(:token) { 'abracadabra-open-sesame' }
  let(:auth_header) { ActionController::HttpAuthentication::Token.encode_credentials(token) }
  let(:loa1_user) { build(:loa1_user, uuid: uuid) }
  let(:loa3_user) { build(:loa3_user, uuid: uuid) }

  let(:settings_no_context) { build(:settings_no_context) }
  let(:rubysaml_settings) { build(:rubysaml_settings) }

  let(:valid_saml_response) { double('saml_response', is_valid?: true) }
  let(:invalid_saml_response) { double('saml_response', is_valid?: false, errors: ['ruh roh']) }

  let(:logout_uuid) { '1234' }
  let(:invalid_logout_response) do
    double('logout_response', validate: false, in_response_to: logout_uuid, errors: ['bad thing'])
  end
<<<<<<< HEAD
  let(:unsuccesful_logout_response) do
    double('logout_response', validate: true, in_response_to: logout_uuid, errors: ['bad thing'])
  end
=======
>>>>>>> 3b968be0
  let(:succesful_logout_response) do
    double('logout_response', validate: true, success?: true, in_response_to: logout_uuid, errors: [])
  end

  before do
    allow(SAML::SettingsService).to receive(:saml_settings).and_return(rubysaml_settings)
    allow(OneLogin::RubySaml::Response).to receive(:new).and_return(valid_saml_response)
  end

  context 'when logged in' do
    before do
      allow(User).to receive(:from_saml).and_return(loa3_user)
      Session.create(uuid: uuid, token: token)
      User.create(loa1_user.attributes)
    end
    it 'returns a logout url' do
      request.env['HTTP_AUTHORIZATION'] = auth_header
      delete :destroy
      expect(response).to have_http_status(202)
    end
<<<<<<< HEAD
=======
    it 'responds with error when logout request is not found' do
      expect(Rails.logger).to receive(:error).exactly(1).times
      expect(post(:saml_logout_callback, SAMLResponse: '-'))
        .to redirect_to(SAML_CONFIG['logout_relay'] + '?success=false')
    end
>>>>>>> 3b968be0
    context ' logout has been requested' do
      before { SingleLogoutRequest.create(uuid: logout_uuid, token: token) }
      context ' logout_response is invalid' do
        before do
          allow(OneLogin::RubySaml::Logoutresponse).to receive(:new).and_return(invalid_logout_response)
        end
        it 'redirects to error' do
<<<<<<< HEAD
=======
          expect(Rails.logger).to receive(:error).with(/bad thing/).exactly(1).times
>>>>>>> 3b968be0
          expect(post(:saml_logout_callback, SAMLResponse: '-'))
            .to redirect_to(SAML_CONFIG['logout_relay'] + '?success=false')
        end
      end
      context ' logout_response is success' do
        before do
          allow(OneLogin::RubySaml::Logoutresponse).to receive(:new).and_return(succesful_logout_response)
        end
        it 'redirects to success and destroy the session' do
          expect(Session.find(token)).to_not be_nil
          expect(User.find(uuid)).to_not be_nil
          expect(post(:saml_logout_callback, SAMLResponse: '-'))
            .to redirect_to(redirect_to(SAML_CONFIG['logout_relay'] + '?success=true'))
          expect(Session.find(token)).to be_nil
          expect(User.find(uuid)).to be_nil
        end
      end
    end
    describe ' POST saml_callback' do
      it 'uplevels an LOA 1 session to LOA 3' do
        expect(User.find(uuid).loa).to eq(highest: LOA::ONE, current: LOA::ONE)
        post :saml_callback
        expect(User.find(uuid).loa).to eq(highest: LOA::THREE, current: LOA::THREE)
      end
      it 'creates a valid session and user' do
        post :saml_callback
        expect(User.find(uuid)).to_not be_nil
        expect(User.find(uuid).attributes).to eq(User.from_merged_attrs(loa1_user, loa3_user).attributes)
      end
      context ' when SAMLResponse is invalid' do
        before { allow(OneLogin::RubySaml::Response).to receive(:new).and_return(invalid_saml_response) }
        it 'redirects to an auth failure page' do
          expect(Rails.logger).to receive(:error).exactly(1).times
          expect(post(:saml_callback)).to redirect_to(SAML_CONFIG['relay'] + '?auth=fail')
          expect(response).to have_http_status(:found)
        end
      end
    end
  end

  context 'when not logged in' do
    describe ' GET new' do
      it 'creates the saml authn request with LOA 1 if supplied level=1' do
        get :new, level: 1
        expect(SAML::AuthnRequestHelper.new(response).loa1?).to eq(true)
      end
      it 'creates the saml authn request with LOA 3 if supplied level=3' do
        get :new, level: 3
        expect(SAML::AuthnRequestHelper.new(response).loa3?).to eq(true)
      end
      it 'creates the saml authn request with LOA 1 if supplied level=nil' do
        get :new, level: 3
        expect(SAML::AuthnRequestHelper.new(response).loa3?).to eq(true)
      end
      it 'creates the saml authn request with LOA 1 if supplied level is invalid' do
        get :new, level: 'bad_level!!'
        expect(SAML::AuthnRequestHelper.new(response).loa1?).to eq(true)
      end
      it 'shows the ID.me authentication url' do
        get :new
        json_response = JSON.parse(response.body)
        expect(json_response).to have_key('authenticate_via_get')
        expect(json_response['authenticate_via_get']).to start_with(rubysaml_settings.idp_sso_target_url)
      end
    end
    describe ' DELETE destroy' do
      it 'returns unauthorized' do
        delete :destroy
        expect(response).to have_http_status(:unauthorized)
      end
    end
    describe ' POST saml_callback' do
      it 'does not create a job to create an evss user when user has loa1' do
        allow(User).to receive(:from_saml).and_return(loa1_user)
        expect { post :saml_callback }.to_not change(EVSS::CreateUserAccountJob.jobs, :size)
      end
      it 'creates a job to create an evss user when user has loa3 and evss attrs' do
        allow(User).to receive(:from_saml).and_return(loa3_user)
        expect { post :saml_callback }.to change(EVSS::CreateUserAccountJob.jobs, :size).by(1)
      end
    end
  end
end<|MERGE_RESOLUTION|>--- conflicted
+++ resolved
@@ -18,12 +18,6 @@
   let(:invalid_logout_response) do
     double('logout_response', validate: false, in_response_to: logout_uuid, errors: ['bad thing'])
   end
-<<<<<<< HEAD
-  let(:unsuccesful_logout_response) do
-    double('logout_response', validate: true, in_response_to: logout_uuid, errors: ['bad thing'])
-  end
-=======
->>>>>>> 3b968be0
   let(:succesful_logout_response) do
     double('logout_response', validate: true, success?: true, in_response_to: logout_uuid, errors: [])
   end
@@ -44,14 +38,11 @@
       delete :destroy
       expect(response).to have_http_status(202)
     end
-<<<<<<< HEAD
-=======
     it 'responds with error when logout request is not found' do
       expect(Rails.logger).to receive(:error).exactly(1).times
       expect(post(:saml_logout_callback, SAMLResponse: '-'))
         .to redirect_to(SAML_CONFIG['logout_relay'] + '?success=false')
     end
->>>>>>> 3b968be0
     context ' logout has been requested' do
       before { SingleLogoutRequest.create(uuid: logout_uuid, token: token) }
       context ' logout_response is invalid' do
@@ -59,10 +50,7 @@
           allow(OneLogin::RubySaml::Logoutresponse).to receive(:new).and_return(invalid_logout_response)
         end
         it 'redirects to error' do
-<<<<<<< HEAD
-=======
           expect(Rails.logger).to receive(:error).with(/bad thing/).exactly(1).times
->>>>>>> 3b968be0
           expect(post(:saml_logout_callback, SAMLResponse: '-'))
             .to redirect_to(SAML_CONFIG['logout_relay'] + '?success=false')
         end
