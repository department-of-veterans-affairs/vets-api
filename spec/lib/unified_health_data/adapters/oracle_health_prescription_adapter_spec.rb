--- conflicted
+++ resolved
@@ -2264,8 +2264,6 @@
           ]
         )
         dispenses_data = []
-<<<<<<< HEAD
-=======
 
         result = subject.send(:extract_refill_status, resource, dispenses_data)
 
@@ -2508,7 +2506,6 @@
         result = subject.send(:map_refill_status_to_disp_status, 'refillinprocess', 'VA')
         expect(result).to eq('Active: Refill in Process')
       end
->>>>>>> 5f94514d
 
         result = subject.send(:extract_refill_status, resource, dispenses_data)
 
@@ -3316,11 +3313,7 @@
         expect(metadata).to eq({})
       end
 
-<<<<<<< HEAD
-      it 'handles invalid date format gracefully' do
-=======
       it 'handles invalid date format gracefully by returning empty hash' do
->>>>>>> 5f94514d
         resource = base_resource.merge(
           'id' => '12345',
           'contained' => [
@@ -3336,11 +3329,7 @@
 
         metadata = subject.send(:extract_refill_submission_metadata_from_tasks, resource, [])
 
-<<<<<<< HEAD
-        expect(metadata[:refill_submit_date]).to eq('invalid-date')
-=======
         expect(metadata).to eq({})
->>>>>>> 5f94514d
       end
     end
 
