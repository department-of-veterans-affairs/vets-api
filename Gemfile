--- conflicted
+++ resolved
@@ -59,13 +59,9 @@
 gem 'ice_nine'
 gem 'pdf-reader'
 gem 'aws-sdk'
-<<<<<<< HEAD
-gem 'shrine'
 gem 'clam_scan'
-=======
 gem 'prawn'
 gem 'combine_pdf'
->>>>>>> c2af17ed
 
 group :development, :test do
   # Call 'byebug' anywhere in the code to stop execution and get a debugger console
