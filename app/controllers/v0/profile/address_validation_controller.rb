# frozen_string_literal: true

require 'va_profile/models/validation_address'
require 'va_profile/address_validation/service'
require 'va_profile/models/v3/validation_address'
require 'va_profile/address_validation/v3/service'

module V0
  module Profile
    class AddressValidationController < ApplicationController
      service_tag 'profile'

      skip_before_action :authenticate, only: [:create]

      def create
        address = VAProfile::Models::V3::ValidationAddress.new(address_params)
        raise Common::Exceptions::ValidationErrors, address unless address.valid?

        Rails.logger.warn('AddressValidationController#create request completed', sso_logging_info)

        render(json: service.address_suggestions(address))
      end

      private

      def address_params
        params.require(:address).permit(
          :address_line1,
          :address_line2,
          :address_line3,
          :address_pou,
          :address_type,
          :city,
          :country_code_iso3,
          :international_postal_code,
          :province,
          :state_code,
          :zip_code,
          :zip_code_suffix
        )
      end

      def service
<<<<<<< HEAD
        @service ||= VAProfile::V3::AddressValidation::Service.new
=======
        @service ||= if Flipper.enabled?(:remove_pciu)
                       VAProfile::AddressValidation::V3::Service.new
                     else
                       VAProfile::AddressValidation::Service.new
                     end
>>>>>>> 15f2c6bb
      end
    end
  end
end<|MERGE_RESOLUTION|>--- conflicted
+++ resolved
@@ -41,15 +41,7 @@
       end
 
       def service
-<<<<<<< HEAD
-        @service ||= VAProfile::V3::AddressValidation::Service.new
-=======
-        @service ||= if Flipper.enabled?(:remove_pciu)
-                       VAProfile::AddressValidation::V3::Service.new
-                     else
-                       VAProfile::AddressValidation::Service.new
-                     end
->>>>>>> 15f2c6bb
+        @service ||= VAProfile::AddressValidation::V3::Service.new
       end
     end
   end
