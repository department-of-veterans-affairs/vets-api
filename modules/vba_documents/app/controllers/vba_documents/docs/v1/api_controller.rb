# frozen_string_literal: true

require_dependency 'vba_documents/v1/swagger_root'
require_dependency 'vba_documents/v0/security_scheme_swagger'
require_dependency 'vba_documents/document_upload/status_report_swagger'
require_dependency 'vba_documents/document_upload/v1/status_attributes_swagger'
require_dependency 'vba_documents/document_upload/v1/pdf_upload_attributes_swagger'
require_dependency 'vba_documents/document_upload/v1/pdf_dimension_attributes_swagger'

module VBADocuments
  module Docs
    module V1
      class ApiController < ApplicationController
        skip_before_action(:authenticate)
        include Swagger::Blocks

        SWAGGERED_CLASSES = [
<<<<<<< HEAD
          VBADocuments::V1::ControllerSwagger,
          VBADocuments::V1::ErrorModelSwagger,
          VBADocuments::DocumentUpload::StatusReportSwagger,
          VBADocuments::DocumentUpload::StatusGuidListSwagger,
          VBADocuments::DocumentUpload::FailureSwagger,
          VBADocuments::DocumentUpload::MetadataSwagger,
          VBADocuments::DocumentUpload::V1::StatusAttributesSwagger,
          VBADocuments::DocumentUpload::StatusSwagger,
          VBADocuments::DocumentUpload::SubmissionSwagger,
          VBADocuments::V1::SecuritySchemeSwagger,
          VBADocuments::V1::SwaggerRoot
=======
          VbaDocuments::V1::ControllerSwagger,
          VbaDocuments::V1::ErrorModelSwagger,
          VbaDocuments::DocumentUpload::StatusReportSwagger,
          VbaDocuments::DocumentUpload::StatusGuidListSwagger,
          VbaDocuments::DocumentUpload::FailureSwagger,
          VbaDocuments::DocumentUpload::MetadataSwagger,
          VbaDocuments::DocumentUpload::V1::StatusAttributesSwagger,
          VbaDocuments::DocumentUpload::V1::PdfUploadAttributesSwagger,
          VbaDocuments::DocumentUpload::V1::PdfDimensionAttributesSwagger,
          VbaDocuments::DocumentUpload::StatusSwagger,
          VbaDocuments::DocumentUpload::SubmissionSwagger,
          VbaDocuments::V1::SecuritySchemeSwagger,
          VbaDocuments::V1::SwaggerRoot
>>>>>>> e7446d3e
        ].freeze

        def index
          render json: Swagger::Blocks.build_root_json(SWAGGERED_CLASSES)
        end
      end
    end
  end
end<|MERGE_RESOLUTION|>--- conflicted
+++ resolved
@@ -15,7 +15,6 @@
         include Swagger::Blocks
 
         SWAGGERED_CLASSES = [
-<<<<<<< HEAD
           VBADocuments::V1::ControllerSwagger,
           VBADocuments::V1::ErrorModelSwagger,
           VBADocuments::DocumentUpload::StatusReportSwagger,
@@ -27,21 +26,6 @@
           VBADocuments::DocumentUpload::SubmissionSwagger,
           VBADocuments::V1::SecuritySchemeSwagger,
           VBADocuments::V1::SwaggerRoot
-=======
-          VbaDocuments::V1::ControllerSwagger,
-          VbaDocuments::V1::ErrorModelSwagger,
-          VbaDocuments::DocumentUpload::StatusReportSwagger,
-          VbaDocuments::DocumentUpload::StatusGuidListSwagger,
-          VbaDocuments::DocumentUpload::FailureSwagger,
-          VbaDocuments::DocumentUpload::MetadataSwagger,
-          VbaDocuments::DocumentUpload::V1::StatusAttributesSwagger,
-          VbaDocuments::DocumentUpload::V1::PdfUploadAttributesSwagger,
-          VbaDocuments::DocumentUpload::V1::PdfDimensionAttributesSwagger,
-          VbaDocuments::DocumentUpload::StatusSwagger,
-          VbaDocuments::DocumentUpload::SubmissionSwagger,
-          VbaDocuments::V1::SecuritySchemeSwagger,
-          VbaDocuments::V1::SwaggerRoot
->>>>>>> e7446d3e
         ].freeze
 
         def index
