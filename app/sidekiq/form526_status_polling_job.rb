# frozen_string_literal: true

require 'benefits_intake_service/service'

class Form526StatusPollingJob
  include Sidekiq::Job
  sidekiq_options retry: false

  STATS_KEY = 'api.benefits_intake.submission_status'
  MAX_BATCH_SIZE = 1000
  attr_reader :max_batch_size

  def initialize(max_batch_size: MAX_BATCH_SIZE)
    @max_batch_size = max_batch_size
    @total_handled = 0
  end

  def perform
    Rails.logger.info('Beginning Form 526 Intake Status polling')
    submissions.in_batches(of: max_batch_size) do |batch|
      batch_ids = batch.pluck(:backup_submitted_claim_id).flatten
      response = api_to_poll.get_bulk_status_of_uploads(batch_ids)
      handle_response(response)
    end
    Rails.logger.info('Form 526 Intake Status polling complete',
                      total_handled: @total_handled)
  rescue => e
    Rails.logger.error('Error processing 526 Intake Status batch',
                       class: self.class.name, message: e.message)
  end

  private

  def api_to_poll
    @api_to_poll ||= BenefitsIntakeService::Service.new
  end

  def submissions
    @submissions ||= Form526Submission.pending_backup
  end

  def handle_response(response)
    response.body['data']&.each do |submission|
      status = submission.dig('attributes', 'status')
      form_submission = Form526Submission.find_by(backup_submitted_claim_id: submission['id'])

      handle_submission(status, form_submission)
      @total_handled += 1
    end
  end

  def handle_submission(status, form_submission)
    submission_id = form_submission.id

    if %w[error expired].include? status
      log_result('failure', submission_id)
      form_submission.rejected!
      notify_veteran(submission_id)
    elsif status == 'vbms'
      log_result('true_success', submission_id)
      form_submission.accepted!
    elsif status == 'success'
      log_result('paranoid_success', submission_id)
      form_submission.paranoid_success!
    else
      Rails.logger.info(
        'Unknown or incomplete status returned from Benefits Intake API for 526 submission',
        status:,
        submission_id:
      )
    end
  end

  def log_result(result, submission_id)
    StatsD.increment("#{STATS_KEY}.526.#{result}")
    StatsD.increment("#{STATS_KEY}.all_forms.#{result}")

    Rails.logger.warn('Form526StatusPollingJob submission failure', { result:, submission_id: }) if result == 'failure'
  end

  def notify_veteran(submission_id)
<<<<<<< HEAD
    if Flipper.enabled?(:send_backup_submission_polling_failure_email_notice)
=======
    if Flipper.enabled?(:form526_send_backup_submission_polling_failure_email_notice)
>>>>>>> bbdab6b7
      Form526SubmissionFailureEmailJob.perform_async(submission_id, Time.now.utc.to_s)
    end
  end
end<|MERGE_RESOLUTION|>--- conflicted
+++ resolved
@@ -79,11 +79,7 @@
   end
 
   def notify_veteran(submission_id)
-<<<<<<< HEAD
-    if Flipper.enabled?(:send_backup_submission_polling_failure_email_notice)
-=======
     if Flipper.enabled?(:form526_send_backup_submission_polling_failure_email_notice)
->>>>>>> bbdab6b7
       Form526SubmissionFailureEmailJob.perform_async(submission_id, Time.now.utc.to_s)
     end
   end
