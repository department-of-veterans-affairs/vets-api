--- conflicted
+++ resolved
@@ -12,13 +12,10 @@
   let(:submission_non_us) { create(:covid_vax_expanded_registration, :unsubmitted, :non_us) }
   let(:submission_composite_facility) { create(:covid_vax_expanded_registration, :unsubmitted, :composite_facility) }
   let(:submission_eligibility_info) { create(:covid_vax_expanded_registration, :unsubmitted, :eligibility_info) }
-<<<<<<< HEAD
   let(:submission_enrollment_out_of_band) do
     create(:covid_vax_expanded_registration, :unsubmitted,
            :no_preferred_facility, :enrollment_out_of_band)
   end
-=======
->>>>>>> 965e232b
 
   let(:mvi_profile) { build(:mvi_profile, { vha_facility_ids: %w[358 516 553 200HD 200IP 200MHV] }) }
   let(:mvi_profile_no_facility) { build(:mvi_profile) }
