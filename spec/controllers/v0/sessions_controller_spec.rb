--- conflicted
+++ resolved
@@ -69,11 +69,7 @@
         %w[mhv dslogon idme].each do |type|
           context "routes /sessions/#{type}/new to SessionsController#new with type: #{type}" do
             it 'redirects' do
-<<<<<<< HEAD
-              get(:new, params: { type: type })
-=======
               get(:new, params: { type: type, clientId: '123123' })
->>>>>>> 6a08e68b
               expect(response).to have_http_status(:found)
               expect(response.location)
                 .to be_an_idme_saml_url('https://api.idmelabs.com/saml/SingleSignOnService?SAMLRequest=')
@@ -85,11 +81,7 @@
 
         context 'routes /sessions/signup/new to SessionsController#new' do
           it 'redirects' do
-<<<<<<< HEAD
-            get(:new, params: { type: :idme, signup: true })
-=======
             get(:new, params: { type: :signup, client_id: '123123' })
->>>>>>> 6a08e68b
             expect(response).to have_http_status(:found)
             expect(response.location)
               .to be_an_idme_saml_url('https://api.idmelabs.com/saml/SingleSignOnService?SAMLRequest=')
@@ -223,11 +215,7 @@
           verify_session_cookie
           expect(User.find(uuid)).to_not be_nil
           # this will be destroyed
-<<<<<<< HEAD
-          expect(SingleLogoutRequest.find(succesful_logout_response&.in_response_to)).to_not be_nil
-=======
           expect(SingleLogoutRequest.find(successful_logout_response&.in_response_to)).to_not be_nil
->>>>>>> 6a08e68b
           expect(post(:saml_logout_callback, params: { SAMLResponse: '-' }))
             .to redirect_to(logout_redirect_url)
           # these should have been destroyed in the initial call to sessions/logout, not in the callback.
