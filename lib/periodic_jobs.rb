# frozen_string_literal: true

# rubocop:disable Metrics/BlockLength
PERIODIC_JOBS = lambda { |mgr|
  mgr.tz = ActiveSupport::TimeZone.new('America/New_York')

  # Runs at midnight every Tuesday
  mgr.register('0 0 * * 2', 'LoadAverageDaysForClaimCompletionJob')

  mgr.register('*/15 * * * *', 'CovidVaccine::ScheduledBatchJob')
  mgr.register('*/15 * * * *', 'CovidVaccine::ExpandedScheduledSubmissionJob')

  mgr.register('5 * * * *', 'AppealsApi::HigherLevelReviewUploadStatusBatch')
  # Update HigherLevelReview statuses with their Central Mail status
  mgr.register('10 * * * *', 'AppealsApi::NoticeOfDisagreementUploadStatusBatch')
  # Update NoticeOfDisagreement statuses with their Central Mail status
  mgr.register('15 * * * *', 'AppealsApi::SupplementalClaimUploadStatusBatch')
  # Update SupplementalClaim statuses with their Central Mail status
  mgr.register('45 0 * * *', 'AppealsApi::CleanUpPii')
  # Remove PII from appeal records after they have been successfully processed by the VA
  mgr.register('30 * * * *', 'AppealsApi::EvidenceSubmissionBackup')
  # Ensures that appeal evidence received "late" (after the appeal has reached "success") is submitted to Central Mail
  mgr.register('0 23 * * 1-5', 'AppealsApi::DecisionReviewReportDaily')
  # Daily report of appeals submissions
  mgr.register('0 23 * * 1-5', 'AppealsApi::DailyErrorReport')
  # Daily report of appeals errors
  mgr.register('0 8 * * 1-5', 'AppealsApi::DailyStuckRecordsReport')
  # Daily report of all stuck appeals submissions
  mgr.register('0 23 * * 7', 'AppealsApi::DecisionReviewReportWeekly')
  # Weekly report of appeals submissions
  mgr.register('0 5 * * 1', 'AppealsApi::WeeklyErrorReport')
  # Weekly CSV report of errored appeal submissions
  mgr.register('0 0 1 * *', 'AppealsApi::MonthlyStatsReport')
  # Email a decision reviews stats report for the past month to configured recipients first of the month
  mgr.register('0 2,9,16 * * 1-5', 'AppealsApi::FlipperStatusAlert')
  # Checks status of Flipper features expected to be enabled and alerts to Slack if any are not enabled
  mgr.register('0 0 * * *', 'Crm::TopicsDataJob')
  # Update static data cache
  mgr.register('0 0 * * *', 'BenefitsIntakeStatusJob')
  # Update static data cache for form 526
  mgr.register('15 * * * *', 'Form526DocumentUploadPollingJob')
  # Update Lighthouse526DocumentUpload statuses according to Lighthouse Benefits Documents service tracking
  mgr.register('0 3 * * *', 'Form526StatusPollingJob')
  # Updates status of FormSubmissions per call to Lighthouse Benefits Intake API
  mgr.register('0 2 * * 0', 'Form526StatusPollingJob', 'args' => { paranoid: true })
  # Checks all 'success' type submissions in LH to ensure they haven't changed

  # mgr.register('0 0 * * *', 'VRE::CreateCh31SubmissionsReportJob')

  mgr.register('0 0 * * *', 'EducationForm::DeleteOldApplications')
  # Clear out processed 22-1990 applications that are older than 1 month

  mgr.register('20 0 * * *', 'TestUserDashboard::DailyMaintenance')
  # Checks in TUD users that weren't properly checked in.
  mgr.register('0 0 1 */3 *', 'IncomeLimits::GmtThresholdsImport')
  # Import income limit data CSVs from S3
  mgr.register('0 0 1 */3 *', 'IncomeLimits::StdCountyImport')
  # Import income limit data CSVs from S3
  mgr.register('0 0 1 */3 *', 'IncomeLimits::StdIncomeThresholdImport')
  # Import income limit data CSVs from S3
  mgr.register('0 0 1 */3 *', 'IncomeLimits::StdStateImport')
  # Import income limit data CSVs from S3
  mgr.register('0 0 1 */3 *', 'IncomeLimits::StdZipcodeImport')
  # Import income limit data CSVs from S3

  mgr.register('0 2 * * *', 'EVSS::DeleteOldClaims')
  # Clear out EVSS disability claims that have not been updated in 24 hours
  mgr.register('20 2 * * *', 'DeleteOldPiiLogsJob')
  # Clear out old personal information logs
  mgr.register('0 3 * * MON-FRI', 'EducationForm::CreateDailySpoolFiles')

  mgr.register('0 3 * * *', 'DeleteOldTransactionsJob')
  # Deletes old, completed AsyncTransaction records

  mgr.register('0 4 * * *', 'EducationForm::CreateDailyFiscalYearToDateReport')
  # Send the daily report to VA stakeholders about Education Benefits submissions
  mgr.register('5 4 * * 1-5', 'EducationForm::CreateSpoolSubmissionsReport')
  # Send the daily report to the call center about spool file submissions
  mgr.register('10 4 * * *', 'Facilities::DentalServiceReloadJob')
  # Download and cache facility access-to-care metric data
  mgr.register('25 4 * * *', 'Facilities::MentalHealthReloadJob')
  # Download and cache facility mental health phone number data
  mgr.register('35 4 * * 1-5', 'EducationForm::Create10203SpoolSubmissionsReport')
  # Send the daily 10203 report to the call center about spool file submissions
  mgr.register('45 4 * * *', 'Facilities::AccessDataDownload')
  # Download and cache facility access-to-care metric data
  mgr.register('55 4 * * *', 'Facilities::PSSGDownload')
  # Download and store drive time bands

  mgr.register('0 6 * * *', 'AccountLoginStatisticsJob')
  # Gather account login statistics for statsd

  mgr.register('0 6-18/6 * * *', 'EducationForm::Process10203Submissions')

  mgr.register('0 7 * * *', 'SignIn::DeleteExpiredSessionsJob')
  # Delete expired sessions

  mgr.register('0 4 * * *', 'SignIn::CertificateCheckerJob')
  # Log when a client or service account config contains an expired, expiring, or self-signed certificate

  mgr.register('0 12 3 * *', 'CypressViewportUpdater::UpdateCypressViewportsJob')
  # Updates Cypress files in vets-website with data from Google Analytics.
  mgr.register('0 13 * * 1', 'Mobile::V0::WeeklyMaintenanceWindowLogger')
  # Weekly logs of maintenance windows
  mgr.register('0 * * * *', 'ClaimsApi::ReportHourlyUnsuccessfulSubmissions')
  # Hourly slack alert of errored claim submissions
  mgr.register('15 23 * * *', 'ClaimsApi::ReportUnsuccessfulSubmissions')
  # Weekly report of unsuccessful claims submissions
  mgr.register('00 00 1 * *', 'ClaimsApi::ReportMonthlySubmissions')
  # Monthly report of submissions

  mgr.register('30 2 * * *', 'Identity::UserAcceptableVerifiedCredentialTotalsJob')

  # VAForms Module
  mgr.register('0 2 * * *', 'VAForms::FormReloader')
  # Fetches latest VA forms from Drupal database and updates vets-api forms database
  mgr.register('0 2,9,16 * * 1-5', 'VAForms::FlipperStatusAlert')
  # Checks status of Flipper features expected to be enabled and alerts to Slack if any are not enabled

  mgr.register('0 16 * * *', 'VANotify::InProgressForms')
  mgr.register('0 1 * * *', 'VANotify::ClearStaleInProgressRemindersSent')
  mgr.register('0 * * * *', 'VANotify::InProgress1880Form')

  mgr.register('0 * * * *', 'CovidVaccine::ExpandedSubmissionStateJob')

  mgr.register('0 * * * *', 'PagerDuty::CacheGlobalDowntime')
  mgr.register('*/3 * * * *', 'PagerDuty::PollMaintenanceWindows')

  mgr.register('0 2 * * *', 'InProgressFormCleaner')
  mgr.register('0 */4 * * *', 'MHV::AccountStatisticsJob')
  mgr.register('0 3 * * *', 'Form1095::New1095BsJob')
  mgr.register('0 2 * * *', 'Veteran::VSOReloader')
  mgr.register('15 2 * * *', 'Preneeds::DeleteOldUploads')

  mgr.register('* * * * *', 'ExternalServicesStatusJob')
  mgr.register('* * * * *', 'ExportBreakerStatus')

  # Disable FeatureCleanerJob. https://github.com/department-of-veterans-affairs/va.gov-team/issues/53538
  # mgr.register('0 0 * * *', 'FeatureCleanerJob')
  mgr.register('0 0 * * *', 'Form1010cg::DeleteOldUploadsJob')
  mgr.register('0 1 * * *', 'TransactionalEmailAnalyticsJob')

  # VBADocuments Module
  mgr.register('45 * * * *', 'VBADocuments::UploadStatusBatch')
  # Request updated statuses for benefits intake submissions
  mgr.register('5 */2 * * *', 'VBADocuments::RunUnsuccessfulSubmissions')
  # Run VBADocuments::UploadProcessor for submissions that are stuck in uploaded status
  mgr.register('*/2 * * * *', 'VBADocuments::UploadScanner')
  # Poll upload bucket for unprocessed uploads
  mgr.register('*/2 * * * *', 'VBADocuments::UploadRemover')
  # Clean up submitted documents from S3
  mgr.register('0 0 * * 1-5', 'VBADocuments::ReportUnsuccessfulSubmissions')
  # Daily/weekly report of unsuccessful benefits intake submissions
  mgr.register('0 2 1 * *', 'VBADocuments::ReportMonthlySubmissions')
  # Monthly report of benefits intake submissions
  mgr.register('0 8,12,17 * * 1-5', 'VBADocuments::SlackInflightNotifier')
  # Notifies slack channel if certain benefits intake uploads get stuck in Central Mail
  mgr.register('15 * * * *', 'VBADocuments::SlackStatusNotifier')
  # Notifies slack channel if Benefits Intake Uploads are stuck in the LH BI service before sending to central mail
  mgr.register('0 2,9,16 * * 1-5', 'VBADocuments::FlipperStatusAlert')
  # Checks status of Flipper features expected to be enabled and alerts to Slack if any are not enabled

  # Rotates Lockbox/KMS record keys and _ciphertext fields every October 12th (when the KMS key auto-rotate)
  mgr.register('0 3 * * *', 'KmsKeyRotation::BatchInitiatorJob')

  # Updates veteran representatives address attributes (including lat, long, location, address fields, email address, phone number) # rubocop:disable Layout/LineLength
  mgr.register('0 3 * * *', 'Representatives::QueueUpdates')

  # Updates veteran service organization names
  mgr.register('0 5 * * *', 'Organizations::UpdateNames')

  # Clean SchemaContact::Validation records every night at midnight
  mgr.register('0 0 * * *', 'SchemaContract::DeleteValidationRecordsJob')

  # Every 15min job that sends missing Pega statuses to DataDog
  mgr.register('*/15 * * * *', 'IvcChampva::MissingFormStatusJob')

<<<<<<< HEAD
  # Clean SavedClaim records that are past delete date
  mgr.register('0 7 * * *', 'DecisionReview::DeleteSavedClaimRecordsJob')
=======
  # Hourly jobs that update DR SavedClaims with delete_date
  mgr.register('20 * * * *', 'DecisionReview::SavedClaimHlrStatusUpdaterJob')
  mgr.register('30 * * * *', 'DecisionReview::SavedClaimNodStatusUpdaterJob')
  mgr.register('40 * * * *', 'DecisionReview::SavedClaimScStatusUpdaterJob')
>>>>>>> 03e0130d
}
# rubocop:enable Metrics/BlockLength<|MERGE_RESOLUTION|>--- conflicted
+++ resolved
@@ -175,14 +175,12 @@
   # Every 15min job that sends missing Pega statuses to DataDog
   mgr.register('*/15 * * * *', 'IvcChampva::MissingFormStatusJob')
 
-<<<<<<< HEAD
-  # Clean SavedClaim records that are past delete date
-  mgr.register('0 7 * * *', 'DecisionReview::DeleteSavedClaimRecordsJob')
-=======
   # Hourly jobs that update DR SavedClaims with delete_date
   mgr.register('20 * * * *', 'DecisionReview::SavedClaimHlrStatusUpdaterJob')
   mgr.register('30 * * * *', 'DecisionReview::SavedClaimNodStatusUpdaterJob')
   mgr.register('40 * * * *', 'DecisionReview::SavedClaimScStatusUpdaterJob')
->>>>>>> 03e0130d
+
+  # Clean SavedClaim records that are past delete date
+  mgr.register('0 7 * * *', 'DecisionReview::DeleteSavedClaimRecordsJob')
 }
 # rubocop:enable Metrics/BlockLength