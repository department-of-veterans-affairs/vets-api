--- conflicted
+++ resolved
@@ -10,8 +10,6 @@
 - [Docker Engine](https://docs.docker.com/engine/install/#server)
 - [Docker Compose](https://docs.docker.com/compose/install/#install-compose-on-linux-systems)
 
-<<<<<<< HEAD
-=======
 ### Configuring ClamAV antivirus
 
 Prior to EKS, ClamAV (the virus scanner) was deployed in the same process as Vets API. With EKS, ClamAV has been extracted out into it’s own service. Locally you can see the docker-compose.yml config for clamav.
@@ -25,5 +23,4 @@
   port: '3310'
 ```
 
-These setting at the default, so they can removed as well
->>>>>>> cff6907b
+These setting at the default, so they can removed as well