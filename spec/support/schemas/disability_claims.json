--- conflicted
+++ resolved
@@ -14,7 +14,6 @@
           "type": { "enum": ["disability_claims"] },
           "attributes": {
             "type": "object",
-<<<<<<< HEAD
             "required": [
               "evss_id",
               "date_filed",
@@ -22,14 +21,12 @@
               "max_est_date",
               "open",
               "waiver_submitted",
-              "phase_dates",
+              "phase_change_date",
               "tracked_items",
               "development_letter_sent",
+              "decision_letter_sent",
               "successful_sync"
             ],
-=======
-            "required": ["evss_id", "date_filed", "min_est_date", "max_est_date", "open", "waiver_submitted", "phase_change_date", "development_letter_sent", "decision_letter_sent"],
->>>>>>> 591ad6d6
             "properties": {
               "evss_id": { "type": "integer" },
               "date_filed": { "type": "string" },
@@ -39,11 +36,8 @@
               "open": { "type": "boolean" },
               "waiver_submitted": { "type": "boolean" },
               "development_letter_sent": { "type": "boolean" },
-<<<<<<< HEAD
+              "decision_letter_sent" : { "type": "boolean" },
               "successful_sync": { "type": ["boolean"] }
-=======
-              "decision_letter_sent" : { "type": "boolean" }
->>>>>>> 591ad6d6
             }
           }
         }
