--- conflicted
+++ resolved
@@ -14,12 +14,9 @@
 
 module ClaimsApi
   class LocalBGS
-<<<<<<< HEAD
     CACHED_SERVICES = %w[ClaimantServiceBean/ClaimantWebService
+                         OrgWebServiceBean/OrgWebService
                          VdcBean/ManageRepresentativeService].freeze
-=======
-    CACHED_SERVICES = %w[ClaimantServiceBean/ClaimantWebService OrgWebServiceBean/OrgWebService].freeze
->>>>>>> c94ab0c0
 
     # rubocop:disable Metrics/MethodLength
     def initialize(external_uid:, external_key:)
