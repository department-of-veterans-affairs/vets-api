GIT
  remote: https://github.com/department-of-veterans-affairs/vets-json-schema
  revision: 4e588a6435507389ef7e433afc82fe6803bce7ef
  branch: master
  specs:
    vets_json_schema (2.7.1)
      multi_json (~> 1.0)
      script_utils (= 0.0.4)

GEM
  remote: https://rubygems.org/
  specs:
    Ascii85 (1.0.2)
    actionmailer (4.2.7.1)
      actionpack (= 4.2.7.1)
      actionview (= 4.2.7.1)
      activejob (= 4.2.7.1)
      mail (~> 2.5, >= 2.5.4)
      rails-dom-testing (~> 1.0, >= 1.0.5)
    actionpack (4.2.7.1)
      actionview (= 4.2.7.1)
      activesupport (= 4.2.7.1)
      rack (~> 1.6)
      rack-test (~> 0.6.2)
      rails-dom-testing (~> 1.0, >= 1.0.5)
      rails-html-sanitizer (~> 1.0, >= 1.0.2)
    actionview (4.2.7.1)
      activesupport (= 4.2.7.1)
      builder (~> 3.1)
      erubis (~> 2.7.0)
      rails-dom-testing (~> 1.0, >= 1.0.5)
      rails-html-sanitizer (~> 1.0, >= 1.0.2)
    active_model_serializers (0.10.4)
      actionpack (>= 4.1, < 6)
      activemodel (>= 4.1, < 6)
      case_transform (>= 0.2)
      jsonapi (= 0.1.1.beta6)
    activejob (4.2.7.1)
      activesupport (= 4.2.7.1)
      globalid (>= 0.3.0)
    activemodel (4.2.7.1)
      activesupport (= 4.2.7.1)
      builder (~> 3.1)
    activerecord (4.2.7.1)
      activemodel (= 4.2.7.1)
      activesupport (= 4.2.7.1)
      arel (~> 6.0)
    activesupport (4.2.7.1)
      i18n (~> 0.7)
      json (~> 1.7, >= 1.7.7)
      minitest (~> 5.1)
      thread_safe (~> 0.3, >= 0.3.4)
      tzinfo (~> 1.1)
    addressable (2.4.0)
    afm (0.2.2)
    akami (1.3.1)
      gyoku (>= 0.4.0)
      nokogiri
    apivore (1.6.2)
      actionpack (>= 4, < 6)
      hashie (~> 3.3)
      json-schema (~> 2.5)
      rspec (~> 3)
      rspec-expectations (~> 3.1)
      rspec-mocks (~> 3.1)
    arel (6.0.4)
    ast (2.3.0)
    attr_encrypted (3.0.3)
      encryptor (~> 3.0.0)
    awrence (0.1.0)
    aws-sdk (2.6.12)
      aws-sdk-resources (= 2.6.12)
    aws-sdk-core (2.6.12)
      jmespath (~> 1.0)
    aws-sdk-resources (2.6.12)
      aws-sdk-core (= 2.6.12)
    axiom-types (0.1.1)
      descendants_tracker (~> 0.0.4)
      ice_nine (~> 0.11.0)
      thread_safe (~> 0.3, >= 0.3.1)
    binding_of_caller (0.7.2)
      debug_inspector (>= 0.0.1)
    brakeman (3.4.1)
    breakers (0.2.3)
      faraday (>= 0.7.4, < 0.10)
      multi_json (~> 1.0)
    builder (3.2.3)
    bundler-audit (0.5.0)
      bundler (~> 1.2)
      thor (~> 0.18)
    byebug (8.2.2)
    carrierwave (0.11.2)
      activemodel (>= 3.2.0)
      activesupport (>= 3.2.0)
      json (>= 1.7)
      mime-types (>= 1.16)
      mimemagic (>= 0.3.0)
    carrierwave-aws (1.0.2)
      aws-sdk (~> 2.0)
      carrierwave (>= 0.7, < 2.0)
    case_transform (0.2)
      activesupport
    childprocess (0.5.9)
      ffi (~> 1.0, >= 1.0.11)
    clam_scan (0.0.2)
    climate_control (0.1.0)
    coderay (1.1.1)
    coercible (1.0.0)
      descendants_tracker (~> 0.0.1)
    combine_pdf (0.2.36)
      ruby-rc4 (>= 0.1.5)
    concurrent-ruby (1.0.5)
    config (1.4.0)
      activesupport (>= 3.0)
      deep_merge (~> 1.1.1)
    connection_pool (2.2.1)
    crack (0.4.3)
      safe_yaml (~> 1.0.0)
    date_validator (0.9.0)
      activemodel
      activesupport
    debug_inspector (0.0.2)
    deep_merge (1.1.1)
    descendants_tracker (0.0.4)
      thread_safe (~> 0.3, >= 0.3.1)
    diff-lcs (1.3)
    docile (1.1.5)
    down (2.4.3)
    encryptor (3.0.0)
    equalizer (0.0.11)
    erubis (2.7.0)
    ethon (0.10.1)
      ffi (>= 1.3.0)
    factory_girl (4.7.0)
      activesupport (>= 3.0.0)
    factory_girl_rails (4.7.0)
      factory_girl (~> 4.7.0)
      railties (>= 3.0.0)
    faker (1.6.3)
      i18n (~> 0.5)
    faker-medical (0.5.2)
      faker
    fakeredis (0.5.0)
      redis (~> 3.0)
    faraday (0.9.2)
      multipart-post (>= 1.2, < 3)
    faraday_curl (0.0.2)
      faraday (>= 0.9.0)
    faraday_middleware (0.11.0.1)
      faraday (>= 0.7.4, < 1.0)
    ffi (1.9.17)
    figaro (1.1.1)
      thor (~> 0.14)
    foreman (0.82.0)
      thor (~> 0.19.1)
    formatador (0.2.5)
    globalid (0.3.7)
      activesupport (>= 4.1.0)
    govdelivery-tms (0.9.4)
      activesupport
      faraday
      faraday_middleware
      mime-types
    guard (2.13.0)
      formatador (>= 0.2.4)
      listen (>= 2.7, <= 4.0)
      lumberjack (~> 1.0)
      nenv (~> 0.1)
      notiffany (~> 0.0)
      pry (>= 0.9.12)
      shellany (~> 0.0)
      thor (>= 0.18.1)
    guard-compat (1.2.1)
    guard-rspec (4.7.3)
      guard (~> 2.1)
      guard-compat (~> 1.1)
      rspec (>= 2.99.0, < 4.0)
    guard-rubocop (1.2.0)
      guard (~> 2.0)
      rubocop (~> 0.20)
    gyoku (1.3.1)
      builder (>= 2.1.2)
    hashdiff (0.3.0)
    hashery (2.1.2)
    hashie (3.4.6)
    holidays (5.4.0)
    httpclient (2.8.3)
    httpi (2.4.2)
      rack
      socksify
    i18n (0.8.1)
    ice_nine (0.11.2)
    iconv (1.0.4)
    iniparse (1.4.2)
    jmespath (1.3.1)
    json (1.8.6)
    json-schema (2.7.0)
      addressable (>= 2.4)
    jsonapi (0.1.1.beta6)
      jsonapi-parser (= 0.1.1.beta3)
      jsonapi-renderer (= 0.1.1.beta1)
    jsonapi-parser (0.1.1.beta3)
    jsonapi-renderer (0.1.1.beta1)
    listen (3.0.6)
      rb-fsevent (>= 0.9.3)
      rb-inotify (>= 0.9.7)
    loofah (2.0.3)
      nokogiri (>= 1.5.9)
    lumberjack (1.0.10)
    mail (2.6.4)
      mime-types (>= 1.16, < 4)
    memoist (0.15.0)
    method_source (0.8.2)
    mime-types (3.1)
      mime-types-data (~> 3.2015)
    mime-types-data (3.2016.0521)
    mimemagic (0.3.2)
<<<<<<< HEAD
    mini_magick (4.7.0)
=======
>>>>>>> a1060b8e
    mini_portile2 (2.2.0)
    minitest (5.10.1)
    multi_json (1.12.1)
    multipart-post (2.0.0)
    nenv (0.3.0)
    net-sftp (2.1.2)
      net-ssh (>= 2.6.5)
    net-ssh (4.1.0)
    nokogiri (1.8.0)
      mini_portile2 (~> 2.2.0)
    nori (2.6.0)
    notiffany (0.0.8)
      nenv (~> 0.1)
      shellany (~> 0.0)
    oj (2.18.2)
    olive_branch (1.2.2)
      rails (>= 4.0)
    overcommit (0.37.0)
      childprocess (~> 0.5.8)
      iniparse (~> 1.4)
    ox (2.4.9)
    parser (2.3.1.2)
      ast (~> 2.2)
    pdf-core (0.7.0)
    pdf-inspector (1.3.0)
      pdf-reader (>= 1.0, < 3.0.a)
    pdf-reader (2.0.0)
      Ascii85 (~> 1.0.0)
      afm (~> 0.2.1)
      hashery (~> 2.0)
      ruby-rc4
      ttfunk
    pg (0.19.0)
    powerpack (0.1.1)
    prawn (2.2.2)
      pdf-core (~> 0.7.0)
      ttfunk (~> 1.5)
    pry (0.10.3)
      coderay (~> 1.1.0)
      method_source (~> 0.8.1)
      slop (~> 3.4)
    pry-nav (0.2.4)
      pry (>= 0.9.10, < 0.11.0)
    puma (2.16.0)
    rack (1.6.5)
    rack-cors (0.4.1)
    rack-protection (1.5.3)
      rack
    rack-test (0.6.3)
      rack (>= 1.0)
    rails (4.2.7.1)
      actionmailer (= 4.2.7.1)
      actionpack (= 4.2.7.1)
      actionview (= 4.2.7.1)
      activejob (= 4.2.7.1)
      activemodel (= 4.2.7.1)
      activerecord (= 4.2.7.1)
      activesupport (= 4.2.7.1)
      bundler (>= 1.3.0, < 2.0)
      railties (= 4.2.7.1)
      sprockets-rails
    rails-api (0.4.0)
      actionpack (>= 3.2.11)
      railties (>= 3.2.11)
    rails-deprecated_sanitizer (1.0.3)
      activesupport (>= 4.2.0.alpha)
    rails-dom-testing (1.0.8)
      activesupport (>= 4.2.0.beta, < 5.0)
      nokogiri (~> 1.6)
      rails-deprecated_sanitizer (>= 1.0.1)
    rails-html-sanitizer (1.0.3)
      loofah (~> 2.0)
    railties (4.2.7.1)
      actionpack (= 4.2.7.1)
      activesupport (= 4.2.7.1)
      rake (>= 0.8.7)
      thor (>= 0.18.1, < 2.0)
    rainbow (2.1.0)
    rake (12.0.0)
    rb-fsevent (0.9.7)
    rb-inotify (0.9.7)
      ffi (>= 0.5.0)
    rdoc (4.2.2)
      json (~> 1.4)
    redis (3.3.3)
    redis-namespace (1.5.3)
      redis (~> 3.0, >= 3.0.4)
    rspec (3.5.0)
      rspec-core (~> 3.5.0)
      rspec-expectations (~> 3.5.0)
      rspec-mocks (~> 3.5.0)
    rspec-core (3.5.4)
      rspec-support (~> 3.5.0)
    rspec-expectations (3.5.0)
      diff-lcs (>= 1.2.0, < 2.0)
      rspec-support (~> 3.5.0)
    rspec-mocks (3.5.0)
      diff-lcs (>= 1.2.0, < 2.0)
      rspec-support (~> 3.5.0)
    rspec-rails (3.5.2)
      actionpack (>= 3.0)
      activesupport (>= 3.0)
      railties (>= 3.0)
      rspec-core (~> 3.5.0)
      rspec-expectations (~> 3.5.0)
      rspec-mocks (~> 3.5.0)
      rspec-support (~> 3.5.0)
    rspec-support (3.5.0)
    rspec_junit_formatter (0.2.3)
      builder (< 4)
      rspec-core (>= 2, < 4, != 2.12.0)
    rubocop (0.42.0)
      parser (>= 2.3.1.1, < 3.0)
      powerpack (~> 0.1)
      rainbow (>= 1.99.1, < 3.0)
      ruby-progressbar (~> 1.7)
      unicode-display_width (~> 1.0, >= 1.0.1)
    rubocop-junit-formatter (0.1.3)
    ruby-progressbar (1.8.1)
    ruby-rc4 (0.1.5)
    ruby-saml (1.3.1)
      nokogiri (>= 1.5.10)
    rufus-scheduler (3.1.10)
    safe_yaml (1.0.4)
    savon (2.11.1)
      akami (~> 1.2)
      builder (>= 2.1.2)
      gyoku (~> 1.2)
      httpi (~> 2.3)
      nokogiri (>= 1.4.0)
      nori (~> 2.4)
      wasabi (~> 3.4)
    script_utils (0.0.4)
    sdoc (0.4.1)
      json (~> 1.7, >= 1.7.7)
      rdoc (~> 4.0)
    sentry-raven (2.1.2)
      faraday (>= 0.7.6, < 0.10.x)
    shellany (0.0.1)
    shrine (2.6.1)
      down (>= 2.3.6)
    shrine-memory (0.2.2)
      down
      shrine (~> 2.0)
    sidekiq (4.2.9)
      concurrent-ruby (~> 1.0)
      connection_pool (~> 2.2, >= 2.2.0)
      rack-protection (>= 1.5.0)
      redis (~> 3.2, >= 3.2.1)
    sidekiq-instrument (0.2.1)
      sidekiq (~> 4.0)
      statsd-instrument (~> 2.0, >= 2.0.4)
    sidekiq-scheduler (2.0.19)
      hashie (~> 3.4)
      redis (~> 3)
      rufus-scheduler (~> 3.1.8)
      sidekiq (>= 3)
      tilt (>= 1.4.0)
    sidekiq-unique-jobs (4.0.18)
      sidekiq (>= 2.6)
      thor
    simplecov (0.13.0)
      docile (~> 1.1.0)
      json (>= 1.8, < 3)
      simplecov-html (~> 0.10.0)
    simplecov-html (0.10.0)
    slop (3.6.0)
    socksify (1.7.0)
    spring (2.0.1)
      activesupport (>= 4.2)
    spring-commands-rspec (1.0.4)
      spring (>= 0.9.1)
    sprockets (3.7.1)
      concurrent-ruby (~> 1.0)
      rack (> 1, < 3)
    sprockets-rails (3.2.0)
      actionpack (>= 4.0)
      activesupport (>= 4.0)
      sprockets (>= 3.0.0)
    statsd-instrument (2.1.2)
    swagger-blocks (2.0.0)
    thor (0.19.4)
    thread_safe (0.3.6)
    tilt (2.0.2)
    timecop (0.8.1)
    ttfunk (1.5.0)
    typhoeus (1.1.2)
      ethon (>= 0.9.0)
    tzinfo (1.2.2)
      thread_safe (~> 0.1)
    unicode-display_width (1.1.1)
    vcr (3.0.3)
    virtus (1.0.5)
      axiom-types (~> 0.1)
      coercible (~> 1.0)
      descendants_tracker (~> 0.0, >= 0.0.3)
      equalizer (~> 0.0, >= 0.0.9)
    wasabi (3.5.0)
      httpi (~> 2.0)
      nokogiri (>= 1.4.2)
    web-console (2.3.0)
      activemodel (>= 4.0)
      binding_of_caller (>= 0.7.2)
      railties (>= 4.0)
      sprockets-rails (>= 2.0, < 4.0)
    webmock (2.1.0)
      addressable (>= 2.3.6)
      crack (>= 0.3.2)
      hashdiff
    will_paginate (3.1.0)

PLATFORMS
  ruby

DEPENDENCIES
  active_model_serializers
  apivore
  attr_encrypted
  awrence
  aws-sdk
  brakeman
  breakers
  bundler-audit
  byebug
  carrierwave (~> 0.11)
  carrierwave-aws
  clam_scan
  climate_control
  combine_pdf
  config
  date_validator
  factory_girl_rails
  faker
  faker-medical
  fakeredis
  faraday
  faraday_curl
  faraday_middleware
  figaro
  foreman
  govdelivery-tms
  guard-rspec (~> 4.7)
  guard-rubocop
  gyoku
  holidays
  httpclient
  ice_nine
  iconv
  json-schema
  memoist
  mini_magick
  net-sftp
  nokogiri
  oj
  olive_branch
  overcommit
  ox
  pdf-inspector
  pdf-reader
  pg
  prawn
  pry-nav
  puma (~> 2.16.0)
  rack-cors
  rails (= 4.2.7.1)
  rails-api
  rainbow
  redis
  redis-namespace
  rspec-rails (~> 3.5)
  rspec_junit_formatter
  rubocop (~> 0.42.0)
  rubocop-junit-formatter
  ruby-saml (~> 1.3.0)
  savon
  sdoc (~> 0.4.0)
  sentry-raven
  shrine
  shrine-memory
  sidekiq
  sidekiq-instrument
  sidekiq-scheduler (~> 2.0)
  sidekiq-unique-jobs
  simplecov
  spring
  spring-commands-rspec
  statsd-instrument
  swagger-blocks
  timecop
  typhoeus
  tzinfo-data
  vcr
  vets_json_schema!
  virtus
  web-console (~> 2.0)
  webmock
  will_paginate

BUNDLED WITH
   1.14.6<|MERGE_RESOLUTION|>--- conflicted
+++ resolved
@@ -215,10 +215,7 @@
       mime-types-data (~> 3.2015)
     mime-types-data (3.2016.0521)
     mimemagic (0.3.2)
-<<<<<<< HEAD
     mini_magick (4.7.0)
-=======
->>>>>>> a1060b8e
     mini_portile2 (2.2.0)
     minitest (5.10.1)
     multi_json (1.12.1)
