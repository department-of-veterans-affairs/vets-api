--- conflicted
+++ resolved
@@ -34,19 +34,11 @@
       # @param uploads [Hash] The users ancillary uploads that will be submitted separately
       #
       # rubocop:disable Metrics/ParameterLists
-<<<<<<< HEAD
-      def perform(user_uuid, auth_headers, claim_id, form_content, form4142, uploads)
-        associate_transaction(auth_headers, claim_id, user_uuid) if transaction_class.find_transaction(jid).blank?
-        response = service(auth_headers).submit_form526(form_content)
-        submit_4142(form4142, user_uuid, response.claim_id, saved_claim(claim_id).created_at) if form4142
-        handle_success(user_uuid, auth_headers, response, uploads)
-=======
       def perform(user_uuid, auth_headers, saved_claim_id, form_content, form4142, uploads)
         associate_transaction(auth_headers, saved_claim_id, user_uuid) if transaction_class.find_transaction(jid).blank?
         response = service(auth_headers).submit_form526(form_content)
         submit_4142(form4142, user_uuid, auth_headers, response.claim_id, saved_claim_id) if form4142
         success_handler(user_uuid, auth_headers, saved_claim_id, response, uploads)
->>>>>>> 77d673f4
       rescue EVSS::DisabilityCompensationForm::ServiceException => e
         retryable_error_handler(e) if e.status_code.between?(500, 600)
         non_retryable_error_handler(e)
@@ -57,11 +49,7 @@
       ensure
         metrics.increment_try
       end
-<<<<<<< HEAD
-      # rubocop:enable Metrics/MethodLength, Metrics/ParameterLists
-=======
       # rubocop:enable Metrics/ParameterLists
->>>>>>> 77d673f4
 
       private
 
@@ -116,16 +104,10 @@
         )
       end
 
-<<<<<<< HEAD
-      def submit_4142(form_content, user_uuid, evss_claim_id, saved_claim_created_at)
-        CentralMail::SubmitForm4142Job.perform_async(
-          user_uuid, form_content, evss_claim_id, saved_claim_created_at
-=======
       def submit_4142(form_content, user_uuid, auth_headers, evss_claim_id, saved_claim_id)
         saved_claim_created_at = saved_claim(saved_claim_id).created_at
         CentralMail::SubmitForm4142Job.perform_async(
           user_uuid, auth_headers, form_content, evss_claim_id, saved_claim_created_at
->>>>>>> 77d673f4
         )
       end
 
