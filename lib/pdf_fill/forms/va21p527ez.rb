--- conflicted
+++ resolved
@@ -1494,18 +1494,6 @@
 
       def merge_income_sources(income_sources)
         income_sources&.map do |income_source|
-<<<<<<< HEAD
-          income_source.merge({
-                                'receiver' => INCOME_RECIPIENTS[income_source['receiver']],
-                                'dependentName' => income_source['dependentName'],
-                                'typeOfIncome' => INCOME_TYPES[income_source['typeOfIncome']],
-                                'typeOfIncomeOverflow' => income_source['typeOfIncome'],
-                                'amount' => split_currency_amount(income_source['amount']),
-                                'amountOverflow' => ActiveSupport::NumberHelper.number_to_currency(
-                                  income_source['amount']
-                                )
-                              })
-=======
           income_source_hash = {
             'receiver' => INCOME_RECIPIENTS[income_source['receiver']],
             'typeOfIncome' => INCOME_TYPES[income_source['typeOfIncome']],
@@ -1518,7 +1506,6 @@
               income_source['dependentName']
           end
           income_source.merge(income_source_hash)
->>>>>>> 76eb8388
         end
       end
 
