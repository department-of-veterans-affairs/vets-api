# frozen_string_literal: true

require 'rails_helper'
require 'bgs_service/local_bgs_refactored/find_definition'

describe ClaimsApi::LocalBGSRefactored::FindDefinition do
  subject { described_class }

  before do
    Flipper.disable(:lighthouse_claims_api_hardcode_wsdl)
  end

  describe '#for_action' do
    context 'hardcoded WSDL' do
      before do
        Flipper.enable(:lighthouse_claims_api_hardcode_wsdl)
      end

      context 'ClaimantServiceBean' do
        let(:endpoint) { 'ClaimantServiceBean/ClaimantWebService' }
        let(:action) { 'findPOAByPtcpntId' }
        let(:key) { 'return' }

        it 'response with the correct attributes for ClaimantServiceBean' do
          result = subject.for_action(endpoint, action)
          parsed_result = JSON.parse(result.to_json)

          expect(parsed_result['service']['bean']['path']).to eq 'ClaimantServiceBean'
          expect(parsed_result['service']['path']).to eq 'ClaimantWebService'
          expect(parsed_result['service']['bean']['namespaces']['target']).to eq 'http://services.share.benefits.vba.va.gov/'
        end
      end

      context 'EBenefitsBnftClaimStatusWebServiceBean' do
      end

      context 'IntentToFileWebServiceBean' do
      end

      context 'OrgWebServiceBean' do
        let(:endpoint) { 'OrgWebServiceBean/OrgWebService' }
        let(:action) { 'findPoaHistoryByPtcpntId' }
        let(:key) { 'PoaHistory' }

        it 'response with the correct attributes for OrgWebServiceBean' do
          result = subject.for_action(endpoint, action)
          parsed_result = JSON.parse(result.to_json)

          expect(parsed_result['service']['bean']['path']).to eq 'OrgWebServiceBean'
          expect(parsed_result['service']['path']).to eq 'OrgWebService'
          expect(parsed_result['service']['bean']['namespaces']['target']).to eq 'http://org.services.vetsnet.vba.va.gov/'
        end
      end

      context 'PersonWebServiceBean' do
        let(:endpoint) { 'VnpPersonWebServiceBean/VnpPersonService' }
        let(:action) { 'vnpPersonCreate' }
        let(:key) { 'return' }

        it 'response with the correct attributes' do
          result = subject.for_action(endpoint, action)
          parsed_result = JSON.parse(result.to_json)
          expect(parsed_result['service']['bean']['path']).to eq 'VnpPersonWebServiceBean'
          expect(parsed_result['service']['path']).to eq 'VnpPersonService'
          expect(parsed_result['service']['bean']['namespaces']['target']).to eq 'http://personService.services.vonapp.vba.va.gov/'
        end
      end

      context 'VdcBean' do
        let(:endpoint) { 'VDC/ManageRepresentativeService' }
        let(:action) { 'readPOARequest' }
        let(:key) { 'POARequestRespondReturnVO' }

        it 'response with the correct attributes' do
          result = subject.for_action(endpoint, action)
          parsed_result = JSON.parse(result.to_json)
          expect(parsed_result['service']['bean']['path']).to eq 'VDC'
          expect(parsed_result['service']['path']).to eq 'ManageRepresentativeService'
          expect(parsed_result['service']['bean']['namespaces']['target']).to eq 'http://gov.va.vba.benefits.vdc/services'
        end
      end

      context 'VnpAtchmsWebServiceBean' do
        let(:endpoint) { 'VnpAtchmsWebServiceBean/VnpAtchmsService' }
        let(:action) { 'vnpAtchmsCreate' }
        let(:key) { 'return' }

        it 'response with the correct attributes' do
          result = subject.for_action(endpoint, action)
          parsed_result = JSON.parse(result.to_json)
          expect(parsed_result['service']['bean']['path']).to eq 'VnpAtchmsWebServiceBean'
          expect(parsed_result['service']['path']).to eq 'VnpAtchmsService'
          expect(parsed_result['service']['bean']['namespaces']['target']).to eq 'http://atchmsService.services.vonapp.vba.va.gov/'
        end
      end

      context 'VnpPersonService' do
      end

      context 'VnpProcFormWebServiceBean' do
<<<<<<< HEAD
      end

      context 'VnpProcWebServiceBeanV2' do
      end

      context 'VnpPtcpntAddrsWebServiceBean' do
        let(:endpoint) { 'VnpPtcpntAddrsWebServiceBean/VnpPtcpntAddrsService' }
        let(:action) { 'vnpPtcpntAddrsCreate' }
=======
        let(:endpoint) { 'VnpProcFormWebServiceBean/VnpProcFormService' }
        let(:action) { 'vnpProcFormCreate' }
        let(:key) { 'return' }

        it 'response with the correct attributes' do
          result = subject.for_action(endpoint, action)
          parsed_result = JSON.parse(result.to_json)
          expect(parsed_result['service']['bean']['path']).to eq 'VnpProcFormWebServiceBean'
          expect(parsed_result['service']['path']).to eq 'VnpProcFormService'
          expect(parsed_result['service']['bean']['namespaces']['target']).to eq 'http://procFormService.services.vonapp.vba.va.gov/'
        end
      end

      context 'VnpProcWebServiceBeanV2' do
        let(:endpoint) { 'VnpProcWebServiceBeanV2/VnpProcServiceV2' }
        let(:action) { 'vnpProcCreate' }
>>>>>>> 91b75927
        let(:key) { 'return' }

        it 'response with the correct attributes' do
          result = subject.for_action(endpoint, action)
          parsed_result = JSON.parse(result.to_json)
<<<<<<< HEAD
          expect(parsed_result['service']['bean']['path']).to eq 'VnpPtcpntAddrsWebServiceBean'
          expect(parsed_result['service']['path']).to eq 'VnpPtcpntAddrsService'
          expect(parsed_result['service']['bean']['namespaces']['target']).to eq 'http://ptcpntAddrsService.services.vonapp.vba.va.gov/'
        end
      end

=======
          expect(parsed_result['service']['bean']['path']).to eq 'VnpProcWebServiceBeanV2'
          expect(parsed_result['service']['path']).to eq 'VnpProcServiceV2'
          expect(parsed_result['service']['bean']['namespaces']['target']).to eq 'http://procService.services.v2.vonapp.vba.va.gov/'
        end
      end

      context 'VnpPtcpntAddrsWebServiceBean' do
      end

>>>>>>> 91b75927
      context 'VnpPtcpntPhoneWebServiceBean' do
      end

      context 'VnpPtcpntWebServiceBean' do
      end
    end
  end

  describe '#for_service' do
    context 'hardcoded WSDL' do
      before do
        Flipper.enable(:lighthouse_claims_api_hardcode_wsdl)
      end

      context 'ClaimantWebService' do
        let(:endpoint) { 'ClaimantServiceBean/ClaimantWebService' }

        it 'response with the correct namespace' do
          result = subject.for_service(endpoint)
          parsed_result = JSON.parse(result.to_json)
          expect(parsed_result['bean']['path']).to eq 'ClaimantServiceBean'
          expect(parsed_result['path']).to eq 'ClaimantWebService'
          expect(parsed_result['bean']['namespaces']['target']).to eq 'http://services.share.benefits.vba.va.gov/'
        end
      end

      context 'EBenefitsBnftClaimStatusWebServiceBean' do
      end

      context 'IntentToFileWebServiceBean' do
      end

      context 'OrgWebService' do
        let(:endpoint) { 'OrgWebServiceBean/OrgWebService' }

        it 'response with the correct namespace' do
          result = subject.for_service(endpoint)
          parsed_result = JSON.parse(result.to_json)
          expect(parsed_result['bean']['path']).to eq 'OrgWebServiceBean'
          expect(parsed_result['path']).to eq 'OrgWebService'
          expect(parsed_result['bean']['namespaces']['target']).to eq 'http://org.services.vetsnet.vba.va.gov/'
        end
      end

      context 'PersonWebServiceBean' do
        let(:endpoint) { 'VnpPersonWebServiceBean/VnpPersonService' }

        it 'response with the correct namespace' do
          result = subject.for_service(endpoint)
          parsed_result = JSON.parse(result.to_json)
          expect(parsed_result['bean']['path']).to eq 'VnpPersonWebServiceBean'
          expect(parsed_result['path']).to eq 'VnpPersonService'
          expect(parsed_result['bean']['namespaces']['target']).to eq 'http://personService.services.vonapp.vba.va.gov/'
        end
      end

      context 'VdcBean' do
        let(:endpoint) { 'VDC/ManageRepresentativeService' }

        it 'response with the correct namespace' do
          result = subject.for_service(endpoint)
          parsed_result = JSON.parse(result.to_json)
          expect(parsed_result['bean']['path']).to eq 'VDC'
          expect(parsed_result['path']).to eq 'ManageRepresentativeService'
          expect(parsed_result['bean']['namespaces']['target']).to eq 'http://gov.va.vba.benefits.vdc/services'
        end
      end

      context 'VnpAtchmsService' do
        let(:endpoint) { 'VnpAtchmsWebServiceBean/VnpAtchmsService' }

        it 'response with the correct namespace' do
          result = subject.for_service(endpoint)
          parsed_result = JSON.parse(result.to_json)
          expect(parsed_result['bean']['path']).to eq 'VnpAtchmsWebServiceBean'
          expect(parsed_result['path']).to eq 'VnpAtchmsService'
          expect(parsed_result['bean']['namespaces']['target']).to eq 'http://atchmsService.services.vonapp.vba.va.gov/'
        end
      end

      context 'VnpPersonService' do
      end

      context 'VnpProcFormWebServiceBean' do
<<<<<<< HEAD
      end

      context 'VnpProcWebServiceBeanV2' do
      end

      context 'VnpPtcpntAddrsWebServiceBean' do
        let(:endpoint) { 'VnpPtcpntAddrsWebServiceBean/VnpPtcpntAddrsService' }
=======
        let(:endpoint) { 'VnpProcFormWebServiceBean/VnpProcFormService' }

        it 'response with the correct namespace' do
          result = subject.for_service(endpoint)
          parsed_result = JSON.parse(result.to_json)
          expect(parsed_result['bean']['path']).to eq 'VnpProcFormWebServiceBean'
          expect(parsed_result['path']).to eq 'VnpProcFormService'
          expect(parsed_result['bean']['namespaces']['target']).to eq 'http://procFormService.services.vonapp.vba.va.gov/'
        end
      end

      context 'VnpProcWebServiceBeanV2' do
        let(:endpoint) { 'VnpProcWebServiceBeanV2/VnpProcServiceV2' }
>>>>>>> 91b75927

        it 'response with the correct namespace' do
          result = subject.for_service(endpoint)
          parsed_result = JSON.parse(result.to_json)
<<<<<<< HEAD
          expect(parsed_result['bean']['path']).to eq 'VnpPtcpntAddrsWebServiceBean'
          expect(parsed_result['path']).to eq 'VnpPtcpntAddrsService'
          expect(parsed_result['bean']['namespaces']['target']).to eq 'http://ptcpntAddrsService.services.vonapp.vba.va.gov/'
        end
      end

=======
          expect(parsed_result['bean']['path']).to eq 'VnpProcWebServiceBeanV2'
          expect(parsed_result['path']).to eq 'VnpProcServiceV2'
          expect(parsed_result['bean']['namespaces']['target']).to eq 'http://procService.services.v2.vonapp.vba.va.gov/'
        end
      end

      context 'VnpPtcpntAddrsWebServiceBean' do
      end

>>>>>>> 91b75927
      context 'VnpPtcpntPhoneWebServiceBean' do
      end

      context 'VnpPtcpntWebServiceBean' do
      end
    end
  end
end<|MERGE_RESOLUTION|>--- conflicted
+++ resolved
@@ -98,56 +98,47 @@
       end
 
       context 'VnpProcFormWebServiceBean' do
-<<<<<<< HEAD
+        let(:endpoint) { 'VnpProcFormWebServiceBean/VnpProcFormService' }
+        let(:action) { 'vnpProcFormCreate' }
+        let(:key) { 'return' }
+
+        it 'response with the correct attributes' do
+          result = subject.for_action(endpoint, action)
+          parsed_result = JSON.parse(result.to_json)
+          expect(parsed_result['service']['bean']['path']).to eq 'VnpProcFormWebServiceBean'
+          expect(parsed_result['service']['path']).to eq 'VnpProcFormService'
+          expect(parsed_result['service']['bean']['namespaces']['target']).to eq 'http://procFormService.services.vonapp.vba.va.gov/'
+        end
       end
 
       context 'VnpProcWebServiceBeanV2' do
+        let(:endpoint) { 'VnpProcWebServiceBeanV2/VnpProcServiceV2' }
+        let(:action) { 'vnpProcCreate' }
+        let(:key) { 'return' }
+
+        it 'response with the correct attributes' do
+          result = subject.for_action(endpoint, action)
+          parsed_result = JSON.parse(result.to_json)
+          expect(parsed_result['service']['bean']['path']).to eq 'VnpProcWebServiceBeanV2'
+          expect(parsed_result['service']['path']).to eq 'VnpProcServiceV2'
+          expect(parsed_result['service']['bean']['namespaces']['target']).to eq 'http://procService.services.v2.vonapp.vba.va.gov/'
+        end
       end
 
       context 'VnpPtcpntAddrsWebServiceBean' do
         let(:endpoint) { 'VnpPtcpntAddrsWebServiceBean/VnpPtcpntAddrsService' }
         let(:action) { 'vnpPtcpntAddrsCreate' }
-=======
-        let(:endpoint) { 'VnpProcFormWebServiceBean/VnpProcFormService' }
-        let(:action) { 'vnpProcFormCreate' }
-        let(:key) { 'return' }
-
-        it 'response with the correct attributes' do
-          result = subject.for_action(endpoint, action)
-          parsed_result = JSON.parse(result.to_json)
-          expect(parsed_result['service']['bean']['path']).to eq 'VnpProcFormWebServiceBean'
-          expect(parsed_result['service']['path']).to eq 'VnpProcFormService'
-          expect(parsed_result['service']['bean']['namespaces']['target']).to eq 'http://procFormService.services.vonapp.vba.va.gov/'
-        end
-      end
-
-      context 'VnpProcWebServiceBeanV2' do
-        let(:endpoint) { 'VnpProcWebServiceBeanV2/VnpProcServiceV2' }
-        let(:action) { 'vnpProcCreate' }
->>>>>>> 91b75927
-        let(:key) { 'return' }
-
-        it 'response with the correct attributes' do
-          result = subject.for_action(endpoint, action)
-          parsed_result = JSON.parse(result.to_json)
-<<<<<<< HEAD
+        let(:key) { 'return' }
+
+        it 'response with the correct attributes' do
+          result = subject.for_action(endpoint, action)
+          parsed_result = JSON.parse(result.to_json)
           expect(parsed_result['service']['bean']['path']).to eq 'VnpPtcpntAddrsWebServiceBean'
           expect(parsed_result['service']['path']).to eq 'VnpPtcpntAddrsService'
           expect(parsed_result['service']['bean']['namespaces']['target']).to eq 'http://ptcpntAddrsService.services.vonapp.vba.va.gov/'
         end
       end
 
-=======
-          expect(parsed_result['service']['bean']['path']).to eq 'VnpProcWebServiceBeanV2'
-          expect(parsed_result['service']['path']).to eq 'VnpProcServiceV2'
-          expect(parsed_result['service']['bean']['namespaces']['target']).to eq 'http://procService.services.v2.vonapp.vba.va.gov/'
-        end
-      end
-
-      context 'VnpPtcpntAddrsWebServiceBean' do
-      end
-
->>>>>>> 91b75927
       context 'VnpPtcpntPhoneWebServiceBean' do
       end
 
@@ -232,51 +223,33 @@
       end
 
       context 'VnpProcFormWebServiceBean' do
-<<<<<<< HEAD
-      end
-
-      context 'VnpProcWebServiceBeanV2' do
+        let(:endpoint) { 'VnpProcFormWebServiceBean/VnpProcFormService' }
+
+        it 'response with the correct namespace' do
+          result = subject.for_service(endpoint)
+          parsed_result = JSON.parse(result.to_json)
+          expect(parsed_result['bean']['path']).to eq 'VnpProcFormWebServiceBean'
+          expect(parsed_result['path']).to eq 'VnpProcFormService'
+          result = subject.for_service(endpoint)
+          parsed_result = JSON.parse(result.to_json)
+          expect(parsed_result['bean']['path']).to eq 'VnpProcWebServiceBeanV2'
+          expect(parsed_result['path']).to eq 'VnpProcServiceV2'
+          expect(parsed_result['bean']['namespaces']['target']).to eq 'http://procService.services.v2.vonapp.vba.va.gov/'
+        end
       end
 
       context 'VnpPtcpntAddrsWebServiceBean' do
         let(:endpoint) { 'VnpPtcpntAddrsWebServiceBean/VnpPtcpntAddrsService' }
-=======
-        let(:endpoint) { 'VnpProcFormWebServiceBean/VnpProcFormService' }
-
-        it 'response with the correct namespace' do
-          result = subject.for_service(endpoint)
-          parsed_result = JSON.parse(result.to_json)
-          expect(parsed_result['bean']['path']).to eq 'VnpProcFormWebServiceBean'
-          expect(parsed_result['path']).to eq 'VnpProcFormService'
-          expect(parsed_result['bean']['namespaces']['target']).to eq 'http://procFormService.services.vonapp.vba.va.gov/'
-        end
-      end
-
-      context 'VnpProcWebServiceBeanV2' do
-        let(:endpoint) { 'VnpProcWebServiceBeanV2/VnpProcServiceV2' }
->>>>>>> 91b75927
-
-        it 'response with the correct namespace' do
-          result = subject.for_service(endpoint)
-          parsed_result = JSON.parse(result.to_json)
-<<<<<<< HEAD
+
+        it 'response with the correct namespace' do
+          result = subject.for_service(endpoint)
+          parsed_result = JSON.parse(result.to_json)
           expect(parsed_result['bean']['path']).to eq 'VnpPtcpntAddrsWebServiceBean'
           expect(parsed_result['path']).to eq 'VnpPtcpntAddrsService'
           expect(parsed_result['bean']['namespaces']['target']).to eq 'http://ptcpntAddrsService.services.vonapp.vba.va.gov/'
         end
       end
 
-=======
-          expect(parsed_result['bean']['path']).to eq 'VnpProcWebServiceBeanV2'
-          expect(parsed_result['path']).to eq 'VnpProcServiceV2'
-          expect(parsed_result['bean']['namespaces']['target']).to eq 'http://procService.services.v2.vonapp.vba.va.gov/'
-        end
-      end
-
-      context 'VnpPtcpntAddrsWebServiceBean' do
-      end
-
->>>>>>> 91b75927
       context 'VnpPtcpntPhoneWebServiceBean' do
       end
 
