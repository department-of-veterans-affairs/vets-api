# frozen_string_literal: true

require 'claims_api/vbms_uploader'
require 'pdf_utilities/datestamp_pdf'

class SavedClaim::DependencyClaim < CentralMailClaim
  FORM = '686C-674'
  STUDENT_ATTENDING_COLLEGE_KEYS = %w[
    student_name_and_ssn
    student_address_marriage_tuition
    last_term_school_information
    school_information
    program_information
    current_term_dates
    student_earnings_from_school_year
    student_networth_information
    student_expected_earnings_next_year
    student_does_have_networth
    student_does_earn_income
    student_will_earn_income_next_year
    student_did_attend_school_last_term
  ].freeze

  DEPENDENT_CLAIM_FLOWS = %w[
    report_death
    report_divorce
    add_child
    report_stepchild_not_in_household
    report_marriage_of_child_under18
    child_marriage
    report_child18_or_older_is_not_attending_school
    add_spouse
  ].freeze

  validate :validate_686_form_data, on: :run_686_form_jobs
  validate :address_exists

  attr_accessor :use_v2

  after_initialize do
    self.form_id = if Flipper.enabled?(:va_dependents_v2)
                     use_v2 || form_id == '686C-674-V2' ? '686C-674-V2' : self.class::FORM.upcase
                   else
                     self.class::FORM.upcase
                   end
  end

  def upload_pdf(form_id, doc_type: '148')
    uploaded_forms ||= []
    return if uploaded_forms.include? form_id

    upload_to_vbms(path: process_pdf(to_pdf(form_id:), created_at, form_id), doc_type:)
    uploaded_forms << form_id
    save
  rescue => e
    Rails.logger.debug('DependencyClaim: Issue Uploading to VBMS in upload_pdf method',
                       { saved_claim_id: id, form_id:, error: e })
    raise e
  end

  def process_pdf(pdf_path, timestamp = nil, form_id = nil)
    processed_pdf = PDFUtilities::DatestampPdf.new(pdf_path).run(
      text: 'Application Submitted on va.gov',
      x: form_id == '686C-674' ? 400 : 300,
      y: form_id == '686C-674' ? 675 : 775,
      text_only: true, # passing as text only because we override how the date is stamped in this instance
      timestamp:,
      page_number: form_id == '686C-674' ? 6 : 0,
      template: "lib/pdf_fill/forms/pdfs/#{form_id}.pdf",
      multistamp: true
    )
    renamed_path = "tmp/pdfs/#{form_id}_#{id}_final.pdf"
    File.rename(processed_pdf, renamed_path) # rename for vbms upload
    renamed_path # return the renamed path
  end

  def add_veteran_info(va_file_number_with_payload)
    parsed_form.merge!(va_file_number_with_payload)
  end

  def formatted_686_data(va_file_number_with_payload)
    partitioned_686_674_params[:dependent_data].merge(va_file_number_with_payload).with_indifferent_access
  end

  def formatted_674_data(va_file_number_with_payload)
    partitioned_686_674_params[:college_student_data].merge(va_file_number_with_payload).with_indifferent_access
  end

  def submittable_686?
    submitted_flows = DEPENDENT_CLAIM_FLOWS.map { |flow| parsed_form['view:selectable686_options'].include?(flow) }

    return true if submitted_flows.include?(true)

    false
  end

  def submittable_674?
    return false if parsed_form['view:selectable686_options']['report674'].blank?

    true
  end

  def address_exists
    if parsed_form.dig('dependents_application', 'veteran_contact_information', 'veteran_address').blank?
      errors.add(:parsed_form, "Veteran address can't be blank")
    end
  end

  def validate_686_form_data
    errors.add(:parsed_form, "SSN can't be blank") if parsed_form['veteran_information']['ssn'].blank?
    errors.add(:parsed_form, "Dependent application can't be blank") if parsed_form['dependents_application'].blank?
  end

  # SavedClaims require regional_office to be defined
  def regional_office
    []
  end

  # Run after a claim is saved, this processes any files/supporting documents that are present
  def process_attachments!
    child_documents = parsed_form.dig('dependents_application', 'child_supporting_documents')
    spouse_documents = parsed_form.dig('dependents_application', 'spouse_supporting_documents')
    # add the two arrays together but also account for nil arrays
    supporting_documents = [child_documents, spouse_documents].compact.reduce([], :|)
    if supporting_documents.present?
      files = PersistentAttachment.where(guid: supporting_documents.pluck('confirmation_code'))
      files.find_each { |f| f.update(saved_claim_id: id) }
    end
  end

  def upload_to_vbms(path:, doc_type: '148')
    uploader = ClaimsApi::VBMSUploader.new(
      filepath: path,
      file_number: parsed_form['veteran_information']['va_file_number'] || parsed_form['veteran_information']['ssn'],
      doc_type:
    )

    uploader.upload!
  end

<<<<<<< HEAD
  def form_matches_schema
    return unless form_is_string

    JSON::Validator.fully_validate(VetsJsonSchema::SCHEMAS[form_id], parsed_form).each do |v|
      errors.add(:form, v.to_s)
    end
  end
=======
  # temporarily commented out before v2 rolls out. will be updated before v2's release.
  # def form_matches_schema
  #   return unless form_is_string
  #
  #   JSON::Validator.fully_validate(VetsJsonSchema::SCHEMAS[form_id], parsed_form).each do |v|
  #     errors.add(:form, v.to_s)
  #   end
  # end
>>>>>>> e0e6434c

  def to_pdf(form_id: FORM)
    self.form_id = form_id

    PdfFill::Filler.fill_form(self, nil, { created_at: })
  end

  # this failure email is not the ideal way to handle the Notification Emails as
  # part of the ZSF work, but with the initial timeline it handles the email as intended.
  # Future work will be integrating into the Va Notify common lib:
  # https://github.com/department-of-veterans-affairs/vets-api/blob/master/lib/veteran_facing_services/notification_email.rb

  def send_failure_email(email) # rubocop:disable Metrics/MethodLength
    # if the claim is both a 686c and a 674, send a combination email.
    # otherwise, check to see which individual type it is and send the corresponding email.
    template_id = if submittable_686? && submittable_674?
                    Settings.vanotify.services.va_gov.template_id.form21_686c_674_action_needed_email
                  elsif submittable_686?
                    Settings.vanotify.services.va_gov.template_id.form21_686c_action_needed_email
                  elsif submittable_674?
                    Settings.vanotify.services.va_gov.template_id.form21_674_action_needed_email
                  else
                    Rails.logger.error('Email template cannot be assigned for SavedClaim', saved_claim_id: id)
                    nil
                  end

    if email.present? && template_id.present?
      VANotify::EmailJob.perform_async(
        email,
        template_id,
        {
          'first_name' => parsed_form.dig('veteran_information', 'full_name', 'first')&.upcase.presence,
          'date_submitted' => Time.zone.today.strftime('%B %d, %Y'),
          'confirmation_number' => confirmation_number
        }
      )
    end
  end

  private

  def partitioned_686_674_params
    dependent_data = parsed_form

    student_data = dependent_data['dependents_application'].extract!(*STUDENT_ATTENDING_COLLEGE_KEYS)
    veteran_data = dependent_data['dependents_application'].slice('household_income', 'veteran_contact_information')
    college_student_data = { 'dependents_application' => student_data.merge!(veteran_data) }

    { college_student_data:, dependent_data: }
  end
end<|MERGE_RESOLUTION|>--- conflicted
+++ resolved
@@ -138,15 +138,6 @@
     uploader.upload!
   end
 
-<<<<<<< HEAD
-  def form_matches_schema
-    return unless form_is_string
-
-    JSON::Validator.fully_validate(VetsJsonSchema::SCHEMAS[form_id], parsed_form).each do |v|
-      errors.add(:form, v.to_s)
-    end
-  end
-=======
   # temporarily commented out before v2 rolls out. will be updated before v2's release.
   # def form_matches_schema
   #   return unless form_is_string
@@ -155,7 +146,6 @@
   #     errors.add(:form, v.to_s)
   #   end
   # end
->>>>>>> e0e6434c
 
   def to_pdf(form_id: FORM)
     self.form_id = form_id
