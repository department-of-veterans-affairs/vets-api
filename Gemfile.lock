GIT
  remote: https://github.com/adhocteam/connect_vbms
  revision: 2284b8e9a68d2b44dda52a098ffc83f8fa283211
  tag: v2.1.1
  specs:
    connect_vbms (2.1.1)
      httpclient (~> 2.8.0)
      httpi (~> 4.0)
      mail
      nokogiri (>= 1.8.4)
      nori
      xmldsig (~> 0.3.1)
      xmlenc

GIT
  remote: https://github.com/department-of-veterans-affairs/apivore
  revision: 1c7d19c4a52f71a3ef07940697ad9520f1872dd6
  tag: v2.1.0.vsp
  specs:
    apivore (2.1.0.vsp)
      actionpack (>= 4)
      hashie (~> 5.0)
      json-schema (~> 5.0)
      rspec (~> 3)
      rspec-expectations (~> 3.1)
      rspec-mocks (~> 3.1)

GIT
  remote: https://github.com/department-of-veterans-affairs/betamocks
  revision: 8233129def00c29b33e56ac5ad6d08f5442d665c
  branch: master
  specs:
    betamocks (0.11.0)
      activesupport (>= 4.2)
      adler32
      faraday (>= 1.2.0, < 3.0)

GIT
  remote: https://github.com/department-of-veterans-affairs/bgs-ext.git
  revision: 350e45ae699407948d254d6fadd4f1b249e996f5
  ref: 350e45ae69
  specs:
    bgs_ext (0.23.2)
      httpclient
      nokogiri (>= 1.13.6)
      savon (~> 2.15.1)

GIT
  remote: https://github.com/department-of-veterans-affairs/fhir_client.git
  revision: 52e0197dcb1f940a1f0b28bfa983699f0c199696
  tag: v6.0.0
  specs:
    fhir_client (6.0.0)
      activesupport (>= 3)
      addressable (>= 2.3)
      fhir_dstu2_models (>= 1.1.1)
      fhir_models (>= 4.2.1)
      fhir_stu3_models (>= 3.1.1)
      http (~> 5.1)
      nokogiri (>= 1.10.4)
      oauth2 (>= 1.1)
      rack (>= 1.5)
      tilt (>= 1.1)

GIT
  remote: https://github.com/department-of-veterans-affairs/govdelivery-tms-ruby.git
  revision: f50c995b4a92fa8da4488ed608318eeca723b543
  tag: v4.1.0
  specs:
    govdelivery-tms (4.1.0)
      activesupport (>= 5.2.4.3, < 9.0.0)
      faraday
      mime-types

GIT
  remote: https://github.com/department-of-veterans-affairs/vets-json-schema
<<<<<<< HEAD
  revision: a6815eb11dde49c728182e9fd2370410a37ad005 
  branch: master
  specs:
    vets_json_schema (24.15.1)
=======
  revision: ebbcfc5d318132c70dc48419573dc934a3b0855c
  branch: master
  specs:
    vets_json_schema (24.15.0)
>>>>>>> 2d7be730
      multi_json (~> 1.0)
      script_utils (= 0.0.4)

PATH
  remote: modules
  specs:
    accredited_representative_portal (0.1.0)
      blind_index
    appeals_api (0.0.1)
      jsonapi-serializer (>= 2.2.0)
      sidekiq
    apps_api (0.0.1)
      faraday
      sidekiq
    ask_va_api (0.1.0)
    avs (0.1.0)
    banners (0.1.0)
    burials (0.1.0)
    check_in (0.1.0)
    claims_api (0.0.1)
      dry-schema
    claims_evidence_api (0.1.0)
    debts_api (0.1.0)
    decision_reviews (0.1.0)
      rails (>= 7.1.4.1)
    dhp_connected_devices (0.1.0)
    facilities_api (0.1.0)
    income_and_assets (0.1.0)
    income_limits (0.1.0)
    ivc_champva (0.1.0)
    meb_api (0.1.0)
    mobile (0.1.0)
      dry-validation
    mocked_authentication (0.1.0)
      rails
    my_health (0.1.0)
      rails
    pensions (0.1.0)
    representation_management (0.1.0)
    simple_forms_api (0.1.0)
    test_user_dashboard (0.1.0)
      rails
    travel_pay (0.1.0)
    va_notify (0.1.0)
    vaos (0.1.0)
      sidekiq
    vba_documents (1.0.0)
      aws-sdk-s3 (~> 1)
      sidekiq
    veteran (0.0.1)
    veteran_confirmation (0.0.1)
    vre (0.1.0)
    vye (0.1.0)

GEM
  remote: https://rubygems.org/
  specs:
    Ascii85 (2.0.1)
    aasm (5.5.0)
      concurrent-ruby (~> 1.0)
    actioncable (7.2.2.1)
      actionpack (= 7.2.2.1)
      activesupport (= 7.2.2.1)
      nio4r (~> 2.0)
      websocket-driver (>= 0.6.1)
      zeitwerk (~> 2.6)
    actionmailbox (7.2.2.1)
      actionpack (= 7.2.2.1)
      activejob (= 7.2.2.1)
      activerecord (= 7.2.2.1)
      activestorage (= 7.2.2.1)
      activesupport (= 7.2.2.1)
      mail (>= 2.8.0)
    actionmailer (7.2.2.1)
      actionpack (= 7.2.2.1)
      actionview (= 7.2.2.1)
      activejob (= 7.2.2.1)
      activesupport (= 7.2.2.1)
      mail (>= 2.8.0)
      rails-dom-testing (~> 2.2)
    actionpack (7.2.2.1)
      actionview (= 7.2.2.1)
      activesupport (= 7.2.2.1)
      nokogiri (>= 1.8.5)
      racc
      rack (>= 2.2.4, < 3.2)
      rack-session (>= 1.0.1)
      rack-test (>= 0.6.3)
      rails-dom-testing (~> 2.2)
      rails-html-sanitizer (~> 1.6)
      useragent (~> 0.16)
    actiontext (7.2.2.1)
      actionpack (= 7.2.2.1)
      activerecord (= 7.2.2.1)
      activestorage (= 7.2.2.1)
      activesupport (= 7.2.2.1)
      globalid (>= 0.6.0)
      nokogiri (>= 1.8.5)
    actionview (7.2.2.1)
      activesupport (= 7.2.2.1)
      builder (~> 3.1)
      erubi (~> 1.11)
      rails-dom-testing (~> 2.2)
      rails-html-sanitizer (~> 1.6)
    activejob (7.2.2.1)
      activesupport (= 7.2.2.1)
      globalid (>= 0.3.6)
    activemodel (7.2.2.1)
      activesupport (= 7.2.2.1)
    activerecord (7.2.2.1)
      activemodel (= 7.2.2.1)
      activesupport (= 7.2.2.1)
      timeout (>= 0.4.0)
    activerecord-import (2.2.0)
      activerecord (>= 4.2)
    activerecord-postgis-adapter (10.0.1)
      activerecord (~> 7.2.0)
      rgeo-activerecord (~> 8.0.0)
    activestorage (7.2.2.1)
      actionpack (= 7.2.2.1)
      activejob (= 7.2.2.1)
      activerecord (= 7.2.2.1)
      activesupport (= 7.2.2.1)
      marcel (~> 1.0)
    activesupport (7.2.2.1)
      base64
      benchmark (>= 0.3)
      bigdecimal
      concurrent-ruby (~> 1.0, >= 1.3.1)
      connection_pool (>= 2.2.5)
      drb
      i18n (>= 1.6, < 2)
      logger (>= 1.4.2)
      minitest (>= 5.1)
      securerandom (>= 0.3)
      tzinfo (~> 2.0, >= 2.0.5)
    addressable (2.8.7)
      public_suffix (>= 2.0.2, < 7.0)
    adler32 (0.0.2)
    afm (0.2.2)
    akami (1.3.3)
      base64
      gyoku (>= 0.4.0)
      nokogiri
    argon2-kdf (0.3.1)
      fiddle
    ast (2.4.3)
    attr_extras (7.1.0)
    avro (1.12.0)
      multi_json (~> 1.0)
    awesome_print (1.9.2)
    aws-eventstream (1.3.2)
    aws-msk-iam-sasl-signer (0.1.1)
      aws-sdk-kafka
      thor
    aws-partitions (1.1103.0)
    aws-sdk-core (3.224.0)
      aws-eventstream (~> 1, >= 1.3.0)
      aws-partitions (~> 1, >= 1.992.0)
      aws-sigv4 (~> 1.9)
      base64
      jmespath (~> 1, >= 1.6.1)
      logger
    aws-sdk-kafka (1.89.0)
      aws-sdk-core (~> 3, >= 3.216.0)
      aws-sigv4 (~> 1.5)
    aws-sdk-kms (1.101.0)
      aws-sdk-core (~> 3, >= 3.216.0)
      aws-sigv4 (~> 1.5)
    aws-sdk-s3 (1.186.1)
      aws-sdk-core (~> 3, >= 3.216.0)
      aws-sdk-kms (~> 1)
      aws-sigv4 (~> 1.5)
    aws-sdk-sns (1.99.0)
      aws-sdk-core (~> 3, >= 3.216.0)
      aws-sigv4 (~> 1.5)
    aws-sigv4 (1.11.0)
      aws-eventstream (~> 1, >= 1.0.2)
    axiom-types (0.1.1)
      descendants_tracker (~> 0.0.4)
      ice_nine (~> 0.11.0)
      thread_safe (~> 0.3, >= 0.3.1)
    base64 (0.2.0)
    bcp47 (0.3.3)
      i18n
    benchmark (0.4.0)
    bigdecimal (3.1.9)
    bigdecimal (3.1.9-java)
    bindex (0.8.1)
    blind_index (2.7.0)
      activesupport (>= 7.1)
      argon2-kdf (>= 0.2)
    blueprinter (1.1.2)
    bootsnap (1.18.6)
      msgpack (~> 1.2)
    brakeman (7.0.2)
      racc
    breakers (1.0)
      base64 (~> 0.2)
      faraday (>= 1.2.0, < 3.0)
      multi_json (~> 1.0)
    builder (3.3.0)
    bundler-audit (0.9.2)
      bundler (>= 1.2.0, < 3)
      thor (~> 1.0)
    byebug (12.0.0)
    carrierwave (3.1.2)
      activemodel (>= 6.0.0)
      activesupport (>= 6.0.0)
      addressable (~> 2.6)
      image_processing (~> 1.1)
      marcel (~> 1.0.0)
      ssrf_filter (~> 1.0)
    carrierwave-aws (1.6.0)
      aws-sdk-s3 (~> 1.0)
      carrierwave (>= 2.0, < 4)
    claide (1.1.0)
    claide-plugins (0.9.2)
      cork
      nap
      open4 (~> 1.3)
    clamav-client (3.2.0)
    cliver (0.3.2)
    cmdparse (3.0.7)
    coderay (1.1.3)
    coercible (1.0.0)
      descendants_tracker (~> 0.0.1)
    colored2 (3.1.2)
    combine_pdf (1.0.31)
      matrix
      ruby-rc4 (>= 0.1.5)
    committee (5.4.0)
      json_schema (~> 0.14, >= 0.14.3)
      openapi_parser (~> 2.0)
      rack (>= 1.5, < 3.1)
    committee-rails (0.8.0)
      actionpack (>= 6.0)
      activesupport (>= 6.0)
      committee (>= 5.1.0)
      railties (>= 6.0)
    concurrent-ruby (1.3.5)
    config (5.5.2)
      deep_merge (~> 1.2, >= 1.2.1)
      ostruct
    connection_pool (2.5.3)
    content_disposition (1.0.0)
    cork (0.3.0)
      colored2 (~> 3.1)
    coverband (6.1.5)
      base64
      redis (>= 3.0)
    crack (1.0.0)
      bigdecimal
      rexml
    crass (1.0.6)
    csv (3.3.4)
    danger (9.5.1)
      base64 (~> 0.2)
      claide (~> 1.0)
      claide-plugins (>= 0.9.2)
      colored2 (~> 3.1)
      cork (~> 0.1)
      faraday (>= 0.9.0, < 3.0)
      faraday-http-cache (~> 2.0)
      git (~> 1.13)
      kramdown (~> 2.3)
      kramdown-parser-gfm (~> 1.0)
      octokit (>= 4.0)
      pstore (~> 0.1)
      terminal-table (>= 1, < 4)
    database_cleaner (2.1.0)
      database_cleaner-active_record (>= 2, < 3)
    database_cleaner-active_record (2.2.0)
      activerecord (>= 5.a)
      database_cleaner-core (~> 2.0.0)
    database_cleaner-core (2.0.1)
    datadog (2.15.0)
      datadog-ruby_core_source (~> 3.4)
      libdatadog (~> 16.0.1.1.0)
      libddwaf (~> 1.22.0.0.2)
      logger
      msgpack
    datadog-ruby_core_source (3.4.0)
    date (3.4.1)
    date (3.4.1-java)
    date_time_precision (0.8.1)
    date_validator (0.12.0)
      activemodel (>= 3)
      activesupport (>= 3)
    debug (1.10.0)
      irb (~> 1.10)
      reline (>= 0.3.8)
    declarative (0.0.20)
    deep_merge (1.2.2)
    descendants_tracker (0.0.4)
      thread_safe (~> 0.3, >= 0.3.1)
    diff-lcs (1.6.1)
    docile (1.4.0)
    dogstatsd-ruby (5.6.6)
    domain_name (0.6.20240107)
    down (5.4.2)
      addressable (~> 2.8)
    drb (2.2.3)
    dry-configurable (1.3.0)
      dry-core (~> 1.1)
      zeitwerk (~> 2.6)
    dry-core (1.1.0)
      concurrent-ruby (~> 1.0)
      logger
      zeitwerk (~> 2.6)
    dry-inflector (1.2.0)
    dry-initializer (3.2.0)
    dry-logic (1.6.0)
      bigdecimal
      concurrent-ruby (~> 1.0)
      dry-core (~> 1.1)
      zeitwerk (~> 2.6)
    dry-schema (1.14.1)
      concurrent-ruby (~> 1.0)
      dry-configurable (~> 1.0, >= 1.0.1)
      dry-core (~> 1.1)
      dry-initializer (~> 3.2)
      dry-logic (~> 1.5)
      dry-types (~> 1.8)
      zeitwerk (~> 2.6)
    dry-struct (1.8.0)
      dry-core (~> 1.1)
      dry-types (~> 1.8, >= 1.8.2)
      ice_nine (~> 0.11)
      zeitwerk (~> 2.6)
    dry-types (1.8.2)
      bigdecimal (~> 3.0)
      concurrent-ruby (~> 1.0)
      dry-core (~> 1.0)
      dry-inflector (~> 1.0)
      dry-logic (~> 1.4)
      zeitwerk (~> 2.6)
    dry-validation (1.11.1)
      concurrent-ruby (~> 1.0)
      dry-core (~> 1.1)
      dry-initializer (~> 3.2)
      dry-schema (~> 1.14)
      zeitwerk (~> 2.6)
    erubi (1.13.1)
    et-orbi (1.2.11)
      tzinfo
    ethon (0.16.0)
      ffi (>= 1.15.0)
    factory_bot (6.5.0)
      activesupport (>= 5.0.0)
    factory_bot_rails (6.4.4)
      factory_bot (~> 6.5)
      railties (>= 5.0.0)
    faker (3.5.1)
      i18n (>= 1.8.11, < 2)
    faraday (2.13.1)
      faraday-net_http (>= 2.0, < 3.5)
      json
      logger
    faraday-follow_redirects (0.3.0)
      faraday (>= 1, < 3)
    faraday-http-cache (2.5.1)
      faraday (>= 0.8)
    faraday-httpclient (2.0.1)
      httpclient (>= 2.2)
    faraday-multipart (1.1.0)
      multipart-post (~> 2.0)
    faraday-net_http (3.4.0)
      net-http (>= 0.5.0)
    faraday-retry (2.3.1)
      faraday (~> 2.0)
    faraday-typhoeus (1.1.0)
      faraday (~> 2.0)
      typhoeus (~> 1.4)
    faraday_curl (0.0.2)
      faraday (>= 0.9.0)
    fastimage (2.4.0)
    ffi (1.17.2)
    ffi (1.17.2-java)
    ffi-compiler (1.3.2)
      ffi (>= 1.15.5)
      rake
    fhir_dstu2_models (1.1.1)
      bcp47 (>= 0.3)
      date_time_precision (>= 0.8)
      mime-types (>= 3.0)
      nokogiri (>= 1.11.4)
    fhir_models (4.2.2)
      bcp47 (>= 0.3)
      date_time_precision (>= 0.8)
      mime-types (>= 3.0)
      nokogiri (>= 1.11.4)
    fhir_stu3_models (3.1.1)
      bcp47 (>= 0.3)
      date_time_precision (>= 0.8)
      mime-types (>= 3.0)
      nokogiri (>= 1.11.4)
    fiddle (1.1.8)
    fitbit_api (1.0.0)
      oauth2 (~> 2.0)
    flipper (1.3.4)
      concurrent-ruby (< 2)
    flipper-active_record (1.3.4)
      activerecord (>= 4.2, < 9)
      flipper (~> 1.3.4)
    flipper-active_support_cache_store (1.3.4)
      activesupport (>= 4.2, < 9)
      flipper (~> 1.3.4)
    flipper-ui (1.3.4)
      erubi (>= 1.0.0, < 2.0.0)
      flipper (~> 1.3.4)
      rack (>= 1.4, < 4)
      rack-protection (>= 1.5.3, < 5.0.0)
      rack-session (>= 1.0.2, < 3.0.0)
      sanitize (< 8)
    foreman (0.88.1)
    formatador (1.1.0)
    fugit (1.11.1)
      et-orbi (~> 1, >= 1.2.11)
      raabro (~> 1.4)
    fuubar (2.5.1)
      rspec-core (~> 3.0)
      ruby-progressbar (~> 1.4)
    gems (1.3.0)
    geom2d (0.4.1)
    git (1.19.1)
      addressable (~> 2.8)
      rchardet (~> 1.8)
    globalid (1.2.1)
      activesupport (>= 6.1)
    google-api-client (0.53.0)
      google-apis-core (~> 0.1)
      google-apis-generator (~> 0.1)
    google-apis-core (0.18.0)
      addressable (~> 2.5, >= 2.5.1)
      googleauth (~> 1.9)
      httpclient (>= 2.8.3, < 3.a)
      mini_mime (~> 1.0)
      mutex_m
      representable (~> 3.0)
      retriable (>= 2.0, < 4.a)
    google-apis-discovery_v1 (0.20.0)
      google-apis-core (>= 0.15.0, < 2.a)
    google-apis-generator (0.18.0)
      activesupport (>= 5.0)
      gems (~> 1.2)
      google-apis-core (>= 0.15.0, < 2.a)
      google-apis-discovery_v1 (~> 0.18)
      thor (>= 0.20, < 2.a)
    google-cloud-env (2.3.0)
      base64 (~> 0.2)
      faraday (>= 1.0, < 3.a)
    google-logging-utils (0.2.0)
    google-protobuf (4.31.0)
      bigdecimal
      rake (>= 13)
    google-protobuf (4.31.0-aarch64-linux-gnu)
      bigdecimal
      rake (>= 13)
    google-protobuf (4.31.0-java)
      bigdecimal
      ffi (~> 1)
      ffi-compiler (~> 1)
      rake (>= 13)
    google-protobuf (4.31.0-x86-mingw32)
      bigdecimal
      rake (>= 13)
    google-protobuf (4.31.0-x86_64-linux-gnu)
      bigdecimal
      rake (>= 13)
    googleauth (1.14.0)
      faraday (>= 1.0, < 3.a)
      google-cloud-env (~> 2.2)
      google-logging-utils (~> 0.1)
      jwt (>= 1.4, < 3.0)
      multi_json (~> 1.11)
      os (>= 0.9, < 2.0)
      signet (>= 0.16, < 2.a)
    guard (2.18.1)
      formatador (>= 0.2.4)
      listen (>= 2.7, < 4.0)
      lumberjack (>= 1.0.12, < 2.0)
      nenv (~> 0.1)
      notiffany (~> 0.0)
      pry (>= 0.13.0)
      shellany (~> 0.0)
      thor (>= 0.18.1)
    guard-compat (1.2.1)
    guard-rspec (4.7.3)
      guard (~> 2.1)
      guard-compat (~> 1.1)
      rspec (>= 2.99.0, < 4.0)
    guard-rubocop (1.5.0)
      guard (~> 2.0)
      rubocop (< 2.0)
    gyoku (1.4.0)
      builder (>= 2.1.2)
      rexml (~> 3.0)
    hana (1.3.7)
    hashdiff (1.1.2)
    hashery (2.1.2)
    hashie (5.0.0)
    hexapdf (1.3.0)
      cmdparse (~> 3.0, >= 3.0.3)
      geom2d (~> 0.4, >= 0.4.1)
      openssl (>= 2.2.1)
      strscan (>= 3.1.2)
    holidays (8.8.0)
    http (5.2.0)
      addressable (~> 2.8)
      base64 (~> 0.1)
      http-cookie (~> 1.0)
      http-form_data (~> 2.2)
      llhttp-ffi (~> 0.5.0)
    http-cookie (1.0.5)
      domain_name (~> 0.5)
    http-form_data (2.3.0)
    httpclient (2.8.3)
    httpi (4.0.4)
      base64
      mutex_m
      nkf
      rack (>= 2.0, < 4)
    i18n (1.14.7)
      concurrent-ruby (~> 1.0)
    ice_nine (0.11.2)
    image_processing (1.14.0)
      mini_magick (>= 4.9.5, < 6)
      ruby-vips (>= 2.0.17, < 3)
    io-console (0.8.0)
    io-console (0.8.0-java)
    irb (1.15.1)
      pp (>= 0.6.0)
      rdoc (>= 4.0.0)
      reline (>= 0.4.2)
    iso_country_codes (0.7.8)
    jar-dependencies (0.5.5)
    jmespath (1.6.2)
    jruby-openssl (0.15.3-java)
    json (2.12.0)
    json (2.12.0-java)
    json-schema (5.1.1)
      addressable (~> 2.8)
      bigdecimal (~> 3.1)
    json_schema (0.21.0)
    json_schemer (2.4.0)
      bigdecimal
      hana (~> 1.3)
      regexp_parser (~> 2.0)
      simpleidn (~> 0.2)
    jsonapi-parser (0.1.1)
    jsonapi-serializer (2.2.0)
      activesupport (>= 4.2)
    jwe (1.0.0)
      base64
    jwt (2.10.1)
      base64
    karafka-core (2.5.1)
      karafka-rdkafka (>= 0.19.2, < 0.21.0)
      logger (>= 1.6.0)
    karafka-rdkafka (0.19.4)
      ffi (~> 1.15)
      mini_portile2 (~> 2.6)
      rake (> 12)
    kms_encrypted (1.7.0)
      activesupport (>= 7.1)
      base64
    kramdown (2.4.0)
      rexml
    kramdown-parser-gfm (1.1.0)
      kramdown (~> 2.0)
    language_server-protocol (3.17.0.5)
    libdatadog (16.0.1.1.0)
    libdatadog (16.0.1.1.0-aarch64-linux)
    libdatadog (16.0.1.1.0-x86_64-linux)
    libddwaf (1.22.0.0.2)
      ffi (~> 1.0)
    libddwaf (1.22.0.0.2-aarch64-linux)
      ffi (~> 1.0)
    libddwaf (1.22.0.0.2-java)
      ffi (~> 1.0)
    libddwaf (1.22.0.0.2-x86_64-linux)
      ffi (~> 1.0)
    lint_roller (1.1.0)
    liquid (5.8.6)
      bigdecimal
      strscan (>= 3.1.1)
    listen (3.8.0)
      rb-fsevent (~> 0.10, >= 0.10.3)
      rb-inotify (~> 0.9, >= 0.9.10)
    llhttp-ffi (0.5.0)
      ffi-compiler (~> 1.0)
      rake (~> 13.0)
    lockbox (2.0.1)
    logger (1.7.0)
    loofah (2.24.0)
      crass (~> 1.0.2)
      nokogiri (>= 1.12.0)
    lumberjack (1.2.10)
    mail (2.8.1)
      mini_mime (>= 0.1.1)
      net-imap
      net-pop
      net-smtp
    marcel (1.0.4)
    matrix (0.4.2)
    memoist (0.16.2)
    method_source (1.1.0)
    mime-types (3.6.0)
      logger
      mime-types-data (~> 3.2015)
    mime-types-data (3.2025.0107)
    mimemagic (0.4.3)
      nokogiri (~> 1)
      rake
    mini_magick (5.2.0)
      benchmark
      logger
    mini_mime (1.1.5)
    mini_portile2 (2.8.9)
    minitest (5.25.5)
    mock_redis (0.50.0)
      redis (~> 5)
    msgpack (1.8.0)
    msgpack (1.8.0-java)
    multi_json (1.15.0)
    multi_xml (0.6.0)
    multipart-post (2.4.1)
    mutex_m (0.3.0)
    nap (1.1.0)
    nenv (0.3.0)
    net-http (0.6.0)
      uri
    net-imap (0.5.7)
      date
      net-protocol
    net-pop (0.1.2)
      net-protocol
    net-protocol (0.2.2)
      timeout
    net-sftp (4.0.0)
      net-ssh (>= 5.0.0, < 8.0.0)
    net-smtp (0.5.0)
      net-protocol
    net-ssh (7.2.0)
    nio4r (2.7.4)
    nio4r (2.7.4-java)
    nkf (0.2.0)
    nkf (0.2.0-java)
    nokogiri (1.18.8)
      mini_portile2 (~> 2.8.2)
      racc (~> 1.4)
    nokogiri (1.18.8-aarch64-linux-gnu)
      racc (~> 1.4)
    nokogiri (1.18.8-java)
      racc (~> 1.4)
    nokogiri (1.18.8-x86_64-linux-gnu)
      racc (~> 1.4)
    nori (2.7.1)
      bigdecimal
    notiffany (0.1.3)
      nenv (~> 0.1)
      shellany (~> 0.0)
    notifications-ruby-client (6.2.0)
      jwt (>= 1.5, < 3)
    oauth2 (2.0.9)
      faraday (>= 0.17.3, < 3.0)
      jwt (>= 1.0, < 3.0)
      multi_xml (~> 0.5)
      rack (>= 1.2, < 4)
      snaky_hash (~> 2.0)
      version_gem (~> 1.1)
    octokit (10.0.0)
      faraday (>= 1, < 3)
      sawyer (~> 0.9)
    oj (3.16.10)
      bigdecimal (>= 3.0)
      ostruct (>= 0.2)
    okcomputer (1.19.0)
    olive_branch (4.0.1)
      multi_json
      rails (>= 4.0)
    open4 (1.3.4)
    openapi_parser (2.1.0)
    openssl (3.3.0)
    openssl (3.3.0-java)
      jruby-openssl (~> 0.14)
    operating_hours (0.1.0)
    optimist (3.2.0)
    os (1.1.4)
    ostruct (0.6.1)
    ox (2.14.23)
      bigdecimal (>= 3.0)
    parallel (1.27.0)
    parallel_tests (5.2.0)
      parallel
    parser (3.3.8.0)
      ast (~> 2.4.1)
      racc
    patience_diff (1.2.0)
      optimist (~> 3.0)
    pdf-core (0.10.0)
    pdf-forms (1.5.2)
      cliver (~> 0.3.2)
      rexml (~> 3.2, >= 3.2.6)
      safe_shell (>= 1.0.3, < 2.0)
    pdf-inspector (1.3.0)
      pdf-reader (>= 1.0, < 3.0.a)
    pdf-reader (2.14.1)
      Ascii85 (>= 1.0, < 3.0, != 2.0.0)
      afm (~> 0.2.1)
      hashery (~> 2.0)
      ruby-rc4
      ttfunk
    pg (1.5.9)
    pg_query (6.1.0)
      google-protobuf (>= 3.25.3)
    pg_search (2.3.7)
      activerecord (>= 6.1)
      activesupport (>= 6.1)
    pkce_challenge (1.0.0)
    pp (0.6.2)
      prettyprint
    prawn (2.5.0)
      matrix (~> 0.4)
      pdf-core (~> 0.10.0)
      ttfunk (~> 1.8)
    prawn-markup (1.1.0)
      nokogiri
      prawn
      prawn-table
    prawn-table (0.2.2)
      prawn (>= 1.3.0, < 3.0.0)
    prettyprint (0.2.0)
    prism (1.4.0)
    pry (0.15.2)
      coderay (~> 1.1)
      method_source (~> 1.0)
    pry (0.15.2-java)
      coderay (~> 1.1)
      method_source (~> 1.0)
      spoon (~> 0.0)
    pry-byebug (3.11.0)
      byebug (~> 12.0)
      pry (>= 0.13, < 0.16)
    pstore (0.1.3)
    psych (5.2.3)
      date
      stringio
    psych (5.2.3-java)
      date
      jar-dependencies (>= 0.1.7)
    public_suffix (6.0.2)
    puma (6.6.0)
      nio4r (~> 2.0)
    puma (6.6.0-java)
      nio4r (~> 2.0)
    pundit (2.5.0)
      activesupport (>= 3.0.0)
    raabro (1.4.0)
    racc (1.8.1)
    racc (1.8.1-java)
    rack (2.2.16)
    rack-attack (6.7.0)
      rack (>= 1.0, < 4)
    rack-cors (2.0.2)
      rack (>= 2.0.0)
    rack-protection (3.2.0)
      base64 (>= 0.1.0)
      rack (~> 2.2, >= 2.2.4)
    rack-session (1.0.2)
      rack (< 3)
    rack-test (2.2.0)
      rack (>= 1.3)
    rack-timeout (0.7.0)
    rack-vcr (0.1.6)
      vcr (>= 2.9)
    rackup (1.0.1)
      rack (< 3)
      webrick
    rails (7.2.2.1)
      actioncable (= 7.2.2.1)
      actionmailbox (= 7.2.2.1)
      actionmailer (= 7.2.2.1)
      actionpack (= 7.2.2.1)
      actiontext (= 7.2.2.1)
      actionview (= 7.2.2.1)
      activejob (= 7.2.2.1)
      activemodel (= 7.2.2.1)
      activerecord (= 7.2.2.1)
      activestorage (= 7.2.2.1)
      activesupport (= 7.2.2.1)
      bundler (>= 1.15.0)
      railties (= 7.2.2.1)
    rails-dom-testing (2.2.0)
      activesupport (>= 5.0.0)
      minitest
      nokogiri (>= 1.6)
    rails-html-sanitizer (1.6.2)
      loofah (~> 2.21)
      nokogiri (>= 1.15.7, != 1.16.7, != 1.16.6, != 1.16.5, != 1.16.4, != 1.16.3, != 1.16.2, != 1.16.1, != 1.16.0.rc1, != 1.16.0)
    rails-session_cookie (0.3.0)
      rails (>= 4.0)
    rails_semantic_logger (4.17.0)
      rack
      railties (>= 5.1)
      semantic_logger (~> 4.16)
    railties (7.2.2.1)
      actionpack (= 7.2.2.1)
      activesupport (= 7.2.2.1)
      irb (~> 1.13)
      rackup (>= 1.0.0)
      rake (>= 12.2)
      thor (~> 1.0, >= 1.2.2)
      zeitwerk (~> 2.6)
    rainbow (3.1.1)
    rake (13.2.1)
    ransack (4.3.0)
      activerecord (>= 6.1.5)
      activesupport (>= 6.1.5)
      i18n
    rb-fsevent (0.11.2)
    rb-inotify (0.10.1)
      ffi (~> 1.0)
    rchardet (1.8.0)
    rdoc (6.12.0)
      psych (>= 4.0.0)
    redis (5.4.0)
      redis-client (>= 0.22.0)
    redis-client (0.24.0)
      connection_pool
    redis-namespace (1.11.0)
      redis (>= 4)
    regexp_parser (2.10.0)
    reline (0.6.0)
      io-console (~> 0.5)
    representable (3.2.0)
      declarative (< 0.1.0)
      trailblazer-option (>= 0.1.1, < 0.2.0)
      uber (< 0.2.0)
    request_store (1.7.0)
      rack (>= 1.4)
    require_all (3.0.0)
    restforce (8.0.0)
      faraday (>= 1.1.0, < 3.0.0)
      faraday-follow_redirects (<= 0.3.0, < 1.0.0)
      faraday-multipart (>= 1.0.0, < 2.0.0)
      faraday-net_http (< 4.0.0)
      hashie (>= 1.2.0, < 6.0)
      jwt (>= 1.5.6)
    retriable (3.1.2)
    rexml (3.4.1)
    rgeo (3.0.1)
    rgeo-activerecord (8.0.0)
      activerecord (>= 7.0)
      rgeo (>= 3.0)
    rgeo-geojson (2.2.0)
      multi_json (~> 1.15)
      rgeo (>= 1.0.0)
    roo (2.10.1)
      nokogiri (~> 1)
      rubyzip (>= 1.3.0, < 3.0.0)
    rspec (3.13.0)
      rspec-core (~> 3.13.0)
      rspec-expectations (~> 3.13.0)
      rspec-mocks (~> 3.13.0)
    rspec-core (3.13.3)
      rspec-support (~> 3.13.0)
    rspec-expectations (3.13.3)
      diff-lcs (>= 1.2.0, < 2.0)
      rspec-support (~> 3.13.0)
    rspec-instrumentation-matcher (0.0.9)
      activesupport
      rspec-expectations
    rspec-its (2.0.0)
      rspec-core (>= 3.13.0)
      rspec-expectations (>= 3.13.0)
    rspec-mocks (3.13.2)
      diff-lcs (>= 1.2.0, < 2.0)
      rspec-support (~> 3.13.0)
    rspec-rails (7.1.1)
      actionpack (>= 7.0)
      activesupport (>= 7.0)
      railties (>= 7.0)
      rspec-core (~> 3.13)
      rspec-expectations (~> 3.13)
      rspec-mocks (~> 3.13)
      rspec-support (~> 3.13)
    rspec-retry (0.6.2)
      rspec-core (> 3.3)
    rspec-sidekiq (5.1.0)
      rspec-core (~> 3.0)
      rspec-expectations (~> 3.0)
      rspec-mocks (~> 3.0)
      sidekiq (>= 5, < 9)
    rspec-support (3.13.2)
    rspec_junit_formatter (0.6.0)
      rspec-core (>= 2, < 4, != 2.12.0)
    rswag-specs (2.16.0)
      activesupport (>= 5.2, < 8.1)
      json-schema (>= 2.2, < 6.0)
      railties (>= 5.2, < 8.1)
      rspec-core (>= 2.14)
    rswag-ui (2.16.0)
      actionpack (>= 5.2, < 8.1)
      railties (>= 5.2, < 8.1)
    rtesseract (3.1.4)
    rubocop (1.75.6)
      json (~> 2.3)
      language_server-protocol (~> 3.17.0.2)
      lint_roller (~> 1.1.0)
      parallel (~> 1.10)
      parser (>= 3.3.0.2)
      rainbow (>= 2.2.2, < 4.0)
      regexp_parser (>= 2.9.3, < 3.0)
      rubocop-ast (>= 1.44.0, < 2.0)
      ruby-progressbar (~> 1.7)
      unicode-display_width (>= 2.4.0, < 4.0)
    rubocop-ast (1.44.1)
      parser (>= 3.3.7.2)
      prism (~> 1.4)
    rubocop-capybara (2.22.1)
      lint_roller (~> 1.1)
      rubocop (~> 1.72, >= 1.72.1)
    rubocop-factory_bot (2.27.1)
      lint_roller (~> 1.1)
      rubocop (~> 1.72, >= 1.72.1)
    rubocop-junit-formatter (0.1.4)
    rubocop-rails (2.31.0)
      activesupport (>= 4.2.0)
      lint_roller (~> 1.1)
      rack (>= 1.1)
      rubocop (>= 1.75.0, < 2.0)
      rubocop-ast (>= 1.38.0, < 2.0)
    rubocop-rspec (3.6.0)
      lint_roller (~> 1.1)
      rubocop (~> 1.72, >= 1.72.1)
    rubocop-rspec_rails (2.31.0)
      lint_roller (~> 1.1)
      rubocop (~> 1.72, >= 1.72.1)
      rubocop-rspec (~> 3.5)
    rubocop-thread_safety (0.7.2)
      lint_roller (~> 1.1)
      rubocop (~> 1.72, >= 1.72.1)
    ruby-progressbar (1.13.0)
    ruby-rc4 (0.1.5)
    ruby-saml (1.18.0)
      nokogiri (>= 1.13.10)
      rexml
    ruby-vips (2.2.3)
      ffi (~> 1.12)
      logger
    rubyzip (2.4.1)
    rufus-scheduler (3.9.2)
      fugit (~> 1.1, >= 1.11.1)
    safe_shell (1.1.0)
    sanitize (7.0.0)
      crass (~> 1.0.2)
      nokogiri (>= 1.16.8)
    savon (2.15.1)
      akami (~> 1.2)
      builder (>= 2.1.2)
      gyoku (~> 1.2)
      httpi (>= 4, < 5)
      mail (~> 2.5)
      nokogiri (>= 1.8.1)
      nori (~> 2.4)
      wasabi (>= 3.7, < 6)
    sawyer (0.9.2)
      addressable (>= 2.3.5)
      faraday (>= 0.17.3, < 3)
    script_utils (0.0.4)
    securerandom (0.4.1)
    seedbank (0.5.0)
      rake (>= 10.0)
    semantic_logger (4.16.0)
      concurrent-ruby (~> 1.0)
    sentry-ruby (5.24.0)
      bigdecimal
      concurrent-ruby (~> 1.0, >= 1.0.2)
    shellany (0.0.1)
    shoulda-matchers (6.5.0)
      activesupport (>= 5.2.0)
    shrine (3.6.0)
      content_disposition (~> 1.0)
      down (~> 5.1)
    sidekiq (7.3.7)
      connection_pool (>= 2.3.0)
      logger
      rack (>= 2.2.4)
      redis-client (>= 0.22.2)
    sign_in_service (0.4.0)
      faraday (~> 2.7)
      jwt (~> 2.8)
    signet (0.20.0)
      addressable (~> 2.8)
      faraday (>= 0.17.5, < 3.a)
      jwt (>= 1.5, < 3.0)
      multi_json (~> 1.10)
    simplecov (0.22.0)
      docile (~> 1.1)
      simplecov-html (~> 0.11)
      simplecov_json_formatter (~> 0.1)
    simplecov-html (0.12.3)
    simplecov_json_formatter (0.1.4)
    simpleidn (0.2.3)
    slack-notify (0.6.0)
      faraday (>= 0.9)
      json (>= 1.8)
    snaky_hash (2.0.1)
      hashie
      version_gem (~> 1.1, >= 1.1.1)
    socksify (1.7.1)
    spoon (0.0.6)
      ffi
    ssrf_filter (1.2.0)
    staccato (0.5.3)
    statsd-instrument (3.9.9)
    stringio (3.1.2)
    strong_migrations (2.3.0)
      activerecord (>= 7)
    strscan (3.1.3)
    strscan (3.1.3-java)
    super_diff (0.15.0)
      attr_extras (>= 6.2.4)
      diff-lcs
      patience_diff
    swagger-blocks (3.0.0)
    terminal-table (3.0.2)
      unicode-display_width (>= 1.1.1, < 3)
    thor (1.3.2)
    thread_safe (0.3.6)
    thread_safe (0.3.6-java)
    tilt (2.3.0)
    timecop (0.9.10)
    timeout (0.4.3)
    trailblazer-option (0.1.2)
    ttfunk (1.8.0)
      bigdecimal (~> 3.1)
    typhoeus (1.4.1)
      ethon (>= 0.9.0)
    tzinfo (2.0.6)
      concurrent-ruby (~> 1.0)
    tzinfo-data (1.2024.1)
      tzinfo (>= 1.0.0)
    uber (0.1.0)
    unicode-display_width (2.6.0)
    uri (1.0.3)
    useragent (0.16.11)
    utf8-cleaner (1.0.0)
      activesupport
    vcr (6.3.1)
      base64
    version_gem (1.1.3)
    virtus (2.0.0)
      axiom-types (~> 0.1)
      coercible (~> 1.0)
      descendants_tracker (~> 0.0, >= 0.0.3)
    warden (1.2.9)
      rack (>= 2.0.9)
    warden-github (1.3.2)
      activesupport (> 3.0)
      octokit (> 2.1.0)
      warden (> 1.0)
    wasabi (5.0.3)
      addressable
      faraday (>= 1.9, < 3)
      nokogiri (>= 1.13.9)
    waterdrop (2.8.4)
      karafka-core (>= 2.4.9, < 3.0.0)
      karafka-rdkafka (>= 0.19.2)
      zeitwerk (~> 2.3)
    web-console (4.2.1)
      actionview (>= 6.0.0)
      activemodel (>= 6.0.0)
      bindex (>= 0.4.0)
      railties (>= 6.0.0)
    webmock (3.25.1)
      addressable (>= 2.8.0)
      crack (>= 0.3.2)
      hashdiff (>= 0.4.0, < 2.0.0)
    webrick (1.9.1)
    websocket-driver (0.7.6)
      websocket-extensions (>= 0.1.0)
    websocket-driver (0.7.6-java)
      websocket-extensions (>= 0.1.0)
    websocket-extensions (0.1.5)
    will_paginate (4.0.1)
    with_advisory_lock (5.3.0)
      activerecord (>= 6.1)
      zeitwerk (>= 2.6)
    xmldsig (0.3.2)
      nokogiri
    xmlenc (0.8.0)
      activemodel (>= 3.0.0)
      activesupport (>= 3.0.0)
      nokogiri (>= 1.6.0, < 2.0.0)
      xmlmapper (>= 0.7.3)
    xmlmapper (0.8.1)
      nokogiri (~> 1.11)
    yard (0.9.37)
    zeitwerk (2.7.3)

PLATFORMS
  aarch64-linux
  java
  ruby
  x64-mingw32
  x86-mingw32
  x86-mswin32
  x86_64-linux

DEPENDENCIES
  aasm
  accredited_representative_portal!
  activerecord-import
  activerecord-postgis-adapter
  addressable
  apivore!
  appeals_api!
  apps_api!
  ask_va_api!
  avro
  avs!
  awesome_print
  aws-msk-iam-sasl-signer (~> 0.1.1)
  aws-sdk-kms
  aws-sdk-s3 (~> 1)
  aws-sdk-sns (~> 1)
  banners!
  betamocks!
  bgs_ext!
  blind_index
  blueprinter
  bootsnap
  brakeman
  breakers
  bundler-audit
  burials!
  byebug
  carrierwave
  carrierwave-aws
  check_in!
  claims_api!
  claims_evidence_api!
  clamav-client
  combine_pdf
  committee-rails
  config
  connect_vbms!
  coverband
  csv
  danger
  database_cleaner
  datadog
  date_validator
  debts_api!
  debug
  decision_reviews!
  dhp_connected_devices!
  dogstatsd-ruby
  dry-struct
  dry-types
  ethon (>= 0.13.0)
  facilities_api!
  factory_bot_rails
  faker
  faraday (~> 2.13)
  faraday-follow_redirects
  faraday-httpclient
  faraday-multipart
  faraday-retry
  faraday-typhoeus
  faraday_curl
  fastimage
  fhir_client!
  fitbit_api
  flipper
  flipper-active_record
  flipper-active_support_cache_store
  flipper-ui
  foreman
  fuubar
  google-api-client
  google-apis-core
  google-apis-generator
  google-protobuf
  googleauth
  govdelivery-tms!
  guard-rspec
  guard-rubocop
  gyoku
  hexapdf
  holidays
  httpclient
  ice_nine
  income_and_assets!
  income_limits!
  iso_country_codes
  ivc_champva!
  json
  json-schema
  json_schemer
  jsonapi-parser
  jsonapi-serializer
  jwe
  jwt
  kms_encrypted
  liquid
  lockbox
  mail
  meb_api!
  memoist
  mimemagic
  mini_magick
  mobile!
  mock_redis
  mocked_authentication!
  my_health!
  net-sftp
  nkf
  nokogiri
  notifications-ruby-client
  octokit
  oj
  okcomputer
  olive_branch
  operating_hours
  ox
  parallel
  parallel_tests
  pdf-forms
  pdf-inspector
  pdf-reader
  pensions!
  pg
  pg_query
  pg_search
  pkce_challenge
  prawn
  prawn-markup
  prawn-table
  pry-byebug
  puma
  pundit
  rack (~> 2.2.16)
  rack-attack
  rack-cors
  rack-test (= 2.2.0)
  rack-timeout
  rack-vcr
  rails (~> 7.2.2)
  rails-session_cookie
  rails_semantic_logger
  rainbow
  ransack
  redis
  redis-namespace
  representation_management!
  request_store
  require_all
  restforce
  rgeo-geojson
  roo
  rspec-instrumentation-matcher
  rspec-its
  rspec-rails
  rspec-retry
  rspec-sidekiq
  rspec_junit_formatter
  rswag-specs
  rswag-ui
  rtesseract
  rubocop
  rubocop-capybara
  rubocop-factory_bot
  rubocop-junit-formatter
  rubocop-rails
  rubocop-rspec
  rubocop-rspec_rails
  rubocop-thread_safety
  ruby-saml
  rubyzip
  rufus-scheduler
  savon
  seedbank
  sentry-ruby
  shoulda-matchers
  shrine
  sidekiq
  sign_in_service
  simple_forms_api!
  simplecov
  slack-notify
  socksify
  staccato
  statsd-instrument
  strong_migrations
  super_diff
  swagger-blocks
  test_user_dashboard!
  timecop
  travel_pay!
  tzinfo-data
  utf8-cleaner
  va_notify!
  vaos!
  vba_documents!
  vcr
  veteran!
  veteran_confirmation!
  vets_json_schema!
  virtus
  vre!
  vye!
  warden-github
  waterdrop
  web-console
  webmock
  webrick
  will_paginate
  with_advisory_lock
  yard

RUBY VERSION
   ruby 3.3.6p108

BUNDLED WITH
   2.5.23<|MERGE_RESOLUTION|>--- conflicted
+++ resolved
@@ -74,17 +74,10 @@
 
 GIT
   remote: https://github.com/department-of-veterans-affairs/vets-json-schema
-<<<<<<< HEAD
-  revision: a6815eb11dde49c728182e9fd2370410a37ad005 
+  revision: ebbcfc5d318132c70dc48419573dc934a3b0855c
   branch: master
   specs:
     vets_json_schema (24.15.1)
-=======
-  revision: ebbcfc5d318132c70dc48419573dc934a3b0855c
-  branch: master
-  specs:
-    vets_json_schema (24.15.0)
->>>>>>> 2d7be730
       multi_json (~> 1.0)
       script_utils (= 0.0.4)
 
