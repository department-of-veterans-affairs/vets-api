--- conflicted
+++ resolved
@@ -147,7 +147,15 @@
 
     private
 
-<<<<<<< HEAD
+    def build_request_body(body)
+      {
+        data: {
+          type: 'form/526',
+          attributes: body
+        }
+      }.as_json.deep_transform_keys { |k| k.camelize(:lower) }
+    end
+
     # this gsubbing is to fix an issue where the service that generates the 526PDF was failing due to
     # unicoded carriage returns:
     # i.e.: \n was throwing: "U+000A ('controlLF') is not available in the font Helvetica, encoding: WinAnsiEncoding"
@@ -157,15 +165,6 @@
           .gsub('\\r', ' ')
           .gsub('\\\\n', ' ')
           .gsub('\\\\r', ' ')
-=======
-    def build_request_body(body)
-      {
-        data: {
-          type: 'form/526',
-          attributes: body
-        }
-      }.as_json.deep_transform_keys { |k| k.camelize(:lower) }
->>>>>>> 5d4ef732
     end
 
     def fix_current_va_employee(body)
