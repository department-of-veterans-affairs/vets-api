--- conflicted
+++ resolved
@@ -4,13 +4,8 @@
 RSpec.describe EducationForm::CreateDailySpoolFiles, type: :model, form: :education_benefits do
   subject { described_class.new }
 
-<<<<<<< HEAD
-  let(:application_1606) do
+  let!(:application_1606) do
     FactoryGirl.create(:education_benefits_claim)
-=======
-  let!(:application_1606) do
-    FactoryGirl.create(:education_benefit_claim)
->>>>>>> 178cfc68
   end
 
   context '#format_application' do
