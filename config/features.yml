---
# Add a new feature toggle here to ensure that it is initialized in all environments.
#
# Features are enabled by default in the test environment and disabled by default in other environments.
# To default a feature to enabled in development, set the `enable_in_development` key to true.
#
# The description should contain any relevant information for an admin who may toggle the feature.
#
# The actor_type should be either `user` for features you want to be "sticky" for a logged in user (default)
#  or `cookie_id` of you wish to use the Google Analytics id as the unique identifier.

# Sorted using http://yaml-sorter.herokuapp.com/

features:
  this_is_only_a_test:
    actor_type: user
    description: Used in feature_toggles_controller_spec.
  this_is_only_a_test_two:
    actor_type: user
    description: Used in feature toggle specs.
  accredited_representative_portal_custom_login:
    actor_type: cookie_id
    description: Controls whether the ARP application uses its custom login page or the platform login.
    enable_in_development: true
  accredited_representative_portal_frontend:
    actor_type: user
    description: Enables the frontend of the accredited representative portal
    enable_in_development: true
  accredited_representative_portal_api:
    actor_type: user
    description: Enables the endpoints of the accredited representative portal
    enable_in_development: true
  accredited_representative_portal_intent_to_file_api:
    actor_type: user
    description: Enables the endpoints of the accredited representative portal intent to file
    enable_in_development: true
  accredited_representative_portal_search:
    actor_type: user
    description: Enables the people search of the accredited representative portal
    enable_in_development: true
  accredited_representative_portal_form_21a:
    actor_type: user
    description: >
      When enabled, shows form 21a in the accredited representative portal.
      NOTE: content-build is using "vagovprod: false" to also hide the form 21a in production.
    enable_in_development: true
  accredited_representative_portal_form_526ez:
    actor_type: user
    description: >
      When enabled, shows form 526ez in the accredited representative portal.
    enable_in_development: true
  accredited_representative_portal_submissions:
    actor_type: user
    description: Enables the form submissions view in the accredited representative portal
    enable_in_development: true
  accredited_representative_portal_email_delivery_callback:
    actor_type: user
    description: Enables a custom email delivery callback to track and log all notification statuses beyond errors
  aedp_vadx:
    actor_type: user
    description: Enables the VADX experimental features in the AEDP application
    enable_in_development: true
  all_claims_add_disabilities_enhancement:
    actor_type: user
    description: Enables enhancement to the 21-526EZ "Add Disabilities" page being implemented by the Conditions Team.
    enable_in_development: true
  appointments_consolidation:
    actor_type: user
    description: For features being tested while merging logic for appointments between web and mobile
  arm_use_datadog_real_user_monitoring:
    actor_type: user
    description: Enables Datadog Real User Monitoring for ARM apps (Find a Rep, Appoint a Rep)
  ar_poa_request_failure_claimant_notification:
    actor_type: user
    description: Enables sending POA failure notifications to claimants
  ar_poa_request_failure_rep_notification:
    actor_type: user
    description: Enables sending POA failure notifications to representatives
  ask_va_announcement_banner:
    actor_type: cookie_id
    description: >
      The Ask VA announcement banner displays message(s) to visitors
      from the CRM-managed, expirable notifications - as retrieved
      from the /ask_va_api/v0/announcements endpoint.
    enable_in_development: true
  ask_va_alert_link_to_old_portal:
    actor_type: user
    description: >
      The Ask VA form alert banner with a link to the old portal. To use while form is down for maintenance.
    enable_in_development: true
  ask_va_canary_release:
    actor_type: cookie_id
    description: >
      Percent of visitors to keep in the updated Ask VA experience on VA.gov.
      All other users are redirected to the legacy experience.
      To route or retain all users, set to 0% for legacy or 100% for the
      updated experience on VA.gov.
      NOTE: When ready for all users to be in the updated experience on
      VA.gov, set this toggle to "Enabled", rather than specifying 100%
      in the percentage.
    enable_in_development: true
  ask_va_mock_api_for_testing:
    actor_type: cookie_id
    description: >
      Use mock API responses in the Ask VA application UI.
      This is used for testing purposes only and should not be enabled in production.
      We need to remove this feature from the codebase ASAP.
      Mocks shouldn't live in the app logic. If needed, add at the API/middleware level.
    enable_in_development: true
  ask_va_api_maintenance_mode:
    actor_type: user
    description: >
      A system-wide control flag that governs the overall availability of Ask VA API endpoints.
      When enabled, the API restricts external access and returns a service unavailable response across all routes.
      Primarily used for coordinated maintenance windows or temporary system suspensions,
      allowing the team to manage API exposure dynamically without requiring a redeploy.
    enable_in_development: true
  ask_va_api_patsr_separation:
    actor_type: user
    description: >
      Use new CRM environments for Ask VA API
    enable_in_development: true
  ask_va_api_preprod_for_end_to_end_testing:
    actor_type: user
    description: >
      Use preprod CRM environment to facilitate end to end testing by AVA testers.
    enable_in_development: false
  auth_exp_vba_downtime_message:
    actor_type: user
    description: Show downtime message on Profile and My VA for planned VBA maintenance
  avs_enabled:
    actor_type: user
    description: Enables the After Visit Summary API.
    enable_in_development: true
  benefits_documents_use_lighthouse:
    actor_type: user
    description: Use lighthouse instead of EVSS to upload benefits documents.
    enable_in_development: false
  benefits_require_gateway_origin:
    actor_type: user
    description: Requires that all requests made to endpoints in appeals_api and vba_documents be made through the gateway
  bgs_param_logging_enabled:
    actor_type: user
    description: Enables logging of BGS parameters (filtered in production)
  bpds_service_enabled:
    actor_type: user
    description: Enables the BPDS service
  caregiver_use_facilities_API:
    actor_type: cookie_id
    description: Allow list of caregiver facilites to be fetched by way of the Facilities API.
  caregiver_browser_monitoring_enabled:
    actor_type: user
    description: Enables Datadog Real Time User Monitoring
  cerner_non_eligible_sis_enabled:
    actor_type: user
    description: Enables Sign in Service for cerner authentication
  disability_compensation_new_conditions_workflow:
    actor_type: user
    description: enables new Conditions/Rated Disabilities workflow in 526EZ
    enable_in_development: true
  document_upload_validation_enabled:
    actor_type: user
    description: Enables stamped PDF validation on document upload
    enable_in_development: true
  dv_email_notification:
    actor_type: user
    description: Enables dependents verification emails
  event_bus_gateway_ep030_decision_letter_notifications:
    description: "Gateway: Enable decision letter email notifications for EP030 higher level reviews"
  event_bus_gateway_ep040_decision_letter_notifications:
    description: "Gateway: Enable decision letter email notifications for EP040 claims"
  event_bus_gateway_ep120_decision_letter_notifications:
    description: "Gateway: Enable decision letter email notifications for EP120 reopened pension claims"
  event_bus_gateway_ep130_decision_letter_notifications:
    description: "Gateway: Enable decision letter email notifications for EP130 disability and death dependency"
  event_bus_gateway_ep180_decision_letter_notifications:
    description: "Gateway: Enable decision letter email notifications for EP180 initial pension claims"
  event_bus_gateway_ep310_decision_letter_notifications:
    description: "Gateway: Enable decision letter email notifications for EP310 routine future examination"
  event_bus_gateway_ep600_decision_letter_notifications:
    description: "Gateway: Enable decision letter email notifications for EP600 predetermined notice"
  event_bus_gateway_ep930_decision_letter_notifications:
    description: "Gateway: Enable decision letter email notifications for EP930 review, referrals, and other"
  hca_browser_monitoring_enabled:
    actor_type: user
    description: Enables browser monitoring for the health care application.
  hca_disable_bgs_service:
    actor_type: user
    description: Do not call the BGS Service when this is turned on. Instead return 0 for rating.
  hca_enrollment_status_override_enabled:
    actor_type: user
    description: Enables override of enrollment status for a user, to allow multiple submissions with same user.
  hca_heif_attachments_enabled:
    actor_type: user
    description: Enables HEIF files as attachments that get converted to .jpg files
    enable_in_development: true
  hca_insurance_v2_enabled:
    actor_type: user
    description: Enables the upgraded insurance section of the Health Care Application
    enable_in_development: true
  hca_performance_alert_enabled:
    actor_type: user
    description: Enables alert notifying users of a potential issue with application performance.
  hca_reg_only_enabled:
    actor_type: user
    description: Enables the registration-only path for the Health Care Application
    enable_in_development: true
  hca_ez_kafka_submission_enabled:
    actor_type: cookie_id
    description: Enables the 10-10EZ Kafka Event Bus submission
  hca_disable_sentry_logging:
    actor_type: user
    description: Disables Sentry logging in the 10-10EZ and 10-10EZR
  hca_health_facilities_update_job:
    actor_type: user
    description: Enables the health facilities import job - should only run daily by default in prod, staging, and sandbox.
    enable_in_development: false
  ezr_prod_enabled:
    actor_type: user
    description: Enables access to the 10-10EZR application in prod for the purposes of conducting user reasearch
    enable_in_development: true
  ezr_download_pdf_enabled:
    actor_type: user
    description: Enables the download of a pre-filled 10-10EZR PDF form.
    enable_in_development: true
  ezr_upload_enabled:
    actor_type: user
    description: Enables Toxic Exposure File Upload for 10-10EZR applicants.
    enable_in_development: true
  ezr_auth_only_enabled:
    actor_type: user
    description: Enables the auth-only experience, allowing only authenticated users to view any part of the form.
    enable_in_development: true
  ezr_emergency_contacts_enabled:
    actor_type: user
    description: Enables emergency contact experience for 10-10EZR applicants.
    enable_in_development: true
  ezr_use_va_notify_on_submission_failure:
    actor_type: user
    description: Send submission failure email to Veteran using VANotify.
    enable_in_development: true
  ezr_route_guard_enabled:
    actor_type: user
    description: Enables the route guard authentication for 10-10EZR application
    enable_in_development: true
  ezr_form_prefill_with_providers_and_dependents:
    actor_type: user
    description: Adds insurance providers and dependents to ezr prefill data
    enable_in_development: true
  ezr_spouse_confirmation_flow_enabled:
    actor_type: user
    description: Enables the spouse (V2) confirmation flow in the 10-10EZR form.
    enable_in_development: true
  cerner_override_653:
    actor_type: user
    description: This will show the Cerner facility 653 as `isCerner`.
  cerner_override_668:
    actor_type: user
    description: This will show the Cerner facility 668 as `isCerner`.
  cerner_override_687:
    actor_type: user
    description: This will show the Cerner facility 687 as `isCerner`.
  cerner_override_692:
    actor_type: user
    description: This will show the Cerner facility 692 as `isCerner`.
  cerner_override_757:
    actor_type: user
    description: This will show the Cerner facility 757 as `isCerner`.
  champva_vanotify_custom_callback:
    actor_type: user
    description: Enables the custom callback_klass when sending IVC CHAMPVA failure emails with VA Notify
  champva_vanotify_custom_confirmation_callback:
    actor_type: user
    description: Enables the custom callback_klass when sending IVC CHAMPVA confirmation emails with VA Notify
  champva_log_all_s3_uploads:
    actor_type: user
    description: Enables logging for all s3 uploads using UUID or keys for monitoring
  champva_send_to_ves:
    actor_type: user
    description: Enables sending form submission data to the VES API.
  champva_enable_pega_report_check:
    actor_type: user
    description: Enables querying PEGA reporting API from MissingFormStatusJob to determine CHAMPVA form status
  champva_retry_logic_refactor:
    actor_type: user
    description: Enables refactored retry logic for IVC CHAMPVA form submissions
  champva_fmp_single_file_upload:
    actor_type: user
    description: Enables the ability to upload a single merged PDF file for FMP claims
  champva_mpi_validation:
    actor_type: user
    description: Enables MPI veteran and benefificiary validation for IVC CHAMPVA form submissions
  champva_old_records_cleanup_job:
    actor_type: user
    description: Enables the job to cleanup old IVC CHAMPVA form records
  champva_enable_claim_resubmit_question:
    actor_type: user
    description: Enables the claim resubmission screener question page on form 10-7959a
  champva_enable_ocr_on_submit:
    actor_type: user
    description: Enables background OCR scanning and logging on form submissions
  champva_enable_llm_on_submit:
    actor_type: user
    description: Enables background LLM validation and logging on form submissions
  champva_insights_datadog_job:
    actor_type: user
    description: Enables the job to publish insights to Datadog
  champva_claims_llm_validation:
    actor_type: user
    description: Enables LLM validation of claims on form submissions
  champva_resubmission_attachment_ids:
    actor_type: user
    description: Corrects attachment IDs for resubmission of form 10-7959a
  champva_foreign_address_fix:
    actor_type: user
    description: Enables the fix for foreign address fields on form submissions
  champva_form_versioning:
    actor_type: user
    description: Enables the form versioning for IVC CHAMPVA form submissions
  champva_form_10_10d_2027:
    actor_type: user
    description: If enabled uses the 2027 version of form 10-10d with expiration 12/31/2027
  champva_form_10_7959f_2_2025:
    actor_type: user
    description: If enabled uses the 2025 version of form 10-7959f-2 with expiration 12/31/2027
  champva_ves_retry_failures_job:
    actor_type: user
    description: Enables the sidekiq job to retry VES submissions that failed
  champva_use_hexapdf_to_unlock_pdfs:
    actor_type: user
    description: Enables the the use of hexapdf instead of pdftk to unlock password-protected PDFs on form submission
  check_in_experience_enabled:
    actor_type: user
    description: Enables the health care check-in experiences
    enable_in_development: true
  check_in_experience_pre_check_in_enabled:
    actor_type: user
    description: Enables the health care check-in experiences to show the pre-check-in experience.
    enable_in_development: true
  check_in_experience_upcoming_appointments_enabled:
    actor_type: user
    description: Enables the feature to show upcoming appointments to the veterans
    enable_in_development: true
  check_in_experience_translation_disclaimer_spanish_enabled:
    actor_type: user
    description: Enables disclaimer for possible untranslated content on spanish pages
    enable_in_development: true
  check_in_experience_translation_disclaimer_tagalog_enabled:
    actor_type: user
    description: Enables disclaimer for possible untranslated content on tagalog pages
    enable_in_development: true
  check_in_experience_mock_enabled:
    actor_type: user
    description: Enables downstream responses to be returned via betamocks
    enable_in_development: false
  check_in_experience_travel_reimbursement:
    actor_type: user
    description: Enables travel reimbursement workflow for day-of check-in application.
    enable_in_development: true
  check_in_experience_travel_pay_api:
    actor_type: user
    description: Enables the use of Travel Pay API for travel claim operations
    enable_in_development: true
  check_in_experience_lorota_travel_reimbursement:
    actor_type: user
    description: Enables the full LoROTA standalone mileage-only travel reimbursement feature
    enable_in_development: true
  check_in_experience_cerner_travel_claims_enabled:
    actor_type: user
    description: Enables travel claims filing for Oracle Health (Cerner) sites
    enable_in_development: true
  check_in_experience_check_claim_status_on_timeout:
    actor_type: user
    description: Uses a background worker to check travel claim status when the submission times out
    enable_in_development: true
  check_in_experience_travel_claim_notification_callback:
    actor_type: user
    description: Enables VA Notify delivery status callbacks for travel claim notifications
    enable_in_development: true
  check_in_experience_travel_claim_logging:
    actor_type: user
    description: Enables detailed logging for travel claim submission operations
    enable_in_development: true
  check_in_experience_browser_monitoring:
    actor_type: user
    description: Enables browser monitoring for check-in applications.
    enable_in_development: false
  check_in_experience_medication_review_content:
    actor_type: cookie_id
    description: Enables the medication review content in pre-check-in.
    enable_in_development: true
  check_in_experience_use_vaec_cie_endpoints:
    actor_type: user
    description: Enables using VAEC-CIE AWS account endpoints for CHIP and LoROTA instead of VAEC-CMS endpoints.
    enable_in_development: false
  claim_letters_access:
    actor_type: user
    description: Enables users to access the claim letters page
    enable_in_development: true
  claims_api_special_issues_updater_uses_local_bgs:
    actor_type: user
    description: Enables special issues updater to use local_bgs
    enable_in_development: true
  claims_api_flash_updater_uses_local_bgs:
    actor_type: user
    description: Enables flash updater to use local_bgs
    enable_in_development: true
  claims_api_poa_vbms_updater_uses_local_bgs:
    actor_type: user
    description: Enables poa vbms updater to use local_bgs
    enable_in_development: true
  claims_api_bd_refactor:
    actor_type: user
    description: Diverts codepath to use refactored BD methods
    enable_in_development: true
  claims_api_ews_updater_enables_local_bgs:
    actor_type: user
    description: Uses local_bgs rather than bgs-ext
    enable_in_development: true
  claims_api_ews_uploads_bd_refactor:
    actor_type: user
    description: When enabled, sends ews forms to BD via the refactored logic
    enable_in_development: true
  claims_api_poa_uploads_bd_refactor:
    actor_type: user
    description: When enabled, sends poa forms to BD via the refactored logic
    enable_in_development: true
  claims_api_526_validations_v1_local_bgs:
    actor_type: user
    description: Enables the method calls in the v1 526 validations use local_bgs
    enable_in_development: true
  claims_api_use_person_web_service:
    actor_type: user
    description: Uses person web service rather than local bgs
    enable_in_development: true
  claims_api_use_update_poa_relationship:
    actor_type: user
    description: Uses local_bgs rather than bgs-ext
    enable_in_development: true
  claims_api_526_v2_uploads_bd_refactor:
    actor_type: user
    description: When enabled, sends 526 forms to BD via the refactored logic
    enable_in_development: true
  lighthouse_claims_api_add_person_proxy:
    actor_type: user
    description: When enabled, will allow for add_person_proxy call in both versions
    enable_in_development: true
  lighthouse_claims_api_v1_enable_FES:
    actor_type: user
    description: Use new Form526 Establishment Service (FES) for v1 disability compensation claims
    enable_in_development: true
  lighthouse_claims_api_v2_enable_FES:
    actor_type: user
    description: Use new Form526 Establishment Service (FES) for v2 disability compensation claims
    enable_in_development: true
  confirmation_page_new:
    actor_type: user
    description: Enables the 2024 version of the confirmation page view in simple forms
    enable_in_development: true
  lighthouse_claims_api_hardcode_wsdl:
    actor_type: user
    description: Use hardcoded namespaces for WSDL calls to BGS
    enable_in_development: true
  cst_show_document_upload_status:
    actor_type: user
    description: When enabled, claims status tool will display the upload status that comes from the evidence_submissions table.
    enable_in_development: true
  cst_claim_phases:
    actor_type: user
    description: When enabled, claims status tool uses the new claim phase designs
    enable_in_development: true
  cst_include_ddl_5103_letters:
    actor_type: user
    description: When enabled, the Download Decision Letters feature includes 5103 letters
    enable_in_development: true
  cst_include_ddl_boa_letters:
    actor_type: user
    description: When enabled, the Download Decision Letters feature includes Board of Appeals decision letters
    enable_in_development: true
  cst_include_ddl_sqd_letters:
    actor_type: user
    description: When enabled, the Download Decision Letters feature includes Subsequent Development Letters
    enable_in_development: true
  cst_send_evidence_failure_emails:
    actor_type: user
    description: When enabled, emails will be sent when evidence uploads from the CST fail
    enable_in_development: true
  cst_synchronous_evidence_uploads:
    actor_type: user
    description: When enabled, claims status tool uses synchronous evidence uploads
    enable_in_development: true
  cst_use_dd_rum:
    actor_type: user
    description: When enabled, claims status tool uses DataDog's Real User Monitoring logging
    enable_in_development: false
  cst_suppress_evidence_requests_website:
    actor_type: user
    description: When enabled, CST does not show Attorney Fees, Secondary Action Required, or Stage 2 Development on website
    enable_in_development: false
  cst_suppress_evidence_requests_mobile:
    actor_type: user
    description: When enabled, CST does not show Attorney Fees, Secondary Action Required, or Stage 2 Development on mobile
    enable_in_development: false
  cst_override_reserve_records_mobile:
    actor_type: user
    description: When enabled, CST overrides RV1 - Reserve Records Request tracked items to be NEEDED_FROM_OTHERS on mobile app
    enable_in_development: true
  cst_filter_ep_290:
    actor_type: user
    description: When enabled, benefits_claims/get_claims service filters 290 EP code claims from the response
  cst_filter_ep_960:
    actor_type: user
    description: When enabled, benefits_claims/get_claims service filters 960 EP code claims from the response
  cst_claim_letters_use_lighthouse_api_provider:
    actor_type: user
    description: When enabled, claims_letters from the Lighthouse API Provider
  cst_claim_letters_use_lighthouse_api_provider_mobile:
    actor_type: user
    description: When enabled, claims_letters from the Lighthouse API Provider in mobile endpoints
  letters_hide_service_verification_letter:
    actor_type: user
    description: When enabled, CST does not include Service Verification in the list of letters on vets-website
    enable_in_development: true
  coe_access:
    actor_type: user
    description: Feature gates the certificate of eligibility application
    enable_in_development: true
  combined_debt_portal_access:
    actor_type: user
    description: Enables users to interact with combined debt portal experience
    enable_in_development: true
  combined_financial_status_report:
    actor_type: user
    description: Enables users to submit FSR forms for VHA and VBA debts
    enable_in_development: true
  fsr_zero_silent_errors_in_progress_email:
    actor_type: user
    description: Enables sending an email to the veteran when FSR form is in progress
    enable_in_development: true
  digital_dispute_email_notifications:
    actor_type: user
    description: Enables email notifications for digital dispute submissions
    enable_in_development: true
  communication_preferences:
    actor_type: user
    description: Allow user to access backend communication_preferences API
  claims_claim_uploader_use_bd:
    actor_type: user
    description: Use BDS instead of EVSS to upload to VBMS.
  claims_load_testing:
    actor_type: user
    description: Enables the ability to skip jobs for load testing
  claims_status_v1_bgs_enabled:
    actor_type: user
    description: enables calling BGS instead of EVSS for the claims status v1.
  claims_hourly_slack_error_report_enabled:
    actor: user
    description: Enable/disable the running of the hourly slack alert for errored submissions
    enable_in_development: false
  claims_status_v1_lh_auto_establish_claim_enabled:
    actor_type: user
    description: With feature flag enabled, v1 /526 should use Lighthouse Form526 docker container
  cst_send_evidence_submission_failure_emails:
    actor_type: user
    description: >
      If enabled and a user submits an evidence submission upload that fails to send, an email will be sent to the user and retried.
      When disabled and a user submits an evidence submission upload that fails to send, an email will be sent to the user and not retried.
    enable_in_development: true
  debt_letters_show_letters_vbms:
    actor_type: user
    description: Enables debt letter download from VBMS
  debts_cache_dmc_empty_response:
    actor_type: user
    description: Enables caching of empty DMC response
  debts_copay_logging:
    actor_type: user
    description: Logs copay request data
  debts_silent_failure_mailer:
    actor_type: user
    description: Enables silent failure mailer for the 5655
  debts_sharepoint_error_logging:
    actor_type: user
    description: Logs Sharepoint error data
  decision_review_hlr_email:
    actor_type: user
    description: Send email notification for successful HLR submission
  decision_review_nod_email:
    actor_type: user
    description: Send email notification for successful NOD submission
  decision_review_sc_email:
    actor_type: user
    description: Send email notification for successful SC submission
  decision_review_hlr_status_updater_enabled:
    actor_type: user
    description: Enables the Higher Level Review status update batch job
  decision_review_nod_status_updater_enabled:
    actor_type: user
    description: Enables the Notice of Disagreement status update batch job
  decision_review_sc_status_updater_enabled:
    actor_type: user
    description: Enables the Supplemental Claim status update batch job
  decision_review_icn_updater_enabled:
    actor_type: user
    description: Enables the ICN lookup job
  decision_review_weekly_error_report_enabled:
    actor_type: user
    description: Enables the weekly decision review text error report
  decision_review_daily_error_report_enabled:
    actor_type: user
    description: Enables the daily error report email
  decision_review_daily_stuck_records_report_enabled:
    actor_type: user
    description: Enables the daily decision review stuck records Slack report
  decision_review_monthly_stats_report_enabled:
    actor_type: user
    description: Enables the monthly decision review stats report email
  decision_review_delay_evidence:
    actor_type: user
    description: Ensures that NOD and SC evidence is not received in Central Mail before the appeal itself
  decision_review_hlr_form_v4_enabled:
    actor_type: user
    description: Enable using MAR 2024 revision of 200996 Higher Level Review form when submitting to EMMS for intake
    enable_in_development: false
  decision_review_sc_form_v4_enabled:
    actor_type: user
    description: Enable using MAY 2024 revision of 200995 Supplemental Claim form when submitting to EMMS for intake
    enable_in_development: false
  decision_review_saved_claim_hlr_status_updater_job_enabled:
    actor_type: user
    description: Enable job to set delete_date for completed SavedClaim::HigherLevelReviews
    enable_in_development: true
  decision_review_saved_claim_nod_status_updater_job_enabled:
    actor_type: user
    description: Enable job to set delete_date for completed SavedClaim::NoticeOfDisagreements
    enable_in_development: true
  decision_review_saved_claim_sc_status_updater_job_enabled:
    actor_type: user
    description: Enable job to set delete_date for completed SavedClaim::SupplementalClaims
    enable_in_development: true
  decision_review_delete_saved_claims_job_enabled:
    actor_type: user
    description: Enable job to delete SavedClaim records when the record has a delete_date and the date is in the past
    enable_in_development: true
  decision_review_failure_notification_email_job_enabled:
    actor_type: user
    description: Enable job to send form and evidence failure notification emails
    enable_in_development: true
  decision_review_track_4142_submissions:
    actor_type: user
    description: Enable saving record of 4142 forms submitted to Lighthouse as part of a Supplemental Claim
    enable_in_development: true
  decision_review_service_common_exceptions_enabled:
    actor_type: user
    description: Enable using Common::Exception classes instead of DecisionReviewV1::ServiceException
  decision_review_form4142_validate_schema:
    actor_type: user
    description: Enables the use of schema validation for form 4142 in decision review applications
    enable_in_development: true
  decision_review_final_status_polling:
    actor_type: user
    description: Enables enhanced polling for secondary forms in decision review applications with final status
  decision_review_final_status_secondary_form_failure_notifications:
    actor_type: user
    description: Enables failure notifications for secondary forms in decision review applications with final status
  dependency_verification:
    actor_type: user
    description: Feature gates the dependency verification modal for updating the diaries service.
    enable_in_development: true
  dependency_verification_browser_monitoring_enabled:
    actor_type: user
    description: Enable Datadog RUM/LOG monitoring for the form 21-0538
  dependents_enable_form_viewer_mfe:
    actor_type: user
    description: enables display of form viewer microfrontend on 686 post-submission page
    enable_in_development: true
  dependents_enqueue_with_user_struct:
    actor_type: user
    description: Manage whether the enqueued job for 686c and 674 will be with a User model or the new User struct
    enable_in_development: true
  dependents_log_vbms_errors:
    actor_type: user
    description: Log VBMS errors when submitting 686c and 674
    enable_in_development: true
  dependents_module_enabled:
    actor_type: user
    description: Enables new Dependents module
    enable_in_development: false
  dependents_pension_check:
    actor_type: user
    description: Manage whether or not Pension check is enabled for the 686/674
    enable_in_development: true
  dependents_removal_check:
    actor_type: user
    description: Manage whether or not dependent removal claim codes are enabled for the 686
    enable_in_development: true
  dependents_management:
    actor_type: user
    description: Manage dependent removal from view dependent page
    enable_in_development: true
  dependents_claims_evidence_api_upload:
    actor_type: user
    description: Enable using the ClaimsEvidenceAPI module to upload 686/674 documents to VBMS
  dependents_bypass_schema_validation:
    actor_type: user
    description: Bypasses vets_json_schema validation for dependency claims
  disability_526_form4142_polling_records:
    actor_type: user
    description: enables creation of, and tracking of, sent form 4142 documents, from the 526 flow, to the Lighthouse Benefits Intake API
    enable_in_development: true
  disability_526_form4142_polling_record_failure_email:
    actor_type: user
    description: enables failure email when explicit failure is detected downstream
    enable_in_development: true
  contention_classification_claim_linker:
    actor_type: user
    description: enables sending 526 claim id and vbms submitted claim id to Contention Classification service for linking/monitoring.
    enable_in_development: true
  contention_classification_ml_classifier:
    actor_type: user
    description: Enables the machine learning classifier for contention classification by calling the hybrid endpoint instead of expanded endpoint.
    enable_in_development: true
  disability_526_ee_mst_special_issue:
    actor_type: user
    description: enables adding MST special issue to disability_526 prior to submission.
    enable_in_development: true
  disability_526_ee_process_als_flash:
    actor_type: user
    description: enables adding applicable flashes to disability_526 prior to submission.
    enable_in_development: true
  disability_526_call_received_email_from_polling:
    actor_type: user
    description: enables received email in poll_form526_pdf job and disables calling from form526_submission
  disability_526_improved_autosuggestions_add_disabilities_page:
    actor_type: user
    description: enables new version of add disabilities page, with updates to content and search functionality
    enable_in_development: true
  disability_526_show_confirmation_review:
    actor_type: user
    description: enables showing a submission review section on the 526 confirmation page
    enable_in_development: true
  disability_compensation_flashes:
    actor_type: user
    description: enables sending flashes to BGS for disability_compensation submissions.
    enable_in_development: true
  disability_compensation_temp_separation_location_code_string:
    actor_type: user
    description: enables forcing separation location code to be a string in submit_all_claim endpoint.
  disability_compensation_temp_toxic_exposure_optional_dates_fix:
    actor_type: user
    description: enables removing malformed optional dates from the Toxic Exposure node of a Form526Submission at SavedClaim creation.
  disability_compensation_toxic_exposure_destruction_modal:
    actor_type: user
    description: enables confirmation modal when removing toxic exposure data from Form 526
    enable_in_development: true
  disability_compensation_form4142_supplemental:
    actor_type: user
    description: Use Lighthouse API to submit supplemental Form 21-4142 from Form 526EZ submissions
    enable_in_development: true
  disability_compensation_pif_fail_notification:
    actor_type: user
    description: enables sending notifications to vets if their 526 claim submission fails with PIF in Use Error
    enable_in_development: true
  disability_compensation_production_tester:
    actor_type: user
    description: disable certain functionality for production testing of the 526 submission workflow. DO NOT TOGGLE THIS FLAG UNLESS YOU ARE A MEMBER OF DISABILITY BENEFITS EXPERIENCE TEAM.
    enable_in_development: true
  disability_compensation_fail_submission:
    actor_type: user
    description: enable to test the backup submission path. DO NOT TOGGLE THIS FLAG UNLESS YOU ARE A MEMBER OF DISABILITY BENEFITS EXPERIENCE TEAM.
    enable_in_development: true
  disability_compensation_sync_modern_0781_flow:
    actor_type: user
    description: enables a new form flow for 0781 and 0781a in the 526 submission workflow
    enable_in_development: true
  disability_compensation_sync_modern0781_flow_metadata:
    actor_type: user
    description: enables adding new 0781 form indicator to in progress 526 forms and saved claim records for 526 submissions
  disability_compensation_0781_stats_job:
    actor_type: user
    description: enables a job to run that will check DB records and report stats as metrics, into Datadog
    enable_in_development: true
  disability_526_send_form526_submitted_email:
    actor_type: user
    description: enables sending submitted email in both primary and backup paths
  disability_526_send_mas_all_ancillaries:
    actor_type: user
    description: enables sending all 526 uploads and ancillary forms to MAS's APCAS API
  disability_526_send_received_email_from_backup_path:
    actor_type: user
    description: enables received email in complete success state of backup path
  disability_526_form4142_validate_schema:
    actor_type: user
    description: Enables the use of schema validation for form 4142 in disability 526 applications
  disability_526_form4142_use_2024_version:
    actor_type: user
    description: enables the 2024 version of form 4142 in the disability 526 submission frontend workflow
    enable_in_development: true
  disability_526_toxic_exposure_opt_out_data_purge:
    actor_type: user
    description: enables function that removes toxic exposure data if user has opted out from toxic exposure condition on Form 526 submission
    enable_in_development: true
  disability_526_track_saved_claim_error:
    actor_type: user
    description: enables improved logging of SavedClaim::DisabilityCompensation::Form526AllClaim save failures
  education_reports_cleanup:
    actor_type: user
    description: Updates to the daily education reports to remove old data that isn't needed in the new fiscal year
    enable_in_development: true
  enrollment_verification:
    actor_type: user
    description: Enables access to the Enrollment Verification app
    enable_in_development: true
  discharge_wizard_features:
    actor_type: user
    description: Iteration of new features for discharge wizard
    enable_in_development: true
  dispute_debt:
    actor_type: user
    description: Enables the Dispute Debt feature
    enable_in_development: true
  digital_dispute_duplicate_prevention:
    actor_type: user
    description: Enables duplicate prevention for digital dispute submissions
    enable_in_development: false
  digital_dmc_dispute_service:
    actor_type: user
    description: Enables the Digital DMC Dispute Service
    enable_in_development: true
  event_bus_gateway_retry_emails:
    actor_type: user
    description: When enabled, vets-api retries event bus gateway emails that VA Notify marks temporary-failure
    enable_in_development: true
  facilities_autosuggest_vamc_services_enabled:
    actor_type: user
    description: Allow use of the VA health facilities auto-suggest feature (versus static dropdown)
    enable_in_development: true
  facilities_ppms_suppress_all:
    actor_type: user
    description: Hide all ppms search options
  facility_locator_mobile_map_update:
    actor_type: user
    description: Use new mobile map features for research
    enable_in_development: true
  facility_locator_predictive_location_search:
    actor_type: user
    description: Use predictive location search in the Facility Locator UI
  facilities_use_fl_progressive_disclosure:
    actor_type: user
    description: Use progressive disclosure in the Facility Locator UI
    enable_in_development: true
  file_upload_short_workflow_enabled:
    actor_type: user
    description: Enables shorter workflow enhancement for file upload component
  fsr_5655_server_side_transform:
    actor_type: user
    description: Update to use BE for business transform logic for Financial Status Report (FSR - 5655) form
    enable_in_development: true
  financial_status_report_debts_api_module:
    actor_type: user
    description: Points to debts-api module routes
    enable_in_development: true
  financial_status_report_expenses_update:
    actor_type: user
    description: Update expense lists in the Financial Status Report (FSR - 5655) form
    enable_in_development: true
  financial_status_report_review_page_navigation:
    actor_type: user
    description: Enables new review page navigation for users completing the Financial Status Report (FSR) form.
    enable_in_development: true
  financial_management_vbs_only:
    actor_type: user
    description: Enables the Financial Management app to only use the VBS API
    enable_in_development: true
  find_a_representative_enabled:
    actor_type: cookie_id
    description: Generic toggle for gating Find a Rep
    enable_in_development: true
  find_a_representative_enable_api:
    actor_type: user
    description: Enables all Find a Representative api endpoints
    enable_in_development: true
  find_a_representative_enable_frontend:
    actor_type: cookie_id
    description: Enables Find a Representative frontend
    enable_in_development: true
  find_a_representative_flag_results_enabled:
    actor_type: user
    description: Enables flagging feature for Find a Representative frontend
    enable_in_development: true
  find_a_representative_use_accredited_models:
    actor_type: user
    description: Enables Find A Representative APIs using AccreditedX models
    enable_in_development: true
  representative_status_enabled:
    actor_type: cookie_id
    description: Enables flagging feature for Find a Representative frontend
    enable_in_development: true
  form526_include_document_upload_list_in_overflow_text:
    actor_type: user
    description: Appends a list of SupportingEvidenceAttachment filenames the veteran uploaded for a Form 526 into the overflow text in the form submission
  appoint_a_representative_enable_frontend:
    actor_type: cookie_id
    description: Enables Appoint a Representative frontend
    enable_in_development: true
  appoint_a_representative_enable_v2_features:
    actor_type: user
    description: Enables Appoint a Representative 2.0 features for frontend and backend
    enable_in_development: true
  appoint_a_representative_enable_pdf:
    actor_type: user
    description: Enables Appoint a Representative PDF generation endpoint
    enable_in_development: true
  representative_status_enable_v2_features:
    actor_type: user
    description: Enables Representative Status widget 2.0 features for frontend and backend
    enable_in_development: true
  accredited_representative_portal_declination:
    actor_type: user
    description: Enables declination reason feature for frontend and backend
    enable_in_development: true
  form526_legacy:
    actor_type: user
    description: If true, points controllers to the legacy EVSS Form 526 instance. If false, the controllers will use the Dockerized instance running in DVP.
    enable_in_development: true
  form526_send_document_upload_failure_notification:
    actor_type: user
    description: Enables enqueuing a Form526DocumentUploadFailureEmail if a EVSS::DisabilityCompensationForm::SubmitUploads job exhausts its retries
    enable_in_development: true
  form526_send_backup_submission_polling_failure_email_notice:
    actor_type: user
    description: Enables enqueuing a Form526SubmissionFailureEmailJob if a submission is marked as unprocessable through polling of the Benefits Intake API.
    enable_in_development: true
  form526_send_backup_submission_exhaustion_email_notice:
    actor_type: user
    description: Enables enqueuing of a Form526SubmissionFailureEmailJob if a submission exhausts it's attempts to upload to the Benefits Intake API.
    enable_in_development: true
  form526_send_4142_failure_notification:
    actor_type: user
    description: Enables enqueuing of a Form4142DocumentUploadFailureEmail if a SubmitForm4142Job job exhausts its retries
    enable_in_development: true
  form526_send_0781_failure_notification:
    actor_type: user
    description: Enables enqueuing a Form0781DocumentUploadFailureEmail if a SubmitForm0781Job job exhausts its retries
    enable_in_development: true
  form0994_confirmation_email:
    actor_type: user
    description: Enables form 0994 email submission confirmation (VaNotify)
    enable_in_development: true
  form1990_confirmation_email:
    actor_type: user
    description: Enables form 1990 email submission confirmation (VaNotify)
    enable_in_development: true
  form1995_confirmation_email:
    actor_type: user
    description: Enables form 1995 email submission confirmation (VaNotify)
    enable_in_development: true
  form1990e_confirmation_email:
    actor_type: user
    description: Enables form 1990e email submission confirmation (VaNotify)
    enable_in_development: true
  form21_0966_confirmation_email:
    actor_type: user
    description: Enables form 21-0966 email submission confirmation (VaNotify)
    enable_in_development: true
  form21_0966_confirmation_page:
    actor_type: user
    description: Enables form 21-0966 new confirmation page
    enable_in_development: true
  form21_0972_confirmation_email:
    actor_type: user
    description: Enables form 21-0972 email submission confirmation (VaNotify)
    enable_in_development: true
  form21_10203_confirmation_email:
    actor_type: user
    description: Enables form 21-10203 email submission confirmation (VaNotify)
  form21_10210_confirmation_email:
    actor_type: user
    description: Enables form 21-10210 email submission confirmation (VaNotify)
    enable_in_development: true
  form20_10206_confirmation_email:
    actor_type: user
    description: Enables form 20-10206 email submission confirmation (VaNotify)
    enable_in_development: true
  form20_10207_confirmation_email:
    actor_type: user
    description: Enables form 20-10207 email submission confirmation (VaNotify)
    enable_in_development: true
  form21_0845_confirmation_email:
    actor_type: user
    description: Enables form 21-0845 email submission confirmation (VaNotify)
    enable_in_development: true
  form21p_0847_confirmation_email:
    actor_type: user
    description: Enables form 21p-0847 email submission confirmation (VaNotify)
    enable_in_development: true
  form21_4138_confirmation_email:
    actor_type: user
    description: Enables form 21-4138 email submission confirmation (VaNotify)
  form21_4142_confirmation_email:
    actor_type: user
    description: Enables form 21-4142 email submission confirmation (VaNotify)
  form22_10282_confirmation_email:
    actor_type: user
    description: Enables form 22-10282 email submission confirmation (VaNotify)
    enable_in_development: true
  form22_10297_confirmation_email:
    actor_type: user
    description: Enables form 22-10297 email submission confirmation (VaNotify)
    enable_in_development: true
  form26_4555_confirmation_email:
    actor_type: user
    description: Enables form 26-4555 email submission confirmation (VaNotify)
    enable_in_development: true
  form_526_required_identifiers_in_user_object:
    actor_type: user
    description: includes a mapping of booleans in the profile section of a serialized user indicating which ids are nil for the user
  form40_0247_confirmation_email:
    actor_type: user
    description: Enables form 40-0247 email submission confirmation (VaNotify)
    enable_in_development: true
  form40_10007_confirmation_email:
    actor_type: user
    description: Enables form 40-10007 email submission error (VaNotify)
    enable_in_development: true
  form1990meb_confirmation_email:
    actor_type: user
    description: Enables form 1990 MEB email submission confirmation (VaNotify)
    enable_in_development: true
  form1990emeb_confirmation_email:
    actor_type: user
    description: Enables form 1990e MEB email submission confirmation (VaNotify)
    enable_in_development: true
  form5490_confirmation_email:
    actor_type: user
    description: Enables form 5490 email submission confirmation (VaNotify)
    enable_in_development: true
  form5495_confirmation_email:
    actor_type: user
    description: Enables form 5495 email submission confirmation (VaNotify)
    enable_in_development: true
  simple_forms_email_notifications:
    actor_type: user
    description: Enables form email notifications upon certain state changes (error and received)
    enable_in_development: true
  form2010206:
    actor_type: user
    description: If enabled shows the digital form experience for form 20-10206
  form2010207:
    actor_type: user
    description: If enabled shows the digital form experience for form 20-10207
  form210845:
    actor_type: user
    description: If enabled shows the digital form experience for form 21-0845
  form210966:
    actor_type: user
    description: If enabled shows the digital form experience for form 21-0966
  form210972:
    actor_type: user
    description: If enabled shows the digital form experience for form 21-0972
  form214138:
    actor_type: user
    description: If enabled shows the digital form experience for form 21-4138
  form214142:
    actor_type: user
    description: If enabled shows the digital form experience for form 21-4142
  form2110210:
    actor_type: user
    description: If enabled shows the digital form experience for form 21-10210
  form21p0847:
    actor_type: user
    description: If enabled shows the digital form experience for form 21P-0847
  form264555:
    actor_type: user
    description: If enabled shows the digital form experience for form 26-4555
  form400247:
    actor_type: user
    description: If enabled shows the digital form experience for form 40-0247
  form1010d_extended:
    actor_type: user
    description: If enabled shows the digital form experience for form 10-10d merged with form 10-7959c
    enable_in_development: true
  form1010d_browser_monitoring_enabled:
    actor_type: user
    description: Datadog RUM monitoring for form 10-10d (IVC CHAMPVA)
  form107959c_browser_monitoring_enabled:
    actor_type: user
    description: Datadog RUM monitoring for form 10-7959c (IVC CHAMPVA)
  form107959f1_browser_monitoring_enabled:
    actor_type: user
    description: Datadog RUM monitoring for form 10-7959f-1 (IVC CHAMPVA)
  form107959a_browser_monitoring_enabled:
    actor_type: user
    description: Datadog RUM monitoring for form 10-7959a (IVC CHAMPVA)
  form107959c:
    actor_type: cookie_id
    description: If enabled shows the digital form experience for form 10-7959c (IVC CHAMPVA other health insurance)
    enable_in_development: true
  form107959a:
    actor_type: user
    description: If enabled shows the digital form experience for form 10-7959a (IVC CHAMPVA claim form)
    enable_in_development: true
  form107959f2:
    actor_type: user
    description: If enabled shows the digital form experience for form 10-7959f-2 (Foreign Medical Program claim form)
    enable_in_development: true
  form_upload_flow:
    actor_type: user
    description: If enabled shows the find-a-form widget for the Form Upload Flow
  form_pdf_change_detection:
    actor_type: user
    description: If enabled runs the FormPdfChangeDetectionJob daily
  get_help_ask_form:
    actor_type: user
    description: Enables inquiry form for users to submit questions, suggestions, and complaints.
    enable_in_development: true
  get_help_messages:
    actor_type: user
    description: Enables secure messaging
    enable_in_development: true
  ha_cpap_supplies_cta:
    actor_type: user
    description: Toggle CTA for reordering Hearing Aid and CPAP supplies form within static pages.
  in_progress_form_custom_expiration:
    actor_type: user
    description: Enable/disable custom expiration dates for forms
    enable_in_development: true
  in_progress_form_reminder:
    actor_type: user
    description: Enable/disable in progress form reminders (sent via VaNotify)
    enable_in_development: true
  in_progress_form_reminder_age_param:
    actor_type: user
    description: Enable/disable in progress form reminder age param
    enable_in_development: true
  clear_stale_in_progress_reminders_sent:
    actor_type: user
    description: Enable/disable clearing of one-time in progress reminders after 60 days
    enable_in_development: true
  in_progress_1880_form_cron:
    actor_type: user
    description: Enable/disable scheduled cron for 1880 in progress form reminders (sent via VaNotify)
    enable_in_development: true
  in_progress_1880_form_reminder:
    actor_type: user
    description: Enable/disable 1880 in progress form reminders (sent via VaNotify)
    enable_in_development: true
  in_progress_form_reminder_1010ez:
    actor_type: user
    description: Enable/disable 1010ez in progress form reminders (sent via VaNotify)
    enable_in_development: true
  in_progress_form_reminder_526ez:
    actor_type: user
    description: Enable/disable 526ez in progress form reminders (sent via VaNotify)
    enable_in_development: true
<<<<<<< HEAD
=======
  kendra_enabled_for_resources_and_support_search:
    actor_type: user
    description: Enable/disable Amazon Kendra for Resources and Support search
    enable_in_development: true
  letters_page_new_design:
    actor_type: user
    description: Enables ability to show updated letter page design
    enable_in_development: true
>>>>>>> 46417659
  lighthouse_claims_api_v2_add_person_proxy:
    actor_type: user
    description: Lighthouse Benefits Claims API v2 uses add_person_proxy service when target Veteran is missing a Participant ID
    enable_in_development: true
  lighthouse_claims_api_poa_dependent_claimants:
    actor_type: user
    description: Enable/disable dependent claimant support for POA requests
    enable_in_development: true
  lighthouse_claims_api_v2_poa_va_notify:
    actor_type: user
    description: Enable/disable the VA notification emails in V2 POA
    enable_in_development: false
  lighthouse_claims_v2_poa_requests_skip_bgs:
    actor_type: user
    description: Enable/disable skipping BGS calls for POA Requests
    enable_in_development: true
  lighthouse_claims_api_poa_use_bd:
    actor_type: user
    description: Lighthouse Benefits Claims API uses Lighthouse Benefits Documents API to upload POA forms instead of VBMS
    enable_in_development: true
  lighthouse_claims_api_use_birls_id:
    actor_type: user
    description: Lighthouse Benefits Claims API uses MPI birls_id as filenumber parameter to BDS search
    enable_in_development: true
  lighthouse_document_convert_to_unlocked_pdf_use_hexapdf:
    description: Enables the LighthouseDocument class's convert_to_unlocked_pdf method to use hexapdf to unlock encrypted pdfs
  log_eligible_benefits:
    actor_type: user
    description: Allows log_eligible_benefits_job.rb to run in background.
    enable_in_development: true
  logging_data_scrubber:
    actor_type: user
    description: Enable/disable data scrubbing for sensitive information
    enable_in_development: true
  loop_pages:
    actor_type: user
    description: Enable new list loop pattern
    enable_in_development: true
  show_mbs_preneed_change_va_4010007:
    actor_type: user
    description: Updates to text in form VA 40-10007
  medical_copays_six_mo_window:
    actor_type: user
    description: This will filter to only show medical copays within the last 6 months
    enable_in_development: true
  medical_copay_notifications:
    actor_type: user
    description: Enables notifications to be sent for new copay statements
    enable_in_development: true
  medical_expense_reports_form_enabled:
    actor_type: user
    description: Enables the Medical Expense Reports form (Form 21P-8416)
    enable_in_development: true
  medical_expense_reports_browser_monitoring_enabled:
    actor_type: user
    description: Medical Expense Reports Datadog RUM monitoring
  medical_expense_reports_error_email_notification:
    actor_type: cookie_id
    description: Toggle sending of the Action Needed email notification
  medical_expense_reports_received_email_notification:
    actor_type: cookie_id
    description: Toggle sending of the Received email notification
  medical_expense_reports_submitted_email_notification:
    actor_type: user
    description: Toggle sending of the Submission in Progress email notification
  mhv_accelerated_delivery_enabled:
    actor_type: user
    description: Control whether vets-api allows fetching MR data from LightHouse
    enable_in_development: false
  mhv_accelerated_delivery_allergies_enabled:
    actor_type: user
    description: Control fetching OH allergies data
    enable_in_development: false
  mhv_accelerated_delivery_care_notes_enabled:
    actor_type: user
    description: Control fetching OH care summary and notes data
    enable_in_development: false
  mhv_accelerated_delivery_conditions_enabled:
    actor_type: user
    description: Control fetching OH health condition data
    enable_in_development: false
  mhv_accelerated_delivery_labs_and_tests_enabled:
    actor_type: user
    description: Control fetching lab and test data from UHD (SCDF) service (web)
    enable_in_development: false
  mhv_accelerated_delivery_vital_signs_enabled:
    actor_type: user
    description: Control fetching OH vitals data
    enable_in_development: false
  mhv_accelerated_delivery_uhd_enabled:
    actor_type: user
    description: Control whether vets-api allows fetching any MR data from MHV UHD
    enable_in_development: false
  mhv_accelerated_delivery_uhd_oh_lab_type_logging_enabled:
    actor_type: user
    description: Control whether vets-api logs lab types returned for OH patients
    enable_in_development: false
  mhv_accelerated_delivery_uhd_vista_lab_type_logging_enabled:
    actor_type: user
    description: Control whether vets-api logs lab types returned for VistA patients
    enable_in_development: false
  mhv_accelerated_delivery_uhd_sp_enabled:
    actor_type: user
    description: Control whether vets-api allows fetching Surgical Pathology data from MHV UHD
    enable_in_development: false
  mhv_accelerated_delivery_uhd_mb_enabled:
    actor_type: user
    description: Control whether vets-api allows fetching Microbiology data from MHV UHD
    enable_in_development: false
  mhv_accelerated_delivery_uhd_ch_enabled:
    actor_type: user
    description: Control whether vets-api allows fetching Chem/Hem data from MHV UHD
  mhv_accelerated_delivery_uhd_filtering_enabled:
    actor_type: user
    description: Control whether vets-api applies filtering logic to UHD lab records
    enable_in_development: false
  mhv_accelerated_delivery_uhd_loinc_logging_enabled:
    actor_type: user
    description: Control whether vets-api logs LOINC codes returned from UHD notes records
    enable_in_development: false
  mhv_va_health_chat_enabled:
    actor_type: user
    description: Enables the VA Health Chat link at /my-health
  mhv_landing_page_show_priority_group:
    actor_type: user
    description: Shows Veterans their Priority Group on the MHV Landing Page
    enable_in_development: true
  mhv_landing_page_personalization:
    actor_type: user
    description: Enables personalized content on the My HealtheVet landing page.
    enable_in_development: true
  mhv_landing_page_show_share_my_health_data_link:
    actor_type: user
    description: Show Share My Health Data (SMHD) link on Medical Records card of the MHV landing page
  mhv_supply_reordering_enabled:
    actor_type: user
    description: Enables the launch of mhv supply reordering application at /my-health/order-medical-supplies
  mhv_secure_messaging_no_cache:
    actor_type: user
    description: Prevents caching of Secure Messaging data
  mhv_secure_messaging_cerner_pilot:
    actor_type: user
    description: Enables/disables Secure Messaging Cerner Transition Pilot environment on VA.gov and VHAB
  mhv_secure_messaging_filter_accordion:
    actor_type: user
    description: Enables/disables Secure Messaging Filter Accordion re-design updates on VA.gov
    enable_in_development: true
  mhv_secure_messaging_remove_lefthand_nav:
    actor_type: user
    description: Disables/Enables Secure Messaging lefthand navigation for new navigation solution
    enable_in_development: true
  mhv_secure_messaging_triage_group_plain_language:
    actor_type: user
    description: Disables/Enables Secure Messaging recipients group plain language design
    enable_in_development: true
  mhv_secure_messaging_recipient_opt_groups:
    actor_type: user
    description: Disables/Enables Secure Messaging optgroups in recipient dropdown on Start a new message page
    enable_in_development: true
  mhv_secure_messaging_recipient_combobox:
    actor_type: user
    description: Disables/Enables Secure Messaging combobox in recipient dropdown on Start a new message page
  mhv_secure_messaging_read_receipts:
    actor_type: user
    description: Disables/Enables Secure Messaging read receipts
    enable_in_development: true
  mhv_secure_messaging_milestone_2_aal:
    actor_type: user
    description: Disables/Enables Secure Messaging AAL Milestone 2
    enable_in_development: true
  mhv_secure_messaging_policy_va_patient:
    actor_type: user
    description: Disables/Enables Secure Messaging policy check for VA patient
  mhv_secure_messaging_custom_folders_redesign:
    actor_type: user
    description: Disables/Enables Secure Messaging Custom Folders Redesign
    enable_in_development: true
  mhv_secure_messaging_large_attachments:
    actor_type: user
    description: Disables/Enables sending large attachments in Secure Messaging using AWS S3 upload method for all eligible messages to Vista or OH recipients
    enable_in_development: false
  mhv_secure_messaging_curated_list_flow:
    actor_type: user
    description: Disables/Enables Secure Messaging Curated List Flow
    enable_in_development: true
  mhv_secure_messaging_recent_recipients:
    actor_type: user
    description: Disables/Enables Secure Messaging Recent Recipients
    enable_in_development: true
  mhv_bypass_downtime_notification:
    actor_type: user
    description: When enabled, bypass the MHV downtime notification; intended for smoke testing in production
    enable_in_development: true
  mhv_medical_records_allow_txt_downloads:
    actor_type: user
    description: Allows users to download Medical Records data in TXT format
    enable_in_development: true
  mhv_medical_records_ccd_extended_file_types:
    actor_type: user
    description: Allows users to download CCD (health summary) in PDF and HTML formats
    enable_in_development: true
  mhv_medical_records_display_conditions:
    actor_type: user
    description: Show/hide content related to Health Conditions in Medical Records
    enable_in_development: true
  mhv_medical_records_display_domains:
    actor_type: user
    description: Show/hide in-progress Medical Records domains
    enable_in_development: true
  mhv_medical_records_display_labs_and_tests:
    actor_type: user
    description: Show/hide content related to Labs & Tests in Medical Records
    enable_in_development: true
  mhv_medical_records_display_notes:
    actor_type: user
    description: Show/hide content related to Notes in Medical Records
    enable_in_development: true
  mhv_medical_records_display_sidenav:
    actor_type: user
    description: Show/hide the Medical Records side navigation
    enable_in_development: true
  mhv_medical_records_display_vaccines:
    actor_type: user
    description: Show/hide content related to Vaccines in Medical Records
    enable_in_development: true
  mhv_medical_records_display_settings_page:
    actor_type: user
    description: Show/hide the Settings Page in Medical Records
    enable_in_development: true
  mhv_medical_records_display_vitals:
    actor_type: user
    description: Show/hide content related to Vitals in Medical Records
    enable_in_development: true
  mhv_medical_records_migrate_ccd_to_s3:
    actor_type: user
    description: Enables the switch to an s3 bucket for the CCD endpoints
    enable_in_development: true
  mhv_medical_records_migrate_dicom_to_s3:
    actor_type: user
    description: Enables the switch to an s3 bucket for the DICOM endpoint
    enable_in_development: true
  mhv_medical_records_migrate_to_api_gateway:
    actor_type: user
    description: Enables the switch to the new MHV API Gateway endpoints
    enable_in_development: true
  mhv_medical_records_phr_refresh_on_login:
    actor_type: user
    description: Enables/disables the PHR refresh for MHV users when logging into VA.gov
    enable_in_development: true
  mhv_medical_records_redact_fhir_client_logs:
    actor_type: user
    description: Replaces IDs in fhir_client INFO-level logs with X's when enabled
    enable_in_development: true
  mhv_medical_records_to_va_gov_release:
    actor_type: user
    description: Enables/disables Medical Records on VA.gov (intial transition from MHV to VA.gov)
    enable_in_development: true
  mhv_medical_records_new_eligibility_check:
    actor_type: user
    description: Enables/disables Medical Records new access policy eligibility check endpoint
    enable_in_development: true
  mhv_medical_records_update_landing_page:
    actor_type: user
    description: Enables/disables Medical Records new landing page content
    enable_in_development: true
  mhv_medical_records_filter_and_sort:
    actor_type: user
    description: Enables/disables Medical Records new filter and sort changes
    enable_in_development: true
  mhv_medical_records_use_unified_sei_api:
    actor_type: user
    description: Enables/disables use of the unified API call self-entered information
    enable_in_development: true
  mhv_medical_records_milestone_two:
    actor_type: user
    description: Enables/disables Medical Records new Milestone 2 changes
    enable_in_development: true
  mhv_medical_records_retry_next_page:
    actor_type: user
    description: Enables/disables with_retries when getting the next page
    enable_in_development: true
  mhv_medical_records_support_backend_pagination_allergy:
    actor_type: user
    description: Enables/disables backend caching/pagination for allergies
    enable_in_development: true
  mhv_medical_records_support_backend_pagination_care_summary_note:
    actor_type: user
    description: Enables/disables backend caching/pagination for care summaries & notes
    enable_in_development: true
  mhv_medical_records_support_backend_pagination_health_condition:
    actor_type: user
    description: Enables/disables backend caching/pagination for health conditions
    enable_in_development: true
  mhv_medical_records_support_backend_pagination_lab_test:
    actor_type: user
    description: Enables/disables backend caching/pagination for labs & tests
    enable_in_development: true
  mhv_medical_records_support_backend_pagination_vaccine:
    actor_type: user
    description: Enables/disables backend caching/pagination for vaccines
    enable_in_development: true
  mhv_medical_records_support_backend_pagination_vital:
    actor_type: user
    description: Enables/disables backend caching/pagination for vitals
    enable_in_development: true
  mhv_medical_records_support_new_model_allergy:
    actor_type: user
    description: Enables/disables the use of pre-transformed allergy objects
    enable_in_development: true
  mhv_medical_records_support_new_model_care_summary_note:
    actor_type: user
    description: Enables/disables the use of pre-transformed care summary/note objects
    enable_in_development: true
  mhv_medical_records_support_new_model_health_condition:
    actor_type: user
    description: Enables/disables the use of pre-transformed health condition objects
    enable_in_development: true
  mhv_accelerated_delivery_vaccines_enabled:
    actor_type: user
    description: Enables/disables the new immunizations v2 endpoint that uses LH as a datasource and aligns with data model that the mobile app uses
    enable_in_development: false
  mhv_medical_records_support_new_model_lab_test:
    actor_type: user
    description: Enables/disables the use of pre-transformed lab/test objects
    enable_in_development: true
  mhv_medical_records_support_new_model_vaccine:
    actor_type: user
    description: Enables/disables the use of pre-transformed vaccine objects
    enable_in_development: true
  mhv_medical_records_support_new_model_vital:
    actor_type: user
    description: Enables/disables the use of pre-transformed vital objects
    enable_in_development: true
  mhv_medical_records_uuid_for_jwt_session_locking:
    actor_type: user
    description: Use UUID instead of ICN for locking MHV JWT sessions
    enable_in_development: true
  mhv_medications_display_allergies:
    actor_type: user
    description: Enables/disables allergies and reactions data
    enable_in_development: true
  mhv_medications_display_filter:
    actor_type: user
    description: Enables/disables filter feature for medications list
    enable_in_development: true
  mhv_medications_display_grouping:
    actor_type: user
    description: Enables/disables grouping medications related work
    enable_in_development: true
  mhv_medications_cerner_pilot:
    actor_type: user
    description: Enables/disables Medications Cerner Transition Pilot environment on VA.gov and VHAB
  mhv_enable_aal_integration:
    actor_type: user
    description: Enables/disables integration with MHV's AAL-creation endpoint
    enable_in_development: true
  mhv_hash_id_for_mhv_session_locking:
    actor_type: user
    description: Hash the MHV Correlation ID when locking MHV sessions
    enable_in_development: true
  mhv_modern_cta_links:
    actor_type: user
    description: CTA widget links point to va.gov services
  mhv_medications_display_pending_meds:
    actor_type: user
    description: Enables/disables pending medications related work
    enable_in_development: true
  mhv_medications_display_refill_progress:
    actor_type: user
    description: Enables/disables refill progress related work
    enable_in_development: true
  mhv_medications_dont_increment_ipe_count:
    actor_type: user
    description: when this flag is on the count will not be incremented for ipe
    enable_in_development: true
  mhv_medications_partial_fill_content:
    actor_type: user
    description: Enables/disables partial fill content
    enable_in_development: true
  mhv_medications_new_policy:
    actor_type: user
    description: Updates MHV Medications policy based on recent updates to MHV Account Creation API
  mhv_milestone_2_changes_enabled:
    actor_type: user
    description: Enables MHV Milestone 2 changes
  mhv_header_links:
    actor_type: user
    description: Display My HealtheVet and My VA links in the site header
    enable_in_development: true
  mhv_email_confirmation:
    actor_type: user
    description: Enables/disables email confirmation alerts on MHV and My VA pages
  mobile_allergy_intolerance_model:
    actor_type: user
    description: For mobile app, enalbes use of strict models for parsing allergy intolerance
  mobile_api:
    actor_type: user
    description: API endpoints consumed by the VA Mobile App (iOS/Android)
  mobile_filter_doc_27_decision_letters_out:
    actor_type: user
    description: filters out doc type 27 decision letters out of list of decision letters for mobile
    enable_in_development: false
  mobile_claims_log_decision_letter_sent:
    actor_type: user
    description: Logs decision letter info on both claims and decision letter endpoint
    enable_in_development: true
  mobile_coe_letter_use_lgy_service:
    actor_type: user
    description: Use LGY service for retrieving COE letters in the mobile app
    enable_in_development: false
  multiple_address_10_10ez:
    actor_type: cookie_id
    description: >
      [Front-end only] When enabled, the 10-10EZ will collect a home and mailing address for the veteran
      vs only collecting a single, "permanent" address.
  organic_conversion_experiment:
    actor_type: user
    description: Toggle to enable login.gov create account experiment
  profile_show_paperless_delivery:
    actor_type: user
    description: Toggle user's ability to see and modify paperless delivery settings page.
  pcpg_trigger_action_needed_email:
    actor_type: user
    description: Set whether to enable VANotify email to Veteran for PCPG failure exhaustion
  pdf_fill_redesign_form_jumplinks:
    actor_type: user
    description: Enable jumplinks from form to overflow page, when using v2 PDF overflow generator
  pdf_fill_redesign_overflow_jumplinks:
    actor_type: user
    description: Enable jumplinks from overflow page back to form, when using v2 PDF overflow generator
  pension_error_email_notification:
    actor_type: cookie_id
    description: Toggle sending of the Action Needed email notification
  pension_submitted_email_notification:
    actor_type: cookie_id
    description: Toggle sending of the Submission in Progress email notification
  pension_received_email_notification:
    actor_type: cookie_id
    description: Toggle sending of the Received email notification
  pension_persistent_attachment_error_email_notification:
    actor_type: cookie_id
    description: Toggle sending of the Persistent Attachment Error email notification
  pension_itf_validate_data_logger:
    actor_type: user
    description: Toggle sending of the ITF Validate Data to Rails Logger
    enable_in_development: true
  pension_pdf_form_alignment:
    actor_type: user
    description: Toggle for the new PDF form alignment update
    enable_in_development: true
  pre_entry_covid19_screener:
    actor_type: user
    description: >
      Toggle for the entire pre-entry covid 19 self-screener available at /covid19screener and to be used by visitors
      to VHA facilities in lieu of manual screening with a VHA employee.
      This toggle is owned by Patrick B. and the rest of the CTO Health Products team.
  profile_contact_info_page_ui_refresh:
    actor_type: user
    description: Display updated UI/UX for the profile Contact Information page.
  profile_enhanced_military_info:
    actor_type: user
    description: When enabled, /v1/profile/military_info endpoint will return all military information for a user.
  profile_international_phone_numbers:
    actor_type: user
    description: Enables international phone number support on VA.gov profile.
  profile_lighthouse_rating_info:
    actor_type: user
    description: When enabled, will request disability rating info data from lighthouse API.
  profile_user_claims:
    actor_type: user
    description: When enabled, /v0/user will return user profile claims for accessing service endpoints.
  profile_show_mhv_notification_settings_email_appointment_reminders:
    actor_type: user
    description: Show/Hide the email channel for Health appointment reminders notifications
  profile_show_mhv_notification_settings_email_rx_shipment:
    actor_type: user
    description: Show/Hide the email channel for Prescription shipping notifications
  profile_show_mhv_notification_settings_new_secure_messaging:
    actor_type: user
    description: Display MHV notification settings - New secure message notifications
  profile_show_mhv_notification_settings_medical_images:
    actor_type: user
    description: Display MHV notification settings - Medical images/reports notifications
  profile_show_military_academy_attendance:
    actor_type: user
    description: When enabled, profile service history will include military academy attendance.
    enable_in_development: true
  profile_hide_direct_deposit:
    actor_type: user
    description: Hides the Profile - Direct Deposit page content during a service outage
    enable_in_development: false
  profile_limit_direct_deposit_for_non_beneficiaries:
    actor_type: user
    description: Limits the Direct Deposit page functionality based on the veteranStatus property.
    enable_in_development: true
  profile_show_credential_retirement_messaging:
    actor_type: user
    description: Show/hide MHV and DS Logon credential retirement messaging in profile
  profile_show_new_health_care_copay_bill_notification_setting:
    actor_type: user
    description: Show/Hide the Health care copay bill section of notifications in profile
  profile_show_privacy_policy:
    actor_type: user
    description: Show/Hide the privacy policy section on profile pages
  profile_show_pronouns_and_sexual_orientation:
    actor_type: user
    description: Show/hide Pronouns and Sexual Orientation fields on profile page
  profile_show_quick_submit_notification_setting:
    actor_type: user
    description: Show/Hide the quick submit section of notification settings in profile
  profile_validate_address_when_no_candidate_found:
    actor_type: user
    description: When enabled, a CandidateAddressNotFound error will be followed up by a call to the validate endpoint
  profile_show_no_validation_key_address_alert:
    actor_type: user
    description: Show/Hide alert messages when no validationKey is returned from the address_validation endpoint
  profile_use_experimental:
    description: Use experimental features for Profile application - Do not remove
    enable_in_development: true
    actor_type: user
  profile_use_vafsc:
    description: Use VA Forms System Core for forms instead of schema based forms
    actor_type: user
    enable_in_development: true
  pw_ehr_cta_use_slo:
    actor_type: user
    description: Use single-logout (SLO) paths for Public Websites-managed EHR CTAs
  my_va_experimental:
    actor_type: user
    description: Use for experimental features for My VA application (general)
  my_va_experimental_frontend:
    actor_type: user
    description: Use for experimental features for My VA application (frontend)
  my_va_experimental_fullstack:
    actor_type: user
    description: Use for experimental features for My VA application (fullstack)
    enable_in_development: true
  my_va_hide_notifications_section:
    actor_type: user
    description: Hides the Notifications section on My VA
    enable_in_development: true
  my_va_notification_component:
    actor_type: user
    description: Enable users to see va-notification component on My VA
    enable_in_development: true
  my_va_notification_dot_indicator:
    actor_type: user
    description: Enable dot indicator for notifications
  my_va_enable_mhv_link:
    actor_type: user
    description: Enables the "Visit MHV" CTA link under Health care section
  my_va_new_mhv_urls:
    actor_type: user
    description: Updates URLs for the "Health care" section of My VA
  my_va_mhv_link_design_update:
    actor_type: user
    description: Updates to hyperlink design for the "Health care" section of My VA
  my_va_update_errors_warnings:
    actor_type: user
    description: Update all errors and warnings on My VA for consistency (will remove when va-notification component is released)
  my_va_lighthouse_uploads_report:
    actor_type: user
    description: Use lighthouse /uploads/report endpoint for Form status
  my_va_form_submission_pdf_link:
    actor_type: user
    description: Enables users to view PDF link within submitted forms cards
  rated_disabilities_detect_discrepancies:
    actor_type: user
    description:
      When enabled, the rated disabilities application will check for discrepancies between
      the number of rated disabilities returned by EVSS and Lighthouse
    enable_in_development: true
  rated_disabilities_sort_ab_test:
    actor_type: user
    description: Allows us to set up AB test of sorting on rated disabilities app
  rated_disabilities_use_lighthouse:
    actor_type: user
    description: When enabled, the rated disabilities application uses Lighthouse instead of EVSS
    enable_in_development: true
  saved_claim_pdf_overflow_tracking:
    actor_type: user
    description: When enabled, record metrics for claims which have overflow in the generated pdf
    enable_in_development: true
  schema_contract_appointments_index:
    actor_type: user
    description: Enables schema validation for the appointments service index fetch.
  schema_contract_claims_and_appeals_get_claim:
    actor_type: user
    description: Enables schema validation for the claims and appeals service get claim fetch.
  search_representative:
    actor_type: user
    description: Enable frontend application and cta for Search Representative application
    enable_in_development: true
  search_gov_maintenance:
    actor_type: user
    description: Use when Search.gov system maintenance impacts sitewide search
    enable_in_development: true
  show526_wizard:
    actor_type: user
    description: This determines when the wizard should show up on the form 526 intro page
    enable_in_development: true
  show_edu_benefits_0994_wizard:
    actor_type: user
    description: This determines when the wizard should show up on the 0994 introduction page
  show_edu_benefits_1990_wizard:
    actor_type: user
    description: This determines when the wizard should show up on the 1990 introduction page
  show_edu_benefits_1990e_wizard:
    actor_type: user
    description: This determines when the wizard should show up on the 1990e introduction page
  show_edu_benefits_1990n_wizard:
    actor_type: user
    description: This determines when the wizard should show up on the 1990N introduction page
  show_edu_benefits_1995_wizard:
    actor_type: user
    description: This determines when the wizard should show up on the 1995 introduction page
  show_edu_benefits_5490_wizard:
    actor_type: user
    description: This determines when the wizard should show up on the 5490 introduction page
  show_edu_benefits_5495_wizard:
    actor_type: user
    description: This determines when the wizard should show up on the 5495 introduction page
  show_financial_status_report:
    actor_type: user
    description: Enables VA Form 5655 (Financial Status Report)
    enable_in_development: true
  show_financial_status_report_wizard:
    actor_type: user
    description: Enables the Wizard for VA Form 5655 (Financial Status Report)
    enable_in_development: true
  show_financial_status_report_streamlined_waiver:
    actor_type: user
    description: Enables the Streamlined Waiver for VA Form 5655 (Financial Status Report)
    enable_in_development: true
  show_form_i18n:
    actor_type: user
    description: Enables the internationalization features for forms
    enable_in_development: true
  show_dgi_direct_deposit_1990EZ:
    actor_type: user
    description: Displays prefill enabled direct deposit component on 1990EZ form.
    enable_in_development: false
  show_meb_1990EZ_maintenance_alert:
    actor_type: user
    description: Displays an alert to users on 1990EZ intro page that the Backend Service is Down.
    enable_in_development: false
  show_meb_1990EZ_R6_maintenance_message:
    actor_type: user
    description: Displays an alert to users on 1990EZ intro page that the Backend Service is Down.
    enable_in_development: false
  show_meb_1990E_maintenance_alert:
    actor_type: user
    description: Displays an alert to users on 1990E intro page that the Backend Service is Down.
    enable_in_development: false
  show_meb_1990E_R6_maintenance_message:
    actor_type: user
    description: Displays an alert to users on 1990E intro page that the Backend Service is Down.
    enable_in_development: false
  show_meb_letters_maintenance_alert:
    actor_type: user
    description: Displays an alert to users on Letters Inbox page that the Backend Service is Down.
    enable_in_development: false
  show_meb_enrollment_verification_maintenance_alert:
    actor_type: user
    description: Displays an alert to users on Enrollment Verification intro page that the Backend Service is Down.
    enable_in_development: false
  show_meb_international_address_prefill:
    actor_type: user
    description: Enhances form prefilling to include international address.
    enable_in_development: true
  show_meb_service_history_categorize_disagreement:
    actor_type: user
    enable_in_development: false
  show_meb_5490_maintenance_alert:
    actor_type: user
    description: Displays an alert to users on 5490 intro page that the Backend Service is Down.
    enable_in_development: false
  show_meb_5490_1990e_text_update:
    actor_type: user
    description: Displays updated text to more clearly explain who needs to fill out form
    enable_in_development: false
  show_one_va_debt_letter:
    actor_type: user
    description: Enables the One VA Debt Letter feature
    enable_in_development: true
  show_cdp_one_thing_per_page:
    actor_type: user
    description: Enables the Payment History MVP features for development
    enable_in_development: true
  vha_show_payment_history:
    actor_type: user
    description: Enables the VHA Payment history (including copay resolution) feature for combined debt portal
    enable_in_development: true
  meb_1606_30_automation:
    actor_type: user
    description: Enables MEB form to handle Chapter 1606/30 forms as well as Chapter 33.
  meb_exclusion_period_enabled:
    actor_type: user
    description: enables exclusion period checks
    enable_in_development: false
  meb_dpo_address_option_enabled:
    actor_type: user
    description: enables DPO option on address field
    enable_in_development: false
  meb_kicker_notification_enabled:
    actor_type: user
    description: enables kicker notification on additional consideration questions
    enable_in_development: false
  meb_auto_populate_relinquishment_date:
    actor_type: user
    description: Flag to autofill datepicker for reliinquishment date
    enable_in_development: true
  dgi_rudisill_hide_benefits_selection_step:
    actor_type: user
    description: Hides benefit selection page on original claims application.
    enable_in_development: false
  show_forms_app:
    actor_type: user
    description: Enables the TOE form to be displayed.
    enable_in_development: true
  sign_in_service_enabled:
    actor_type: cookie_id
    description: Enables the ability to use OAuth authentication via the Sign in Service (Identity)
    enable_in_development: true
  mhv_credential_button_disabled:
    actor_type: user
    description: Enables the ability to hide the My HealtheVet sign in button (Identity)
    enable_in_development: true
  sign_in_modal_v2:
    actor_type: user
    description: Enables new page design of Sign In modal and USiP
    enable_in_development: false
  confirm_contact_email_interstitial_enabled:
    actor_type: user
    description: Enables users with emails tied to MHV classic accounts to be redirected to the confirm contact email interstitial page (Identity)
    enable_in_development: false
  dslogon_interstitial_redirect:
    actor_type: user
    description: Enables DS Logon users to be redirected to the DS Logon deprecation interstitial page (Identity)
    enable_in_development: false
  dslogon_button_disabled:
    actor_type: user
    description: Hides the DS Logon button credential on sign-in page + modal (Identity)
    enable_in_development: false
  medical_copays_zero_debt:
    actor_type: user
    description: Enables zero debt balances feature on the medical copays application
    enable_in_development: false
  show_healthcare_experience_questionnaire:
    actor_type: cookie_id
    description: Enables showing the pre-appointment questionnaire feature.
    enable_in_development: true
  show_generic_debt_card_myva:
    actor_type: user
    description: Enables the generic debt card on My VA
    enable_in_development: true
  show_new_refill_track_prescriptions_page:
    actor_type: user
    description: This will show the non-Cerner-user and Cerner-user content for the page /health-care/refill-track-prescriptions/
  show_new_schedule_view_appointments_page:
    actor_type: user
    description: This will show the non-Cerner-user and Cerner-user content for the page /health-care/schedule-view-va-appointments/
  show_preneed_mulesoft_integration:
    actor_type: user
    description: Show the va.gov to mulsoft work for Pre-Need form.
  show_updated_fry_dea_app:
    actor_type: user
    description: Show the new version of the Fry/DEA form.
  spool_testing_error_2:
    actor_type: user
    description: Enables Slack notifications for CreateDailySpoolFiles
  spool_testing_error_3:
    actor_type: user
    description: Enables email notifications for CreateDailySpoolFiles errors
  subform_8940_4192:
    actor_type: user
    description: Form 526 subforms for unemployability & connected employment information
    enable_in_development: true
  unified_search_sync_research_and_support:
    actor_type: user
    description: Controls on/off status for a redis job that syncs R&S data to Kendra data source
    enable_in_development: false
  use_veteran_models_for_appoint:
    actor_type: user
    description: Use the original veteran_x models to power Appoint a Rep entity search
    enable_in_development: true
  va1010_forms_eesummary_rest_api_enabled:
    actor_type: user
    description: Utilizes the Enrollment System's eeSummary REST API
    enable_in_development: true
  va_notify_custom_errors:
    actor_type: user
    description: Custom error classes instead of the generic Common::Exceptions::BackendServiceException
  va_notify_custom_bearer_tokens:
    actor_type: user
    description: Iterates through Settings.vanotify.service_callback_tokens for token matching
  va_online_scheduling:
    actor_type: user
    description: Allows veterans to view their VA and Community Care appointments
    enable_in_development: true
  va_online_scheduling_booking_exclusion:
    actor_type: user
    description: Permits the exclusion of Lovell sites from being scheduled prior to Oracle Health cutover
    enable_in_development: true
  va_online_scheduling_cancellation_exclusion:
    actor_type: user
    description: Permits the exclusion of Lovell sites from cancellations prior to Oracle Health cutover
    enable_in_development: true
  va_online_scheduling_cancel:
    actor_type: user
    description: Allows veterans to cancel VA appointments
    enable_in_development: true
  va_online_scheduling_community_care:
    actor_type: user
    description: Allows veterans to submit requests for Community Care appointments
    enable_in_development: true
  va_online_scheduling_direct:
    actor_type: user
    description: Allows veterans to directly schedule VA appointments
    enable_in_development: true
  va_online_scheduling_requests:
    actor_type: user
    description: Allows veterans to submit requests for VA appointments
    enable_in_development: true
  va_online_scheduling_vaos_alternate_route:
    actor_type: user
    enable_in_development: false
    description: Toggle for the vaos module to use an alternate vaos-service route
  va_dependents_verification:
    actor_type: user
    description: Toggles new features for the dependents verification form
  va_dependents_v2:
    actor_type: user
    description: Allows us to toggle between V1 and V2 of the 686c-674 forms.
  va_dependents_v2_banner:
    actor_type: user
    description: Allows us to toggle a form maintenance banner on the V1 form for pre-launch.
  va_dependents_v3:
    actor_type: user
    description: Allows us to toggle v3 of the 686c-674 form.
  va_dependents_bgs_extra_error_logging:
    actor_type: user
    description: Allows us to toggle extra error logging for BGS in 686C-674
  va_dependents_browser_monitoring_enabled:
    actor_type: user
    description: Allows us to toggle Datadog RUM/LOG monitoring for the 686C-674
  va_dependents_net_worth_and_pension:
    actor_type: user
    description: Allows us to toggle the net worth and pension questions on the 686C-674
  va_dependents_new_fields_for_pdf:
    actor_type: user
    description: Allows us to toggle the new fields on the front end for 686C-674
  va_dependents_duplicate_modals:
    actor_type: user
    description: Allows us to toggle duplicate modals for the 686C-674
    enable_in_development: true
  va_online_scheduling_enable_OH_cancellations:
    actor_type: user
    enable_in_development: true
    description: Allows appointment cancellations to be routed to Oracle Health sites.
  va_online_scheduling_enable_OH_eligibility:
    actor_type: user
    enable_in_development: true
    description: Toggle for routing eligibility requests to the VetsAPI Gateway Service(VPG) instead of vaos-service
  va_online_scheduling_enable_OH_slots_search:
    actor_type: user
    enable_in_development: true
    description: Toggle for routing slots search requests to the VetsAPI Gateway Service(VPG) instead of vaos-service
  va_online_scheduling_cc_direct_scheduling:
    actor_type: user
    description: Enables CC direct scheduling.
    enable_in_development: true
  va_online_scheduling_cc_direct_scheduling_chiropractic:
    actor_type: user
    description: Adds chiropractic to the list of services that can be direct scheduled.
    enable_in_development: true
  va_online_scheduling_use_vpg:
    actor_type: user
    enable_in_development: true
    description: Toggle for routing appointment requests to the VetsAPI Gateway Service(VPG) instead of vaos-service.
  va_online_scheduling_recent_locations_filter:
    actor_type: user
    enable_in_development: true
    description: Toggle for displaying the most recent facilities on the Choose your VA location page.
  va_online_scheduling_OH_direct_schedule:
    actor_type: user
    enable_in_development: true
    description: Toggle to enable direct scheduling workflow for Oracle Health appointments.
  va_online_scheduling_OH_request:
    actor_type: user
    enable_in_development: true
    description: Toggle to enable request workflow for Oracle Health appointments.
  va_online_scheduling_remove_podiatry:
    actor_type: user
    enable_in_development: true
    description: Toggle to remove Podiatry from the type of care list when scheduling an online appointment.
  va_online_scheduling_list_view_clinic_info:
    actor_type: user
    enable_in_development: true
    description: Toggle to display clinic name and location on appointment list and print views.
  va_online_scheduling_add_OH_avs:
    actor_type: user
    enable_in_development: true
    description: Toggle to include After Visit Summary in Oracle Health appointments.
  va_online_scheduling_immediate_care_alert:
    actor_type: user
    enable_in_development: true
    description: Toggle for using the new immediate care alert page at the start of the scheduling flow.
  va_online_scheduling_remove_facility_config_check:
    actor_type: user
    enable_in_development: true
    description: Toggle to remove the redundant call to facility configurations when determining patient eligibility.
  vaos_appointment_notification_callback:
    actor_type: user
    enable_in_development: true
    description: Enables custom email delivery callback for VAOS appointment status notifications
  vba_documents_virus_scan:
    actor_type: user
    description: ClamAV virus scanning for Benefits Intake API upload submissions
  veteran_onboarding_beta_flow:
    actor_type: user
    description: Conditionally display the new veteran onboarding flow to user
  veteran_onboarding_show_to_newly_onboarded:
    actor_type: user
    description: Conditionally display the new veteran onboarding flow to user, based upon number of days since verified
  veteran_onboarding_show_welcome_message_to_new_users:
    actor_type: user
    description: Conditionally display the "Welcome to VA" message to new (LOA1 or LOA3) users
    enable_in_development: false
  vet_status_pdf_logging:
    actor_type: user
    description: Enables the Veteran Status Card to log PDF download events/failures
  vre_cutover_notice:
    actor_type: user
    description: Enables the cutover notice for VR&E users, indicating the timeframe for new form version
  vre_trigger_action_needed_email:
    actor_type: user
    description: Set whether to enable VANotify email to Veteran for VRE failure exhaustion
  vre_use_new_vfs_notification_library:
    actor_type: user
    description: Whether or not to use the VFS library for interacting with VA Notify
  vre_modular_api:
    actor_type: user
    description: Enables calls to the modularized VRE API
  priority_processing_request_apply_vsi_flash:
    actor_type: user
    description: Enables VSI (Very Seriously Injured) flash functionality for form 20-10207 submissions
    enable_in_development: false
  show_edu_benefits_1990EZ_Wizard:
    actor_type: user
    description: Navigates user to 1990EZ or 1990 depending on form questions.
    enable_in_development: true
  show_dashboard_notifications:
    actor_type: user
    description: Enables on-site notifications
  check_va_inbox_enabled:
    actor_type: user
    description: Enables check inbox link
  dhp_connected_devices_fitbit:
    actor_type: user
    description: Enables linking between VA.gov account and fitbit account
  payment_history:
    actor_type: user
    description: Allows manual enabling/disabling payment history when BGS is acting up (5 min response times)
    enable_in_development: true
  cdp_payment_history_vba:
    actor_type: user
    description: Enables showing the overpayment and summary pages for the CDP Payment History
    enable_in_development: true
  show_meb_dgi40_features:
    actor_type: user
    description: Enables the UI integration with the meb dgi
    enable_in_development: true
  show_meb_dgi42_features:
    actor_type: user
    description: Enables UI updates for meb dgi 42
    enable_in_development: true
  show_meb_enhancements:
    actor_type: user
    description: Provides a flag wrapper for minor code changes to be gated from Prod.
    enable_in_development: true
  show_meb_enhancements_06:
    actor_type: user
    description: Provides a flag wrapper for minor code changes to be gated from Prod.
  show_meb_enhancements_08:
    actor_type: user
    description: Provides a flag wrapper for minor code changes to be gated from Prod.
    enable_in_development: true
  show_meb_enhancements_09:
    actor_type: user
    description: Provides a flag wrapper for minor code changes to be gated from Prod.
    enable_in_development: true
  meb_gate_person_criteria:
    actor_type: user
    description: Flag to use Person Criteria on Submission service
    enable_in_development: true
  supply_reordering_sleep_apnea_enabled:
    actor_type: user
    description: Enables sleep apnea supplies to be ordered in the supply reorder tool / MDOT.
    enable_in_development: true
  toe_dup_contact_info_call:
    actor_type: user
    description: Flag to use contact info call and modal
    enable_in_development: true
  toe_short_circuit_bgs_failure:
    actor_type: user
    description: Flag to use begin rescue block for BGS call
    enable_in_development: true
  toe_high_school_info_change:
    actor_type: user
    description: Flag to change order of high school info page
    enable_in_development: false
  toe_light_house_dgi_direct_deposit:
    actor_type: user
    description: Uses lighthouse api for direct deposit information in TOE.
    enable_in_development: false
  move_form_back_button:
    actor_type: user
    description: Test moving form back button to the top of the page
  mobile_cerner_transition:
    actor_type: user
    description: For mobile app, a facility is being transitioned to cerner.
  mobile_iam_authentication_disabled:
    actor_type: user
    description: For mobile app, disable iam authentication method.
  mobile_military_indicator_logger:
    actor_type: user
    description: For mobile app, enables logging of military discharge codes
  mobile_appeal_model:
    actor_type: user
    description: For mobile app, enables use of strict models for parsing appeals
  mobile_push_register_logging:
    actor_type: user
    description: For mobile app, logs push register errors for debugging
  form526_backup_submission_temp_killswitch:
    actor_type: user
    description: Provide a temporary killswitch to disable form526 backup submission if something were to go awry
  virtual_agent_show_ai_disclaimer:
    actor_type: user
    description: Enables a disclaimer for ai generated content - managed by virtual agent team
  virtual_agent_show_floating_chatbot:
    actor_type: user
    description: Enables a floating chatbot on the chatbot page - managed by virtual agent team
  disability_compensation_email_veteran_on_polled_lighthouse_doc_failure:
    actor_type: user
    description: Sends document upload failure emails when polled doc uploaded to Lighthouse has failed to process at Lighthouse
  disability_compensation_lighthouse_document_service_provider:
    actor_type: user
    description: If enabled uses the lighthouse documents service
  disability_compensation_prevent_submission_job:
    actor_type: user
    description: If enabled, the submission form526 record will be created, but there will be submission job
  disability_compensation_use_api_provider_for_bdd_instructions:
    actor_type: user
    description: Provide a temporary killswitch for using the ApiProviderFactory to select an API for uploading BDD instructions
  disability_compensation_upload_bdd_instructions_to_lighthouse:
    actor_type: user
    description: If enabled uploads BDD instructions to Lighthouse Benefits Documents API instead of EVSS
  disability_compensation_0781v2_extras_redesign:
    actor_type: user
    description: If enabled, the 0781v2 overflow page will use the new design
    enable_in_development: true
  disability_compensation_use_api_provider_for_0781_uploads:
    actor_type: user
    description: Provide a temporary killswitch for using the ApiProviderFactory to select an API for uploading 0781/a forms
  disability_compensation_upload_0781_to_lighthouse:
    actor_type: user
    description: If enabled uploads 0781/a forms to Lighthouse Benefits Documents API instead of EVSS
  disability_compensation_use_api_provider_for_submit_veteran_upload:
    actor_type: user
    description: Provide a temporary killswitch for using the ApiProviderFactory to select an API for uploading Veteran Evidence
  disability_compensation_upload_veteran_evidence_to_lighthouse:
    actor_type: user
    description: If enabled uploads Veteran Evidence to Lighthouse Benefits Documents API instead of EVSS
  disablity_benefits_browser_monitoring_enabled:
    actor_type: user
    description: Datadog RUM monitoring for disability benefits applications
  virtual_agent_use_sts_authentication:
    actor_type: user
    description: Use STS authentication for the virtual agent chatbot application
  notification_center:
    actor_type: user
    description: Enable Notification Center
    enable_in_development: true
  nod_part3_update:
    actor_type: user
    description: NOD update to latest form, part III box 11
    enable_in_development: true
  nod_browser_monitoring_enabled:
    actor_type: user
    description: NOD Datadog RUM monitoring
  sc_new_form:
    actor_type: user
    description: Supplemental Claim new form updates
    enable_in_development: true
  hlr_browser_monitoring_enabled:
    actor_type: user
    description: HLR Datadog RUM monitoring
  sc_browser_monitoring_enabled:
    actor_type: user
    description: Supplemental Claim Datadog RUM monitoring
  terms_of_use:
    actor_type: user
    description: This determines whether a user is redirected to the Terms of Use page
    enable_in_development: true
  burial_browser_monitoring_enabled:
    actor_type: user
    description: Burial Datadog RUM monitoring
  burial_confirmation_page:
    actor_type: user
    description: Toggle showing the updated confirmation page
    enable_in_development: true
  burial_extras_redesign_enabled:
    actor_type: user
    description: Enable the new overflow design
    enable_in_development: true
  burial_form_enabled:
    actor_type: user
    description: Enable the burial form
  burial_error_email_notification:
    actor_type: cookie_id
    description: Toggle sending of the Action Needed email notification
  burial_received_email_notification:
    actor_type: cookie_id
    description: Toggle sending of the Received email notification
  burial_submitted_email_notification:
    actor_type: cookie_id
    description: Toggle sending of the Burial Submission in Progress email notification
  burial_persistent_attachment_error_email_notification:
    actor_type: cookie_id
    description: Toggle sending of the Persistent Attachment Error email notification
  pension_form_enabled:
    actor_type: user
    description: Enable the pension form
  pension_browser_monitoring_enabled:
    actor_type: user
    description: Pension Datadog RUM monitoring
  pension_multiple_page_response:
    actor_type: user
    description: Implement multiple page response pattern
    enable_in_development: true
  pension_form_profile_module_enabled:
    actor_type: user
    description: Use the module version of the FormProfile
  pension_kafka_event_bus_submission_enabled:
    actor_type: user
    description: Enable the EventBusSubmissionJob for Kafka
  pension_extras_redesign_enabled:
    actor_type: user
    description: Enable the new overflow design
    enable_in_development: true
  income_and_assets_form_enabled:
    actor_type: user
    description: Enable form 21P-0969 Update Income and Assets Evidence Form
  income_and_assets_browser_monitoring_enabled:
    actor_type: user
    description: Income and Assets Datadog RUM monitoring
  income_and_assets_content_updates:
    actor_type: user
    description: Implement plain language and content updates
  income_and_assets_error_email_notification:
    actor_type: cookie_id
    description: Toggle sending of the Action Needed email notification
  income_and_assets_received_email_notification:
    actor_type: cookie_id
    description: Toggle sending of the Received email notification
  income_and_assets_submitted_email_notification:
    actor_type: user
    description: Toggle sending of the Submission in Progress email notification
  income_and_assets_persistent_attachment_error_email_notification:
    actor_type: cookie_id
    description: Toggle sending of the Persistent Attachment Error email notification
  central_mail_benefits_intake_submission:
    actor_type: user
    description: Enable central mail claims submission uses Benefits Intake API
  ecc_benefits_intake_submission:
    actor_type: user
    description: Enable education and career counseling claim submissions to use Benefits Intake API
  sob_updated_design:
    actor_type: user
    description: >-
      Controls how the GI Bill State of Benefits (SOB) application is presented.
      When enabled: it use the new SOB application that works 24/7.
      When disabled: it will use the old SOB application that only works from 0600 to 2200 hrs
  travel_pay_power_switch:
    actor_type: user
    enable_in_development: true
    description: >-
      Main switch for the Travel Pay feature on VA.gov using the new BTSSS (travel pay) API.
      Enabled - Requests are handled as normal.
      Disabled - Requests are not handled. Server returns a 503 (Service Unavailable) until re-enabled.
  travel_pay_view_claim_details:
    actor_type: user
    enable_in_development: true
    description: >-
      A frontend-focused switch that toggles visibility of and access to the Travel Pay claim details page and entry point (features toggled together).
      Enabled - Entry point link and claim details page are viewable.
      Disabled - Entry point link and claim details page are not viewable.
  travel_pay_enable_complex_claims:
    actor_type: user
    enable_in_development: true
    description: >-
      A switch that toggles the availability of the expense and document submission features for travel pay claims. This feature flag can be retired when the feature is deployed to 100% of logged-in users in production for > 30 days.
      Enabled - Requests are handled as normal. Users can submit various types of expenses (mileage, lodging, meal, other) to their travel pay claims. Users can upload documents to their travel claims.
      Disabled - Requests are not handled. Server returns a 503 (Service Unavailable) until re-enabled.
  travel_pay_exclude_expense_placeholder_receipt:
    actor_type: user
    enable_in_development: false
    description: >-
      A switch for a workaround for the API's requirement of receipts with expenses.
      Enabled - Excludes the placeholder expenseReceipt object on Travel Pay expense create
      Disabled - Placeholder receipt is included
  travel_pay_submit_mileage_expense:
    actor_type: user
    enable_in_development: true
    description: >-
      A switch that toggles availability of the submit mileage expense feature.
      Enabled - Requests are handled as normal. Frontend features are available per toggle settings.
      Disabled - Requests are not handled. Server returns a 503 (Service Unavailable) until re-enabled. Frontend features are not available.
  travel_pay_claims_management:
    actor_type: user
    enable_in_development: true
    description: >-
      A switch that toggles new claims management functionality.
  travel_pay_claims_management_decision_reason:
    actor_type: user
    enable_in_development: true
    description: >-
      A switch that toggles the front-end display of decision reason parsed from the decision letter document on the claim details page.
      Enabled - The Travel Pay FE will show a decision reason section on the claims details page if it receives decision reason text from the API.
      Disabled - The Travel Pay FE will hide the decision reason section on the claims details page.
  travel_pay_claims_management_decision_reason_api:
    actor_type: user
    enable_in_development: true
    description: >-
      A switch that toggles the decision reason API functionality, including finding decision letter documents and extracting decision reasons from them.
      The intention behind this flag is to be able deploy the decision reason parsing functionality ahead of the front-end display (travel_pay_claims_management_decision_reason) to gather data logs and ensure a working state.
      Enabled - Decision letter documents are parsed and the decision reason is extracted.
      Disabled - Decision letter documents are not parsed for the decision reason.
  travel_pay_appt_add_v4_upgrade:
    actor_type: user
    enable_in_development: true
    description: >-
      A switch that toggles the use of the v4 Travel Pay API for /appointments/find-or-add.
      Enabled - The find_or_create method will use Travel Pay API v4.
      Disabled - The find_or_create method will use Travel Pay API v2.
  yellow_ribbon_automated_date_on_school_search:
    actor_type: user
    description: Enable the automated date displayed in the Find a Yellow Ribbon school search results
  accredited_representative_portal_pilot:
    actor_type: user
    description: Enable the Accredited Representative Portal for the pilot
    enable_in_development: true
  toggle_vye_address_direct_deposit_forms:
    actor_type: user
    description: Enable mailing address and direct deposit for VYE
  vye_login_widget:
    actor_type: user
    description: Enable Vye authentication widget
  toggle_vye_address_direct_deposit_forms_in_profile:
    actor_type: user
    description: Enable mailing address and direct deposit for VYE in profile page
  toggle_vye_application:
    actor_type: user
    description: Enable VYE
  military_benefit_estimates:
    actor_type: user
    description: swap order of the military details in GI search filters
  merge_1995_and_5490:
    actore_type: user
    description: Activating the combined 1995 and 5490 form
  mgib_verifications_maintenance:
    actor_type: user
    description: Used to show  maintenance alert for MGIB Verifications
  search_use_v2_gsa:
    actor_type: cookie_id
    description: Swaps the Search Service's for one with an updated api.gsa.gov address
    enable_in_development: true
  show_yellow_ribbon_table:
    actor_type: cookie_id
    description: Used to show yellow ribbon table in Comparison Tool
  banner_update_alternative_banners:
    actor_type: user
    description: Used to toggle the DB updating of alternative banners
  banner_use_alternative_banners:
    actor_type: user
    description: Used to toggle use of alternative banners.
  fsr_wizard:
    actor_type: user
    description: Used to toggle the FSR wizard
  gi_comparison_tool_show_ratings:
    actor_type: user
    description: Display Veteran student ratings in GI comparison Tool
  gi_comparison_tool_programs_toggle_flag:
    actor_type: user
    description: Used to show links to programs page in comparison tool
  gi_comparison_tool_lce_toggle_flag:
    actor_type: user
    description: Used to show lce page in comparison tool
  va_notify_in_progress_metadata:
    actor_type: user
    description: If enabled, emails and sms sent through VaNotify::Service will be stored as notifications.
  va_notify_notification_creation:
    actor_type: user
    description: If enabled, emails and sms sent through VaNotify::Service will be stored as notifications.
  va_notify_request_level_callbacks:
    actor_type: user
    description: If enabled, emails and sms sent through VaNotify::Service will authenticate request-level callback data
  is_DGIB_endpoint:
    actor_type: user
    description: used to call data from DGIB endpoints for MGIB VYE application
  lighthouse_veterans_health_debug_logging:
    actor_type: user
    description: Enable debug logging for Lighthouse Veterans Health API
    enable_in_development: false
  benefits_non_disability_ch31_v2:
    actor_type: user
    description: If enabled, use new form and api endpoint for Ch31 VR&E form
  is_updated_gi:
    actor_type: cookie_id
    description: If enabled, use updated gi design
  gi_ct_collab:
    actor_type: cookie_id
    description: If enabled, use VEBT/EDM team GI Comparison Tool homepage
  show_rudisill_1995:
    actor_type: user
    description: If enabled, show rudisill review in 22-1995
  enable_lighthouse:
    actor_type: user
    description: If enabled, user will connect to lighthouse api in sob instead of evss
  benefits_intake_submission_status_job:
    actor_type: user
    description: Batch process FormSubmissionAttempts using ::BenefitsIntake::SubmissionStatusJob
  kafka_producer:
    actor_type: cookie_id
    description: Enables the Kafka producer for the VA.gov platform
  show_about_yellow_ribbon_program:
    actor_type: user
    description: If enabled, show additional info about the yellow ribbon program
  meb_address_validation_api:
    actor_type: user
    description: If enabled, address will be validated against addres validation endpointå
    enable_in_development: false
  toe_address_validation_api:
    actor_type: user
    description: If enabled, address will be validated against addres validation endpoint
    enable_in_development: false
  dea_fry_address_validation_api:
    actor_type: user
    description: If enabled, address will be validated against addres validation endpoint
    enable_in_development: false
  accredited_representative_portal_sort_by:
    actor_type: user
    description: Enables sort by in POA Request Search page
  accredited_representative_portal_help:
    actor_type: user
    description: Enables Get Help link on navigation
  accredited_representative_portal_profile:
    actor_type: user
    description: Enables Profile link on navigation dropdown
  forms_10215_10216_release:
    actor_type: user
    description: If enabled, show links to new forms instead of download links on SCO page
  form_10282_sftp_upload:
    actor_type: user
    description: If enabled, run daily job to process 10282 form submissions and upload resulting data to SFTP
  disable_bdn_processing:
    actor_type: user
    description: If enabled, skip all BDN-related processing for VYE
  my_va_auth_exp_redesign_available_to_opt_in:
    actor_type: user
    description: When enabled, a user will see the option to switch to the redesigned experience of MyVA.
  my_va_auth_exp_redesign_enabled:
    actor_type: user
    description: When enabled, a user will see the redesigned experience of MyVA.
  vff_force_unique_file_name_date_property:
    actor_type: user
    description: Forces the unique_file_name method to use the date property in submission_archive.rb
  gi_ct_mapbox_mitigation:
    actor_type: user
    description: If enabled, hides search by location feature affected by MapBox loss
  accredited_representative_portal_form:
    actor_type: user
    description: Enables form with new options for rep
  my_va_display_all_lighthouse_benefits_intake_forms:
    actor_type: user
    description: When enabled, a user will see all submitted Lighthouse Benefits Intake forms in My VA for form status.
  va_online_scheduling_mental_health_history_filtering:
    actor_type: user
    enable_in_development: true
    description: When enabled, allows past visit filtering for Mental Health
  is_dgib_call_only:
    actor_type: user
    description: If enabled, the DGIB endpoint will only be called for MGIB VYE application
  show_vye_downtime_alert:
    actor_type: user
    description: If enabled, show the VYE downtime alert on the VYE application
  accredited_representative_portal_full_poa_redaction:
    actor_type: user
    description: Enables redaction for the Accredited Representative Portal POA requests
  calculator_constants_versioning:
    actor_type:
    description: (gibct-data-service) If enabled, updates GIDS UI and includes calculator constants in GIDS version generation
  vre_eligibility_status_updates:
    actor_type: user
    description: If enabled, show VRE eligibility content and status updates
  gi_feedback_tool_vet_tec_education_benefit:
    actor_type: user
    description: Includes the (VET TEC 2.0) option for selection under the Education Benefits question in the GI Bill® School Feedback Tool
  discover_your_benefits_browser_monitoring_enabled:
    actor_type: user
    description: Discover Your Benefits Datadog RUM monitoring
  accredited_representative_portal_homepage:
    actor_type: user
    description: Enables new homepage redesign for ARP
  accredited_representative_portal_dashboard_link:
    actor_type: user
    description: Enables new dashboard link on nav
  gi_comparison_tool_cautionary_info_update:
    actor_type: user
    description: Enables updated cautionary info student feedback ui for GI Comparison Tool
  va_online_scheduling_add_substance_use_disorder:
    actor_type: user
    description: Enables substance use disorder as care related to mental health appointments with new codes
    enable_in_development: true
  form10203_confirmation_email_with_silent_failure_processing:
    actor_type: user
    description: If enabled, confirmation email will be sent with silent failure processing
  form10297_confirmation_email_with_silent_failure_processing:
    actor_type: user
    description: If enabled, confirmation email will be sent with silent failure processing
  unique_user_metrics_logging:
    # System level feature flag
    actor_type:
    description: Enables unique user metrics logging for MHV Portal analytics. When disabled, no events will be recorded to database or sent to StatsD.
    enable_in_development: true
  form_8794_release:
    actor_type: user
    description: If enabled, show link to digitized form instead of PDF download on SCO page
  form_1919_release:
    actor_type: user
    description: If enabled, show link to digitized form instead of PDF download on SCO page
  auth_exp_email_verification_enabled:
    actor_type: user
    description: If enabled, a user will be required to verify their contact email address<|MERGE_RESOLUTION|>--- conflicted
+++ resolved
@@ -1152,17 +1152,10 @@
     actor_type: user
     description: Enable/disable 526ez in progress form reminders (sent via VaNotify)
     enable_in_development: true
-<<<<<<< HEAD
-=======
   kendra_enabled_for_resources_and_support_search:
     actor_type: user
     description: Enable/disable Amazon Kendra for Resources and Support search
     enable_in_development: true
-  letters_page_new_design:
-    actor_type: user
-    description: Enables ability to show updated letter page design
-    enable_in_development: true
->>>>>>> 46417659
   lighthouse_claims_api_v2_add_person_proxy:
     actor_type: user
     description: Lighthouse Benefits Claims API v2 uses add_person_proxy service when target Veteran is missing a Participant ID
