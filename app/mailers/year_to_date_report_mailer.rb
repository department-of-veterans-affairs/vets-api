--- conflicted
+++ resolved
@@ -16,11 +16,8 @@
       Christopher.Sutherland@va.gov
       John.McNeal@va.gov
       Anne.kainic@va.gov
-<<<<<<< HEAD
       leanna@adhocteam.us
-=======
       dan.hoicowitz.va@gmail.com
->>>>>>> bcbe0ef1
     )
   }.freeze
 
