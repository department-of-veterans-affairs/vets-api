inherit_from: .rubocop_todo.yml

require: 
  - rubocop-rails
  - rubocop-rspec

AllCops:
  TargetRailsVersion: 5.2
  TargetRubyVersion: 2.4.5
  Include:
    - '**/Gemfile'
    - '**/config.ru'
    - '**/Rakefile'
    - '**/*.rake'
    - '**/*.rb'
  Exclude:
    - db/schema.rb
    - db/seeds.rb
    - db/migrate/*.rb
    - 'script/**/*'
    - 'vendor/**/*'

# This allows you to use have writers like self.method_name(name) vs self.method_name=(name)
Style/TrivialAccessors:
  AllowDSLWriters: true

# This is the rubocop default but putting it here explicitly
# strong benefit for code readability and speed in reviewing PRs for code review
# only use double quote when doing interpolation or complex escape sequences
Style/StringLiterals:
  EnforcedStyle: single_quotes

Style/Documentation:
  Enabled: false

Style/ClassAndModuleChildren:
  Enabled: false

# This cop forces you to put a return at the beginning of a block of code rather than having an if statement
# whose body carries to the end of the function. For example:
#
# def foo
#   ...
#   if test
#     ...
#   end
# end
#
# would be considered bad, and the cop would force you to put a `return if !test` before that block and
# then remove the if. The problem is that this hides intent, since the if test does have a purpose in
# readability, and it could also be easier for future changes to miss the return statement and add code
# after it expecting it to be executed.
Style/GuardClause:
  Enabled: false

# This is pretty much the same thing as the one above. Inside a loop, it forces you to use next to skip
# iteration rather than using an if block that runs to the end of the loop, and it suffers from the same
# problems as above.
Style/Next:
  Enabled: false
  
Naming/VariableNumber:
  Enabled: false

# This forces you to replace things like: `[1, 2, 3].length == 0` with `[1,2,3].empty?`. The problem is that
# not all things that implement length also implement empty? so you will get errors that cannot be resolved,
# and the cop will encourage you to do things that are incorrect.
Style/ZeroLengthPredicate:
  Enabled: false

Metrics/LineLength:
  Max: 120

Rails:
  Enabled: true

Rails/Output:
  Exclude:
    - 'lib/tasks/**/*'

Metrics/MethodLength:
  Max: 20

Metrics/ClassLength:
  Max: 400

Metrics/AbcSize:
  Max: 40

# removing rule because get_session implies HTTP GET, and informs method
Naming/AccessorMethodName:
  Enabled: false

Rails/LexicallyScopedActionFilter:
  Exclude:
    - "app/controllers/concerns/filterable.rb"	  	

# Blocks are limited to 25 lines or less
# removing block length rule for rspec DSL
Metrics/BlockLength:
  Exclude:
    - 'spec/**/*.rb'
    - 'rakelib/**/*.rake'
    - 'config/**/*.rb'
    - 'app/swagger/**/*.rb'
    - 'app/controllers/v0/apidocs_controller.rb'
    - 'modules/*/spec/**/*.rb'

# Don't worry about ambiguous blocks in RSpec
# Official recommendation from rubocop team is to disable this rule for specs. 
# See: https://github.com/rubocop-hq/rubocop/issues/4222
Lint/AmbiguousBlockAssociation:
  Exclude:
    - "spec/**/*"

# This file does not need to be snake case
Naming/FileName:
  Exclude:
    - "Guardfile"

# TODO: REVIEW THESE AND MAKE CHANGES

# We should try to use StandardError, but some errors like timeout inherit from Exception (beware)
Style/RescueStandardError:
  EnforcedStyle: implicit

# All kinds of issues with this cop right now.
Style/FormatStringToken:
  Exclude:
    - "rakelib/mvi.rake"

Lint/BooleanSymbol:
  Exclude:
    - "app/swagger/schemas/gibct/institutions.rb" #Swagger blocks defines keys as :true, need to keep as is

# Use `Time` when dealing with current dates and times; it has support for timezones (system/local and utc), whereas `DateTime` only supports offsets from UTC.
# However, if you need to deal with dates and times in a historical context you'll want to use DateTime to avoid making the same mistakes as UNESCO.
# See: https://www.rubydoc.info/gems/rubocop/RuboCop/Cop/Style/DateTime
Style/DateTime:
  Exclude:
    - "rakelib/evss.rake"
    - "lib/evss/auth_headers.rb" #DateTime is needed for date formatting here

# Skipping for now, should revisit:
Rails/HasManyOrHasOneDependent:
  Exclude:
    - "app/models/education_benefits_claim.rb"
    - "app/models/saved_claim/education_benefits.rb"
    - "app/models/saved_claim.rb"
    - "app/models/terms_and_conditions.rb"

# The suggestions here don't seem to make sense in most cases. Skip for now.
Naming/MemoizedInstanceVariableName:
  Enabled: false

# It was determined these suggestions had the potential to change behavior. 
Rails/ActiveRecordAliases:
  Enabled: false

# The use of variables such as n to represent number, x and y for x-axis and y-axis, el for element, 
# v for value, i for index, and e for error are all standard abbreviations and should be excluded.
Naming/UncommunicativeMethodParamName:
  Enabled: false

# FactoryBot 5.x replaced static factory attributes with dynamic ones. Auto-converting using rubocop-rspec
# always uses {...} which means a lot of existing factories because invalid. Allowed exception in pr #3300.
Style/BlockDelimiters:
  Exclude:
    - "spec/factories/*.rb"
    - "modules/*/spec/factories/*.rb"

# With specs in several different places, this should remain disabled unless or until we put all specs under the main specs directory.
RSpec/FilePath:
<<<<<<< HEAD
  Enabled: false
=======
  Exclude:
    - 'modules/**/*'
    - 'spec/lib/common/models/**/*'
    - 'spec/lib/saml/*_user_spec.rb'
    - 'spec/lib/ihub/appointments/service_spec.rb'
    - 'spec/request/in_progress_forms_request_spec.rb'
    - 'spec/jobs/pagerduty/**/*'
    - 'spec/lib/pagerduty/**/*'

# Was determined that using described_class makes the code less readable.
RSpec/DescribedClass:
  Enabled: false

# Excluding these for now. May need to be revisited.
RSpec/DescribeClass:
  Exclude:
    - 'spec/lib/mhv_ac/client_spec.rb'
    - 'spec/lib/mhv_logging/api/audits_spec.rb'
    - 'spec/rakelib/vet360_spec.rb'
    - 'spec/request/burial_claims_spec.rb'
    - 'spec/request/education_benefits_claims_request_spec.rb'
    - 'spec/request/health_care_applications_request_spec.rb'
    - 'spec/request/pension_claims_controller_spec.rb'
    - 'spec/request/swagger_spec.rb'
    - 'spec/lib/sm/client/preferences_spec.rb'
    - 'spec/lib/sm/client/triage_teams_spec.rb'
    - 'spec/lib/sm/client/messages_spec.rb'
    - 'spec/lib/bb/client_spec.rb'
    - 'spec/lib/gi/client_spec.rb'
    - 'spec/lib/sm/client/folders_spec.rb'
>>>>>>> 2fd12b64
<|MERGE_RESOLUTION|>--- conflicted
+++ resolved
@@ -171,20 +171,6 @@
 
 # With specs in several different places, this should remain disabled unless or until we put all specs under the main specs directory.
 RSpec/FilePath:
-<<<<<<< HEAD
-  Enabled: false
-=======
-  Exclude:
-    - 'modules/**/*'
-    - 'spec/lib/common/models/**/*'
-    - 'spec/lib/saml/*_user_spec.rb'
-    - 'spec/lib/ihub/appointments/service_spec.rb'
-    - 'spec/request/in_progress_forms_request_spec.rb'
-    - 'spec/jobs/pagerduty/**/*'
-    - 'spec/lib/pagerduty/**/*'
-
-# Was determined that using described_class makes the code less readable.
-RSpec/DescribedClass:
   Enabled: false
 
 # Excluding these for now. May need to be revisited.
@@ -203,5 +189,4 @@
     - 'spec/lib/sm/client/messages_spec.rb'
     - 'spec/lib/bb/client_spec.rb'
     - 'spec/lib/gi/client_spec.rb'
-    - 'spec/lib/sm/client/folders_spec.rb'
->>>>>>> 2fd12b64
+    - 'spec/lib/sm/client/folders_spec.rb'