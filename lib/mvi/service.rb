# frozen_string_literal: true

require 'common/client/base'
require 'mvi/configuration'
require 'mvi/responses/find_profile_response'
require 'common/client/middleware/request/soap_headers'
require 'common/client/middleware/response/soap_parser'
require 'mvi/errors/errors'
require 'sentry_logging'

module MVI
  # Wrapper for the MVI (Master Veteran Index) Service. vets.gov has access
  # to three MVI endpoints:
  # * PRPA_IN201301UV02 (TODO(AJD): Add Person)
  # * PRPA_IN201302UV02 (TODO(AJD): Update Person)
  # * PRPA_IN201305UV02 (aliased as .find_profile)
  class Service < Common::Client::Base
    # The MVI Service SOAP operations vets.gov has access to
    OPERATIONS = {
      add_person: 'PRPA_IN201301UV02',
      update_person: 'PRPA_IN201302UV02',
      find_profile: 'PRPA_IN201305UV02'
    }.freeze

    # @return [MVI::Configuration] the configuration for this service
    configuration MVI::Configuration

    # Given a user queries MVI and returns their VA profile.
    #
    # @param user [User] the user to query MVI for
    # @return [MVI::Responses::FindProfileResponse] the parsed response from MVI.
    def find_profile(user, opt = {})
      find_profile_with_body(create_profile_message(user, opt), user)
    end

    def find_profile_from_mvi_profile(mvi_profile)
      find_profile_with_body(message_mvi_profile_attributes(mvi_profile))
    end

    private

    def find_profile_with_body(body, user = nil)
      raw_response = perform(:post, '', body, soapaction: OPERATIONS[:find_profile])
      MVI::Responses::FindProfileResponse.with_parsed_response(raw_response)
    rescue Faraday::ConnectionFailed => e
      log_message_to_sentry("MVI find_profile connection failed: #{e.message}", :error)
      MVI::Responses::FindProfileResponse.with_server_error
    rescue Common::Client::Errors::ClientError, Common::Exceptions::GatewayTimeout => e
      log_message_to_sentry("MVI find_profile error: #{e.message}", :error)
      MVI::Responses::FindProfileResponse.with_server_error
    rescue MVI::Errors::Base => e
      mvi_error_handler(user, e)
      if e.is_a?(MVI::Errors::RecordNotFound)
        MVI::Responses::FindProfileResponse.with_not_found
      else
        MVI::Responses::FindProfileResponse.with_server_error
      end
    end

    # TODO: Possibly consider adding Grafana Instrumentation here too
    def mvi_error_handler(user, e)
      case e
      when MVI::Errors::DuplicateRecords
        log_message_to_sentry('MVI Duplicate Record', :warn)
      when MVI::Errors::RecordNotFound
        # Not going to log RecordNotFound
        # NOTE: ICN based lookups do not return RecordNotFound. They return InvalidRequestError
        # log_message_to_sentry('MVI Record Not Found', :warn)
        nil
      when MVI::Errors::InvalidRequestError
<<<<<<< HEAD
        if user&.mhv_icn.present?
          log_message_to_sentry('MVI Invalid Request (Possible RecordNotFound)', :error, user_context(user))
=======
        if user.mhv_icn.present?
          log_message_to_sentry('MVI Invalid Request (Possible RecordNotFound)', :error)
>>>>>>> 2dd86489
        else
          log_message_to_sentry('MVI Invalid Request', :error)
        end
      when MVI::Errors::FailedRequestError
        log_message_to_sentry('MVI Failed Request', :error)
      end
    end

    def create_profile_message(user, opt = {})
      return message_icn(user, opt) if user.mhv_icn.present? # from SAML::UserAttributes::MHV::BasicLOA3User
      raise Common::Exceptions::ValidationErrors, user unless user.valid?(:loa3_user)
      message_user_attributes(user, opt)
    end

    def message_icn(user, opt = {})
      MVI::Messages::FindProfileMessageIcn.new(user.mhv_icn).to_xml(opt)
    end

    def message_mvi_profile_attributes(mvi_profile)
      MVI::Messages::FindProfileMessage.new(
        mvi_profile.given_names,
        mvi_profile.family_name,
        mvi_profile.birth_date,
        mvi_profile.ssn,
        mvi_profile.gender
      ).to_xml(historical_icns: true)
    end

    def message_user_attributes(user, opt = {})
      given_names = [user.first_name]
      given_names.push user.middle_name unless user.middle_name.nil?
      MVI::Messages::FindProfileMessage.new(
        given_names,
        user.last_name,
        user.birth_date,
        user.ssn,
        user.gender
      ).to_xml(opt)
    end
  end
end<|MERGE_RESOLUTION|>--- conflicted
+++ resolved
@@ -68,13 +68,8 @@
         # log_message_to_sentry('MVI Record Not Found', :warn)
         nil
       when MVI::Errors::InvalidRequestError
-<<<<<<< HEAD
         if user&.mhv_icn.present?
-          log_message_to_sentry('MVI Invalid Request (Possible RecordNotFound)', :error, user_context(user))
-=======
-        if user.mhv_icn.present?
           log_message_to_sentry('MVI Invalid Request (Possible RecordNotFound)', :error)
->>>>>>> 2dd86489
         else
           log_message_to_sentry('MVI Invalid Request', :error)
         end
