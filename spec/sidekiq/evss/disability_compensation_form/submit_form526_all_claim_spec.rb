# frozen_string_literal: true

require 'rails_helper'
require 'disability_compensation/factories/api_provider_factory'
require 'virtual_regional_office/client'
require 'contention_classification/client'

# pulled from vets-api/spec/support/disability_compensation_form/submissions/only_526.json
ONLY_526_JSON_CLASSIFICATION_CODE = 'string'

RSpec.describe EVSS::DisabilityCompensationForm::SubmitForm526AllClaim, type: :job do
  subject { described_class }

  # This needs to be modernized (using allow)
  before do
    Sidekiq::Job.clear_all
<<<<<<< HEAD
    Flipper.disable(:validate_saved_claims_with_json_schemer)
    Flipper.disable(:disability_526_expanded_contention_classification)
    # Flipper.disable(:disability_compensation_lighthouse_claims_service_provider)
    Flipper.disable(:disability_compensation_production_tester)
    Flipper.disable(:disability_compensation_fail_submission)
=======
>>>>>>> 1b830ed3
    allow(Flipper).to receive(:enabled?).and_call_original
    allow(Flipper).to receive(:enabled?).with(:validate_saved_claims_with_json_schemer).and_return(false)
    allow(Flipper).to receive(:enabled?).with(:disability_compensation_production_tester,
                                              anything).and_return(false)
    allow(Flipper).to receive(:enabled?).with(ApiProviderFactory::FEATURE_TOGGLE_CLAIMS_SERVICE,
                                              anything).and_return(false)
    allow(Flipper).to receive(:enabled?).with(:disability_compensation_fail_submission,
                                              anything).and_return(false)
  end

  let(:user) { create(:user, :loa3, icn: '123456') }
  let(:auth_headers) do
    EVSS::DisabilityCompensationAuthHeaders.new(user).add_headers(EVSS::AuthHeaders.new(user).to_h)
  end

  describe '.perform_async' do
    define_negated_matcher :not_change, :change

    let(:saved_claim) { create(:va526ez) }
    let(:submitted_claim_id) { 600_130_094 }
    let(:user_account) { create(:user_account, icn: '123498767V234859') }
    let(:submission) do
      create(:form526_submission,
             user_account_id: user_account.id,
             user_uuid: user.uuid,
             auth_headers_json: auth_headers.to_json,
             saved_claim_id: saved_claim.id)
    end
    let(:open_claims_cassette) { 'evss/claims/claims_without_open_compensation_claims' }
    let(:caseflow_cassette) { 'caseflow/appeals' }
    let(:rated_disabilities_cassette) { 'evss/disability_compensation_form/rated_disabilities' }
    let(:submit_form_cassette) { 'evss/disability_compensation_form/submit_form_v2' }
    let(:lh_upload) { 'lighthouse/benefits_intake/200_lighthouse_intake_upload_location' }
    let(:evss_get_pdf) { 'form526_backup/200_evss_get_pdf' }
    let(:lh_intake_upload) { 'lighthouse/benefits_intake/200_lighthouse_intake_upload' }
    let(:lh_submission) { 'lighthouse/benefits_claims/submit526/200_synchronous_response' }
    let(:cassettes) do
      [open_claims_cassette, caseflow_cassette, rated_disabilities_cassette,
       submit_form_cassette, lh_upload, evss_get_pdf,
       lh_intake_upload, lh_submission]
    end
    let(:backup_klass) { Sidekiq::Form526BackupSubmissionProcess::Submit }

    before do
      cassettes.each { |cassette| VCR.insert_cassette(cassette) }
      allow(Flipper).to receive(:enabled?).with(ApiProviderFactory::FEATURE_TOGGLE_RATED_DISABILITIES_BACKGROUND,
                                                anything).and_return(false)
      allow(Flipper).to receive(:enabled?).with(ApiProviderFactory::FEATURE_TOGGLE_RATED_DISABILITIES_FOREGROUND,
                                                anything).and_return(false)
      allow(Flipper).to receive(:enabled?).with(:disability_526_migrate_contention_classification,
                                                anything).and_return(false)
    end

    after do
      cassettes.each { |cassette| VCR.eject_cassette(cassette) }
    end

    def expect_retryable_error(error_class)
      subject.perform_async(submission.id)
      expect_any_instance_of(Sidekiq::Form526JobStatusTracker::Metrics).to receive(:increment_retryable).once
      expect(Form526JobStatus).to receive(:upsert).twice
      expect do
        described_class.drain
      end.to raise_error(error_class).and not_change(backup_klass.jobs, :size)
    end

    def expect_non_retryable_error
      subject.perform_async(submission.id)
      expect_any_instance_of(Sidekiq::Form526JobStatusTracker::Metrics).to receive(:increment_non_retryable).once
      expect(Form526JobStatus).to receive(:upsert).thrice
      expect_any_instance_of(EVSS::DisabilityCompensationForm::SubmitForm526AllClaim).to(
        receive(:non_retryable_error_handler).and_call_original
      )
      described_class.drain
    end

    context 'Submission inspection for flashes' do
      before do
        allow(Rails.logger).to receive(:info)
        allow(StatsD).to receive(:increment)
      end

      def submit_it
        allow_any_instance_of(BenefitsClaims::Configuration).to receive(:access_token)
                                                                  .and_return('access_token')
        subject.perform_async(submission.id)
        VCR.use_cassette('lighthouse/claims/200_response' ) do
         VCR.use_cassette('virtual_regional_office/contention_classification_null_response') do
            described_class.drain
           end
        end
        submission.reload
        expect(Form526JobStatus.last.status).to eq 'success'
      end

      context 'without any flashes' do
        let(:submission) do
          create(:form526_submission,
                 :asthma_claim_for_increase,
                 user_uuid: user.uuid,
                 auth_headers_json: auth_headers.to_json,
                 saved_claim_id: saved_claim.id)
        end

        it 'does not log or push metrics' do
           allow_any_instance_of(BenefitsClaims::Configuration).to receive(:access_token)
                          .and_return('access_token')
          submit_it
          expect(Rails.logger).not_to have_received(:info).with('Flash Prototype Added', anything)
          expect(StatsD).not_to have_received(:increment).with('worker.flashes', anything)
        end
      end

      context 'with flash but without prototype' do
        let(:submission) do
          create(:form526_submission,
                 :without_diagnostic_code,
                 user_uuid: user.uuid,
                 auth_headers_json: auth_headers.to_json,
                 saved_claim_id: saved_claim.id)
        end

        it 'does not log prototype statement but pushes metrics' do
          submit_it

          expect(Rails.logger).not_to have_received(:info).with('Flash Prototype Added', anything)
          expect(StatsD).to have_received(:increment).with(
            'worker.flashes',
            tags: ['flash:Priority Processing - Veteran over age 85', 'prototype:false']
          ).once
        end
      end

      context 'with ALS flash' do
        let(:submission) do
          create(:form526_submission,
                 :als_claim_for_increase,
                 user_uuid: user.uuid,
                 auth_headers_json: auth_headers.to_json,
                 saved_claim_id: saved_claim.id)
        end

        it 'logs prototype statement and pushes metrics' do
          submit_it

          expect(Rails.logger).to have_received(:info).with(
            'Flash Prototype Added',
            { submitted_claim_id:, flashes: ['Amyotrophic Lateral Sclerosis'] }
          ).once
          expect(StatsD).to have_received(:increment).with(
            'worker.flashes',
            tags: ['flash:Amyotrophic Lateral Sclerosis', 'prototype:true']
          ).once
        end
      end

      context 'with multiple flashes' do
        let(:submission) do
          create(:form526_submission,
                 :als_claim_for_increase_terminally_ill,
                 user_uuid: user.uuid,
                 auth_headers_json: auth_headers.to_json,
                 saved_claim_id: saved_claim.id)
        end

        it 'logs prototype statement and pushes metrics' do
          submit_it

          expect(Rails.logger).to have_received(:info).with(
            'Flash Prototype Added',
            { submitted_claim_id:, flashes: ['Amyotrophic Lateral Sclerosis', 'Terminally Ill'] }
          ).once
          expect(StatsD).to have_received(:increment).with(
            'worker.flashes',
            tags: ['flash:Amyotrophic Lateral Sclerosis', 'prototype:true']
          ).once
          expect(StatsD).to have_received(:increment).with(
            'worker.flashes',
            tags: ['flash:Terminally Ill', 'prototype:false']
          ).once
        end
      end
    end

<<<<<<< HEAD
    context 'with contention classification enabled' do
      context 'when diagnostic code is not set' do
        let(:user) { create(:user, :loa3, icn: '123456') }
        let(:submission) do
          create(:form526_submission,
                 :without_diagnostic_code,
                 user_uuid: user.uuid,
                 auth_headers_json: auth_headers.to_json,
                 saved_claim_id: saved_claim.id)
        end
      end

      context 'when diagnostic code is set' do
        let(:user) { create(:user, :loa3, icn: '123456') }
        let(:submission) do
          create(:form526_submission,
                 :non_rrd_with_mas_diagnostic_code,
                 user_uuid: user.uuid,
                 auth_headers_json: auth_headers.to_json,
                 saved_claim_id: saved_claim.id)
        end
        it 'still completes form 526 submission when CC fails' do
          allow_any_instance_of(BenefitsClaims::Configuration).to receive(:access_token)
                                                                    .and_return('access_token')
          subject.perform_async(submission.id)
          expect do
            VCR.use_cassette('lighthouse/claims/200_response' ) do
              VCR.use_cassette('virtual_regional_office/contention_classification_failure') do
                described_class.drain
              end
            end
          end.not_to change(backup_klass.jobs, :size)
          expect(Form526JobStatus.last.status).to eq 'success'
        end

        it 'handles null response gracefully' do
          subject.perform_async(submission.id)
          expect do
            VCR.use_cassette('virtual_regional_office/contention_classification_null_response') do
              described_class.drain
              submission.reload

              final_code = submission.form['form526']['form526']['disabilities'][0]['classificationCode']
              expect(final_code).to eq(ONLY_526_JSON_CLASSIFICATION_CODE)
            end
          end.not_to change(Sidekiq::Form526BackupSubmissionProcess::Submit.jobs, :size)
          expect(Form526JobStatus.last.status).to eq 'success'
        end

        it 'updates Form526Submission form with id' do
          expect(described_class).to be < EVSS::DisabilityCompensationForm::SubmitForm526
          subject.perform_async(submission.id)

          expect do
            VCR.use_cassette('virtual_regional_office/fully_classified_contention_classification') do
              described_class.drain
              submission.reload

              final_code = submission.form['form526']['form526']['disabilities'][0]['classificationCode']
              expect(final_code).to eq(9012)
            end
          end.not_to change(Sidekiq::Form526BackupSubmissionProcess::Submit.jobs, :size)
        end

        context 'when veteran has open claims' do
          let(:open_claims_cassette) { 'evss/claims/claims' }

=======
    context 'Contention Classification' do
      [
        { new_endpoint_enabled: false, cassette_folder: 'virtual_regional_office' },
        { new_endpoint_enabled: true, cassette_folder: 'contention_classification' }
      ].each do |test_case|
        context "new contention classification endpoint enabled: #{test_case[:new_endpoint_enabled]}" do
>>>>>>> 1b830ed3
          before do
            allow(Flipper).to receive(:enabled?).with(:disability_526_migrate_contention_classification,
                                                      anything).and_return(test_case[:new_endpoint_enabled])
          end

          context 'with contention classification enabled' do
            context 'when diagnostic code is not set' do
              let(:submission) do
                create(:form526_submission,
                       :without_diagnostic_code,
                       user_uuid: user.uuid,
                       auth_headers_json: auth_headers.to_json,
                       saved_claim_id: saved_claim.id)
              end
<<<<<<< HEAD
              expect(Rails.logger).not_to have_received(:info).with(
                'EP Merge total open EPs', id: submission.id, count: 1
              )
              expect(Rails.logger).not_to have_received(:info).with(
                'EP Merge open EP eligibility',
                { id: submission.id, feature_enabled: true, open_claim_review: false,
                  pending_ep_age: 365, pending_ep_status: 'UNDER REVIEW' }
              )
            end
          end

          context 'when using LH Benefits Claims API instead of EVSS' do
            before do
              # Flipper.enable(:disability_compensation_lighthouse_claims_service_provider)
              allow_any_instance_of(BenefitsClaims::Configuration).to receive(:access_token)
                .and_return('access_token')
            end

            # after { Flipper.disable(:disability_compensation_lighthouse_claims_service_provider) }

            let(:open_claims_cassette) do
              'lighthouse/benefits_claims/index/claims_with_single_open_disability_claim'
            end
=======
            end

            context 'when diagnostic code is set' do
              it 'still completes form 526 submission when CC fails' do
                subject.perform_async(submission.id)
                expect do
                  VCR.use_cassette("#{test_case[:cassette_folder]}/contention_classification_failure") do
                    described_class.drain
                  end
                end.not_to change(backup_klass.jobs, :size)
                expect(Form526JobStatus.last.status).to eq 'success'
              end
>>>>>>> 1b830ed3

              it 'handles null response gracefully' do
                subject.perform_async(submission.id)
                expect do
                  VCR.use_cassette("#{test_case[:cassette_folder]}/contention_classification_null_response") do
                    described_class.drain
                    submission.reload

                    final_code = submission.form['form526']['form526']['disabilities'][0]['classificationCode']
                    expect(final_code).to eq(ONLY_526_JSON_CLASSIFICATION_CODE)
                  end
                end.not_to change(Sidekiq::Form526BackupSubmissionProcess::Submit.jobs, :size)
                expect(Form526JobStatus.last.status).to eq 'success'
              end

              it 'updates Form526Submission form with id' do
                expect(described_class).to be < EVSS::DisabilityCompensationForm::SubmitForm526
                subject.perform_async(submission.id)

                expect do
                  VCR.use_cassette("#{test_case[:cassette_folder]}/fully_classified_contention_classification") do
                    described_class.drain
                    submission.reload

                    final_code = submission.form['form526']['form526']['disabilities'][0]['classificationCode']
                    expect(final_code).to eq(9012)
                  end
                end.not_to change(Sidekiq::Form526BackupSubmissionProcess::Submit.jobs, :size)
              end
            end
          end

          context 'with multi-contention classification enabled' do
            let(:submission) do
              create(:form526_submission,
                     :with_mixed_action_disabilities_and_free_text,
                     user_uuid: user.uuid,
                     auth_headers_json: auth_headers.to_json,
                     saved_claim_id: saved_claim.id)
            end

            it 'does something when multi-contention api endpoint is hit' do
              subject.perform_async(submission.id)

              expect do
                VCR.use_cassette("#{test_case[:cassette_folder]}/multi_contention_classification") do
                  described_class.drain
                end
              end.not_to change(Sidekiq::Form526BackupSubmissionProcess::Submit.jobs, :size)
              submission.reload

              classification_codes = submission.form['form526']['form526']['disabilities'].pluck('classificationCode')
              expect(classification_codes).to eq([9012, 8994, nil, nil])
            end

            it 'uses expanded classification to classify contentions' do
              subject.perform_async(submission.id)
              expect do
                VCR.use_cassette("#{test_case[:cassette_folder]}/expanded_classification") do
                  described_class.drain
                end
              end.not_to change(Sidekiq::Form526BackupSubmissionProcess::Submit.jobs, :size)
              submission.reload
              classification_codes = submission.form['form526']['form526']['disabilities'].pluck('classificationCode')
              expect(classification_codes).to eq([9012, 8994, nil, 8997])
            end

            context 'when the disabilities array is empty' do
              before do
                allow(Rails.logger).to receive(:info)
              end

              let(:submission) do
                create(:form526_submission,
                       :with_empty_disabilities,
                       user_uuid: user.uuid,
                       auth_headers_json: auth_headers.to_json,
                       saved_claim_id: saved_claim.id)
              end

              it 'returns false to skip classification and continue other jobs' do
                subject.perform_async(submission.id)
                expect(submission.update_contention_classification_all!).to be false
                expect(Rails.logger).to have_received(:info).with(
                  "No disabilities found for classification on claim #{submission.id}"
                )
              end

              it 'does not call va-gov-claim-classifier' do
                subject.perform_async(submission.id)
                described_class.drain
                expect(submission).not_to receive(:classify_vagov_contentions)
              end
            end
          end
        end
      end
    end

    context 'with a successful submission job' do
      it 'queues a job for submit' do
        expect do
          subject.perform_async(submission.id)
        end.to change(subject.jobs, :size).by(1)
      end

      it 'submits successfully' do
        subject.perform_async(submission.id)
        expect { described_class.drain }.not_to change(backup_klass.jobs, :size)
        expect(Form526JobStatus.last.status).to eq 'success'
      end

      it 'submits successfully without calling classification service' do
        subject.perform_async(submission.id)
        expect do
          VCR.use_cassette('virtual_regional_office/multi_contention_classification') do
            described_class.drain
          end
        end.not_to change(backup_klass.jobs, :size)
        expect(Form526JobStatus.last.status).to eq 'success'
      end

      it 'does not call contention classification endpoint' do
        subject.perform_async(submission.id)
        expect(submission).not_to receive(:classify_vagov_contentions)
        described_class.drain
      end

      context 'with an MAS-related diagnostic code' do
        let(:submission) do
          create(:form526_submission,
                 :non_rrd_with_mas_diagnostic_code,
                 user_uuid: user.uuid,
                 auth_headers_json: auth_headers.to_json,
                 saved_claim_id: saved_claim.id)
        end
        let(:mas_cassette) { 'mail_automation/mas_initiate_apcas_request' }
        let(:cassettes) do
          [open_claims_cassette, rated_disabilities_cassette, submit_form_cassette, mas_cassette]
        end

        before do
          allow(StatsD).to receive(:increment)
        end

        it 'sends form526 to the MAS endpoint successfully' do
          subject.perform_async(submission.id)
          described_class.drain
          expect(Form526JobStatus.last.status).to eq 'success'
          rrd_submission = Form526Submission.find(Form526JobStatus.last.form526_submission_id)
          expect(rrd_submission.form.dig('rrd_metadata', 'mas_packetId')).to eq '12345'
          expect(StatsD).to have_received(:increment)
            .with('worker.rapid_ready_for_decision.notify_mas.success').once
        end

        it 'sends an email for tracking purposes' do
          subject.perform_async(submission.id)
          described_class.drain
          expect(ActionMailer::Base.deliveries.last.subject).to eq 'MA claim - 6847'
        end

        context 'when MAS endpoint handshake fails' do
          let(:mas_cassette) { 'mail_automation/mas_initiate_apcas_request_failure' }

          it 'handles MAS endpoint handshake failure by sending failure notification' do
            subject.perform_async(submission.id)
            described_class.drain
            expect(ActionMailer::Base.deliveries.last.subject).to eq "Failure: MA claim - #{submitted_claim_id}"
            expect(StatsD).to have_received(:increment)
              .with('worker.rapid_ready_for_decision.notify_mas.failure').once
          end
        end

        context 'MAS-related claim that already includes classification code' do
          let(:submission) do
            create(:form526_submission,
                   :mas_diagnostic_code_with_classification,
                   user_uuid: user.uuid,
                   auth_headers_json: auth_headers.to_json,
                   saved_claim_id: saved_claim.id)
          end

          it 'already includes classification code and does not modify' do
            subject.perform_async(submission.id)
            described_class.drain
            mas_submission = Form526Submission.find(Form526JobStatus.last.form526_submission_id)
            expect(mas_submission.form.dig('form526', 'form526',
                                           'disabilities').first['classificationCode']).to eq '8935'
          end
        end

        context 'when the rated disability has decision code NOTSVCCON in EVSS' do
          let(:rated_disabilities_cassette) do
            'evss/disability_compensation_form/rated_disabilities_with_non_service_connected'
          end

          it 'skips forwarding to MAS' do
            subject.perform_async(submission.id)
            described_class.drain
            expect(Form526JobStatus.last.status).to eq 'success'
            rrd_submission = Form526Submission.find(submission.id)
            expect(rrd_submission.form.dig('rrd_metadata', 'mas_packetId')).to be_nil
          end
        end
      end

      context 'with multiple MAS-related diagnostic codes' do
        let(:submission) do
          create(:form526_submission,
                 :with_multiple_mas_diagnostic_code,
                 user_uuid: user.uuid,
                 auth_headers_json: auth_headers.to_json,
                 saved_claim_id: saved_claim.id)
        end

        context 'when tracking and APCAS notification are enabled for all claims' do
          it 'calls APCAS and sends two emails' do
            VCR.use_cassette('mail_automation/mas_initiate_apcas_request') do
              subject.perform_async(submission.id)
            end
            described_class.drain
            expect(ActionMailer::Base.deliveries.length).to eq 2
          end
        end
      end

      context 'with Lighthouse as submission provider' do
        let(:submission) do
          create(:form526_submission,
                 :with_everything,
                 user_uuid: user.uuid,
                 auth_headers_json: auth_headers.to_json,
                 saved_claim_id: saved_claim.id,
                 submit_endpoint: 'claims_api')
        end

        let(:headers) { { 'content-type' => 'application/json' } }

        before do
          allow_any_instance_of(Auth::ClientCredentials::Service).to receive(:get_token)
            .and_return('fake_access_token')
        end

        it 'performs a successful submission' do
          subject.perform_async(submission.id)
          expect { described_class.drain }.not_to change(backup_klass.jobs, :size)
          expect(Form526JobStatus.last.status).to eq Form526JobStatus::STATUS[:success]
          submission.reload
          expect(submission.submitted_claim_id).to eq(Form526JobStatus.last.submission.submitted_claim_id)
        end

        it 'retries UpstreamUnprocessableEntity errors' do
          body = { 'errors' => [{ 'status' => '422', 'title' => 'Backend Service Exception',
                                  'detail' => 'The claim failed to establish' }] }

          allow_any_instance_of(BenefitsClaims::Service).to receive(:prepare_submission_body)
            .and_raise(Faraday::UnprocessableEntityError.new(
                         body:,
                         status: 422,
                         headers:
                       ))
          expect_retryable_error(Common::Exceptions::UpstreamUnprocessableEntity)
        end

        it 'does not retry UnprocessableEntity errors with "pointer" defined' do
          body = { 'errors' => [{ 'status' => '422', 'title' => 'Backend Service Exception',
                                  'detail' => 'The claim failed to establish',
                                  'source' => { 'pointer' => 'data/attributes/' } }] }
          allow_any_instance_of(BenefitsClaims::Service).to receive(:prepare_submission_body)
            .and_raise(Faraday::UnprocessableEntityError.new(
                         body:, status: 422, headers:
                       ))
          expect_non_retryable_error
        end

        it 'does not retry UnprocessableEntity errors with "retries will fail" in detail message' do
          body = { 'errors' => [{ 'status' => '422', 'title' => 'Backend Service Exception',
                                  'detail' => 'The claim failed to establish. rEtries WilL fAiL.' }] }
          allow_any_instance_of(BenefitsClaims::Service).to receive(:prepare_submission_body)
            .and_raise(Faraday::UnprocessableEntityError.new(
                         body:, status: 422, headers:
                       ))
          expect_non_retryable_error
        end

        Lighthouse::ServiceException::ERROR_MAP.slice(429, 499, 500, 501, 502, 503).each do |status, error_class|
          it "throws a #{status} error if Lighthouse sends it back" do
            allow_any_instance_of(Form526Submission).to receive(:prepare_for_evss!).and_return(nil)
            allow_any_instance_of(BenefitsClaims::Service).to receive(:prepare_submission_body)
              .and_raise(error_class.new(status:))
            expect_retryable_error(error_class)
          end

          it "throws a #{status} error if Lighthouse sends it back for rated disabilities" do
            allow_any_instance_of(Flipper)
              .to(receive(:enabled?))
              .with('disability_compensation_lighthouse_rated_disabilities_provider_background', anything)
              .and_return(true)
            allow_any_instance_of(Flipper)
              .to(receive(:enabled?))
              .with(:validate_saved_claims_with_json_schemer)
              .and_return(false)
            allow_any_instance_of(EVSS::DisabilityCompensationForm::SubmitForm526)
              .to(receive(:fail_submission_feature_enabled?))
              .and_return(false)
            allow_any_instance_of(Form526ClaimFastTrackingConcern).to receive(:pending_eps?)
              .and_return(false)
            allow_any_instance_of(Form526ClaimFastTrackingConcern).to receive(:classify_vagov_contentions)
              .and_return(nil)
            allow_any_instance_of(VeteranVerification::Service).to receive(:get_rated_disabilities)
              .and_raise(error_class.new(status:))
            expect_retryable_error(error_class)
          end
        end
      end
    end

    context 'with non-MAS-related diagnostic code' do
      let(:submission) do
        create(:form526_submission,
               :with_uploads,
               user_uuid: user.uuid,
               auth_headers_json: auth_headers.to_json,
               saved_claim_id: saved_claim.id)
      end

      it 'does not set a classification code for irrelevant claims' do
        subject.perform_async(submission.id)
        described_class.drain
        mas_submission = Form526Submission.find(Form526JobStatus.last.form526_submission_id)
        expect(mas_submission.form.dig('form526', 'form526',
                                       'disabilities').first['classificationCode']).to eq '8935'
      end
    end

    context 'when retrying a job' do
      it 'doesnt recreate the job status' do
        subject.perform_async(submission.id)

        jid = subject.jobs.last['jid']
        values = {
          form526_submission_id: submission.id,
          job_id: jid,
          job_class: subject.class,
          status: Form526JobStatus::STATUS[:try],
          updated_at: Time.now.utc
        }
        Form526JobStatus.upsert(values, unique_by: :job_id)
        expect_any_instance_of(Sidekiq::Form526JobStatusTracker::Metrics).to(
          receive(:increment_success).with(false, 'evss').once
        )
        described_class.drain
        job_status = Form526JobStatus.where(job_id: values[:job_id]).first
        expect(job_status.status).to eq 'success'
        expect(job_status.error_class).to be_nil
        expect(job_status.job_class).to eq 'SubmitForm526AllClaim'
        expect(Form526JobStatus.count).to eq 1
      end
    end

    context 'with an upstream service error for EP code not valid' do
      it 'sets the transaction to "non_retryable_error"' do
        VCR.use_cassette('evss/disability_compensation_form/submit_200_with_ep_not_valid') do
          subject.perform_async(submission.id)
          expect_any_instance_of(Sidekiq::Form526JobStatusTracker::Metrics)
            .to receive(:increment_non_retryable).once
          expect { described_class.drain }.to change(backup_klass.jobs, :size).by(1)
          expect(Form526JobStatus.last.status).to eq Form526JobStatus::STATUS[:non_retryable_error]
          expect(backup_klass.jobs.last['class']).to eq(backup_klass.to_s)
        end
      end
    end

    context 'with a max ep code server error' do
      it 'sets the transaction to "non_retryable_error"' do
        VCR.use_cassette('evss/disability_compensation_form/submit_500_with_max_ep_code') do
          subject.perform_async(submission.id)
          expect_any_instance_of(Sidekiq::Form526JobStatusTracker::Metrics)
            .to receive(:increment_non_retryable).once
          expect { described_class.drain }.to change(backup_klass.jobs, :size).by(1)
          expect(Form526JobStatus.last.status).to eq Form526JobStatus::STATUS[:non_retryable_error]
          expect(backup_klass.jobs.last['class']).to eq(backup_klass.to_s)
        end
      end
    end

    context 'with a unused [418] error' do
      it 'sets the transaction to "retryable_error"' do
        VCR.use_cassette('evss/disability_compensation_form/submit_200_with_418') do
          backup_jobs_count = backup_klass.jobs.count
          subject.perform_async(submission.id)
          expect_any_instance_of(Sidekiq::Form526JobStatusTracker::Metrics).to receive(:increment_retryable).once
          expect { described_class.drain }.to raise_error(EVSS::DisabilityCompensationForm::ServiceException)
            .and not_change(backup_klass.jobs, :size)
          expect(Form526JobStatus.last.status).to eq Form526JobStatus::STATUS[:retryable_error]
          expect(backup_klass.jobs.count).to eq(backup_jobs_count)
        end
      end
    end

    context 'with a BGS error' do
      it 'sets the transaction to "retryable_error"' do
        VCR.use_cassette('evss/disability_compensation_form/submit_200_with_bgs_error') do
          subject.perform_async(submission.id)
          expect_any_instance_of(Sidekiq::Form526JobStatusTracker::Metrics).to receive(:increment_retryable).once
          expect { described_class.drain }.to raise_error(EVSS::DisabilityCompensationForm::ServiceException)
            .and not_change(backup_klass.jobs, :size)
          expect(Form526JobStatus.last.status).to eq Form526JobStatus::STATUS[:retryable_error]
        end
      end
    end

    context 'with a pif in use server error' do
      it 'sets the transaction to "non_retryable_error"' do
        VCR.use_cassette('evss/disability_compensation_form/submit_500_with_pif_in_use') do
          subject.perform_async(submission.id)
          expect_any_instance_of(Sidekiq::Form526JobStatusTracker::Metrics)
            .to receive(:increment_non_retryable).once
          expect { described_class.drain }.to change(backup_klass.jobs, :size).by(1)
          expect(Form526JobStatus.last.status).to eq Form526JobStatus::STATUS[:non_retryable_error]
          expect(backup_klass.jobs.last['class']).to eq(backup_klass.to_s)
        end
      end
    end

    context 'with a VeteranRecordWsClientException java error' do
      it 'sets the transaction to "retryable_error"' do
        VCR.use_cassette('evss/disability_compensation_form/submit_500_with_java_ws_error') do
          subject.perform_async(submission.id)
          expect_any_instance_of(Sidekiq::Form526JobStatusTracker::Metrics).to receive(:increment_retryable).once
          expect { described_class.drain }.to raise_error(EVSS::DisabilityCompensationForm::ServiceException)
          expect(Form526JobStatus.last.status).to eq Form526JobStatus::STATUS[:retryable_error]
        end
      end
    end

    context 'with an error that is not mapped' do
      it 'sets the transaction to "non_retryable_error"' do
        VCR.use_cassette('evss/disability_compensation_form/submit_500_with_unmapped') do
          subject.perform_async(submission.id)
          expect { described_class.drain }.to change(backup_klass.jobs, :size).by(1)
          expect(Form526JobStatus.last.status).to eq Form526JobStatus::STATUS[:non_retryable_error]
        end
      end
    end

    context 'with an unexpected error' do
      before do
        allow_any_instance_of(Faraday::Connection).to receive(:post).and_raise(StandardError.new('foo'))
      end

      it 'sets the transaction to "non_retryable_error"' do
        subject.perform_async(submission.id)
        expect { described_class.drain }.to change(backup_klass.jobs, :size).by(1)
        expect(Form526JobStatus.last.status).to eq Form526JobStatus::STATUS[:non_retryable_error]
      end
    end

    context 'with an RRD claim' do
      context 'with a non-retryable (unexpected) error' do
        before do
          allow_any_instance_of(Faraday::Connection).to receive(:post).and_raise(StandardError.new('foo'))
        end

        it 'sends a "non-retryable" RRD alert' do
          subject.perform_async(submission.id)
          described_class.drain
          expect(Form526JobStatus.last.status).to eq Form526JobStatus::STATUS[:non_retryable_error]
        end
      end
    end
  end
end<|MERGE_RESOLUTION|>--- conflicted
+++ resolved
@@ -14,14 +14,6 @@
   # This needs to be modernized (using allow)
   before do
     Sidekiq::Job.clear_all
-<<<<<<< HEAD
-    Flipper.disable(:validate_saved_claims_with_json_schemer)
-    Flipper.disable(:disability_526_expanded_contention_classification)
-    # Flipper.disable(:disability_compensation_lighthouse_claims_service_provider)
-    Flipper.disable(:disability_compensation_production_tester)
-    Flipper.disable(:disability_compensation_fail_submission)
-=======
->>>>>>> 1b830ed3
     allow(Flipper).to receive(:enabled?).and_call_original
     allow(Flipper).to receive(:enabled?).with(:validate_saved_claims_with_json_schemer).and_return(false)
     allow(Flipper).to receive(:enabled?).with(:disability_compensation_production_tester,
@@ -206,82 +198,12 @@
       end
     end
 
-<<<<<<< HEAD
-    context 'with contention classification enabled' do
-      context 'when diagnostic code is not set' do
-        let(:user) { create(:user, :loa3, icn: '123456') }
-        let(:submission) do
-          create(:form526_submission,
-                 :without_diagnostic_code,
-                 user_uuid: user.uuid,
-                 auth_headers_json: auth_headers.to_json,
-                 saved_claim_id: saved_claim.id)
-        end
-      end
-
-      context 'when diagnostic code is set' do
-        let(:user) { create(:user, :loa3, icn: '123456') }
-        let(:submission) do
-          create(:form526_submission,
-                 :non_rrd_with_mas_diagnostic_code,
-                 user_uuid: user.uuid,
-                 auth_headers_json: auth_headers.to_json,
-                 saved_claim_id: saved_claim.id)
-        end
-        it 'still completes form 526 submission when CC fails' do
-          allow_any_instance_of(BenefitsClaims::Configuration).to receive(:access_token)
-                                                                    .and_return('access_token')
-          subject.perform_async(submission.id)
-          expect do
-            VCR.use_cassette('lighthouse/claims/200_response' ) do
-              VCR.use_cassette('virtual_regional_office/contention_classification_failure') do
-                described_class.drain
-              end
-            end
-          end.not_to change(backup_klass.jobs, :size)
-          expect(Form526JobStatus.last.status).to eq 'success'
-        end
-
-        it 'handles null response gracefully' do
-          subject.perform_async(submission.id)
-          expect do
-            VCR.use_cassette('virtual_regional_office/contention_classification_null_response') do
-              described_class.drain
-              submission.reload
-
-              final_code = submission.form['form526']['form526']['disabilities'][0]['classificationCode']
-              expect(final_code).to eq(ONLY_526_JSON_CLASSIFICATION_CODE)
-            end
-          end.not_to change(Sidekiq::Form526BackupSubmissionProcess::Submit.jobs, :size)
-          expect(Form526JobStatus.last.status).to eq 'success'
-        end
-
-        it 'updates Form526Submission form with id' do
-          expect(described_class).to be < EVSS::DisabilityCompensationForm::SubmitForm526
-          subject.perform_async(submission.id)
-
-          expect do
-            VCR.use_cassette('virtual_regional_office/fully_classified_contention_classification') do
-              described_class.drain
-              submission.reload
-
-              final_code = submission.form['form526']['form526']['disabilities'][0]['classificationCode']
-              expect(final_code).to eq(9012)
-            end
-          end.not_to change(Sidekiq::Form526BackupSubmissionProcess::Submit.jobs, :size)
-        end
-
-        context 'when veteran has open claims' do
-          let(:open_claims_cassette) { 'evss/claims/claims' }
-
-=======
     context 'Contention Classification' do
       [
         { new_endpoint_enabled: false, cassette_folder: 'virtual_regional_office' },
         { new_endpoint_enabled: true, cassette_folder: 'contention_classification' }
       ].each do |test_case|
         context "new contention classification endpoint enabled: #{test_case[:new_endpoint_enabled]}" do
->>>>>>> 1b830ed3
           before do
             allow(Flipper).to receive(:enabled?).with(:disability_526_migrate_contention_classification,
                                                       anything).and_return(test_case[:new_endpoint_enabled])
@@ -296,31 +218,6 @@
                        auth_headers_json: auth_headers.to_json,
                        saved_claim_id: saved_claim.id)
               end
-<<<<<<< HEAD
-              expect(Rails.logger).not_to have_received(:info).with(
-                'EP Merge total open EPs', id: submission.id, count: 1
-              )
-              expect(Rails.logger).not_to have_received(:info).with(
-                'EP Merge open EP eligibility',
-                { id: submission.id, feature_enabled: true, open_claim_review: false,
-                  pending_ep_age: 365, pending_ep_status: 'UNDER REVIEW' }
-              )
-            end
-          end
-
-          context 'when using LH Benefits Claims API instead of EVSS' do
-            before do
-              # Flipper.enable(:disability_compensation_lighthouse_claims_service_provider)
-              allow_any_instance_of(BenefitsClaims::Configuration).to receive(:access_token)
-                .and_return('access_token')
-            end
-
-            # after { Flipper.disable(:disability_compensation_lighthouse_claims_service_provider) }
-
-            let(:open_claims_cassette) do
-              'lighthouse/benefits_claims/index/claims_with_single_open_disability_claim'
-            end
-=======
             end
 
             context 'when diagnostic code is set' do
@@ -333,7 +230,6 @@
                 end.not_to change(backup_klass.jobs, :size)
                 expect(Form526JobStatus.last.status).to eq 'success'
               end
->>>>>>> 1b830ed3
 
               it 'handles null response gracefully' do
                 subject.perform_async(submission.id)
