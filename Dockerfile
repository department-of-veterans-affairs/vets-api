--- conflicted
+++ resolved
@@ -1,10 +1,3 @@
-<<<<<<< HEAD
-=======
-# XXX: using stretch here for pdftk dep, which is not availible after
-#      stretch (or in alpine) and is switched automatically to pdftk-java in buster
-#      https://github.com/department-of-veterans-affairs/va.gov-team/issues/3032
-
->>>>>>> 427b3584
 FROM ruby:3.0.5-slim-bullseye AS modules
 
 WORKDIR /tmp
@@ -14,8 +7,7 @@
 RUN find modules -type f ! \( -name Gemfile -o -name "*.gemspec" -o -path "*/lib/*/version.rb" \) -delete && \
     find modules -type d -empty -delete
 
-<<<<<<< HEAD
-FROM ruby:3.0.5-slim-bullseye
+FROM ruby:3.0.5-slim-bullseye AS base
 
 # Allow for setting ENV vars via --build-arg
 ARG BUNDLE_ENTERPRISE__CONTRIBSYS__COM \
@@ -31,21 +23,6 @@
 WORKDIR /app
 
 RUN echo "deb http://ftp.debian.org/debian testing main contrib non-free" >> /etc/apt/sources.list
-=======
-###
-# shared build/settings for all child images, reuse these layers yo
-###
-FROM ruby:3.0.5-slim-bullseye AS base
-
-ARG userid=993
-SHELL ["/bin/bash", "-c"]
-RUN groupadd -g $userid -r vets-api && \
-    useradd -u $userid -r -m -d /srv/vets-api -g vets-api vets-api
-RUN echo 'APT::Default-Release "stable";' >> /etc/apt/apt.conf.d/99defaultrelease
-RUN mv /etc/apt/sources.list /etc/apt/sources.list.d/stable.list
-RUN echo "deb http://ftp.debian.org/debian testing main contrib non-free" >> /etc/apt/sources.list.d/testing.list
-RUN echo "deb http://deb.debian.org/debian unstable main" >> /etc/apt/sources.list.d/unstable.list
->>>>>>> 427b3584
 RUN apt-get update
 RUN apt-get install -y -t testing poppler-utils
 RUN apt-get install -y build-essential libpq-dev git imagemagick curl wget pdftk file \
