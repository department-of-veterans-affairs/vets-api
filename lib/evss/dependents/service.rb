--- conflicted
+++ resolved
@@ -3,27 +3,10 @@
 module EVSS
   module Dependents
     class Service < EVSS::Service
-      include Common::Client::Monitoring
       configuration EVSS::Dependents::Configuration
 
       def retrieve
-<<<<<<< HEAD
-        with_monitoring do
-          raw_response = perform(:get, 'load/retrieve')
-          EVSS::Dependents::RetrieveInfoResponse.new(raw_response.status, raw_response)
-        end
-      rescue StandardError => e
-        handle_error(e)
-      end
-
-      def submit
-        info = EVSS::Dependents::RetrievedInfo.for_user(@user)
-        info.body
-        # construct submission
-        # then delete:
-        info.delete
-=======
-        perform(:get, 'load/retrieve').body
+        perform(:get, 'load/retrieve')
       end
 
       def clean_form(form)
@@ -70,7 +53,6 @@
 
       def convert_evss_time(time)
         Time.strptime(time.to_s, '%Q').utc.iso8601
->>>>>>> 7ee2db85
       end
     end
   end
