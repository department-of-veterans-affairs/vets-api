--- conflicted
+++ resolved
@@ -90,12 +90,10 @@
     actor_type: user
     description: >
       Allows veterans to access form526 as an original claims user. Owned by va-benefits-memorial-1 team.
-<<<<<<< HEAD
   va_view_dependents_access:
     actor_type: user
     description: >
       Allows us to gate the View/ Modify dependents content in a progressive rollout
-=======
   ssoe_ebenefits_links:
     actor_type: user
     description: >
@@ -103,5 +101,4 @@
   ssoe_inbound:
     actor_type: user
     description: >
-      Enables automatic establishment/disconnection of vets-api session based on a user's SSOe session status
->>>>>>> 1f131c07
+      Enables automatic establishment/disconnection of vets-api session based on a user's SSOe session status