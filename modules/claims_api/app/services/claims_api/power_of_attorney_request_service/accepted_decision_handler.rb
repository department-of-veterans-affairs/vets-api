--- conflicted
+++ resolved
@@ -38,7 +38,7 @@
         data = veteran_data.merge!(read_all_data)
         data.merge!(vnp_find_addrs_data)
 
-        data.merge!(registration_number: @representative_id)
+        data.merge!('registration_number' => @representative_id)
 
         if @claimant.present?
           claimant_data = gather_claimant_data
@@ -48,13 +48,9 @@
           claimant_data.merge!(claimant_addr_data)
           claimant_data.merge!(claimant_phone_data)
 
-<<<<<<< HEAD
-          claimant_data.merge!(claimant_id: @claimant.icn)
+          claimant_data.merge!('claimant_id' => @claimant.icn)
 
-          data.merge!(claimant: claimant_data)
-=======
           data.merge!('claimant' => claimant_data)
->>>>>>> 2d0b7b7a
         end
 
         data
