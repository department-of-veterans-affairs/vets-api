---
# Add a new feature toggle here to ensure that it is initialized in all environments.
#
# Features are enabled by default in the test environment and disabled by default in other environments.
# To default a feature to enabled in development, set the `enable_in_development` key to true.
#
# The description should contain any relevant information for an admin who may toggle the feature.
#
# The actor_type should be either `user` for features you want to be "sticky" for a logged in user (default)
#  or `cookie_id` of you wish to use the Google Analytics id as the unique identifier.

# Sorted using http://yaml-sorter.herokuapp.com/

features:
  this_is_only_a_test:
    actor_type: user
    description: Used in feature_toggles_controller_spec.
  this_is_only_a_test_two:
    actor_type: user
    description: Used in feature toggle specs.
  accredited_representative_portal_custom_login:
    actor_type: cookie_id
    description: Controls whether the ARP application uses its custom login page or the platform login.
    enable_in_development: true
  accredited_representative_portal_frontend:
    actor_type: user
    description: Enables the frontend of the accredited representative portal
    enable_in_development: true
  accredited_representative_portal_api:
    actor_type: user
    description: Enables the endpoints of the accredited representative portal
    enable_in_development: true
  accredited_representative_portal_intent_to_file_api:
    actor_type: user
    description: Enables the endpoints of the accredited representative portal intent to file
    enable_in_development: true
  accredited_representative_portal_search:
    actor_type: user
    description: Enables the people search of the accredited representative portal
    enable_in_development: true
  accredited_representative_portal_self_service_auth:
    actor_type: user
    description: Enables the self-service authorization of the accredited representative portal
  accredited_representative_portal_form_21a:
    actor_type: user
    description: >
      When enabled, shows form 21a in the accredited representative portal.
      NOTE: content-build is using "vagovprod: false" to also hide the form 21a in production.
    enable_in_development: true
  accredited_representative_portal_form_526ez:
    actor_type: user
    description: >
      When enabled, shows form 526ez in the accredited representative portal.
    enable_in_development: true
  accredited_representative_portal_submissions:
    actor_type: user
    description: Enables the form submissions view in the accredited representative portal
    enable_in_development: true
  accredited_representative_portal_email_delivery_callback:
    actor_type: user
    description: Enables a custom email delivery callback to track and log all notification statuses beyond errors
  aedp_vadx:
    actor_type: user
    description: Enables the VADX experimental features in the AEDP application
    enable_in_development: true
  all_claims_add_disabilities_enhancement:
    actor_type: user
    description: Enables enhancement to the 21-526EZ "Add Disabilities" page being implemented by the Conditions Team.
    enable_in_development: true
  appointments_consolidation:
    actor_type: user
    description: For features being tested while merging logic for appointments between web and mobile
  arm_use_datadog_real_user_monitoring:
    actor_type: user
    description: Enables Datadog Real User Monitoring for ARM apps (Find a Rep, Appoint a Rep)
  ask_va_announcement_banner:
    actor_type: cookie_id
    description: >
      The Ask VA announcement banner displays message(s) to visitors
      from the CRM-managed, expirable notifications - as retrieved
      from the /ask_va_api/v0/announcements endpoint.
    enable_in_development: true
  ask_va_alert_link_to_old_portal:
    actor_type: user
    description: >
      The Ask VA form alert banner with a link to the old portal. To use while form is down for maintenance.
    enable_in_development: true
  ask_va_canary_release:
    actor_type: cookie_id
    description: >
      Percent of visitors to keep in the updated Ask VA experience on VA.gov.
      All other users are redirected to the legacy experience.
      To route or retain all users, set to 0% for legacy or 100% for the
      updated experience on VA.gov.
      NOTE: When ready for all users to be in the updated experience on
      VA.gov, set this toggle to "Enabled", rather than specifying 100%
      in the percentage.
    enable_in_development: true
  ask_va_mock_api_for_testing:
    actor_type: cookie_id
    description: >
      Use mock API responses in the Ask VA application UI.
      This is used for testing purposes only and should not be enabled in production.
      We need to remove this feature from the codebase ASAP.
      Mocks shouldn't live in the app logic. If needed, add at the API/middleware level.
    enable_in_development: true
  ask_va_api_maintenance_mode:
    actor_type: user
    description: >
      A system-wide control flag that governs the overall availability of Ask VA API endpoints.
      When enabled, the API restricts external access and returns a service unavailable response across all routes.
      Primarily used for coordinated maintenance windows or temporary system suspensions,
      allowing the team to manage API exposure dynamically without requiring a redeploy.
    enable_in_development: true
  ask_va_api_patsr_separation:
    actor_type: user
    description: >
      Use new CRM environments for Ask VA API
    enable_in_development: true
  auth_exp_vba_downtime_message:
    actor_type: user
    description: Show downtime message on Profile and My VA for planned VBA maintenance
  avs_enabled:
    actor_type: user
    description: Enables the After Visit Summary API.
    enable_in_development: true
  benefits_documents_use_lighthouse:
    actor_type: user
    description: Use lighthouse instead of EVSS to upload benefits documents.
    enable_in_development: false
  benefits_require_gateway_origin:
    actor_type: user
    description: Requires that all requests made to endpoints in appeals_api and vba_documents be made through the gateway
  bgs_param_logging_enabled:
    actor_type: user
    description: Enables logging of BGS parameters (filtered in production)
  bpds_service_enabled:
    actor_type: user
    description: Enables the BPDS service
  caregiver_use_facilities_API:
    actor_type: cookie_id
    description: Allow list of caregiver facilites to be fetched by way of the Facilities API.
  caregiver_browser_monitoring_enabled:
    actor_type: user
    description: Enables Datadog Real Time User Monitoring
  cerner_non_eligible_sis_enabled:
    actor_type: user
    description: Enables Sign in Service for cerner authentication
  decision_reviews_4142_banner:
    actor_type: user
    description: Enables the re-authorization banner on the 4142 legalese page
  document_upload_validation_enabled:
    actor_type: user
    description: Enables stamped PDF validation on document upload
    enable_in_development: true
  dv_email_notification:
    actor_type: user
    description: Enables dependents verification emails
  hca_browser_monitoring_enabled:
    actor_type: user
    description: Enables browser monitoring for the health care application.
  hca_disable_bgs_service:
    actor_type: user
    description: Do not call the BGS Service when this is turned on. Instead return 0 for rating.
  hca_enrollment_status_override_enabled:
    actor_type: user
    description: Enables override of enrollment status for a user, to allow multiple submissions with same user.
  hca_insurance_v2_enabled:
    actor_type: user
    description: Enables the the upgraded insurance section of the Health Care Application
    enable_in_development: true
  hca_performance_alert_enabled:
    actor_type: user
    description: Enables alert notifying users of a potential issue with application performance.
  hca_reg_only_enabled:
    actor_type: user
    description: Enables the registration-only path for the Health Care Application
    enable_in_development: true
  hca_ez_kafka_submission_enabled:
    actor_type: cookie_id
    description: Enables the 10-10EZ Kafka Event Bus submission
  ezr_prod_enabled:
    actor_type: user
    description: Enables access to the 10-10EZR application in prod for the purposes of conducting user reasearch
    enable_in_development: true
  ezr_download_pdf_enabled:
    actor_type: user
    description: Enables the download of a pre-filled 10-10EZR PDF form.
    enable_in_development: true
  ezr_upload_enabled:
    actor_type: user
    description: Enables Toxic Exposure File Upload for 10-10EZR applicants.
    enable_in_development: true
  ezr_auth_only_enabled:
    actor_type: user
    description: Enables the auth-only experience, allowing only authenticated users to view any part of the form.
    enable_in_development: true
  ezr_emergency_contacts_enabled:
    actor_type: user
    description: Enables emergency contact experience for 10-10EZR applicants.
    enable_in_development: true
  ezr_use_va_notify_on_submission_failure:
    actor_type: user
    description: Send submission failure email to Veteran using VANotify.
    enable_in_development: true
  ezr_route_guard_enabled:
    actor_type: user
    description: Enables the route guard authentication for 10-10EZR application
    enable_in_development: true
  ezr_form_prefill_with_providers_and_dependents:
    actor_type: user
    description: Adds insurance providers and dependents to ezr prefill data
    enable_in_development: true
  ezr_spouse_confirmation_flow_enabled:
    actor_type: user
    description: Enables the spouse (V2) confirmation flow in the 10-10EZR form.
    enable_in_development: true
  cerner_override_653:
    actor_type: user
    description: This will show the Cerner facility 653 as `isCerner`.
  cerner_override_668:
    actor_type: user
    description: This will show the Cerner facility 668 as `isCerner`.
  cerner_override_687:
    actor_type: user
    description: This will show the Cerner facility 687 as `isCerner`.
  cerner_override_692:
    actor_type: user
    description: This will show the Cerner facility 692 as `isCerner`.
  cerner_override_757:
    actor_type: user
    description: This will show the Cerner facility 757 as `isCerner`.
  champva_vanotify_custom_callback:
    actor_type: user
    description: Enables the custom callback_klass when sending IVC CHAMPVA failure emails with VA Notify
  champva_vanotify_custom_confirmation_callback:
    actor_type: user
    description: Enables the custom callback_klass when sending IVC CHAMPVA confirmation emails with VA Notify
  champva_log_all_s3_uploads:
    actor_type: user
    description: Enables logging for all s3 uploads using UUID or keys for monitoring
  champva_send_to_ves:
    actor_type: user
    description: Enables sending form submission data to the VES API.
  champva_enable_pega_report_check:
    actor_type: user
    description: Enables querying PEGA reporting API from MissingFormStatusJob to determine CHAMPVA form status
  champva_retry_logic_refactor:
    actor_type: user
    description: Enables refactored retry logic for IVC CHAMPVA form submissions
  champva_fmp_single_file_upload:
    actor_type: user
    description: Enables the ability to upload a single merged PDF file for FMP claims
  champva_mpi_validation:
    actor_type: user
    description: Enables MPI veteran and benefificiary validation for IVC CHAMPVA form submissions
  champva_old_records_cleanup_job:
    actor_type: user
    description: Enables the job to cleanup old IVC CHAMPVA form records
  champva_enable_claim_resubmit_question:
    actor_type: user
    description: Enables the claim resubmission screener question page on form 10-7959a
  champva_enable_ocr_on_submit:
    actor_type: user
    description: Enables background OCR scanning and logging on form submissions
  champva_enable_llm_on_submit:
    actor_type: user
    description: Enables background LLM validation and logging on form submissions
  champva_insights_datadog_job:
    actor_type: user
    description: Enables the job to publish insights to Datadog
  champva_claims_llm_validation:
    actor_type: user
    description: Enables LLM validation of claims on form submissions
  champva_resubmission_attachment_ids:
    actor_type: user
    description: Corrects attachment IDs for resubmission of form 10-7959a
  champva_foreign_address_fix:
    actor_type: user
    description: Enables the fix for foreign address fields on form submissions
  check_in_experience_enabled:
    actor_type: user
    description: Enables the health care check-in experiences
    enable_in_development: true
  check_in_experience_pre_check_in_enabled:
    actor_type: user
    description: Enables the health care check-in experiences to show the pre-check-in experience.
    enable_in_development: true
  check_in_experience_upcoming_appointments_enabled:
    actor_type: user
    description: Enables the feature to show upcoming appointments to the veterans
    enable_in_development: true
  check_in_experience_translation_disclaimer_spanish_enabled:
    actor_type: user
    description: Enables disclaimer for possible untranslated content on spanish pages
    enable_in_development: true
  check_in_experience_translation_disclaimer_tagalog_enabled:
    actor_type: user
    description: Enables disclaimer for possible untranslated content on tagalog pages
    enable_in_development: true
  check_in_experience_mock_enabled:
    actor_type: user
    description: Enables downstream responses to be returned via betamocks
    enable_in_development: false
  check_in_experience_travel_reimbursement:
    actor_type: user
    description: Enables travel reimbursement workflow for day-of check-in application.
    enable_in_development: true
  check_in_experience_travel_pay_api:
    actor_type: user
    description: Enables the use of Travel Pay API for travel claim operations
    enable_in_development: true
  check_in_experience_lorota_travel_reimbursement:
    actor_type: user
    description: Enables the full LoROTA standalone mileage-only travel reimbursement feature
    enable_in_development: true
  check_in_experience_cerner_travel_claims_enabled:
    actor_type: user
    description: Enables travel claims filing for Oracle Health (Cerner) sites
    enable_in_development: true
  check_in_experience_check_claim_status_on_timeout:
    actor_type: user
    description: Uses a background worker to check travel claim status when the submission times out
    enable_in_development: true
  check_in_experience_travel_claim_notification_callback:
    actor_type: user
    description: Enables VA Notify delivery status callbacks for travel claim notifications
    enable_in_development: true
  check_in_experience_browser_monitoring:
    actor_type: user
    description: Enables browser monitoring for check-in applications.
    enable_in_development: false
  check_in_experience_medication_review_content:
    actor_type: cookie_id
    description: Enables the medication review content in pre-check-in.
    enable_in_development: true
  check_in_experience_use_vaec_cie_endpoints:
    actor_type: user
    description: Enables using VAEC-CIE AWS account endpoints for CHIP and LoROTA instead of VAEC-CMS endpoints.
    enable_in_development: false
  claim_letters_access:
    actor_type: user
    description: Enables users to access the claim letters page
    enable_in_development: true
  claims_api_special_issues_updater_uses_local_bgs:
    actor_type: user
    description: Enables special issues updater to use local_bgs
    enable_in_development: true
  claims_api_flash_updater_uses_local_bgs:
    actor_type: user
    description: Enables flash updater to use local_bgs
    enable_in_development: true
  claims_api_poa_vbms_updater_uses_local_bgs:
    actor_type: user
    description: Enables poa vbms updater to use local_bgs
    enable_in_development: true
  claims_api_bd_refactor:
    actor_type: user
    description: Diverts codepath to use refactored BD methods
    enable_in_development: true
  claims_api_ews_updater_enables_local_bgs:
    actor_type: user
    description: Uses local_bgs rather than bgs-ext
    enable_in_development: true
  claims_api_ews_uploads_bd_refactor:
    actor_type: user
    description: When enabled, sends ews forms to BD via the refactored logic
    enable_in_development: true
  claims_api_poa_uploads_bd_refactor:
    actor_type: user
    description: When enabled, sends poa forms to BD via the refactored logic
    enable_in_development: true
  claims_api_526_validations_v1_local_bgs:
    actor_type: user
    description: Enables the method calls in the v1 526 validations use local_bgs
    enable_in_development: true
  claims_api_use_person_web_service:
    actor_type: user
    description: Uses person web service rather than local bgs
    enable_in_development: true
  claims_api_use_update_poa_relationship:
    actor_type: user
    description: Uses local_bgs rather than bgs-ext
    enable_in_development: true
  claims_api_526_v2_uploads_bd_refactor:
    actor_type: user
    description: When enabled, sends 526 forms to BD via the refactored logic
    enable_in_development: true
  lighthouse_claims_api_add_person_proxy:
    actor_type: user
    description: When enabled, will allow for add_person_proxy call in both versions
    enable_in_development: true
  lighthouse_claims_api_v1_enable_FES:
    actor_type: user
    description: Use new Form526 Establishment Service (FES) for v1 disability compensation claims
    enable_in_development: true
  lighthouse_claims_api_v2_enable_FES:
    actor_type: user
    description: Use new Form526 Establishment Service (FES) for v2 disability compensation claims
    enable_in_development: true
  lighthouse_claims_api_run_header_hash_filler_job:
    actor_type: user
    description: When enabled, will allow for the header hash to be filled in by the HeaderHashFillerJob
    enable_in_development: true
  confirmation_page_new:
    actor_type: user
    description: Enables the 2024 version of the confirmation page view in simple forms
    enable_in_development: true
  lighthouse_claims_api_hardcode_wsdl:
    actor_type: user
    description: Use hardcoded namespaces for WSDL calls to BGS
    enable_in_development: true
  cst_show_document_upload_status:
    actor_type: user
    description: When enabled, claims status tool will display the upload status that comes from the evidence_submissions table.
    enable_in_development: true
  cst_claim_phases:
    actor_type: user
    description: When enabled, claims status tool uses the new claim phase designs
    enable_in_development: true
  cst_include_ddl_5103_letters:
    actor_type: user
    description: When enabled, the Download Decision Letters feature includes 5103 letters
    enable_in_development: true
  cst_include_ddl_boa_letters:
    actor_type: user
    description: When enabled, the Download Decision Letters feature includes Board of Appeals decision letters
    enable_in_development: true
  cst_include_ddl_sqd_letters:
    actor_type: user
    description: When enabled, the Download Decision Letters feature includes Subsequent Development Letters
    enable_in_development: true
  cst_send_evidence_failure_emails:
    actor_type: user
    description: When enabled, emails will be sent when evidence uploads from the CST fail
    enable_in_development: true
  cst_synchronous_evidence_uploads:
    actor_type: user
    description: When enabled, claims status tool uses synchronous evidence uploads
    enable_in_development: true
  cst_use_dd_rum:
    actor_type: user
    description: When enabled, claims status tool uses DataDog's Real User Monitoring logging
    enable_in_development: false
  cst_suppress_evidence_requests_website:
    actor_type: user
    description: When enabled, CST does not show Attorney Fees, Secondary Action Required, or Stage 2 Development on website
    enable_in_development: false
  cst_suppress_evidence_requests_mobile:
    actor_type: user
    description: When enabled, CST does not show Attorney Fees, Secondary Action Required, or Stage 2 Development on mobile
    enable_in_development: false
  cst_override_pmr_pending_tracked_items:
    actor_type: user
    description: When enabled, CST overrides PMR Pending tracked items to be NEEDED_FROM_OTHERS
    enable_in_development: true
  cst_override_reserve_records_website:
    actor_type: user
    description: When enabled, CST overrides RV1 - Reserve Records Request tracked items to be NEEDED_FROM_OTHERS on vets-website
    enable_in_development: true
  cst_override_reserve_records_mobile:
    actor_type: user
    description: When enabled, CST overrides RV1 - Reserve Records Request tracked items to be NEEDED_FROM_OTHERS on mobile app
    enable_in_development: true
  cst_filter_ep_codes:
    actor_type: user
    description: When enabled, benefits_claims/get_claims service filters certain ep codes based on issue 90936 research from the response
  cst_smooth_loading_experience:
    actor_type: user
    description: When enabled, the UI of the CST app will have a smoother loading experience
    enable_in_development: true
  cst_claim_letters_use_lighthouse_api_provider:
    actor_type: user
    description: When enabled, claims_letters from the Lighthouse API Provider
  cst_claim_letters_use_lighthouse_api_provider_mobile:
    actor_type: user
    description: When enabled, claims_letters from the Lighthouse API Provider in mobile endpoints
  letters_hide_service_verification_letter:
    actor_type: user
    description: When enabled, CST does not include Service Verification in the list of letters on vets-website
    enable_in_development: true
  coe_access:
    actor_type: user
    description: Feature gates the certificate of eligibility application
    enable_in_development: true
  combined_debt_portal_access:
    actor_type: user
    description: Enables users to interact with combined debt portal experience
    enable_in_development: true
  combined_financial_status_report:
    actor_type: user
    description: Enables users to submit FSR forms for VHA and VBA debts
    enable_in_development: true
  fsr_zero_silent_errors_in_progress_email:
    actor_type: user
    description: Enables sending an email to the veteran when FSR form is in progress
    enable_in_development: true
  digital_dispute_email_notifications:
    actor_type: user
    description: Enables email notifications for digital dispute submissions
    enable_in_development: true
  communication_preferences:
    actor_type: user
    description: Allow user to access backend communication_preferences API
  claims_claim_uploader_use_bd:
    actor_type: user
    description: Use BDS instead of EVSS to upload to VBMS.
  claims_load_testing:
    actor_type: user
    description: Enables the ability to skip jobs for load testing
  claims_status_v1_bgs_enabled:
    actor_type: user
    description: enables calling BGS instead of EVSS for the claims status v1.
  claims_hourly_slack_error_report_enabled:
    actor: user
    description: Enable/disable the running of the hourly slack alert for errored submissions
    enable_in_development: false
  claims_status_v1_lh_auto_establish_claim_enabled:
    actor_type: user
    description: With feature flag enabled, v1 /526 should use Lighthouse Form526 docker container
  cst_send_evidence_submission_failure_emails:
    actor_type: user
    description: >
      If enabled and a user submits an evidence submission upload that fails to send, an email will be sent to the user and retried.
      When disabled and a user submits an evidence submission upload that fails to send, an email will be sent to the user and not retried.
    enable_in_development: true
  debt_letters_show_letters_vbms:
    actor_type: user
    description: Enables debt letter download from VBMS
  debts_cache_dmc_empty_response:
    actor_type: user
    description: Enables caching of empty DMC response
  debts_copay_logging:
    actor_type: user
    description: Logs copay request data
  debts_silent_failure_mailer:
    actor_type: user
    description: Enables silent failure mailer for the 5655
  debts_sharepoint_error_logging:
    actor_type: user
    description: Logs Sharepoint error data
  decision_review_hlr_email:
    actor_type: user
    description: Send email notification for successful HLR submission
  decision_review_nod_email:
    actor_type: user
    description: Send email notification for successful NOD submission
  decision_review_sc_email:
    actor_type: user
    description: Send email notification for successful SC submission
  decision_review_hlr_status_updater_enabled:
    actor_type: user
    description: Enables the Higher Level Review status update batch job
  decision_review_nod_status_updater_enabled:
    actor_type: user
    description: Enables the Notice of Disagreement status update batch job
  decision_review_sc_status_updater_enabled:
    actor_type: user
    description: Enables the Supplemental Claim status update batch job
  decision_review_icn_updater_enabled:
    actor_type: user
    description: Enables the ICN lookup job
  decision_review_weekly_error_report_enabled:
    actor_type: user
    description: Enables the weekly decision review text error report
  decision_review_daily_error_report_enabled:
    actor_type: user
    description: Enables the daily error report email
  decision_review_daily_stuck_records_report_enabled:
    actor_type: user
    description: Enables the daily decision review stuck records Slack report
  decision_review_monthly_stats_report_enabled:
    actor_type: user
    description: Enables the monthly decision review stats report email
  decision_review_delay_evidence:
    actor_type: user
    description: Ensures that NOD and SC evidence is not received in Central Mail before the appeal itself
  decision_review_hlr_form_v4_enabled:
    actor_type: user
    description: Enable using MAR 2024 revision of 200996 Higher Level Review form when submitting to EMMS for intake
    enable_in_development: false
  decision_review_sc_form_v4_enabled:
    actor_type: user
    description: Enable using MAY 2024 revision of 200995 Supplemental Claim form when submitting to EMMS for intake
    enable_in_development: false
  decision_review_saved_claim_hlr_status_updater_job_enabled:
    actor_type: user
    description: Enable job to set delete_date for completed SavedClaim::HigherLevelReviews
    enable_in_development: true
  decision_review_saved_claim_nod_status_updater_job_enabled:
    actor_type: user
    description: Enable job to set delete_date for completed SavedClaim::NoticeOfDisagreements
    enable_in_development: true
  decision_review_saved_claim_sc_status_updater_job_enabled:
    actor_type: user
    description: Enable job to set delete_date for completed SavedClaim::SupplementalClaims
    enable_in_development: true
  decision_review_delete_saved_claims_job_enabled:
    actor_type: user
    description: Enable job to delete SavedClaim records when the record has a delete_date and the date is in the past
    enable_in_development: true
  decision_review_failure_notification_email_job_enabled:
    actor_type: user
    description: Enable job to send form and evidence failure notification emails
    enable_in_development: true
  decision_review_track_4142_submissions:
    actor_type: user
    description: Enable saving record of 4142 forms submitted to Lighthouse as part of a Supplemental Claim
    enable_in_development: true
  decision_review_service_common_exceptions_enabled:
    actor_type: user
    description: Enable using Common::Exception classes instead of DecisionReviewV1::ServiceException
  decision_review_form4142_use_2024_template:
    actor_type: user
    description: Enables the use of the 2024 template for form 4142 in decision review applications
  decision_review_form4142_validate_schema:
    actor_type: user
    description: Enables the use of schema validation for form 4142 in decision review applications
    enable_in_development: true
  dependency_verification:
    actor_type: user
    description: Feature gates the dependency verification modal for updating the diaries service.
    enable_in_development: true
  dependents_enqueue_with_user_struct:
    actor_type: user
    description: Manage whether the enqueued job for 686c and 674 will be with a User model or the new User struct
    enable_in_development: true
  dependents_pension_check:
    actor_type: user
    description: Manage whether or not Pension check is enabled for the 686/674
    enable_in_development: true
  dependents_removal_check:
    actor_type: user
    description: Manage whether or not dependent removal claim codes are enabled for the 686
    enable_in_development: true
  dependents_management:
    actor_type: user
    description: Manage dependent removal from view dependent page
    enable_in_development: true
  dependents_claims_evidence_api_upload:
    actor_type: user
    description: Enable using the ClaimsEvidenceAPI module to upload 686/674 documents to VBMS
  dependents_bypass_schema_validation:
    actor_type: user
    description: Bypasses vets_json_schema validation for dependency claims 
  disability_526_form4142_polling_records:
    actor_type: user
    description: enables creation of, and tracking of, sent form 4142 documents, from the 526 flow, to the Lighthouse Benefits Intake API
    enable_in_development: true
  disability_526_form4142_polling_record_failure_email:
    actor_type: user
    description: enables failure email when explicit failure is detected downstream
    enable_in_development: true
  contention_classification_claim_linker:
    actor_type: user
    description: enables sending 526 claim id and vbms submitted claim id to Contention Classification service for linking/monitoring.
    enable_in_development: true
  disability_526_ee_mst_special_issue:
    actor_type: user
    description: enables adding MST special issue to disability_526 prior to submission.
    enable_in_development: true
  disability_526_ee_process_als_flash:
    actor_type: user
    description: enables adding applicable flashes to disability_526 prior to submission.
    enable_in_development: true
  disability_526_call_received_email_from_polling:
    actor_type: user
    description: enables received email in poll_form526_pdf job and disables calling from form526_submission
  disability_526_improved_autosuggestions_add_disabilities_page:
    actor_type: user
    description: enables new version of add disabilities page, with updates to content and search functionality
    enable_in_development: true
  disability_compensation_flashes:
    actor_type: user
    description: enables sending flashes to BGS for disability_compensation submissions.
    enable_in_development: true
  disability_compensation_temp_separation_location_code_string:
    actor_type: user
    description: enables forcing separation location code to be a string in submit_all_claim endpoint.
  disability_compensation_temp_toxic_exposure_optional_dates_fix:
    actor_type: user
    description: enables removing malformed optional dates from the Toxic Exposure node of a Form526Submission at SavedClaim creation.
  disability_compensation_toxic_exposure_destruction_modal:
    actor_type: user
    description: enables confirmation modal when removing toxic exposure data from Form 526
    enable_in_development: true
  disability_compensation_form4142_supplemental:
    actor_type: user
    description: Use Lighthouse API to submit supplemental Form 21-4142 from Form 526EZ submissions
    enable_in_development: true
  disability_compensation_pif_fail_notification:
    actor_type: user
    description: enables sending notifications to vets if their 526 claim submission fails with PIF in Use Error
    enable_in_development: true
  disability_compensation_production_tester:
    actor_type: user
    description: disable certain functionality for production testing of the 526 submission workflow. DO NOT TOGGLE THIS FLAG UNLESS YOU ARE A MEMBER OF DISABILITY BENEFITS EXPERIENCE TEAM.
    enable_in_development: true
  disability_compensation_fail_submission:
    actor_type: user
    description: enable to test the backup submission path. DO NOT TOGGLE THIS FLAG UNLESS YOU ARE A MEMBER OF DISABILITY BENEFITS EXPERIENCE TEAM.
    enable_in_development: true
  disability_compensation_sync_modern_0781_flow:
    actor_type: user
    description: enables a new form flow for 0781 and 0781a in the 526 submission workflow
    enable_in_development: true
  disability_compensation_sync_modern0781_flow_metadata:
    actor_type: user
    description: enables adding new 0781 form indicator to in progress 526 forms and saved claim records for 526 submissions
  disability_compensation_0781_stats_job:
    actor_type: user
    description: enables a job to run that will check DB records and report stats as metrics, into Datadog
    enable_in_development: true
  disability_526_send_form526_submitted_email:
    actor_type: user
    description: enables sending submitted email in both primary and backup paths
  disability_526_send_mas_all_ancillaries:
    actor_type: user
    description: enables sending all 526 uploads and ancillary forms to MAS's APCAS API
  disability_526_send_received_email_from_backup_path:
    actor_type: user
    description: enables received email in complete success state of backup path
  disability_526_form4142_validate_schema:
    actor_type: user
    description: Enables the use of schema validation for form 4142 in disability 526 applications
  disability_526_form4142_use_2024_version:
    actor_type: user
    description: enables the 2024 version of form 4142 in the disability 526 submission frontend workflow
    enable_in_development: true
  education_reports_cleanup:
    actor_type: user
    description: Updates to the daily education reports to remove old data that isn't needed in the new fiscal year
    enable_in_development: true
  enrollment_verification:
    actor_type: user
    description: Enables access to the Enrollment Verification app
    enable_in_development: true
  discharge_wizard_features:
    actor_type: user
    description: Iteration of new features for discharge wizard
    enable_in_development: true
  dispute_debt:
    actor_type: user
    description: Enables the Dispute Debt feature
    enable_in_development: true
  digital_dispute_duplicate_prevention:
    actor_type: user
<<<<<<< HEAD
    description: When enabled, vets-api opens an endpoint to Event Bus Gateway for sending notification emails
    enable_in_development: true
  event_bus_gateway_retry_emails:
    actor_type: user
    description: When enabled, vets-api retries event bus gateway emails that VA Notify marks temporary-failure
    enable_in_development: true
=======
    description: Enables duplicate prevention for digital dispute submissions
    enable_in_development: false
>>>>>>> 7ee76a61
  facilities_autosuggest_vamc_services_enabled:
    actor_type: user
    description: Allow use of the VA health facilities auto-suggest feature (versus static dropdown)
    enable_in_development: true
  facilities_ppms_suppress_all:
    actor_type: user
    description: Hide all ppms search options
  facility_locator_mobile_map_update:
    actor_type: user
    description: Use new mobile map features for research
    enable_in_development: true
  facility_locator_predictive_location_search:
    actor_type: user
    description: Use predictive location search in the Facility Locator UI
  facilities_use_fl_progressive_disclosure:
    actor_type: user
    description: Use progressive disclosure in the Facility Locator UI
    enable_in_development: true
  file_upload_short_workflow_enabled:
    actor_type: user
    description: Enables shorter workflow enhancement for file upload component
  fsr_5655_server_side_transform:
    actor_type: user
    description: Update to use BE for business transform logic for Financial Status Report (FSR - 5655) form
    enable_in_development: true
  financial_status_report_debts_api_module:
    actor_type: user
    description: Points to debts-api module routes
    enable_in_development: true
  financial_status_report_expenses_update:
    actor_type: user
    description: Update expense lists in the Financial Status Report (FSR - 5655) form
    enable_in_development: true
  financial_status_report_review_page_navigation:
    actor_type: user
    description: Enables new review page navigation for users completing the Financial Status Report (FSR) form.
    enable_in_development: true
  financial_management_vbs_only:
    actor_type: user
    description: Enables the Financial Management app to only use the VBS API
    enable_in_development: true
  find_a_representative_enabled:
    actor_type: cookie_id
    description: Generic toggle for gating Find a Rep
    enable_in_development: true
  find_a_representative_enable_api:
    actor_type: user
    description: Enables all Find a Representative api endpoints
    enable_in_development: true
  find_a_representative_enable_frontend:
    actor_type: cookie_id
    description: Enables Find a Representative frontend
    enable_in_development: true
  find_a_representative_flag_results_enabled:
    actor_type: user
    description: Enables flagging feature for Find a Representative frontend
    enable_in_development: true
  find_a_representative_use_accredited_models:
    actor_type: user
    description: Enables Find A Representative APIs using AccreditedX models
    enable_in_development: true
  representative_status_enabled:
    actor_type: cookie_id
    description: Enables flagging feature for Find a Representative frontend
    enable_in_development: true
  form526_include_document_upload_list_in_overflow_text:
    actor_type: user
    description: Appends a list of SupportingEvidenceAttachment filenames the veteran uploaded for a Form 526 into the overflow text in the form submission
  appoint_a_representative_enable_frontend:
    actor_type: cookie_id
    description: Enables Appoint a Representative frontend
    enable_in_development: true
  appoint_a_representative_enable_v2_features:
    actor_type: user
    description: Enables Appoint a Representative 2.0 features for frontend and backend
    enable_in_development: true
  appoint_a_representative_enable_pdf:
    actor_type: user
    description: Enables Appoint a Representative PDF generation endpoint
    enable_in_development: true
  representative_status_enable_v2_features:
    actor_type: user
    description: Enables Representative Status widget 2.0 features for frontend and backend
    enable_in_development: true
  accredited_representative_portal_declination:
    actor_type: user
    description: Enables declination reason feature for frontend and backend
    enable_in_development: true
  form526_legacy:
    actor_type: user
    description: If true, points controllers to the legacy EVSS Form 526 instance. If false, the controllers will use the Dockerized instance running in DVP.
    enable_in_development: true
  form526_send_document_upload_failure_notification:
    actor_type: user
    description: Enables enqueuing a Form526DocumentUploadFailureEmail if a EVSS::DisabilityCompensationForm::SubmitUploads job exhausts its retries
    enable_in_development: true
  form526_send_backup_submission_polling_failure_email_notice:
    actor_type: user
    description: Enables enqueuing a Form526SubmissionFailureEmailJob if a submission is marked as unprocessable through polling of the Benefits Intake API.
    enable_in_development: true
  form526_send_backup_submission_exhaustion_email_notice:
    actor_type: user
    description: Enables enqueuing of a Form526SubmissionFailureEmailJob if a submission exhausts it's attempts to upload to the Benefits Intake API.
    enable_in_development: true
  form526_send_4142_failure_notification:
    actor_type: user
    description: Enables enqueuing of a Form4142DocumentUploadFailureEmail if a SubmitForm4142Job job exhausts its retries
    enable_in_development: true
  form526_send_0781_failure_notification:
    actor_type: user
    description: Enables enqueuing a Form0781DocumentUploadFailureEmail if a SubmitForm0781Job job exhausts its retries
    enable_in_development: true
  form0994_confirmation_email:
    actor_type: user
    description: Enables form 0994 email submission confirmation (VaNotify)
    enable_in_development: true
  form1990_confirmation_email:
    actor_type: user
    description: Enables form 1990 email submission confirmation (VaNotify)
    enable_in_development: true
  form1995_confirmation_email:
    actor_type: user
    description: Enables form 1995 email submission confirmation (VaNotify)
    enable_in_development: true
  form1990e_confirmation_email:
    actor_type: user
    description: Enables form 1990e email submission confirmation (VaNotify)
    enable_in_development: true
  form21_0966_confirmation_email:
    actor_type: user
    description: Enables form 21-0966 email submission confirmation (VaNotify)
    enable_in_development: true
  form21_0966_confirmation_page:
    actor_type: user
    description: Enables form 21-0966 new confirmation page
    enable_in_development: true
  form21_0972_confirmation_email:
    actor_type: user
    description: Enables form 21-0972 email submission confirmation (VaNotify)
    enable_in_development: true
  form21_10203_confirmation_email:
    actor_type: user
    description: Enables form 21-10203 email submission confirmation (VaNotify)
  form21_10210_confirmation_email:
    actor_type: user
    description: Enables form 21-10210 email submission confirmation (VaNotify)
    enable_in_development: true
  form20_10206_confirmation_email:
    actor_type: user
    description: Enables form 20-10206 email submission confirmation (VaNotify)
    enable_in_development: true
  form20_10207_confirmation_email:
    actor_type: user
    description: Enables form 20-10207 email submission confirmation (VaNotify)
    enable_in_development: true
  form21_0845_confirmation_email:
    actor_type: user
    description: Enables form 21-0845 email submission confirmation (VaNotify)
    enable_in_development: true
  form21p_0847_confirmation_email:
    actor_type: user
    description: Enables form 21p-0847 email submission confirmation (VaNotify)
    enable_in_development: true
  form21_4138_confirmation_email:
    actor_type: user
    description: Enables form 21-4138 email submission confirmation (VaNotify)
  form21_4142_confirmation_email:
    actor_type: user
    description: Enables form 21-4142 email submission confirmation (VaNotify)
  form22_10282_confirmation_email:
    actor_type: user
    description: Enables form 22-10282 email submission confirmation (VaNotify)
    enable_in_development: true
  form22_10297_confirmation_email:
    actor_type: user
    description: Enables form 22-10297 email submission confirmation (VaNotify)
    enable_in_development: true
  form26_4555_confirmation_email:
    actor_type: user
    description: Enables form 26-4555 email submission confirmation (VaNotify)
    enable_in_development: true
  form_526_required_identifiers_in_user_object:
    actor_type: user
    description: includes a mapping of booleans in the profile section of a serialized user indicating which ids are nil for the user
  form40_0247_confirmation_email:
    actor_type: user
    description: Enables form 40-0247 email submission confirmation (VaNotify)
    enable_in_development: true
  form40_10007_confirmation_email:
    actor_type: user
    description: Enables form 40-10007 email submission error (VaNotify)
    enable_in_development: true
  form1990meb_confirmation_email:
    actor_type: user
    description: Enables form 1990 MEB email submission confirmation (VaNotify)
    enable_in_development: true
  form1990emeb_confirmation_email:
    actor_type: user
    description: Enables form 1990e MEB email submission confirmation (VaNotify)
    enable_in_development: true
  form5490_confirmation_email:
    actor_type: user
    description: Enables form 5490 email submission confirmation (VaNotify)
    enable_in_development: true
  form5495_confirmation_email:
    actor_type: user
    description: Enables form 5495 email submission confirmation (VaNotify)
    enable_in_development: true
  simple_forms_email_notifications:
    actor_type: user
    description: Enables form email notifications upon certain state changes (error and received)
    enable_in_development: true
  form2010206:
    actor_type: user
    description: If enabled shows the digital form experience for form 20-10206
  form2010207:
    actor_type: user
    description: If enabled shows the digital form experience for form 20-10207
  form210845:
    actor_type: user
    description: If enabled shows the digital form experience for form 21-0845
  form210966:
    actor_type: user
    description: If enabled shows the digital form experience for form 21-0966
  form210972:
    actor_type: user
    description: If enabled shows the digital form experience for form 21-0972
  form214138:
    actor_type: user
    description: If enabled shows the digital form experience for form 21-4138
  form214142:
    actor_type: user
    description: If enabled shows the digital form experience for form 21-4142
  form2110210:
    actor_type: user
    description: If enabled shows the digital form experience for form 21-10210
  form21p0847:
    actor_type: user
    description: If enabled shows the digital form experience for form 21P-0847
  form264555:
    actor_type: user
    description: If enabled shows the digital form experience for form 26-4555
  form400247:
    actor_type: user
    description: If enabled shows the digital form experience for form 40-0247
  form1010d_extended:
    actor_type: user
    description: If enabled shows the digital form experience for form 10-10d merged with form 10-7959c
  form1010d_browser_monitoring_enabled:
    actor_type: user
    description: Datadog RUM monitoring for form 10-10d (IVC CHAMPVA)
  form107959c_browser_monitoring_enabled:
    actor_type: user
    description: Datadog RUM monitoring for form 10-7959c (IVC CHAMPVA)
  form107959f1_browser_monitoring_enabled:
    actor_type: user
    description: Datadog RUM monitoring for form 10-7959f-1 (IVC CHAMPVA)
  form107959a_browser_monitoring_enabled:
    actor_type: user
    description: Datadog RUM monitoring for form 10-7959a (IVC CHAMPVA)
  form107959c:
    actor_type: cookie_id
    description: If enabled shows the digital form experience for form 10-7959c (IVC CHAMPVA other health insurance)
  form107959a:
    actor_type: user
    description: If enabled shows the digital form experience for form 10-7959a (IVC CHAMPVA claim form)
  form107959f2:
    actor_type: user
    description: If enabled shows the digital form experience for form 10-7959f-2 (Foreign Medical Program claim form)
  form_upload_flow:
    actor_type: user
    description: If enabled shows the find-a-form widget for the Form Upload Flow
  get_help_ask_form:
    actor_type: user
    description: Enables inquiry form for users to submit questions, suggestions, and complaints.
    enable_in_development: true
  get_help_messages:
    actor_type: user
    description: Enables secure messaging
    enable_in_development: true
  ha_cpap_supplies_cta:
    actor_type: user
    description: Toggle CTA for reordering Hearing Aid and CPAP supplies form within static pages.
  in_progress_form_custom_expiration:
    actor_type: user
    description: Enable/disable custom expiration dates for forms
    enable_in_development: true
  in_progress_form_reminder:
    actor_type: user
    description: Enable/disable in progress form reminders (sent via VaNotify)
    enable_in_development: true
  in_progress_form_reminder_age_param:
    actor_type: user
    description: Enable/disable in progress form reminder age param
    enable_in_development: true
  clear_stale_in_progress_reminders_sent:
    actor_type: user
    description: Enable/disable clearing of one-time in progress reminders after 60 days
    enable_in_development: true
  in_progress_1880_form_cron:
    actor_type: user
    description: Enable/disable scheduled cron for 1880 in progress form reminders (sent via VaNotify)
    enable_in_development: true
  in_progress_1880_form_reminder:
    actor_type: user
    description: Enable/disable 1880 in progress form reminders (sent via VaNotify)
    enable_in_development: true
  in_progress_form_reminder_1010ez:
    actor_type: user
    description: Enable/disable 1010ez in progress form reminders (sent via VaNotify)
    enable_in_development: true
  in_progress_form_reminder_526ez:
    actor_type: user
    description: Enable/disable 526ez in progress form reminders (sent via VaNotify)
    enable_in_development: true
  letters_page_new_design:
    actor_type: user
    description: Enables ability to show updated letter page design
    enable_in_development: true
  lighthouse_claims_api_v2_add_person_proxy:
    actor_type: user
    description: Lighthouse Benefits Claims API v2 uses add_person_proxy service when target Veteran is missing a Participant ID
    enable_in_development: true
  lighthouse_claims_api_poa_dependent_claimants:
    actor_type: user
    description: Enable/disable dependent claimant support for POA requests
    enable_in_development: true
  lighthouse_claims_api_v2_poa_va_notify:
    actor_type: user
    description: Enable/disable the VA notification emails in V2 POA
    enable_in_development: false
  lighthouse_claims_v2_poa_requests_skip_bgs:
    actor_type: user
    description: Enable/disable skipping BGS calls for POA Requests
    enable_in_development: true
  lighthouse_claims_api_poa_use_bd:
    actor_type: user
    description: Lighthouse Benefits Claims API uses Lighthouse Benefits Documents API to upload POA forms instead of VBMS
    enable_in_development: true
  lighthouse_claims_api_use_birls_id:
    actor_type: user
    description: Lighthouse Benefits Claims API uses MPI birls_id as filenumber parameter to BDS search
    enable_in_development: true
  log_eligible_benefits:
    actor_type: user
    description: Allows log_eligible_benefits_job.rb to run in background.
    enable_in_development: true
  loop_pages:
    actor_type: user
    description: Enable new list loop pattern
    enable_in_development: true
  show_mbs_preneed_change_va_4010007:
    actor_type: user
    description: Updates to text in form VA 40-10007
  medical_copays_six_mo_window:
    actor_type: user
    description: This will filter to only show medical copays within the last 6 months
    enable_in_development: true
  medical_copay_notifications:
    actor_type: user
    description: Enables notifications to be sent for new copay statements
    enable_in_development: true
  mhv_accelerated_delivery_enabled:
    actor_type: user
    description: Control whether vets-api allows fetching MR data from LightHouse
    enable_in_development: false
  mhv_accelerated_delivery_allergies_enabled:
    actor_type: user
    description: Control fetching OH allergies data
    enable_in_development: false
  mhv_accelerated_delivery_labs_and_tests_enabled:
    actor_type: user
    description: Control fetching lab and test data from UHD (SCDF) service (web)
    enable_in_development: false
  mhv_accelerated_delivery_vital_signs_enabled:
    actor_type: user
    description: Control fetching OH vitals data
    enable_in_development: false
  mhv_accelerated_delivery_uhd_enabled:
    actor_type: user
    description: Control whether vets-api allows fetching any MR data from MHV UHD
    enable_in_development: false
  mhv_accelerated_delivery_uhd_oh_lab_type_logging_enabled:
    actor_type: user
    description: Control whether vets-api logs lab types returned for OH patients
    enable_in_development: false
  mhv_accelerated_delivery_uhd_vista_lab_type_logging_enabled:
    actor_type: user
    description: Control whether vets-api logs lab types returned for VistA patients
    enable_in_development: false
  mhv_accelerated_delivery_uhd_sp_enabled:
    actor_type: user
    description: Control whether vets-api allows fetching Surgical Pathology data from MHV UHD
    enable_in_development: false
  mhv_accelerated_delivery_uhd_mb_enabled:
    actor_type: user
    description: Control whether vets-api allows fetching Microbiology data from MHV UHD
    enable_in_development: false
  mhv_accelerated_delivery_uhd_ch_enabled:
    actor_type: user
    description: Control whether vets-api allows fetching Chem/Hem data from MHV UHD
  mhv_accelerated_delivery_uhd_filtering_enabled:
    actor_type: user
    description: Control whether vets-api applies filtering logic to UHD lab records
    enable_in_development: false
  mhv_va_health_chat_enabled:
    actor_type: user
    description: Enables the VA Health Chat link at /my-health
  mhv_landing_page_show_priority_group:
    actor_type: user
    description: Shows Veterans their Priority Group on the MHV Landing Page
    enable_in_development: true
  mhv_landing_page_personalization:
    actor_type: user
    description: Enables personalized content on the My HealtheVet landing page.
    enable_in_development: true
  mhv_landing_page_show_share_my_health_data_link:
    actor_type: user
    description: Show Share My Health Data (SMHD) link on Medical Records card of the MHV landing page
  mhv_supply_reordering_enabled:
    actor_type: user
    description: Enables the launch of mhv supply reordering application at /my-health/order-medical-supplies
  mhv_secure_messaging_cerner_pilot:
    actor_type: user
    description: Enables/disables Secure Messaging Cerner Transition Pilot environment on VA.gov
  mhv_secure_messaging_filter_accordion:
    actor_type: user
    description: Enables/disables Secure Messaging Filter Accordion re-design updates on VA.gov
    enable_in_development: true
  mhv_secure_messaging_remove_lefthand_nav:
    actor_type: user
    description: Disables/Enables Secure Messaging lefthand navigation for new navigation solution
    enable_in_development: true
  mhv_secure_messaging_triage_group_plain_language:
    actor_type: user
    description: Disables/Enables Secure Messaging recipients group plain language design
    enable_in_development: true
  mhv_secure_messaging_recipient_opt_groups:
    actor_type: user
    description: Disables/Enables Secure Messaging optgroups in recipient dropdown on Start a new message page
    enable_in_development: true
  mhv_secure_messaging_recipient_combobox:
    actor_type: user
    description: Disables/Enables Secure Messaging combobox in recipient dropdown on Start a new message page
  mhv_secure_messaging_read_receipts:
    actor_type: user
    description: Disables/Enables Secure Messaging read receipts
    enable_in_development: true
  mhv_secure_messaging_milestone_2_aal:
    actor_type: user
    description: Disables/Enables Secure Messaging AAL Milestone 2
    enable_in_development: true
  mhv_secure_messaging_policy_va_patient:
    actor_type: user
    description: Disables/Enables Secure Messaging policy check for VA patient
  mhv_secure_messaging_custom_folders_redesign:
    actor_type: user
    description: Disables/Enables Secure Messaging Custom Folders Redesign
    enable_in_development: true
  mhv_secure_messaging_large_attachments:
    actor_type: user
    description: Disables/Enables Secure Messaging Custom Folders Redesign
    enable_in_development: true
  mhv_bypass_downtime_notification:
    actor_type: user
    description: When enabled, bypass the MHV downtime notification; intended for smoke testing in production
    enable_in_development: true
  mhv_medical_records_allow_txt_downloads:
    actor_type: user
    description: Allows users to download Medical Records data in TXT format
    enable_in_development: true
  mhv_medical_records_display_conditions:
    actor_type: user
    description: Show/hide content related to Health Conditions in Medical Records
    enable_in_development: true
  mhv_medical_records_display_domains:
    actor_type: user
    description: Show/hide in-progress Medical Records domains
    enable_in_development: true
  mhv_medical_records_display_labs_and_tests:
    actor_type: user
    description: Show/hide content related to Labs & Tests in Medical Records
    enable_in_development: true
  mhv_medical_records_display_notes:
    actor_type: user
    description: Show/hide content related to Notes in Medical Records
    enable_in_development: true
  mhv_medical_records_display_sidenav:
    actor_type: user
    description: Show/hide the Medical Records side navigation
    enable_in_development: true
  mhv_medical_records_display_vaccines:
    actor_type: user
    description: Show/hide content related to Vaccines in Medical Records
    enable_in_development: true
  mhv_medical_records_display_settings_page:
    actor_type: user
    description: Show/hide the Settings Page in Medical Records
    enable_in_development: true
  mhv_medical_records_display_vitals:
    actor_type: user
    description: Show/hide content related to Vitals in Medical Records
    enable_in_development: true
  mhv_medical_records_migrate_ccd_to_s3:
    actor_type: user
    description: Enables the switch to an s3 bucket for the CCD endpoints
    enable_in_development: true
  mhv_medical_records_migrate_dicom_to_s3:
    actor_type: user
    description: Enables the switch to an s3 bucket for the DICOM endpoint
    enable_in_development: true
  mhv_medical_records_migrate_to_api_gateway:
    actor_type: user
    description: Enables the switch to the new MHV API Gateway endpoints
    enable_in_development: true
  mhv_medical_records_phr_refresh_on_login:
    actor_type: user
    description: Enables/disables the PHR refresh for MHV users when logging into VA.gov
    enable_in_development: true
  mhv_medical_records_redact_fhir_client_logs:
    actor_type: user
    description: Replaces IDs in fhir_client INFO-level logs with X's when enabled
    enable_in_development: true
  mhv_medical_records_to_va_gov_release:
    actor_type: user
    description: Enables/disables Medical Records on VA.gov (intial transition from MHV to VA.gov)
    enable_in_development: true
  mhv_medical_records_new_eligibility_check:
    actor_type: user
    description: Enables/disables Medical Records new access policy eligibility check endpoint
    enable_in_development: true
  mhv_medical_records_update_landing_page:
    actor_type: user
    description: Enables/disables Medical Records new landing page content
    enable_in_development: true
  mhv_medical_records_filter_and_sort:
    actor_type: user
    description: Enables/disables Medical Records new filter and sort changes
    enable_in_development: true
  mhv_medical_records_use_unified_sei_api:
    actor_type: user
    description: Enables/disables use of the unified API call self-entered information
    enable_in_development: true
  mhv_medical_records_milestone_two:
    actor_type: user
    description: Enables/disables Medical Records new Milestone 2 changes
    enable_in_development: true
  mhv_medical_records_support_backend_pagination_allergy:
    actor_type: user
    description: Enables/disables backend caching/pagination for allergies
    enable_in_development: true
  mhv_medical_records_support_backend_pagination_care_summary_note:
    actor_type: user
    description: Enables/disables backend caching/pagination for care summaries & notes
    enable_in_development: true
  mhv_medical_records_support_backend_pagination_health_condition:
    actor_type: user
    description: Enables/disables backend caching/pagination for health conditions
    enable_in_development: true
  mhv_medical_records_support_backend_pagination_lab_test:
    actor_type: user
    description: Enables/disables backend caching/pagination for labs & tests
    enable_in_development: true
  mhv_medical_records_support_backend_pagination_vaccine:
    actor_type: user
    description: Enables/disables backend caching/pagination for vaccines
    enable_in_development: true
  mhv_medical_records_support_backend_pagination_vital:
    actor_type: user
    description: Enables/disables backend caching/pagination for vitals
    enable_in_development: true
  mhv_medical_records_support_new_model_allergy:
    actor_type: user
    description: Enables/disables the use of pre-transformed allergy objects
    enable_in_development: true
  mhv_medical_records_support_new_model_care_summary_note:
    actor_type: user
    description: Enables/disables the use of pre-transformed care summary/note objects
    enable_in_development: true
  mhv_medical_records_support_new_model_health_condition:
    actor_type: user
    description: Enables/disables the use of pre-transformed health condition objects
    enable_in_development: true
  mhv_accelerated_delivery_vaccines_enabled:
    actor_type: user
    description: Enables/disables the new immunizations v2 endpoint that uses LH as a datasource and aligns with data model that the mobile app uses
    enable_in_development: false
  mhv_medical_records_support_new_model_lab_test:
    actor_type: user
    description: Enables/disables the use of pre-transformed lab/test objects
    enable_in_development: true
  mhv_medical_records_support_new_model_vaccine:
    actor_type: user
    description: Enables/disables the use of pre-transformed vaccine objects
    enable_in_development: true
  mhv_medical_records_support_new_model_vital:
    actor_type: user
    description: Enables/disables the use of pre-transformed vital objects
    enable_in_development: true
  mhv_medications_display_documentation_content:
    actor_type: user
    description: Enables/disables documentation-related content for Medications on VA.gov
    enable_in_development: true
  mhv_medications_display_allergies:
    actor_type: user
    description: Enables/disables allergies and reactions data
    enable_in_development: true
  mhv_medications_display_filter:
    actor_type: user
    description: Enables/disables filter feature for medications list
    enable_in_development: true
  mhv_medications_display_grouping:
    actor_type: user
    description: Enables/disables grouping medications related work
    enable_in_development: true
  mhv_enable_aal_integration:
    actor_type: user
    description: Enables/disables integration with MHV's AAL-creation endpoint
    enable_in_development: true
  mhv_modern_cta_links:
    actor_type: user
    description: CTA widget links point to va.gov services
  mhv_medications_display_pending_meds:
    actor_type: user
    description: Enables/disables pending medications related work
    enable_in_development: true
  mhv_medications_display_refill_progress:
    actor_type: user
    description: Enables/disables refill progress related work
    enable_in_development: true
  mhv_medications_show_ipe_content:
    actor_type: user
    description: Enables/disables ipe content
    enable_in_development: true
  mhv_medications_dont_increment_ipe_count:
    actor_type: user
    description: when this flag is on the count will not be incremented for ipe
    enable_in_development: true
  mhv_medications_partial_fill_content:
    actor_type: user
    description: Enables/disables partial fill content
    enable_in_development: true
  mhv_medications_new_policy:
    actor_type: user
    description: Updates MHV Medications policy based on recent updates to MHV Account Creation API
  mhv_milestone_2_changes_enabled:
    actor_type: user
    description: Enables MHV Milestone 2 changes
  mhv_header_links:
    actor_type: user
    description: Display My HealtheVet and My VA links in the site header
    enable_in_development: true
  mobile_allergy_intolerance_model:
    actor_type: user
    description: For mobile app, enalbes use of strict models for parsing allergy intolerance
  mobile_api:
    actor_type: user
    description: API endpoints consumed by the VA Mobile App (iOS/Android)
  mobile_filter_doc_27_decision_letters_out:
    actor_type: user
    description: filters out doc type 27 decision letters out of list of decision letters for mobile
    enable_in_development: false
  mobile_claims_log_decision_letter_sent:
    actor_type: user
    description: Logs decision letter info on both claims and decision letter endpoint
    enable_in_development: true
  multiple_address_10_10ez:
    actor_type: cookie_id
    description: >
      [Front-end only] When enabled, the 10-10EZ will collect a home and mailing address for the veteran
      vs only collecting a single, "permanent" address.
  organic_conversion_experiment:
    actor_type: user
    description: Toggle to enable login.gov create account experiment
  profile_show_paperless_delivery:
    actor_type: user
    description: Toggle user's ability to see and modify paperless delivery settings page.
  pcpg_trigger_action_needed_email:
    actor_type: user
    description: Set whether to enable VANotify email to Veteran for PCPG failure exhaustion
  pdf_fill_redesign_form_jumplinks:
    actor_type: user
    description: Enable jumplinks from form to overflow page, when using v2 PDF overflow generator
  pdf_fill_redesign_overflow_jumplinks:
    actor_type: user
    description: Enable jumplinks from overflow page back to form, when using v2 PDF overflow generator
  pension_income_and_assets_clarification:
    actor_type: user
    description: >
      When enabled, 21P-527EZ will display additional explanations for the income and assets requirement.
  pension_medical_evidence_clarification:
    actor_type: user
    description: >
      [Front-end only] When enabled, 21P-527EZ will display additional explanations for the medical evidence requirement.
  pension_error_email_notification:
    actor_type: cookie_id
    description: Toggle sending of the Action Needed email notification
  pension_submitted_email_notification:
    actor_type: cookie_id
    description: Toggle sending of the Submission in Progress email notification
  pension_received_email_notification:
    actor_type: cookie_id
    description: Toggle sending of the Received email notification
  pension_persistent_attachment_error_email_notification:
    actor_type: cookie_id
    description: Toggle sending of the Persistent Attachment Error email notification
  pre_entry_covid19_screener:
    actor_type: user
    description: >
      Toggle for the entire pre-entry covid 19 self-screener available at /covid19screener and to be used by visitors
      to VHA facilities in lieu of manual screening with a VHA employee.
      This toggle is owned by Patrick B. and the rest of the CTO Health Products team.
  profile_contact_info_page_ui_refresh:
    actor_type: user
    description: Display updated UI/UX for the profile Contact Information page.
  profile_enhanced_military_info:
    actor_type: user
    description: When enabled, /v1/profile/military_info endpoint will return all military information for a user.
  profile_international_phone_numbers:
    actor_type: user
    description: Enables international phone number support on VA.gov profile.
  profile_lighthouse_rating_info:
    actor_type: user
    description: When enabled, will request disability rating info data from lighthouse API.
  profile_user_claims:
    actor_type: user
    description: When enabled, /v0/user will return user profile claims for accessing service endpoints.
  profile_show_mhv_notification_settings_email_appointment_reminders:
    actor_type: user
    description: Show/Hide the email channel for Health appointment reminders notifications
  profile_show_mhv_notification_settings_email_rx_shipment:
    actor_type: user
    description: Show/Hide the email channel for Prescription shipping notifications
  profile_show_mhv_notification_settings_new_secure_messaging:
    actor_type: user
    description: Display MHV notification settings - New secure message notifications
  profile_show_mhv_notification_settings_medical_images:
    actor_type: user
    description: Display MHV notification settings - Medical images/reports notifications
  profile_show_military_academy_attendance:
    actor_type: user
    description: When enabled, profile service history will include military academy attendance.
    enable_in_development: true
  profile_hide_direct_deposit:
    actor_type: user
    description: Hides the Profile - Direct Deposit page content during a service outage
    enable_in_development: false
  profile_limit_direct_deposit_for_non_beneficiaries:
    actor_type: user
    description: Limits the Direct Deposit page functionality based on the veteranStatus property.
    enable_in_development: true
  profile_show_credential_retirement_messaging:
    actor_type: user
    description: Show/hide MHV and DS Logon credential retirement messaging in profile
  profile_show_new_health_care_copay_bill_notification_setting:
    actor_type: user
    description: Show/Hide the Health care copay bill section of notifications in profile
  profile_show_privacy_policy:
    actor_type: user
    description: Show/Hide the privacy policy section on profile pages
  profile_show_pronouns_and_sexual_orientation:
    actor_type: user
    description: Show/hide Pronouns and Sexual Orientation fields on profile page
  profile_show_quick_submit_notification_setting:
    actor_type: user
    description: Show/Hide the quick submit section of notification settings in profile
  profile_show_no_validation_key_address_alert:
    actor_type: user
    description: Show/Hide alert messages when no validationKey is returned from the address_validation endpoint
  profile_use_experimental:
    description: Use experimental features for Profile application - Do not remove
    enable_in_development: true
    actor_type: user
  profile_use_vafsc:
    description: Use VA Forms System Core for forms instead of schema based forms
    actor_type: user
    enable_in_development: true
  pw_ehr_cta_use_slo:
    actor_type: user
    description: Use single-logout (SLO) paths for Public Websites-managed EHR CTAs
  my_va_experimental:
    actor_type: user
    description: Use for experimental features for My VA application (general)
  my_va_experimental_frontend:
    actor_type: user
    description: Use for experimental features for My VA application (frontend)
  my_va_experimental_fullstack:
    actor_type: user
    description: Use for experimental features for My VA application (fullstack)
    enable_in_development: true
  my_va_hide_notifications_section:
    actor_type: user
    description: Hides the Notifications section on My VA
    enable_in_development: true
  my_va_notification_component:
    actor_type: user
    description: Enable users to see va-notification component on My VA
    enable_in_development: true
  my_va_notification_dot_indicator:
    actor_type: user
    description: Enable dot indicator for notifications
  my_va_enable_mhv_link:
    actor_type: user
    description: Enables the "Visit MHV" CTA link under Health care section
  my_va_new_mhv_urls:
    actor_type: user
    description: Updates URLs for the "Health care" section of My VA
  my_va_mhv_link_design_update:
    actor_type: user
    description: Updates to hyperlink design for the "Health care" section of My VA
  my_va_update_errors_warnings:
    actor_type: user
    description: Update all errors and warnings on My VA for consistency (will remove when va-notification component is released)
  my_va_lighthouse_uploads_report:
    actor_type: user
    description: Use lighthouse /uploads/report endpoint for Form status
  my_va_form_submission_pdf_link:
    actor_type: user
    description: Enables users to view PDF link within submitted forms cards
  rated_disabilities_detect_discrepancies:
    actor_type: user
    description:
      When enabled, the rated disabilities application will check for discrepancies between
      the number of rated disabilities returned by EVSS and Lighthouse
    enable_in_development: true
  rated_disabilities_sort_ab_test:
    actor_type: user
    description: Allows us to set up AB test of sorting on rated disabilities app
  rated_disabilities_use_lighthouse:
    actor_type: user
    description: When enabled, the rated disabilities application uses Lighthouse instead of EVSS
    enable_in_development: true
  saved_claim_pdf_overflow_tracking:
    actor_type: user
    description: When enabled, record metrics for claims which have overflow in the generated pdf
    enable_in_development: true
  schema_contract_appointments_index:
    actor_type: user
    description: Enables schema validation for the appointments service index fetch.
  schema_contract_claims_and_appeals_get_claim:
    actor_type: user
    description: Enables schema validation for the claims and appeals service get claim fetch.
  search_representative:
    actor_type: user
    description: Enable frontend application and cta for Search Representative application
    enable_in_development: true
  search_gov_maintenance:
    actor_type: user
    description: Use when Search.gov system maintenance impacts sitewide search
    enable_in_development: true
  show526_wizard:
    actor_type: user
    description: This determines when the wizard should show up on the form 526 intro page
    enable_in_development: true
  show_edu_benefits_0994_wizard:
    actor_type: user
    description: This determines when the wizard should show up on the 0994 introduction page
  show_edu_benefits_1990_wizard:
    actor_type: user
    description: This determines when the wizard should show up on the 1990 introduction page
  show_edu_benefits_1990e_wizard:
    actor_type: user
    description: This determines when the wizard should show up on the 1990e introduction page
  show_edu_benefits_1990n_wizard:
    actor_type: user
    description: This determines when the wizard should show up on the 1990N introduction page
  show_edu_benefits_1995_wizard:
    actor_type: user
    description: This determines when the wizard should show up on the 1995 introduction page
  show_edu_benefits_5490_wizard:
    actor_type: user
    description: This determines when the wizard should show up on the 5490 introduction page
  show_edu_benefits_5495_wizard:
    actor_type: user
    description: This determines when the wizard should show up on the 5495 introduction page
  show_financial_status_report:
    actor_type: user
    description: Enables VA Form 5655 (Financial Status Report)
    enable_in_development: true
  show_financial_status_report_wizard:
    actor_type: user
    description: Enables the Wizard for VA Form 5655 (Financial Status Report)
    enable_in_development: true
  show_financial_status_report_streamlined_waiver:
    actor_type: user
    description: Enables the Streamlined Waiver for VA Form 5655 (Financial Status Report)
    enable_in_development: true
  show_form_i18n:
    actor_type: user
    description: Enables the internationalization features for forms
    enable_in_development: true
  show_dgi_direct_deposit_1990EZ:
    actor_type: user
    description: Displays prefill enabled direct deposit component on 1990EZ form.
    enable_in_development: false
  show_meb_1990EZ_maintenance_alert:
    actor_type: user
    description: Displays an alert to users on 1990EZ intro page that the Backend Service is Down.
    enable_in_development: false
  show_meb_1990EZ_R6_maintenance_message:
    actor_type: user
    description: Displays an alert to users on 1990EZ intro page that the Backend Service is Down.
    enable_in_development: false
  show_meb_1990E_maintenance_alert:
    actor_type: user
    description: Displays an alert to users on 1990E intro page that the Backend Service is Down.
    enable_in_development: false
  show_meb_1990E_R6_maintenance_message:
    actor_type: user
    description: Displays an alert to users on 1990E intro page that the Backend Service is Down.
    enable_in_development: false
  show_meb_letters_maintenance_alert:
    actor_type: user
    description: Displays an alert to users on Letters Inbox page that the Backend Service is Down.
    enable_in_development: false
  show_meb_enrollment_verification_maintenance_alert:
    actor_type: user
    description: Displays an alert to users on Enrollment Verification intro page that the Backend Service is Down.
    enable_in_development: false
  show_meb_international_address_prefill:
    actor_type: user
    description: Enhances form prefilling to include international address.
    enable_in_development: true
  show_meb_service_history_categorize_disagreement:
    actor_type: user
    enable_in_development: false
  show_meb_5490_maintenance_alert:
    actor_type: user
    description: Displays an alert to users on 5490 intro page that the Backend Service is Down.
    enable_in_development: false
  show_meb_5490_1990e_text_update:
    actor_type: user
    description: Displays updated text to more clearly explain who needs to fill out form
    enable_in_development: false
  show_one_va_debt_letter:
    actor_type: user
    description: Enables the One VA Debt Letter feature
    enable_in_development: true
  show_cdp_one_thing_per_page:
    actor_type: user
    description: Enables the Payment History MVP features for development
    enable_in_development: true
  vha_show_payment_history:
    actor_type: user
    description: Enables the VHA Payment history (including copay resolution) feature for combined debt portal
    enable_in_development: true
  meb_1606_30_automation:
    actor_type: user
    description: Enables MEB form to handle Chapter 1606/30 forms as well as Chapter 33.
  meb_exclusion_period_enabled:
    actor_type: user
    description: enables exclusion period checks
    enable_in_development: false
  meb_dpo_address_option_enabled:
    actor_type: user
    description: enables DPO option on address field
    enable_in_development: false
  meb_kicker_notification_enabled:
    actor_type: user
    description: enables kicker notification on additional consideration questions
    enable_in_development: false
  meb_auto_populate_relinquishment_date:
    actor_type: user
    description: Flag to autofill datepicker for reliinquishment date
    enable_in_development: true
  dgi_rudisill_hide_benefits_selection_step:
    actor_type: user
    description: Hides benefit selection page on original claims application.
    enable_in_development: false
  show_forms_app:
    actor_type: user
    description: Enables the TOE form to be displayed.
    enable_in_development: true
  sign_in_service_enabled:
    actor_type: cookie_id
    description: Enables the ability to use OAuth authentication via the Sign in Service (Identity)
    enable_in_development: true
  mhv_credential_button_disabled:
    actor_type: user
    description: Enables the ability to hide the My HealtheVet sign in button (Identity)
    enable_in_development: true
  sign_in_modal_v2:
    actor_type: user
    description: Enables new page design of Sign In modal and USiP
    enable_in_development: false
  dslogon_interstitial_redirect:
    actor_type: user
    description: Enables DS Logon users to be redirected to the DS Logon deprecation interstitial page (Identity)
    enable_in_development: false
  dslogon_button_disabled:
    actor_type: user
    description: Hides the DS Logon button credential on sign-in page + modal (Identity)
    enable_in_development: false
  medical_copays_zero_debt:
    actor_type: user
    description: Enables zero debt balances feature on the medical copays application
    enable_in_development: false
  show_healthcare_experience_questionnaire:
    actor_type: cookie_id
    description: Enables showing the pre-appointment questionnaire feature.
    enable_in_development: true
  show_generic_debt_card_myva:
    actor_type: user
    description: Enables the generic debt card on My VA
    enable_in_development: true
  show_new_refill_track_prescriptions_page:
    actor_type: user
    description: This will show the non-Cerner-user and Cerner-user content for the page /health-care/refill-track-prescriptions/
  show_new_schedule_view_appointments_page:
    actor_type: user
    description: This will show the non-Cerner-user and Cerner-user content for the page /health-care/schedule-view-va-appointments/
  show_preneed_mulesoft_integration:
    actor_type: user
    description: Show the va.gov to mulsoft work for Pre-Need form.
  show_updated_fry_dea_app:
    actor_type: user
    description: Show the new version of the Fry/DEA form.
  spool_testing_error_2:
    actor_type: user
    description: Enables Slack notifications for CreateDailySpoolFiles
  spool_testing_error_3:
    actor_type: user
    description: Enables email notifications for CreateDailySpoolFiles errors
  subform_8940_4192:
    actor_type: user
    description: Form 526 subforms for unemployability & connected employment information
    enable_in_development: true
  use_veteran_models_for_appoint:
    actor_type: user
    description: Use the original veteran_x models to power Appoint a Rep entity search
    enable_in_development: true
  va1010_forms_eesummary_rest_api_enabled:
    actor_type: user
    description: Utilizes the Enrollment System's eeSummary REST API
    enable_in_development: true
  va_notify_custom_errors:
    actor_type: user
    description: Custom error classes instead of the generic Common::Exceptions::BackendServiceException
  va_notify_custom_bearer_tokens:
    actor_type: user
    description: Iterates through Settings.vanotify.service_callback_tokens for token matching
  va_online_scheduling:
    actor_type: user
    description: Allows veterans to view their VA and Community Care appointments
    enable_in_development: true
  va_online_scheduling_booking_exclusion:
    actor_type: user
    description: Permits the exclusion of Lovell sites from being scheduled prior to Oracle Health cutover
    enable_in_development: true
  va_online_scheduling_cancellation_exclusion:
    actor_type: user
    description: Permits the exclusion of Lovell sites from cancellations prior to Oracle Health cutover
    enable_in_development: true
  va_online_scheduling_cancel:
    actor_type: user
    description: Allows veterans to cancel VA appointments
    enable_in_development: true
  va_online_scheduling_community_care:
    actor_type: user
    description: Allows veterans to submit requests for Community Care appointments
    enable_in_development: true
  va_online_scheduling_direct:
    actor_type: user
    description: Allows veterans to directly schedule VA appointments
    enable_in_development: true
  va_online_scheduling_requests:
    actor_type: user
    description: Allows veterans to submit requests for VA appointments
    enable_in_development: true
  va_online_scheduling_vaos_alternate_route:
    actor_type: user
    enable_in_development: false
    description: Toggle for the vaos module to use an alternate vaos-service route
  va_dependents_verification:
    actor_type: user
    description: Toggles new features for the dependents verification form
  va_dependents_v2:
    actor_type: user
    description: Allows us to toggle bewteen V1 and V2 of the 686c-674 forms.
  va_dependents_v2_banner:
    actor_type: user
    description: Allows us to toggle a form maintenance banner on the V1 form for pre-launch.
  va_dependents_browser_monitoring_enabled:
    actor_type: user
    description: Allows us to toggle Datadog RUM/LOG monitoring for the 686C-674
  va_dependents_net_worth_and_pension:
    actor_type: user
    description: Allows us to toggle the net worth and pension questions on the 686C-674
  va_dependents_new_fields_for_pdf:
    actor_type: user
    description: Allows us to toggle the new fields on the front end for 686C-674
  va_online_scheduling_enable_OH_cancellations:
    actor_type: user
    enable_in_development: true
    description: Allows appointment cancellations to be routed to Oracle Health sites.
  va_online_scheduling_enable_OH_eligibility:
    actor_type: user
    enable_in_development: true
    description: Toggle for routing eligibility requests to the VetsAPI Gateway Service(VPG) instead of vaos-service
  va_online_scheduling_enable_OH_slots_search:
    actor_type: user
    enable_in_development: true
    description: Toggle for routing slots search requests to the VetsAPI Gateway Service(VPG) instead of vaos-service
  va_online_scheduling_cc_direct_scheduling:
    actor_type: user
    description: Enables CC direct scheduling.
    enable_in_development: true
  va_online_scheduling_use_vpg:
    actor_type: user
    enable_in_development: true
    description: Toggle for routing appointment requests to the VetsAPI Gateway Service(VPG) instead of vaos-service.
  va_online_scheduling_recent_locations_filter:
    actor_type: user
    enable_in_development: true
    description: Toggle for displaying the most recent facilities on the Choose your VA location page.
  va_online_scheduling_OH_direct_schedule:
    actor_type: user
    enable_in_development: true
    description: Toggle to enable direct scheduling workflow for Oracle Health appointments.
  va_online_scheduling_OH_request:
    actor_type: user
    enable_in_development: true
    description: Toggle to enable request workflow for Oracle Health appointments.
  va_online_scheduling_remove_podiatry:
    actor_type: user
    enable_in_development: true
    description: Toggle to remove Podiatry from the type of care list when scheduling an online appointment.
  vaos_appointment_notification_callback:
    actor_type: user
    enable_in_development: true
    description: Enables custom email delivery callback for VAOS appointment status notifications
  vba_documents_virus_scan:
    actor_type: user
    description: ClamAV virus scanning for Benefits Intake API upload submissions
  veteran_onboarding_beta_flow:
    actor_type: user
    description: Conditionally display the new veteran onboarding flow to user
  veteran_onboarding_show_to_newly_onboarded:
    actor_type: user
    description: Conditionally display the new veteran onboarding flow to user, based upon number of days since verified
  veteran_onboarding_show_welcome_message_to_new_users:
    actor_type: user
    description: Conditionally display the "Welcome to VA" message to new (LOA1 or LOA3) users
    enable_in_development: false
  vet_status_pdf_logging:
    actor_type: user
    description: Enables the Veteran Status Card to log PDF download events/failures
  vet_status_stage_1:
    actor_type: user
    description: Enables the stage 1 features of the veteran status card
  vre_cutover_notice:
    actor_type: user
    description: Enables the cutover notice for VR&E users, indicating the timeframe for new form version
  vre_trigger_action_needed_email:
    actor_type: user
    description: Set whether to enable VANotify email to Veteran for VRE failure exhaustion
  vre_use_new_vfs_notification_library:
    actor_type: user
    description: Whether or not to use the VFS library for interacting with VA Notify
  vre_modular_api:
    actor_type: user
    description: Enables calls to the modularized VRE API
  priority_processing_request_apply_vsi_flash:
    actor_type: user
    description: Enables VSI (Very Seriously Injured) flash functionality for form 20-10207 submissions
    enable_in_development: false
  show_edu_benefits_1990EZ_Wizard:
    actor_type: user
    description: Navigates user to 1990EZ or 1990 depending on form questions.
    enable_in_development: true
  show_dashboard_notifications:
    actor_type: user
    description: Enables on-site notifications
  check_va_inbox_enabled:
    actor_type: user
    description: Enables check inbox link
  dhp_connected_devices_fitbit:
    actor_type: user
    description: Enables linking between VA.gov account and fitbit account
  payment_history:
    actor_type: user
    description: Allows manual enabling/disabling payment history when BGS is acting up (5 min response times)
    enable_in_development: true
  cdp_payment_history_vba:
    actor_type: user
    description: Enables showing the overpayment and summary pages for the CDP Payment History
    enable_in_development: true
  show_meb_dgi40_features:
    actor_type: user
    description: Enables the UI integration with the meb dgi
    enable_in_development: true
  show_meb_dgi42_features:
    actor_type: user
    description: Enables UI updates for meb dgi 42
    enable_in_development: true
  show_meb_enhancements:
    actor_type: user
    description: Provides a flag wrapper for minor code changes to be gated from Prod.
    enable_in_development: true
  show_meb_enhancements_06:
    actor_type: user
    description: Provides a flag wrapper for minor code changes to be gated from Prod.
  show_meb_enhancements_08:
    actor_type: user
    description: Provides a flag wrapper for minor code changes to be gated from Prod.
    enable_in_development: true
  show_meb_enhancements_09:
    actor_type: user
    description: Provides a flag wrapper for minor code changes to be gated from Prod.
    enable_in_development: true
  meb_gate_person_criteria:
    actor_type: user
    description: Flag to use Person Criteria on Submission service
    enable_in_development: true
  supply_reordering_sleep_apnea_enabled:
    actor_type: user
    description: Enables sleep apnea supplies to be ordered in the supply reorder tool / MDOT.
    enable_in_development: true
  toe_dup_contact_info_call:
    actor_type: user
    description: Flag to use contact info call and modal
    enable_in_development: true
  toe_short_circuit_bgs_failure:
    actor_type: user
    description: Flag to use begin rescue block for BGS call
    enable_in_development: true
  toe_high_school_info_change:
    actor_type: user
    description: Flag to change order of high school info page
    enable_in_development: false
  toe_light_house_dgi_direct_deposit:
    actor_type: user
    description: Uses lighthouse api for direct deposit information in TOE.
    enable_in_development: false
  move_form_back_button:
    actor_type: user
    description: Test moving form back button to the top of the page
  mobile_cerner_transition:
    actor_type: user
    description: For mobile app, a facility is being transitioned to cerner.
  mobile_iam_authentication_disabled:
    actor_type: user
    description: For mobile app, disable iam authentication method.
  mobile_military_indicator_logger:
    actor_type: user
    description: For mobile app, enables logging of military discharge codes
  mobile_appeal_model:
    actor_type: user
    description: For mobile app, enables use of strict models for parsing appeals
  mobile_push_register_logging:
    actor_type: user
    description: For mobile app, logs push register errors for debugging
  form526_backup_submission_temp_killswitch:
    actor_type: user
    description: Provide a temporary killswitch to disable form526 backup submission if something were to go awry
  virtual_agent_show_floating_chatbot:
    actor_type: user
    description: Enables a floating chatbot on the chatbot page - managed by virtual agent team
  disability_compensation_email_veteran_on_polled_lighthouse_doc_failure:
    actor_type: user
    description: Sends document upload failure emails when polled doc uploaded to Lighthouse has failed to process at Lighthouse
  disability_compensation_lighthouse_document_service_provider:
    actor_type: user
    description: If enabled uses the lighthouse documents service
  disability_compensation_prevent_submission_job:
    actor_type: user
    description: If enabled, the submission form526 record will be created, but there will be submission job
  disability_compensation_use_api_provider_for_bdd_instructions:
    actor_type: user
    description: Provide a temporary killswitch for using the ApiProviderFactory to select an API for uploading BDD instructions
  disability_compensation_upload_bdd_instructions_to_lighthouse:
    actor_type: user
    description: If enabled uploads BDD instructions to Lighthouse Benefits Documents API instead of EVSS
  disability_compensation_0781v2_extras_redesign:
    actor_type: user
    description: If enabled, the 0781v2 overflow page will use the new design
    enable_in_development: true
  disability_compensation_use_api_provider_for_0781_uploads:
    actor_type: user
    description: Provide a temporary killswitch for using the ApiProviderFactory to select an API for uploading 0781/a forms
  disability_compensation_upload_0781_to_lighthouse:
    actor_type: user
    description: If enabled uploads 0781/a forms to Lighthouse Benefits Documents API instead of EVSS
  disability_compensation_use_api_provider_for_submit_veteran_upload:
    actor_type: user
    description: Provide a temporary killswitch for using the ApiProviderFactory to select an API for uploading Veteran Evidence
  disability_compensation_upload_veteran_evidence_to_lighthouse:
    actor_type: user
    description: If enabled uploads Veteran Evidence to Lighthouse Benefits Documents API instead of EVSS
  disablity_benefits_browser_monitoring_enabled:
    actor_type: user
    description: Datadog RUM monitoring for disability benefits applications
  virtual_agent_use_sts_authentication:
    actor_type: user
    description: Use STS authentication for the virtual agent chatbot application
  notification_center:
    actor_type: user
    description: Enable Notification Center
    enable_in_development: true
  nod_part3_update:
    actor_type: user
    description: NOD update to latest form, part III box 11
    enable_in_development: true
  nod_browser_monitoring_enabled:
    actor_type: user
    description: NOD Datadog RUM monitoring
  sc_new_form:
    actor_type: user
    description: Supplemental Claim new form updates
    enable_in_development: true
  hlr_browser_monitoring_enabled:
    actor_type: user
    description: HLR Datadog RUM monitoring
  sc_browser_monitoring_enabled:
    actor_type: user
    description: Supplemental Claim Datadog RUM monitoring
  terms_of_use:
    actor_type: user
    description: This determines whether a user is redirected to the Terms of Use page
    enable_in_development: true
  burial_form_enabled:
    actor_type: user
    description: Enable the burial form
  burial_confirmation_page:
    actor_type: user
    description: Toggle showing the updated confirmation page
    enable_in_development: true
  burial_error_email_notification:
    actor_type: cookie_id
    description: Toggle sending of the Action Needed email notification
  burial_received_email_notification:
    actor_type: cookie_id
    description: Toggle sending of the Received email notification
  burial_submitted_email_notification:
    actor_type: cookie_id
    description: Toggle sending of the Burial Submission in Progress email notification
  burial_persistent_attachment_error_email_notification:
    actor_type: cookie_id
    description: Toggle sending of the Persistent Attachment Error email notification
  burial_browser_monitoring_enabled:
    actor_type: user
    description: Burial Datadog RUM monitoring
  pension_form_enabled:
    actor_type: user
    description: Enable the pension form
  pension_browser_monitoring_enabled:
    actor_type: user
    description: Pension Datadog RUM monitoring
  pension_multiple_page_response:
    actor_type: user
    description: Implement multiple page response pattern
    enable_in_development: true
  pension_form_profile_module_enabled:
    actor_type: user
    description: Use the module version of the FormProfile
  pension_kafka_event_bus_submission_enabled:
    actor_type: user
    description: Enable the EventBusSubmissionJob for Kafka
  pension_itf_enabled:
    actor_type: user
    description: Enable the Intent to File for Pension
    enable_in_development: true
  pension_itf_skip_missing_person_error_enabled:
    actor_type: user
    description: Enable ability to skip the missing person error when creating an ITF for Pension
    enable_in_development: true
  pension_itf_show_alert:
    actor_type: user
    description: Show the alert on frontend for the Intent to File for Pension
    enable_in_development: true
  income_and_assets_form_enabled:
    actor_type: user
    description: Enable form 21P-0969 Update Income and Assets Evidence Form
  income_and_assets_browser_monitoring_enabled:
    actor_type: user
    description: Income and Assets Datadog RUM monitoring
  income_and_assets_content_updates:
    actor_type: user
    description: Implement plain language and content updates
  income_and_assets_error_email_notification:
    actor_type: cookie_id
    description: Toggle sending of the Action Needed email notification
  income_and_assets_received_email_notification:
    actor_type: cookie_id
    description: Toggle sending of the Received email notification
  income_and_assets_submitted_email_notification:
    actor_type: user
    description: Toggle sending of the Submission in Progress email notification
  income_and_assets_persistent_attachment_error_email_notification:
    actor_type: cookie_id
    description: Toggle sending of the Persistent Attachment Error email notification
  intent_to_file_synchronous_enabled:
    actor_type: user
    description: Enable ITF synchronous call logic
  central_mail_benefits_intake_submission:
    actor_type: user
    description: Enable central mail claims submission uses Benefits Intake API
  ecc_benefits_intake_submission:
    actor_type: user
    description: Enable education and career counseling claim submissions to use Benefits Intake API
  sob_updated_design:
    actor_type: user
    description: >-
      Controls how the GI Bill State of Benefits (SOB) application is presented.
      When enabled: it use the new SOB application that works 24/7.
      When disabled: it will use the old SOB application that only works from 0600 to 2200 hrs
  travel_pay_power_switch:
    actor_type: user
    enable_in_development: true
    description: >-
      Main switch for the Travel Pay feature on VA.gov using the new BTSSS (travel pay) API.
      Enabled - Requests are handled as normal.
      Disabled - Requests are not handled. Server returns a 503 (Service Unavailable) until re-enabled.
  travel_pay_view_claim_details:
    actor_type: user
    enable_in_development: true
    description: >-
      A frontend-focused switch that toggles visibility of and access to the Travel Pay claim details page and entry point (features toggled together).
      Enabled - Entry point link and claim details page are viewable.
      Disabled - Entry point link and claim details page are not viewable.
  travel_pay_submit_mileage_expense:
    actor_type: user
    enable_in_development: true
    description: >-
      A switch that toggles availability of the submit mileage expense feature.
      Enabled - Requests are handled as normal. Frontend features are available per toggle settings.
      Disabled - Requests are not handled. Server returns a 503 (Service Unavailable) until re-enabled. Frontend features are not available.
  travel_pay_claims_management:
    actor_type: user
    enable_in_development: true
    description: >-
      A switch that toggles new claims management functionality.
  travel_pay_claims_management_decision_reason:
    actor_type: user
    enable_in_development: true
    description: >-
      A switch that toggles the front-end display of decision reason parsed from the decision letter document on the claim details page.
      Enabled - The Travel Pay FE will show a decision reason section on the claims details page if it receives decision reason text from the API.
      Disabled - The Travel Pay FE will hide the decision reason section on the claims details page.
  travel_pay_claims_management_decision_reason_api:
    actor_type: user
    enable_in_development: true
    description: >-
      A switch that toggles the decision reason API functionality, including finding decision letter documents and extracting decision reasons from them.
      The intention behind this flag is to be able deploy the decision reason parsing functionality ahead of the front-end display (travel_pay_claims_management_decision_reason) to gather data logs and ensure a working state.
      Enabled - Decision letter documents are parsed and the decision reason is extracted.
      Disabled - Decision letter documents are not parsed for the decision reason.
  yellow_ribbon_automated_date_on_school_search:
    actor_type: user
    description: Enable the automated date displayed in the Find a Yellow Ribbon school search results
  accredited_representative_portal_pilot:
    actor_type: user
    description: Enable the Accredited Representative Portal for the pilot
    enable_in_development: true
  toggle_vye_address_direct_deposit_forms:
    actor_type: user
    description: Enable mailing address and direct deposit for VYE
  vye_login_widget:
    actor_type: user
    description: Enable Vye authentication widget
  toggle_vye_address_direct_deposit_forms_in_profile:
    actor_type: user
    description: Enable mailing address and direct deposit for VYE in profile page
  toggle_vye_application:
    actor_type: user
    description: Enable VYE
  military_benefit_estimates:
    actor_type: user
    description: swap order of the military details in GI search filters
  merge_1995_and_5490:
    actore_type: user
    description: Activating the combined 1995 and 5490 form
  mgib_verifications_maintenance:
    actor_type: user
    description: Used to show  maintenance alert for MGIB Verifications
  search_use_v2_gsa:
    actor_type: cookie_id
    description: Swaps the Search Service's for one with an updated api.gsa.gov address
    enable_in_development: true
  remove_pciu:
    actor_type: user
    description: If enabled, VA Profile is used to populate contact information with PCIU backup calls
    enable_in_development: true
  override_address_pou:
    actor_type: user
    description: If enabled, ADDRESS_POU == RESIDENCE/CHOICE
    enable_in_development: true
  show_yellow_ribbon_table:
    actor_type: cookie_id
    description: Used to show yellow ribbon table in Comparison Tool
  banner_update_alternative_banners:
    actor_type: user
    description: Used to toggle the DB updating of alternative banners
  banner_use_alternative_banners:
    actor_type: user
    description: Used to toggle use of alternative banners.
  fsr_wizard:
    actor_type: user
    description: Used to toggle the FSR wizard
  gi_comparison_tool_show_ratings:
    actor_type: user
    description: Display Veteran student ratings in GI comparison Tool
  gi_comparison_tool_programs_toggle_flag:
    actor_type: user
    description: Used to show links to programs page in comparison tool
  gi_comparison_tool_lce_toggle_flag:
    actor_type: user
    description: Used to show lce page in comparison tool
  va_notify_in_progress_metadata:
    actor_type: user
    description: If enabled, emails and sms sent through VaNotify::Service will be stored as notifications.
  va_notify_notification_creation:
    actor_type: user
    description: If enabled, emails and sms sent through VaNotify::Service will be stored as notifications.
  is_DGIB_endpoint:
    actor_type: user
    description: used to call data from DGIB endpoints for MGIB VYE application
  lighthouse_veterans_health_debug_logging:
    actor_type: user
    description: Enable debug logging for Lighthouse Veterans Health API
    enable_in_development: false
  benefits_non_disability_ch31_v2:
    actor_type: user
    description: If enabled, use new form and api endpoint for Ch31 VR&E form
  is_updated_gi:
    actor_type: cookie_id
    description: If enabled, use updated gi design
  gi_ct_collab:
    actor_type: cookie_id
    description: If enabled, use VEBT/EDM team GI Comparison Tool homepage
  show_rudisill_1995:
    actor_type: user
    description: If enabled, show rudisill review in 22-1995
  enable_lighthouse:
    actor_type: user
    description: If enabled, user will connect to lighthouse api in sob instead of evss
  benefits_intake_submission_status_job:
    actor_type: user
    description: Batch process FormSubmissionAttempts using ::BenefitsIntake::SubmissionStatusJob
  kafka_producer:
    actor_type: cookie_id
    description: Enables the Kafka producer for the VA.gov platform
  show_about_yellow_ribbon_program:
    actor_type: user
    description: If enabled, show additional info about the yellow ribbon program
  meb_address_validation_api:
    actor_type: user
    description: If enabled, address will be validated against addres validation endpointå
    enable_in_development: false
  toe_address_validation_api:
    actor_type: user
    description: If enabled, address will be validated against addres validation endpoint
    enable_in_development: false
  dea_fry_address_validation_api:
    actor_type: user
    description: If enabled, address will be validated against addres validation endpoint
    enable_in_development: false
  accredited_representative_portal_sort_by:
    actor_type: user
    description: Enables sort by in POA Request Search page
  accredited_representative_portal_help:
    actor_type: user
    description: Enables Get Help link on navigation
  accredited_representative_portal_profile:
    actor_type: user
    description: Enables Profile link on navigation dropdown
  forms_10215_10216_release:
    actor_type: user
    description: If enabled, show links to new forms instead of download links on SCO page
  form_10282_sftp_upload:
    actor_type: user
    description: If enabled, run daily job to process 10282 form submissions and upload resulting data to SFTP
  disable_bdn_processing:
    actor_type: user
    description: If enabled, skip all BDN-related processing for VYE
  my_va_auth_exp_redesign_enabled:
    actor_type: user
    description: When enabled, a user will see the redesigned experience of MyVA.
  vff_force_unique_file_name_date_property:
    actor_type: user
    description: Forces the unique_file_name method to use the date property in submission_archive.rb
  gi_ct_mapbox_mitigation:
    actor_type: user
    description: If enabled, hides search by location feature affected by MapBox loss
  accredited_representative_portal_form:
    actor_type: user
    description: Enables form with new options for rep
  my_va_display_all_lighthouse_benefits_intake_forms:
    actor_type: user
    description: When enabled, a user will see all submitted Lighthouse Benefits Intake forms in My VA for form status.
  va_online_scheduling_mental_health_history_filtering:
    actor_type: user
    enable_in_development: true
    description: When enabled, allows past visit filtering for Mental Health
  is_dgib_call_only:
    actor_type: user
    description: If enabled, the DGIB endpoint will only be called for MGIB VYE application
  show_vye_downtime_alert:
    actor_type: user
    description: If enabled, show the VYE downtime alert on the VYE application
  accredited_representative_portal_full_poa_redaction:
    actor_type: user
    description: Enables redaction for the Accredited Representative Portal POA requests
  calculator_constants_versioning:
    actor_type:
    description: (gibct-data-service) If enabled, updates GIDS UI and includes calculator constants in GIDS version generation
  gi_feedback_tool_vet_tec_education_benefit:
    actor_type: user
    description: Includes the (VET TEC 2.0) option for selection under the Education Benefits question in the GI Bill® School Feedback Tool<|MERGE_RESOLUTION|>--- conflicted
+++ resolved
@@ -642,7 +642,7 @@
     description: Enable using the ClaimsEvidenceAPI module to upload 686/674 documents to VBMS
   dependents_bypass_schema_validation:
     actor_type: user
-    description: Bypasses vets_json_schema validation for dependency claims 
+    description: Bypasses vets_json_schema validation for dependency claims
   disability_526_form4142_polling_records:
     actor_type: user
     description: enables creation of, and tracking of, sent form 4142 documents, from the 526 flow, to the Lighthouse Benefits Intake API
@@ -745,17 +745,12 @@
     enable_in_development: true
   digital_dispute_duplicate_prevention:
     actor_type: user
-<<<<<<< HEAD
     description: When enabled, vets-api opens an endpoint to Event Bus Gateway for sending notification emails
     enable_in_development: true
   event_bus_gateway_retry_emails:
     actor_type: user
     description: When enabled, vets-api retries event bus gateway emails that VA Notify marks temporary-failure
     enable_in_development: true
-=======
-    description: Enables duplicate prevention for digital dispute submissions
-    enable_in_development: false
->>>>>>> 7ee76a61
   facilities_autosuggest_vamc_services_enabled:
     actor_type: user
     description: Allow use of the VA health facilities auto-suggest feature (versus static dropdown)
