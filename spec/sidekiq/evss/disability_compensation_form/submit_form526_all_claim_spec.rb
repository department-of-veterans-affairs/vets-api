--- conflicted
+++ resolved
@@ -13,16 +13,20 @@
   # This needs to be modernized (using allow)
   before do
     Sidekiq::Job.clear_all
+    Flipper.disable(:validate_saved_claims_with_json_schemer)
     Flipper.disable(:disability_526_expanded_contention_classification)
     Flipper.disable(:disability_compensation_lighthouse_claims_service_provider)
     Flipper.disable(:disability_compensation_production_tester)
     Flipper.disable(:disability_compensation_fail_submission)
-    allow(Flipper).to receive(:enabled?).and_call_original
   end
 
   let(:user) { create(:user, :loa3) }
   let(:auth_headers) do
     EVSS::DisabilityCompensationAuthHeaders.new(user).add_headers(EVSS::AuthHeaders.new(user).to_h)
+  end
+
+  before do
+    allow(Flipper).to receive(:enabled?).and_call_original
   end
 
   describe '.perform_async' do
@@ -358,18 +362,11 @@
 
             it 'does not save any claim ID for EP400 merge' do
               subject.perform_async(submission.id)
-<<<<<<< HEAD
               VCR.use_cassette('virtual_regional_office/fully_classified_contention_classification') do
                 described_class.drain
               end
               submission.reload
               expect(submission.read_metadata(:ep_merge_pending_claim_id)).to be_nil
-=======
-              expect(submission.update_contention_classification_all!).to be false
-              expect(Rails.logger).to have_received(:info).with(
-                "No disabilities found for classification on claim #{submission.id}"
-              )
->>>>>>> 92a4d62c
             end
           end
 
@@ -504,7 +501,7 @@
 
         it 'returns false to skip classification and continue other jobs' do
           subject.perform_async(submission.id)
-          expect(submission.update_contention_classification_all!).to eq false
+          expect(submission.update_contention_classification_all!).to be false
           expect(Rails.logger).to have_received(:info).with(
             "No disabilities found for classification on claim #{submission.id}"
           )
@@ -618,17 +615,9 @@
           it 'skips forwarding to MAS' do
             subject.perform_async(submission.id)
             described_class.drain
-<<<<<<< HEAD
             expect(Form526JobStatus.last.status).to eq 'success'
             rrd_submission = Form526Submission.find(submission.id)
             expect(rrd_submission.form.dig('rrd_metadata', 'mas_packetId')).to be_nil
-=======
-            job_status = Form526JobStatus.where(job_id: values[:job_id]).first
-            expect(job_status.status).to eq 'success'
-            expect(job_status.error_class).to be_nil
-            expect(job_status.job_class).to eq 'SubmitForm526AllClaim'
-            expect(Form526JobStatus.count).to eq 1
->>>>>>> 92a4d62c
           end
         end
       end
@@ -725,6 +714,10 @@
               .to(receive(:enabled?))
               .with('disability_compensation_lighthouse_rated_disabilities_provider_background', anything)
               .and_return(true)
+            allow_any_instance_of(Flipper)
+              .to(receive(:enabled?))
+              .with(:validate_saved_claims_with_json_schemer)
+              .and_return(false)
             allow_any_instance_of(EVSS::DisabilityCompensationForm::SubmitForm526)
               .to(receive(:fail_submission_feature_enabled?))
               .and_return(false)
@@ -779,7 +772,7 @@
         described_class.drain
         job_status = Form526JobStatus.where(job_id: values[:job_id]).first
         expect(job_status.status).to eq 'success'
-        expect(job_status.error_class).to eq nil
+        expect(job_status.error_class).to be_nil
         expect(job_status.job_class).to eq 'SubmitForm526AllClaim'
         expect(Form526JobStatus.count).to eq 1
       end
