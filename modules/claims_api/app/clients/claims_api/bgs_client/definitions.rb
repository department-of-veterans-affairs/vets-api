# frozen_string_literal: true

module ClaimsApi
  module BGSClient
    ##
    # Definitions of BGS services.
    #
    # If you need a particular definition, check for it or add it here.
    # A reference catalog is located at:
    #   https://github.com/department-of-veterans-affairs/bgs-catalog
    #
    # Request and response shapes are shown in files like these:
    #   `VDC/ManageRepresentativeService/ManageRepresentativePortBinding/readPOARequest/request.xml`
    #   `VDC/ManageRepresentativeService/ManageRepresentativePortBinding/readPOARequest/response.xml`
    #
    # ¡Keep these alphabetized by (bean, service, action)!
    #
    module Definitions
      Bean =
        Data.define(
          :path,
          :namespaces
        )

      # Auditing BGS for service actions that use more than one namespace, it
      # turns out that there is at most a second namespace used for data type
      # definitions. As such, we'll hardcode that notion and allow callers of
      # our BGS client to use an alias for it that we yield to them.
      #   https://github.com/department-of-veterans-affairs/bgs-catalog/blob/main/namespaces.xml
      Namespaces =
        Data.define(
          :target,
          :data
        )

      Service =
        Data.define(:bean, :path) do
          def full_path
            [bean.path, path].join('/')
          end
        end

      Action =
        Data.define(
          :service,
          :name,
          :key
        )

      ##
      # ClaimantServiceBean
      #
      module ClaimantServiceBean
        DEFINITION =
          Bean.new(
            path: 'ClaimantServiceBean',
            namespaces: Namespaces.new(
              target: 'http://services.share.benefits.vba.va.gov/',
              data: nil
            )
          )
      end

      module ClaimantWebService
        DEFINITION =
          Service.new(
            bean: ClaimantServiceBean::DEFINITION,
            path: 'ClaimantWebService'
          )

        module FindPoaByParticipantId
          DEFINITION =
            Action.new(
              service: ClaimantWebService::DEFINITION,
              name: 'findPOAByPtcpntId',
              key: 'return'
            )
        end
      end

      ##
      # EBenefitsBnftClaimStatusWebServiceBean
      #
      module EBenefitsBenefitClaimStatusWebServiceBean
        DEFINITION =
          Bean.new(
            path: 'EBenefitsBnftClaimStatusWebServiceBean',
            namespaces: Namespaces.new(
              target: 'http://claimstatus.services.ebenefits.vba.va.gov/',
              data: nil
            )
          )
      end

      module EBenefitsBenefitClaimStatusWebService
        DEFINITION =
          Service.new(
            bean: EBenefitsBenefitClaimStatusWebServiceBean::DEFINITION,
            path: 'EBenefitsBnftClaimStatusWebService'
          )

        module FindBenefitClaimsStatusByParticipantId
          DEFINITION =
            Action.new(
              service: EBenefitsBenefitClaimStatusWebService::DEFINITION,
              name: 'findBenefitClaimsStatusByPtcpntId',
              key: 'BenefitClaimsDTO'
            )
        end
      end

      ##
      # IntentToFileWebServiceBean
      #

      ##
      # OrgWebServiceBean
      #
      module OrgWebServiceBean
        DEFINITION =
          Bean.new(
            path: 'OrgWebServiceBean',
            namespaces: Namespaces.new(
              target: 'http://org.services.vetsnet.vba.va.gov/',
              data: nil
            )
          )
      end

      module OrgWebService
        DEFINITION =
          Service.new(
            bean: OrgWebServiceBean::DEFINITION,
            path: 'OrgWebService'
          )

        module FindOrgBySSN
          DEFINITION =
            Action.new(
              service: OrgWebService::DEFINITION,
              name: 'findPoaHistoryByPtcpntId',
              key: 'PoaHistory'
            )
        end
      end

      ##
      # PersonWebServiceBean
      #
      module PersonWebServiceBean
        DEFINITION =
          Bean.new(
            path: 'PersonWebServiceBean',
            namespaces: Namespaces.new(
              target: 'http://person.services.vetsnet.vba.va.gov/',
              data: nil
            )
          )
      end

      module PersonWebService
        DEFINITION =
          Service.new(
            bean: PersonWebServiceBean::DEFINITION,
            path: 'PersonWebService'
          )

        module FindPersonBySSN
          DEFINITION =
            Action.new(
              service: PersonWebService::DEFINITION,
              name: 'findPersonBySSN',
              key: 'PersonDTO'
            )
        end
      end

      ##
      # VdcBean
      #
      module VdcBean
        DEFINITION =
          Bean.new(
            path: 'VDC',
            namespaces: Namespaces.new(
              target: 'http://gov.va.vba.benefits.vdc/services',
              data: 'http://gov.va.vba.benefits.vdc/data'
            )
          )
      end

      module ManageRepresentativeService
        DEFINITION =
          Service.new(
            bean: VdcBean::DEFINITION,
            path: 'ManageRepresentativeService'
          )

        module ReadPoaRequest
          DEFINITION =
            Action.new(
              service: ManageRepresentativeService::DEFINITION,
              name: 'readPOARequest',
              key: 'POARequestRespondReturnVO'
            )
        end

        module ReadPoaRequestByParticipantId
          DEFINITION =
            Action.new(
              service: ManageRepresentativeService::DEFINITION,
              name: 'readPOARequestByPtcpntId',
              key: 'POARequestRespondReturnVO'
            )
        end

        module UpdatePoaRequest
          DEFINITION =
            Action.new(
              service: ManageRepresentativeService::DEFINITION,
              name: 'updatePOARequest',
              key: 'POARequestUpdate'
            )
        end

        module UpdatePoaRelationship
          DEFINITION =
            Action.new(
              service: ManageRepresentativeService::DEFINITION,
              name: 'updatePOARelationship',
              key: 'POARelationshipReturnVO'
            )
        end
      end

      module VeteranRepresentativeService
        DEFINITION =
          Service.new(
            bean: VdcBean::DEFINITION,
            path: 'VeteranRepresentativeService'
          )

        module ReadAllVeteranRepresentatives
          DEFINITION =
            Action.new(
              service: VeteranRepresentativeService::DEFINITION,
              name: 'readAllVeteranRepresentatives',
              key: 'VeteranRepresentativeReturnList'
            )
        end

        module CreateVeteranRepresentative
          DEFINITION =
            Action.new(
              service: VeteranRepresentativeService::DEFINITION,
              name: 'createVeteranRepresentative',
              key: 'VeteranRepresentativeReturn'
            )
        end
      end

      #
      # VnpAtchmsWebServiceBean
      #
      module VnpAtchmsWebServiceBean
        DEFINITION =
          Bean.new(
            path: 'VnpAtchmsWebServiceBean',
            namespaces: Namespaces.new(
              target: 'http://atchmsService.services.vonapp.vba.va.gov/',
              data: nil
            )
          )
      end

      module VnpAtchmsService
        DEFINITION =
          Service.new(
            bean: VnpAtchmsWebServiceBean::DEFINITION,
            path: 'VnpAtchmsService'
          )

        module VnpAtchmsCreate
          DEFINITION =
            Action.new(
              service: VnpAtchmsService::DEFINITION,
              name: 'vnpAtchmsCreate',
              key: 'return'
            )
        end
      end

      #
      ## VnpPersonService
      #
      module VnpPersonWebServiceBean
        DEFINITION =
          Bean.new(
            path: 'VnpPersonWebServiceBean',
            namespaces: Namespaces.new(
              target: 'http://personService.services.vonapp.vba.va.gov/',
              data: nil
            )
          )
      end

      module VnpPersonService
        DEFINITION =
          Service.new(
            bean: VnpPersonWebServiceBean::DEFINITION,
            path: 'VnpPersonService'
          )

        module FindPoaByParticipantId
          DEFINITION =
            Action.new(
              service: VnpPersonService::DEFINITION,
              name: 'vnpPersonCreate',
              key: 'return'
            )
        end
      end

      ##
      # VnpProcFormWebServiceBean
      #
<<<<<<< HEAD
      module VnpProcFormWebServiceBean
        DEFINITION =
          Bean.new(
            path: 'VnpProcFormWebServiceBean',
            namespaces: Namespaces.new(
              target: 'http://procFormService.services.vonapp.vba.va.gov/',
              data: nil
            )
          )
      end

      module VnpProcFormService
        DEFINITION =
          Service.new(
            bean: VnpProcFormWebServiceBean::DEFINITION,
            path: 'VnpProcFormService'
          )

        module VnpProcFormCreate
          DEFINITION =
            Action.new(
              service: VnpProcFormService::DEFINITION,
              name: 'vnpProcFormCreate',
              key: 'return'
            )
        end
      end
=======

      ##
      # VnpProcWebServiceBeanV2
      #

      ##
      # VnpPtcpntAddrsWebServiceBean
      #

      ##
      # VnpPtcpntPhoneWebServiceBean
      #

      ##
      # VnpPtcpntWebServiceBean
      #
>>>>>>> d58e27db
    end
  end
end<|MERGE_RESOLUTION|>--- conflicted
+++ resolved
@@ -324,7 +324,26 @@
       ##
       # VnpProcFormWebServiceBean
       #
-<<<<<<< HEAD
+
+      ##
+      # VnpProcWebServiceBeanV2
+      #
+
+      ##
+      # VnpPtcpntAddrsWebServiceBean
+      #
+
+      ##
+      # VnpPtcpntPhoneWebServiceBean
+      #
+
+      ##
+      # VnpPtcpntWebServiceBean
+      #
+
+      ##
+      # VnpProcFormWebServiceBean
+      #
       module VnpProcFormWebServiceBean
         DEFINITION =
           Bean.new(
@@ -352,24 +371,6 @@
             )
         end
       end
-=======
-
-      ##
-      # VnpProcWebServiceBeanV2
-      #
-
-      ##
-      # VnpPtcpntAddrsWebServiceBean
-      #
-
-      ##
-      # VnpPtcpntPhoneWebServiceBean
-      #
-
-      ##
-      # VnpPtcpntWebServiceBean
-      #
->>>>>>> d58e27db
     end
   end
 end