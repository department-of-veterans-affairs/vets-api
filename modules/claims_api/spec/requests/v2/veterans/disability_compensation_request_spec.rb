--- conflicted
+++ resolved
@@ -4036,13 +4036,8 @@
 
       it 'returns a 202 when the s3 upload is mocked' do
         with_settings(Settings.claims_api.benefits_documents, use_mocks: true) do
-<<<<<<< HEAD
-          VCR.use_cassette('claims_api/disability_comp') do
-            mock_ccg_for_fine_grained_scope(synchronous_scopes) do |auth_header|
-=======
           mock_ccg_for_fine_grained_scope(synchronous_scopes) do |auth_header|
             VCR.use_cassette('claims_api/disability_comp') do
->>>>>>> acac2616
               post synchronous_path, params: data, headers: auth_header
 
               expect(response).to have_http_status(:accepted)
