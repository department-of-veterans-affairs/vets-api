# frozen_string_literal: true

require 'claims_api/common/exceptions/lighthouse/token_validation_error'
require 'claims_api/common/exceptions/lighthouse/json_validation_error'
require 'claims_api/common/exceptions/lighthouse/unprocessable_entity'
require 'claims_api/common/exceptions/lighthouse/invalid_field_value'
require 'claims_api/common/exceptions/lighthouse/resource_not_found'

module ClaimsApi
  module V2
    module Error
      module LighthouseErrorHandler
        def self.included(clazz) # rubocop:disable Metrics/MethodLength
          clazz.class_eval do
            rescue_from ::Common::Exceptions::Unauthorized,
                        ::Common::Exceptions::TokenValidationError do |err|
              render_error(
                ::ClaimsApi::Common::Exceptions::Lighthouse::TokenValidationError.new(err)
              )
            end

            rescue_from ::Common::Exceptions::ResourceNotFound,
                        ::ClaimsApi::Common::Exceptions::Lighthouse::ResourceNotFound,
                        ::Common::Exceptions::Forbidden,
                        ::Common::Exceptions::ValidationErrorsBadRequest,
                        ::Common::Exceptions::UnprocessableEntity,
                        ::ClaimsApi::Common::Exceptions::Lighthouse::InvalidFieldValue,
                        ::ClaimsApi::Common::Exceptions::Lighthouse::UnprocessableEntity do |err|
                          render_error(err)
                        end
            rescue_from JsonSchema::JsonApiMissingAttribute do |err|
              render_json_error(
                ::ClaimsApi::Common::Exceptions::Lighthouse::JsonValidationError.new(err.to_json_api)
              )
            end
          end
        end

        private

        def render_error(error)
          render json: {
            errors: error.errors.map do |e|
              error_hash = e.as_json.slice('title', 'status', 'detail')
              error_hash['source'] = format_source(error) unless error&.backtrace.nil?
              error_hash
            end
          }, status: error.status_code
        end

        def render_json_error(error)
          render json: { errors: error.errors_array }, status: error.status_code
        end

        def format_source(error)
          { pointer: get_error_source(error) }
        end

        def get_error_source(error)
          full_backtrace = error&.backtrace&.[](0).to_s
<<<<<<< HEAD
          split_trace = full_backtrace.split('/', 7)
          split_trace[6]
=======
          split_trace = full_backtrace.split('vets-api')
          return full_backtrace if split_trace.length == 1

          split_trace[1]
>>>>>>> 97f2f6f6
        end
      end
    end
  end
end<|MERGE_RESOLUTION|>--- conflicted
+++ resolved
@@ -58,15 +58,10 @@
 
         def get_error_source(error)
           full_backtrace = error&.backtrace&.[](0).to_s
-<<<<<<< HEAD
-          split_trace = full_backtrace.split('/', 7)
-          split_trace[6]
-=======
           split_trace = full_backtrace.split('vets-api')
           return full_backtrace if split_trace.length == 1
 
           split_trace[1]
->>>>>>> 97f2f6f6
         end
       end
     end
