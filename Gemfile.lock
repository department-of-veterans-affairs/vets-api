--- conflicted
+++ resolved
@@ -919,11 +919,7 @@
     rb-inotify (0.10.1)
       ffi (~> 1.0)
     rchardet (1.8.0)
-<<<<<<< HEAD
-    rdoc (6.14.0)
-=======
     rdoc (6.14.1)
->>>>>>> 72dc7daa
       erb
       psych (>= 4.0.0)
     redis (5.4.0)
@@ -1119,13 +1115,8 @@
     staccato (0.5.3)
     statsd-instrument (3.9.9)
     stringio (3.1.7)
-<<<<<<< HEAD
-    strong_migrations (2.3.0)
-      activerecord (>= 7)
-=======
     strong_migrations (2.4.0)
       activerecord (>= 7.1)
->>>>>>> 72dc7daa
     strscan (3.1.5)
     strscan (3.1.5-java)
     super_diff (0.16.0)
