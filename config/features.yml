---
# Add a new feature toggle here to ensure that it is initialized in all environments.
#
# Features are enabled by default in the test environment and disabled by default in other environments.
# To default a feature to enabled in development, set the `enable_in_development` key to true.
#
# The description should contain any relevant information for an admin who may toggle the feature.
#
# The actor_type should be either `user` for features you want to be "sticky" for a logged in user (default)
#  or `cookie_id` of you wish to use the Google Analytics id as the unique identifier.

# Sorted using http://yaml-sorter.herokuapp.com/

features:
  this_is_only_a_test:
    actor_type: user
    description: Used in feature_toggles_controller_spec.
  this_is_only_a_test_two:
    actor_type: user
    description: Used in feature toggle specs.
  accredited_representative_portal_custom_login:
    actor_type: cookie_id
    description: Controls whether the ARP application uses its custom login page or the platform login.
    enable_in_development: true
  accredited_representative_portal_frontend:
    actor_type: user
    description: Enables the frontend of the accredited representative portal
    enable_in_development: true
  accredited_representative_portal_api:
    actor_type: user
    description: Enables the endpoints of the accredited representative portal
    enable_in_development: true
  accredited_representative_portal_intent_to_file_api:
    actor_type: user
    description: Enables the endpoints of the accredited representative portal intent to file
    enable_in_development: true
  accredited_representative_portal_search:
    actor_type: user
    description: Enables the people search of the accredited representative portal
    enable_in_development: true
  accredited_representative_portal_self_service_auth:
    actor_type: user
    description: Enables the self-service authorization of the accredited representative portal
  accredited_representative_portal_form_21a:
    actor_type: user
    description: >
      When enabled, shows form 21a in the accredited representative portal.
      NOTE: content-build is using "vagovprod: false" to also hide the form 21a in production.
    enable_in_development: true
  accredited_representative_portal_form_526ez:
    actor_type: user
    description: >
      When enabled, shows form 526ez in the accredited representative portal.
    enable_in_development: true
  accredited_representative_portal_submissions:
    actor_type: user
    description: Enables the form submissions view in the accredited representative portal
    enable_in_development: true
  accredited_representative_portal_email_delivery_callback:
    actor_type: user
    description: Enables a custom email delivery callback to track and log all notification statuses beyond errors
  aedp_vadx:
    actor_type: user
    description: Enables the VADX experimental features in the AEDP application
    enable_in_development: true
  all_claims_add_disabilities_enhancement:
    actor_type: user
    description: Enables enhancement to the 21-526EZ "Add Disabilities" page being implemented by the Conditions Team.
    enable_in_development: true
  appointments_consolidation:
    actor_type: user
    description: For features being tested while merging logic for appointments between web and mobile
  arm_use_datadog_real_user_monitoring:
    actor_type: user
    description: Enables Datadog Real User Monitoring for ARM apps (Find a Rep, Appoint a Rep)
  ask_va_announcement_banner:
    actor_type: cookie_id
    description: >
      The Ask VA announcement banner displays message(s) to visitors
      from the CRM-managed, expirable notifications - as retrieved
      from the /ask_va_api/v0/announcements endpoint.
    enable_in_development: true
  ask_va_alert_link_to_old_portal:
    actor_type: user
    description: >
      The Ask VA form alert banner with a link to the old portal. To use while form is down for maintenance.
    enable_in_development: true
  ask_va_canary_release:
    actor_type: cookie_id
    description: >
      Percent of visitors to keep in the updated Ask VA experience on VA.gov.
      All other users are redirected to the legacy experience.
      To route or retain all users, set to 0% for legacy or 100% for the
      updated experience on VA.gov.
      NOTE: When ready for all users to be in the updated experience on
      VA.gov, set this toggle to "Enabled", rather than specifying 100%
      in the percentage.
    enable_in_development: true
  ask_va_mock_api_for_testing:
    actor_type: cookie_id
    description: >
      Use mock API responses in the Ask VA application UI.
      This is used for testing purposes only and should not be enabled in production.
      We need to remove this feature from the codebase ASAP.
      Mocks shouldn't live in the app logic. If needed, add at the API/middleware level.
    enable_in_development: true
  ask_va_api_maintenance_mode:
    actor_type: user
    description: >
      A system-wide control flag that governs the overall availability of Ask VA API endpoints.
      When enabled, the API restricts external access and returns a service unavailable response across all routes.
      Primarily used for coordinated maintenance windows or temporary system suspensions,
      allowing the team to manage API exposure dynamically without requiring a redeploy.
    enable_in_development: true
  ask_va_api_patsr_separation:
    actor_type: user
    description: >
      Use new CRM environments for Ask VA API
    enable_in_development: true
  auth_exp_vba_downtime_message:
    actor_type: user
    description: Show downtime message on Profile and My VA for planned VBA maintenance
  avs_enabled:
    actor_type: user
    description: Enables the After Visit Summary API.
    enable_in_development: true
  bcas_letters_use_lighthouse:
    actor_type: user
    description: Use lighthouse instead of EVSS to view/download benefit letters.
    enable_in_development: true
  benefits_documents_use_lighthouse:
    actor_type: user
    description: Use lighthouse instead of EVSS to upload benefits documents.
    enable_in_development: false
  benefits_require_gateway_origin:
    actor_type: user
    description: Requires that all requests made to endpoints in appeals_api and vba_documents be made through the gateway
  bgs_param_logging_enabled:
    actor_type: user
    description: Enables logging of BGS parameters (filtered in production)
  bpds_service_enabled:
    actor_type: user
    description: Enables the BPDS service
  caregiver_use_facilities_API:
    actor_type: cookie_id
    description: Allow list of caregiver facilites to be fetched by way of the Facilities API.
  caregiver_browser_monitoring_enabled:
    actor_type: user
    description: Enables Datadog Real Time User Monitoring
  cerner_non_eligible_sis_enabled:
    actor_type: user
    description: Enables Sign in Service for cerner authentication
  decision_reviews_4142_banner:
    actor_type: user
    description: Enables the re-authorization banner on the 4142 legalese page
  document_upload_validation_enabled:
    actor_type: user
    description: Enables stamped PDF validation on document upload
    enable_in_development: true
  dv_email_notification:
    actor_type: user
    description: Enables dependents verification emails
  hca_browser_monitoring_enabled:
    actor_type: user
    description: Enables browser monitoring for the health care application.
  hca_disable_bgs_service:
    actor_type: user
    description: Do not call the BGS Service when this is turned on. Instead return 0 for rating.
  hca_enrollment_status_override_enabled:
    actor_type: user
    description: Enables override of enrollment status for a user, to allow multiple submissions with same user.
  hca_insurance_v2_enabled:
    actor_type: user
    description: Enables the the upgraded insurance section of the Health Care Application
    enable_in_development: true
  hca_performance_alert_enabled:
    actor_type: user
    description: Enables alert notifying users of a potential issue with application performance.
  hca_reg_only_enabled:
    actor_type: user
    description: Enables the registration-only path for the Health Care Application
    enable_in_development: true
  hca_ez_kafka_submission_enabled:
    actor_type: cookie_id
    description: Enables the 10-10EZ Kafka Event Bus submission
  ezr_prod_enabled:
    actor_type: user
    description: Enables access to the 10-10EZR application in prod for the purposes of conducting user reasearch
    enable_in_development: true
  ezr_download_pdf_enabled:
    actor_type: user
    description: Enables the download of a pre-filled 10-10EZR PDF form.
    enable_in_development: true
  ezr_upload_enabled:
    actor_type: user
    description: Enables Toxic Exposure File Upload for 10-10EZR applicants.
    enable_in_development: true
  ezr_auth_only_enabled:
    actor_type: user
    description: Enables the auth-only experience, allowing only authenticated users to view any part of the form.
    enable_in_development: true
  ezr_emergency_contacts_enabled:
    actor_type: user
    description: Enables emergency contact experience for 10-10EZR applicants.
    enable_in_development: true
  ezr_use_va_notify_on_submission_failure:
    actor_type: user
    description: Send submission failure email to Veteran using VANotify.
    enable_in_development: true
  ezr_use_correct_format_for_file_uploads:
    actor_type: user
    description: Correctly formats the `va:attachments` XML for file uploads
    enable_in_development: true
  ezr_route_guard_enabled:
    actor_type: user
    description: Enables the route guard authentication for 10-10EZR application
    enable_in_development: true
  ezr_form_prefill_with_providers_and_dependents:
    actor_type: user
    description: Adds insurance providers and dependents to ezr prefill data
    enable_in_development: true
  ezr_spouse_confirmation_flow_enabled:
    actor_type: user
    description: Enables the spouse (V2) confirmation flow in the 10-10EZR form.
    enable_in_development: true
  cerner_override_653:
    actor_type: user
    description: This will show the Cerner facility 653 as `isCerner`.
  cerner_override_668:
    actor_type: user
    description: This will show the Cerner facility 668 as `isCerner`.
  cerner_override_687:
    actor_type: user
    description: This will show the Cerner facility 687 as `isCerner`.
  cerner_override_692:
    actor_type: user
    description: This will show the Cerner facility 692 as `isCerner`.
  cerner_override_757:
    actor_type: user
    description: This will show the Cerner facility 757 as `isCerner`.
  champva_vanotify_custom_callback:
    actor_type: user
    description: Enables the custom callback_klass when sending IVC CHAMPVA failure emails with VA Notify
  champva_vanotify_custom_confirmation_callback:
    actor_type: user
    description: Enables the custom callback_klass when sending IVC CHAMPVA confirmation emails with VA Notify
  champva_log_all_s3_uploads:
    actor_type: user
    description: Enables logging for all s3 uploads using UUID or keys for monitoring
  champva_send_to_ves:
    actor_type: user
    description: Enables sending form submission data to the VES API.
  champva_enable_pega_report_check:
    actor_type: user
    description: Enables querying PEGA reporting API from MissingFormStatusJob to determine CHAMPVA form status
  champva_retry_logic_refactor:
    actor_type: user
    description: Enables refactored retry logic for IVC CHAMPVA form submissions
  champva_fmp_single_file_upload:
    actor_type: user
    description: Enables the ability to upload a single merged PDF file for FMP claims
  champva_mpi_validation:
    actor_type: user
    description: Enables MPI veteran and benefificiary validation for IVC CHAMPVA form submissions
  champva_old_records_cleanup_job:
    actor_type: user
    description: Enables the job to cleanup old IVC CHAMPVA form records
  champva_enable_claim_resubmit_question:
    actor_type: user
    description: Enables the claim resubmission screener question page on form 10-7959a
  champva_enable_ocr_on_submit:
    actor_type: user
    description: Enables background OCR scanning and logging on form submissions
  champva_enable_llm_on_submit:
    actor_type: user
    description: Enables background LLM validation and logging on form submissions
  champva_insights_datadog_job:
    actor_type: user
    description: Enables the job to publish insights to Datadog
  champva_claims_llm_validation:
    actor_type: user
    description: Enables LLM validation of claims on form submissions
<<<<<<< HEAD
  champva_resubmission_attachment_ids:
    actor_type: user
    description: Corrects attachment IDs for resubmission of form 10-7959a
=======
  champva_foreign_address_fix:
    actor_type: user
    description: Enables the fix for foreign address fields on form submissions
>>>>>>> e6d0f9aa
  check_in_experience_enabled:
    actor_type: user
    description: Enables the health care check-in experiences
    enable_in_development: true
  check_in_experience_pre_check_in_enabled:
    actor_type: user
    description: Enables the health care check-in experiences to show the pre-check-in experience.
    enable_in_development: true
  check_in_experience_upcoming_appointments_enabled:
    actor_type: user
    description: Enables the feature to show upcoming appointments to the veterans
    enable_in_development: true
  check_in_experience_translation_disclaimer_spanish_enabled:
    actor_type: user
    description: Enables disclaimer for possible untranslated content on spanish pages
    enable_in_development: true
  check_in_experience_translation_disclaimer_tagalog_enabled:
    actor_type: user
    description: Enables disclaimer for possible untranslated content on tagalog pages
    enable_in_development: true
  check_in_experience_mock_enabled:
    actor_type: user
    description: Enables downstream responses to be returned via betamocks
    enable_in_development: false
  check_in_experience_travel_reimbursement:
    actor_type: user
    description: Enables travel reimbursement workflow for day-of check-in application.
    enable_in_development: true
  check_in_experience_travel_pay_api:
    actor_type: user
    description: Enables the use of Travel Pay API for travel claim operations
    enable_in_development: true
  check_in_experience_lorota_travel_reimbursement:
    actor_type: user
    description: Enables the full LoROTA standalone mileage-only travel reimbursement feature
    enable_in_development: true
  check_in_experience_cerner_travel_claims_enabled:
    actor_type: user
    description: Enables travel claims filing for Oracle Health (Cerner) sites
    enable_in_development: true
  check_in_experience_check_claim_status_on_timeout:
    actor_type: user
    description: Uses a background worker to check travel claim status when the submission times out
    enable_in_development: true
  check_in_experience_travel_claim_notification_callback:
    actor_type: user
    description: Enables VA Notify delivery status callbacks for travel claim notifications
    enable_in_development: true
  check_in_experience_browser_monitoring:
    actor_type: user
    description: Enables browser monitoring for check-in applications.
    enable_in_development: false
  check_in_experience_medication_review_content:
    actor_type: cookie_id
    description: Enables the medication review content in pre-check-in.
    enable_in_development: true
  check_in_experience_use_vaec_cie_endpoints:
    actor_type: user
    description: Enables using VAEC-CIE AWS account endpoints for CHIP and LoROTA instead of VAEC-CMS endpoints.
    enable_in_development: false
  claim_letters_access:
    actor_type: user
    description: Enables users to access the claim letters page
    enable_in_development: true
  claims_api_special_issues_updater_uses_local_bgs:
    actor_type: user
    description: Enables special issues updater to use local_bgs
    enable_in_development: true
  claims_api_flash_updater_uses_local_bgs:
    actor_type: user
    description: Enables flash updater to use local_bgs
    enable_in_development: true
  claims_api_poa_vbms_updater_uses_local_bgs:
    actor_type: user
    description: Enables poa vbms updater to use local_bgs
    enable_in_development: true
  claims_api_bd_refactor:
    actor_type: user
    description: Diverts codepath to use refactored BD methods
    enable_in_development: true
  claims_api_ews_updater_enables_local_bgs:
    actor_type: user
    description: Uses local_bgs rather than bgs-ext
    enable_in_development: true
  claims_api_ews_uploads_bd_refactor:
    actor_type: user
    description: When enabled, sends ews forms to BD via the refactored logic
    enable_in_development: true
  claims_api_poa_uploads_bd_refactor:
    actor_type: user
    description: When enabled, sends poa forms to BD via the refactored logic
    enable_in_development: true
  claims_api_526_validations_v1_local_bgs:
    actor_type: user
    description: Enables the method calls in the v1 526 validations use local_bgs
    enable_in_development: true
  claims_api_use_person_web_service:
    actor_type: user
    description: Uses person web service rather than local bgs
    enable_in_development: true
  claims_api_use_update_poa_relationship:
    actor_type: user
    description: Uses local_bgs rather than bgs-ext
    enable_in_development: true
  claims_api_526_v2_uploads_bd_refactor:
    actor_type: user
    description: When enabled, sends 526 forms to BD via the refactored logic
    enable_in_development: true
  lighthouse_claims_api_add_person_proxy:
    actor_type: user
    description: When enabled, will allow for add_person_proxy call in both versions
    enable_in_development: true
  lighthouse_claims_api_v1_enable_FES:
    actor_type: user
    description: Use new Form526 Establishment Service (FES) for v1 disability compensation claims
    enable_in_development: true
  lighthouse_claims_api_v2_enable_FES:
    actor_type: user
    description: Use new Form526 Establishment Service (FES) for v2 disability compensation claims
    enable_in_development: true
  lighthouse_claims_api_run_header_hash_filler_job:
    actor_type: user
    description: When enabled, will allow for the header hash to be filled in by the HeaderHashFillerJob
    enable_in_development: true
  confirmation_page_new:
    actor_type: user
    description: Enables the 2024 version of the confirmation page view in simple forms
    enable_in_development: true
  lighthouse_claims_api_hardcode_wsdl:
    actor_type: user
    description: Use hardcoded namespaces for WSDL calls to BGS
    enable_in_development: true
  cst_5103_update_enabled:
    actor_type: user
    description: When enabled, claims status tool will use the new 5103 alert designs and hides the ask your claim decision section
    enable_in_development: true
  cst_show_document_upload_status:
    actor_type: user
    description: When enabled, claims status tool will display the upload status that comes from the evidence_submissions table.
    enable_in_development: true
  cst_claim_phases:
    actor_type: user
    description: When enabled, claims status tool uses the new claim phase designs
    enable_in_development: true
  cst_include_ddl_5103_letters:
    actor_type: user
    description: When enabled, the Download Decision Letters feature includes 5103 letters
    enable_in_development: true
  cst_include_ddl_boa_letters:
    actor_type: user
    description: When enabled, the Download Decision Letters feature includes Board of Appeals decision letters
    enable_in_development: true
  cst_include_ddl_sqd_letters:
    actor_type: user
    description: When enabled, the Download Decision Letters feature includes Subsequent Development Letters
    enable_in_development: true
  cst_send_evidence_failure_emails:
    actor_type: user
    description: When enabled, emails will be sent when evidence uploads from the CST fail
    enable_in_development: true
  cst_synchronous_evidence_uploads:
    actor_type: user
    description: When enabled, claims status tool uses synchronous evidence uploads
    enable_in_development: true
  cst_use_dd_rum:
    actor_type: user
    description: When enabled, claims status tool uses DataDog's Real User Monitoring logging
    enable_in_development: false
  cst_suppress_evidence_requests_website:
    actor_type: user
    description: When enabled, CST does not show Attorney Fees, Secondary Action Required, or Stage 2 Development on website
    enable_in_development: false
  cst_suppress_evidence_requests_mobile:
    actor_type: user
    description: When enabled, CST does not show Attorney Fees, Secondary Action Required, or Stage 2 Development on mobile
    enable_in_development: false
  cst_override_pmr_pending_tracked_items:
    actor_type: user
    description: When enabled, CST overrides PMR Pending tracked items to be NEEDED_FROM_OTHERS
    enable_in_development: true
  cst_override_reserve_records_website:
    actor_type: user
    description: When enabled, CST overrides RV1 - Reserve Records Request tracked items to be NEEDED_FROM_OTHERS on vets-website
    enable_in_development: true
  cst_override_reserve_records_mobile:
    actor_type: user
    description: When enabled, CST overrides RV1 - Reserve Records Request tracked items to be NEEDED_FROM_OTHERS on mobile app
    enable_in_development: true
  cst_filter_ep_codes:
    actor_type: user
    description: When enabled, benefits_claims/get_claims service filters certain ep codes based on issue 90936 research from the response
  cst_smooth_loading_experience:
    actor_type: user
    description: When enabled, the UI of the CST app will have a smoother loading experience
    enable_in_development: true
  cst_claim_letters_use_lighthouse_api_provider:
    actor_type: user
    description: When enabled, claims_letters from the Lighthouse API Provider
  cst_claim_letters_use_lighthouse_api_provider_mobile:
    actor_type: user
    description: When enabled, claims_letters from the Lighthouse API Provider in mobile endpoints
  letters_hide_service_verification_letter:
    actor_type: user
    description: When enabled, CST does not include Service Verification in the list of letters on vets-website
    enable_in_development: true
  coe_access:
    actor_type: user
    description: Feature gates the certificate of eligibility application
    enable_in_development: true
  combined_debt_portal_access:
    actor_type: user
    description: Enables users to interact with combined debt portal experience
    enable_in_development: true
  combined_financial_status_report:
    actor_type: user
    description: Enables users to submit FSR forms for VHA and VBA debts
    enable_in_development: true
  fsr_zero_silent_errors_in_progress_email:
    actor_type: user
    description: Enables sending an email to the veteran when FSR form is in progress
    enable_in_development: true
  digital_dispute_email_notifications:
    actor_type: user
    description: Enables email notifications for digital dispute submissions
    enable_in_development: true
  communication_preferences:
    actor_type: user
    description: Allow user to access backend communication_preferences API
  claims_claim_uploader_use_bd:
    actor_type: user
    description: Use BDS instead of EVSS to upload to VBMS.
  claims_load_testing:
    actor_type: user
    description: Enables the ability to skip jobs for load testing
  claims_status_v1_bgs_enabled:
    actor_type: user
    description: enables calling BGS instead of EVSS for the claims status v1.
  claims_hourly_slack_error_report_enabled:
    actor: user
    description: Enable/disable the running of the hourly slack alert for errored submissions
    enable_in_development: false
  claims_status_v1_lh_auto_establish_claim_enabled:
    actor_type: user
    description: With feature flag enabled, v1 /526 should use Lighthouse Form526 docker container
  cst_send_evidence_submission_failure_emails:
    actor_type: user
    description: >
      If enabled and a user submits an evidence submission upload that fails to send, an email will be sent to the user and retried.
      When disabled and a user submits an evidence submission upload that fails to send, an email will be sent to the user and not retried.
    enable_in_development: true
  debt_letters_show_letters_vbms:
    actor_type: user
    description: Enables debt letter download from VBMS
  debts_cache_dmc_empty_response:
    actor_type: user
    description: Enables caching of empty DMC response
  debts_copay_logging:
    actor_type: user
    description: Logs copay request data
  debts_silent_failure_mailer:
    actor_type: user
    description: Enables silent failure mailer for the 5655
  debts_sharepoint_error_logging:
    actor_type: user
    description: Logs Sharepoint error data
  decision_review_hlr_email:
    actor_type: user
    description: Send email notification for successful HLR submission
  decision_review_nod_email:
    actor_type: user
    description: Send email notification for successful NOD submission
  decision_review_sc_email:
    actor_type: user
    description: Send email notification for successful SC submission
  decision_review_hlr_status_updater_enabled:
    actor_type: user
    description: Enables the Higher Level Review status update batch job
  decision_review_nod_status_updater_enabled:
    actor_type: user
    description: Enables the Notice of Disagreement status update batch job
  decision_review_sc_status_updater_enabled:
    actor_type: user
    description: Enables the Supplemental Claim status update batch job
  decision_review_icn_updater_enabled:
    actor_type: user
    description: Enables the ICN lookup job
  decision_review_weekly_error_report_enabled:
    actor_type: user
    description: Enables the weekly decision review text error report
  decision_review_daily_error_report_enabled:
    actor_type: user
    description: Enables the daily error report email
  decision_review_daily_stuck_records_report_enabled:
    actor_type: user
    description: Enables the daily decision review stuck records Slack report
  decision_review_monthly_stats_report_enabled:
    actor_type: user
    description: Enables the monthly decision review stats report email
  decision_review_delay_evidence:
    actor_type: user
    description: Ensures that NOD and SC evidence is not received in Central Mail before the appeal itself
  decision_review_hlr_form_v4_enabled:
    actor_type: user
    description: Enable using MAR 2024 revision of 200996 Higher Level Review form when submitting to EMMS for intake
    enable_in_development: false
  decision_review_sc_form_v4_enabled:
    actor_type: user
    description: Enable using MAY 2024 revision of 200995 Supplemental Claim form when submitting to EMMS for intake
    enable_in_development: false
  decision_review_saved_claim_hlr_status_updater_job_enabled:
    actor_type: user
    description: Enable job to set delete_date for completed SavedClaim::HigherLevelReviews
    enable_in_development: true
  decision_review_saved_claim_nod_status_updater_job_enabled:
    actor_type: user
    description: Enable job to set delete_date for completed SavedClaim::NoticeOfDisagreements
    enable_in_development: true
  decision_review_saved_claim_sc_status_updater_job_enabled:
    actor_type: user
    description: Enable job to set delete_date for completed SavedClaim::SupplementalClaims
    enable_in_development: true
  decision_review_delete_saved_claims_job_enabled:
    actor_type: user
    description: Enable job to delete SavedClaim records when the record has a delete_date and the date is in the past
    enable_in_development: true
  decision_review_failure_notification_email_job_enabled:
    actor_type: user
    description: Enable job to send form and evidence failure notification emails
    enable_in_development: true
  decision_review_track_4142_submissions:
    actor_type: user
    description: Enable saving record of 4142 forms submitted to Lighthouse as part of a Supplemental Claim
    enable_in_development: true
  decision_review_service_common_exceptions_enabled:
    actor_type: user
    description: Enable using Common::Exception classes instead of DecisionReviewV1::ServiceException
  decision_review_form4142_use_2024_template:
    actor_type: user
    description: Enables the use of the 2024 template for form 4142 in decision review applications
  decision_review_form4142_validate_schema:
    actor_type: user
    description: Enables the use of schema validation for form 4142 in decision review applications
    enable_in_development: true
  dependency_verification:
    actor_type: user
    description: Feature gates the dependency verification modal for updating the diaries service.
    enable_in_development: true
  dependents_enqueue_with_user_struct:
    actor_type: user
    description: Manage whether the enqueued job for 686c and 674 will be with a User model or the new User struct
    enable_in_development: true
  dependents_pension_check:
    actor_type: user
    description: Manage whether or not Pension check is enabled for the 686/674
    enable_in_development: true
  dependents_removal_check:
    actor_type: user
    description: Manage whether or not dependent removal claim codes are enabled for the 686
    enable_in_development: true
  dependents_management:
    actor_type: user
    description: Manage dependent removal from view dependent page
    enable_in_development: true
  dependents_claims_evidence_api_upload:
    actor_type: user
    description: Enable using the ClaimsEvidenceAPI module to upload 686/674 documents to VBMS
  dependents_bypass_schema_validation:
    actor_type: user
    description: Bypasses vets_json_schema validation for dependency claims 
  disability_526_form4142_polling_records:
    actor_type: user
    description: enables creation of, and tracking of, sent form 4142 documents, from the 526 flow, to the Lighthouse Benefits Intake API
    enable_in_development: true
  disability_526_form4142_polling_record_failure_email:
    actor_type: user
    description: enables failure email when explicit failure is detected downstream
    enable_in_development: true
  contention_classification_claim_linker:
    actor_type: user
    description: enables sending 526 claim id and vbms submitted claim id to Contention Classification service for linking/monitoring.
    enable_in_development: true
  disability_526_ee_mst_special_issue:
    actor_type: user
    description: enables adding MST special issue to disability_526 prior to submission.
    enable_in_development: true
  disability_526_ee_process_als_flash:
    actor_type: user
    description: enables adding applicable flashes to disability_526 prior to submission.
    enable_in_development: true
  disability_526_call_received_email_from_polling:
    actor_type: user
    description: enables received email in poll_form526_pdf job and disables calling from form526_submission
  disability_526_improved_autosuggestions_add_disabilities_page:
    actor_type: user
    description: enables new version of add disabilities page, with updates to content and search functionality
    enable_in_development: true
  disability_compensation_flashes:
    actor_type: user
    description: enables sending flashes to BGS for disability_compensation submissions.
    enable_in_development: true
  disability_compensation_temp_separation_location_code_string:
    actor_type: user
    description: enables forcing separation location code to be a string in submit_all_claim endpoint.
  disability_compensation_temp_toxic_exposure_optional_dates_fix:
    actor_type: user
    description: enables removing malformed optional dates from the Toxic Exposure node of a Form526Submission at SavedClaim creation.
  disability_compensation_toxic_exposure_destruction_modal:
    actor_type: user
    description: enables confirmation modal when removing toxic exposure data from Form 526
    enable_in_development: true
  disability_compensation_form4142_supplemental:
    actor_type: user
    description: Use Lighthouse API to submit supplemental Form 21-4142 from Form 526EZ submissions
    enable_in_development: true
  disability_compensation_pif_fail_notification:
    actor_type: user
    description: enables sending notifications to vets if their 526 claim submission fails with PIF in Use Error
    enable_in_development: true
  disability_compensation_production_tester:
    actor_type: user
    description: disable certain functionality for production testing of the 526 submission workflow. DO NOT TOGGLE THIS FLAG UNLESS YOU ARE A MEMBER OF DISABILITY BENEFITS EXPERIENCE TEAM.
    enable_in_development: true
  disability_compensation_fail_submission:
    actor_type: user
    description: enable to test the backup submission path. DO NOT TOGGLE THIS FLAG UNLESS YOU ARE A MEMBER OF DISABILITY BENEFITS EXPERIENCE TEAM.
    enable_in_development: true
  disability_compensation_sync_modern_0781_flow:
    actor_type: user
    description: enables a new form flow for 0781 and 0781a in the 526 submission workflow
    enable_in_development: true
  disability_compensation_sync_modern0781_flow_metadata:
    actor_type: user
    description: enables adding new 0781 form indicator to in progress 526 forms and saved claim records for 526 submissions
  disability_compensation_0781_stats_job:
    actor_type: user
    description: enables a job to run that will check DB records and report stats as metrics, into Datadog
    enable_in_development: true
  disability_526_send_form526_submitted_email:
    actor_type: user
    description: enables sending submitted email in both primary and backup paths
  disability_526_send_mas_all_ancillaries:
    actor_type: user
    description: enables sending all 526 uploads and ancillary forms to MAS's APCAS API
  disability_526_send_received_email_from_backup_path:
    actor_type: user
    description: enables received email in complete success state of backup path
  disability_526_form4142_use_2024_template:
    actor_type: user
    description: Enables the use of the 2024 template for form 4142 in disability 526 applications
  disability_526_form4142_validate_schema:
    actor_type: user
    description: Enables the use of schema validation for form 4142 in disability 526 applications
  disability_526_form4142_use_2024_frontend:
    actor_type: user
    description: enables the 2024 version of form 4142 in the disability 526 submission frontend workflow
    enable_in_development: true
  education_reports_cleanup:
    actor_type: user
    description: Updates to the daily education reports to remove old data that isn't needed in the new fiscal year
    enable_in_development: true
  enrollment_verification:
    actor_type: user
    description: Enables access to the Enrollment Verification app
    enable_in_development: true
  discharge_wizard_features:
    actor_type: user
    description: Iteration of new features for discharge wizard
    enable_in_development: true
  dispute_debt:
    actor_type: user
    description: Enables the Dispute Debt feature
    enable_in_development: true
  digital_dispute_duplicate_prevention:
    actor_type: user
    description: Enables duplicate prevention for digital dispute submissions
    enable_in_development: false
  facilities_autosuggest_vamc_services_enabled:
    actor_type: user
    description: Allow use of the VA health facilities auto-suggest feature (versus static dropdown)
    enable_in_development: true
  facilities_ppms_suppress_all:
    actor_type: user
    description: Hide all ppms search options
  facility_locator_mobile_map_update:
    actor_type: user
    description: Use new mobile map features for research
    enable_in_development: true
  facility_locator_predictive_location_search:
    actor_type: user
    description: Use predictive location search in the Facility Locator UI
  facilities_use_fl_progressive_disclosure:
    actor_type: user
    description: Use progressive disclosure in the Facility Locator UI
    enable_in_development: true
  file_upload_short_workflow_enabled:
    actor_type: user
    description: Enables shorter workflow enhancement for file upload component
  fsr_5655_server_side_transform:
    actor_type: user
    description: Update to use BE for business transform logic for Financial Status Report (FSR - 5655) form
    enable_in_development: true
  financial_status_report_debts_api_module:
    actor_type: user
    description: Points to debts-api module routes
    enable_in_development: true
  financial_status_report_expenses_update:
    actor_type: user
    description: Update expense lists in the Financial Status Report (FSR - 5655) form
    enable_in_development: true
  financial_status_report_review_page_navigation:
    actor_type: user
    description: Enables new review page navigation for users completing the Financial Status Report (FSR) form.
    enable_in_development: true
  financial_management_vbs_only:
    actor_type: user
    description: Enables the Financial Management app to only use the VBS API
    enable_in_development: true
  find_a_representative_enabled:
    actor_type: cookie_id
    description: Generic toggle for gating Find a Rep
    enable_in_development: true
  find_a_representative_enable_api:
    actor_type: user
    description: Enables all Find a Representative api endpoints
    enable_in_development: true
  find_a_representative_enable_frontend:
    actor_type: cookie_id
    description: Enables Find a Representative frontend
    enable_in_development: true
  find_a_representative_flag_results_enabled:
    actor_type: user
    description: Enables flagging feature for Find a Representative frontend
    enable_in_development: true
  find_a_representative_use_accredited_models:
    actor_type: user
    description: Enables Find A Representative APIs using AccreditedX models
    enable_in_development: true
  representative_status_enabled:
    actor_type: cookie_id
    description: Enables flagging feature for Find a Representative frontend
    enable_in_development: true
  form526_include_document_upload_list_in_overflow_text:
    actor_type: user
    description: Appends a list of SupportingEvidenceAttachment filenames the veteran uploaded for a Form 526 into the overflow text in the form submission
  appoint_a_representative_enable_frontend:
    actor_type: cookie_id
    description: Enables Appoint a Representative frontend
    enable_in_development: true
  appoint_a_representative_enable_v2_features:
    actor_type: user
    description: Enables Appoint a Representative 2.0 features for frontend and backend
    enable_in_development: true
  appoint_a_representative_enable_pdf:
    actor_type: user
    description: Enables Appoint a Representative PDF generation endpoint
    enable_in_development: true
  representative_status_enable_v2_features:
    actor_type: user
    description: Enables Representative Status widget 2.0 features for frontend and backend
    enable_in_development: true
  accredited_representative_portal_declination:
    actor_type: user
    description: Enables declination reason feature for frontend and backend
    enable_in_development: true
  form526_legacy:
    actor_type: user
    description: If true, points controllers to the legacy EVSS Form 526 instance. If false, the controllers will use the Dockerized instance running in DVP.
    enable_in_development: true
  form526_send_document_upload_failure_notification:
    actor_type: user
    description: Enables enqueuing a Form526DocumentUploadFailureEmail if a EVSS::DisabilityCompensationForm::SubmitUploads job exhausts its retries
    enable_in_development: true
  form526_send_backup_submission_polling_failure_email_notice:
    actor_type: user
    description: Enables enqueuing a Form526SubmissionFailureEmailJob if a submission is marked as unprocessable through polling of the Benefits Intake API.
    enable_in_development: true
  form526_send_backup_submission_exhaustion_email_notice:
    actor_type: user
    description: Enables enqueuing of a Form526SubmissionFailureEmailJob if a submission exhausts it's attempts to upload to the Benefits Intake API.
    enable_in_development: true
  form526_send_4142_failure_notification:
    actor_type: user
    description: Enables enqueuing of a Form4142DocumentUploadFailureEmail if a SubmitForm4142Job job exhausts its retries
    enable_in_development: true
  form526_send_0781_failure_notification:
    actor_type: user
    description: Enables enqueuing a Form0781DocumentUploadFailureEmail if a SubmitForm0781Job job exhausts its retries
    enable_in_development: true
  form0994_confirmation_email:
    actor_type: user
    description: Enables form 0994 email submission confirmation (VaNotify)
    enable_in_development: true
  form1990_confirmation_email:
    actor_type: user
    description: Enables form 1990 email submission confirmation (VaNotify)
    enable_in_development: true
  form1995_confirmation_email:
    actor_type: user
    description: Enables form 1995 email submission confirmation (VaNotify)
    enable_in_development: true
  form1990e_confirmation_email:
    actor_type: user
    description: Enables form 1990e email submission confirmation (VaNotify)
    enable_in_development: true
  form21_0966_confirmation_email:
    actor_type: user
    description: Enables form 21-0966 email submission confirmation (VaNotify)
    enable_in_development: true
  form21_0966_confirmation_page:
    actor_type: user
    description: Enables form 21-0966 new confirmation page
    enable_in_development: true
  form21_0972_confirmation_email:
    actor_type: user
    description: Enables form 21-0972 email submission confirmation (VaNotify)
    enable_in_development: true
  form21_10203_confirmation_email:
    actor_type: user
    description: Enables form 21-10203 email submission confirmation (VaNotify)
  form21_10210_confirmation_email:
    actor_type: user
    description: Enables form 21-10210 email submission confirmation (VaNotify)
    enable_in_development: true
  form20_10206_confirmation_email:
    actor_type: user
    description: Enables form 20-10206 email submission confirmation (VaNotify)
    enable_in_development: true
  form20_10207_confirmation_email:
    actor_type: user
    description: Enables form 20-10207 email submission confirmation (VaNotify)
    enable_in_development: true
  form21_0845_confirmation_email:
    actor_type: user
    description: Enables form 21-0845 email submission confirmation (VaNotify)
    enable_in_development: true
  form21p_0847_confirmation_email:
    actor_type: user
    description: Enables form 21p-0847 email submission confirmation (VaNotify)
    enable_in_development: true
  form21_4138_confirmation_email:
    actor_type: user
    description: Enables form 21-4138 email submission confirmation (VaNotify)
  form21_4142_confirmation_email:
    actor_type: user
    description: Enables form 21-4142 email submission confirmation (VaNotify)
  form22_10282_confirmation_email:
    actor_type: user
    description: Enables form 22-10282 email submission confirmation (VaNotify)
    enable_in_development: true
  form22_10297_confirmation_email:
    actor_type: user
    description: Enables form 22-10297 email submission confirmation (VaNotify)
    enable_in_development: true
  form26_4555_confirmation_email:
    actor_type: user
    description: Enables form 26-4555 email submission confirmation (VaNotify)
    enable_in_development: true
  form_526_required_identifiers_in_user_object:
    actor_type: user
    description: includes a mapping of booleans in the profile section of a serialized user indicating which ids are nil for the user
  form40_0247_confirmation_email:
    actor_type: user
    description: Enables form 40-0247 email submission confirmation (VaNotify)
    enable_in_development: true
  form40_10007_confirmation_email:
    actor_type: user
    description: Enables form 40-10007 email submission error (VaNotify)
    enable_in_development: true
  form1990meb_confirmation_email:
    actor_type: user
    description: Enables form 1990 MEB email submission confirmation (VaNotify)
    enable_in_development: true
  form1990emeb_confirmation_email:
    actor_type: user
    description: Enables form 1990e MEB email submission confirmation (VaNotify)
    enable_in_development: true
  form5490_confirmation_email:
    actor_type: user
    description: Enables form 5490 email submission confirmation (VaNotify)
    enable_in_development: true
  form5495_confirmation_email:
    actor_type: user
    description: Enables form 5495 email submission confirmation (VaNotify)
    enable_in_development: true
  simple_forms_email_notifications:
    actor_type: user
    description: Enables form email notifications upon certain state changes (error and received)
    enable_in_development: true
  form2010206:
    actor_type: user
    description: If enabled shows the digital form experience for form 20-10206
  form2010207:
    actor_type: user
    description: If enabled shows the digital form experience for form 20-10207
  form210845:
    actor_type: user
    description: If enabled shows the digital form experience for form 21-0845
  form210966:
    actor_type: user
    description: If enabled shows the digital form experience for form 21-0966
  form210972:
    actor_type: user
    description: If enabled shows the digital form experience for form 21-0972
  form214138:
    actor_type: user
    description: If enabled shows the digital form experience for form 21-4138
  form214142:
    actor_type: user
    description: If enabled shows the digital form experience for form 21-4142
  form2110210:
    actor_type: user
    description: If enabled shows the digital form experience for form 21-10210
  form21p0847:
    actor_type: user
    description: If enabled shows the digital form experience for form 21P-0847
  form264555:
    actor_type: user
    description: If enabled shows the digital form experience for form 26-4555
  form400247:
    actor_type: user
    description: If enabled shows the digital form experience for form 40-0247
  form1010d_extended:
    actor_type: user
    description: If enabled shows the digital form experience for form 10-10d merged with form 10-7959c
  form1010d_browser_monitoring_enabled:
    actor_type: user
    description: Datadog RUM monitoring for form 10-10d (IVC CHAMPVA)
  form107959c_browser_monitoring_enabled:
    actor_type: user
    description: Datadog RUM monitoring for form 10-7959c (IVC CHAMPVA)
  form107959f1_browser_monitoring_enabled:
    actor_type: user
    description: Datadog RUM monitoring for form 10-7959f-1 (IVC CHAMPVA)
  form107959a_browser_monitoring_enabled:
    actor_type: user
    description: Datadog RUM monitoring for form 10-7959a (IVC CHAMPVA)
  form107959c:
    actor_type: cookie_id
    description: If enabled shows the digital form experience for form 10-7959c (IVC CHAMPVA other health insurance)
  form107959a:
    actor_type: user
    description: If enabled shows the digital form experience for form 10-7959a (IVC CHAMPVA claim form)
  form107959f2:
    actor_type: user
    description: If enabled shows the digital form experience for form 10-7959f-2 (Foreign Medical Program claim form)
  form_upload_flow:
    actor_type: user
    description: If enabled shows the find-a-form widget for the Form Upload Flow
  get_help_ask_form:
    actor_type: user
    description: Enables inquiry form for users to submit questions, suggestions, and complaints.
    enable_in_development: true
  get_help_messages:
    actor_type: user
    description: Enables secure messaging
    enable_in_development: true
  ha_cpap_supplies_cta:
    actor_type: user
    description: Toggle CTA for reordering Hearing Aid and CPAP supplies form within static pages.
  in_progress_form_custom_expiration:
    actor_type: user
    description: Enable/disable custom expiration dates for forms
    enable_in_development: true
  in_progress_form_reminder:
    actor_type: user
    description: Enable/disable in progress form reminders (sent via VaNotify)
    enable_in_development: true
  in_progress_form_reminder_age_param:
    actor_type: user
    description: Enable/disable in progress form reminder age param
    enable_in_development: true
  clear_stale_in_progress_reminders_sent:
    actor_type: user
    description: Enable/disable clearing of one-time in progress reminders after 60 days
    enable_in_development: true
  in_progress_1880_form_cron:
    actor_type: user
    description: Enable/disable scheduled cron for 1880 in progress form reminders (sent via VaNotify)
    enable_in_development: true
  in_progress_1880_form_reminder:
    actor_type: user
    description: Enable/disable 1880 in progress form reminders (sent via VaNotify)
    enable_in_development: true
  in_progress_form_reminder_1010ez:
    actor_type: user
    description: Enable/disable 1010ez in progress form reminders (sent via VaNotify)
    enable_in_development: true
  in_progress_form_reminder_526ez:
    actor_type: user
    description: Enable/disable 526ez in progress form reminders (sent via VaNotify)
    enable_in_development: true
  letters_check_discrepancies:
    actor_type: user
    description: Enables ability to log letter discrepancies between evss and lighthouse
    enable_in_development: true
  letters_page_new_design:
    actor_type: user
    description: Enables ability to show updated letter page design
    enable_in_development: true
  lighthouse_claims_api_v2_add_person_proxy:
    actor_type: user
    description: Lighthouse Benefits Claims API v2 uses add_person_proxy service when target Veteran is missing a Participant ID
    enable_in_development: true
  lighthouse_claims_api_poa_dependent_claimants:
    actor_type: user
    description: Enable/disable dependent claimant support for POA requests
    enable_in_development: true
  lighthouse_claims_api_v2_poa_va_notify:
    actor_type: user
    description: Enable/disable the VA notification emails in V2 POA
    enable_in_development: false
  lighthouse_claims_v2_poa_requests_skip_bgs:
    actor_type: user
    description: Enable/disable skipping BGS calls for POA Requests
    enable_in_development: true
  lighthouse_claims_api_poa_use_bd:
    actor_type: user
    description: Lighthouse Benefits Claims API uses Lighthouse Benefits Documents API to upload POA forms instead of VBMS
    enable_in_development: true
  lighthouse_claims_api_use_birls_id:
    actor_type: user
    description: Lighthouse Benefits Claims API uses MPI birls_id as filenumber parameter to BDS search
    enable_in_development: true
  log_eligible_benefits:
    actor_type: user
    description: Allows log_eligible_benefits_job.rb to run in background.
    enable_in_development: true
  loop_pages:
    actor_type: user
    description: Enable new list loop pattern
    enable_in_development: true
  show_mbs_preneed_change_va_4010007:
    actor_type: user
    description: Updates to text in form VA 40-10007
  medical_copays_six_mo_window:
    actor_type: user
    description: This will filter to only show medical copays within the last 6 months
    enable_in_development: true
  medical_copay_notifications:
    actor_type: user
    description: Enables notifications to be sent for new copay statements
    enable_in_development: true
  mhv_accelerated_delivery_enabled:
    actor_type: user
    description: Control whether vets-api allows fetching MR data from LightHouse
    enable_in_development: false
  mhv_accelerated_delivery_allergies_enabled:
    actor_type: user
    description: Control fetching OH allergies data
    enable_in_development: false
  mhv_accelerated_delivery_labs_and_tests_enabled:
    actor_type: user
    description: Control fetching lab and test data from UHD (SCDF) service (web)
    enable_in_development: false
  mhv_accelerated_delivery_vital_signs_enabled:
    actor_type: user
    description: Control fetching OH vitals data
    enable_in_development: false
  mhv_accelerated_delivery_uhd_enabled:
    actor_type: user
    description: Control whether vets-api allows fetching any MR data from MHV UHD
    enable_in_development: false
  mhv_accelerated_delivery_uhd_oh_lab_type_logging_enabled:
    actor_type: user
    description: Control whether vets-api logs lab types returned for OH patients
    enable_in_development: false
  mhv_accelerated_delivery_uhd_vista_lab_type_logging_enabled:
    actor_type: user
    description: Control whether vets-api logs lab types returned for VistA patients
    enable_in_development: false
  mhv_accelerated_delivery_uhd_sp_enabled:
    actor_type: user
    description: Control whether vets-api allows fetching Surgical Pathology data from MHV UHD
    enable_in_development: false
  mhv_accelerated_delivery_uhd_mb_enabled:
    actor_type: user
    description: Control whether vets-api allows fetching Microbiology data from MHV UHD
    enable_in_development: false
  mhv_accelerated_delivery_uhd_ch_enabled:
    actor_type: user
    description: Control whether vets-api allows fetching Chem/Hem data from MHV UHD
  mhv_accelerated_delivery_uhd_filtering_enabled:
    actor_type: user
    description: Control whether vets-api applies filtering logic to UHD lab records
    enable_in_development: false
  mhv_va_health_chat_enabled:
    actor_type: user
    description: Enables the VA Health Chat link at /my-health
  mhv_landing_page_show_priority_group:
    actor_type: user
    description: Shows Veterans their Priority Group on the MHV Landing Page
    enable_in_development: true
  mhv_landing_page_personalization:
    actor_type: user
    description: Enables personalized content on the My HealtheVet landing page.
    enable_in_development: true
  mhv_landing_page_show_share_my_health_data_link:
    actor_type: user
    description: Show Share My Health Data (SMHD) link on Medical Records card of the MHV landing page
  mhv_supply_reordering_enabled:
    actor_type: user
    description: Enables the launch of mhv supply reordering application at /my-health/order-medical-supplies
  mhv_secure_messaging_cerner_pilot:
    actor_type: user
    description: Enables/disables Secure Messaging Cerner Transition Pilot environment on VA.gov
  mhv_secure_messaging_filter_accordion:
    actor_type: user
    description: Enables/disables Secure Messaging Filter Accordion re-design updates on VA.gov
    enable_in_development: true
  mhv_secure_messaging_remove_lefthand_nav:
    actor_type: user
    description: Disables/Enables Secure Messaging lefthand navigation for new navigation solution
    enable_in_development: true
  mhv_secure_messaging_triage_group_plain_language:
    actor_type: user
    description: Disables/Enables Secure Messaging recipients group plain language design
    enable_in_development: true
  mhv_secure_messaging_recipient_opt_groups:
    actor_type: user
    description: Disables/Enables Secure Messaging optgroups in recipient dropdown on Start a new message page
    enable_in_development: true
  mhv_secure_messaging_recipient_combobox:
    actor_type: user
    description: Disables/Enables Secure Messaging combobox in recipient dropdown on Start a new message page
  mhv_secure_messaging_read_receipts:
    actor_type: user
    description: Disables/Enables Secure Messaging read receipts
    enable_in_development: true
  mhv_secure_messaging_milestone_2_aal:
    actor_type: user
    description: Disables/Enables Secure Messaging AAL Milestone 2
    enable_in_development: true
  mhv_secure_messaging_policy_va_patient:
    actor_type: user
    description: Disables/Enables Secure Messaging policy check for VA patient
  mhv_secure_messaging_custom_folders_redesign:
    actor_type: user
    description: Disables/Enables Secure Messaging Custom Folders Redesign
    enable_in_development: true
  mhv_secure_messaging_large_attachments:
    actor_type: user
    description: Disables/Enables Secure Messaging Custom Folders Redesign
    enable_in_development: true
  mhv_bypass_downtime_notification:
    actor_type: user
    description: When enabled, bypass the MHV downtime notification; intended for smoke testing in production
    enable_in_development: true
  mhv_medical_records_allow_txt_downloads:
    actor_type: user
    description: Allows users to download Medical Records data in TXT format
    enable_in_development: true
  mhv_medical_records_display_conditions:
    actor_type: user
    description: Show/hide content related to Health Conditions in Medical Records
    enable_in_development: true
  mhv_medical_records_display_domains:
    actor_type: user
    description: Show/hide in-progress Medical Records domains
    enable_in_development: true
  mhv_medical_records_display_labs_and_tests:
    actor_type: user
    description: Show/hide content related to Labs & Tests in Medical Records
    enable_in_development: true
  mhv_medical_records_display_notes:
    actor_type: user
    description: Show/hide content related to Notes in Medical Records
    enable_in_development: true
  mhv_medical_records_display_sidenav:
    actor_type: user
    description: Show/hide the Medical Records side navigation
    enable_in_development: true
  mhv_medical_records_display_vaccines:
    actor_type: user
    description: Show/hide content related to Vaccines in Medical Records
    enable_in_development: true
  mhv_medical_records_display_settings_page:
    actor_type: user
    description: Show/hide the Settings Page in Medical Records
    enable_in_development: true
  mhv_medical_records_display_vitals:
    actor_type: user
    description: Show/hide content related to Vitals in Medical Records
    enable_in_development: true
  mhv_medical_records_migrate_ccd_to_s3:
    actor_type: user
    description: Enables the switch to an s3 bucket for the CCD endpoints
    enable_in_development: true
  mhv_medical_records_migrate_dicom_to_s3:
    actor_type: user
    description: Enables the switch to an s3 bucket for the DICOM endpoint
    enable_in_development: true
  mhv_medical_records_migrate_to_api_gateway:
    actor_type: user
    description: Enables the switch to the new MHV API Gateway endpoints
    enable_in_development: true
  mhv_medical_records_phr_refresh_on_login:
    actor_type: user
    description: Enables/disables the PHR refresh for MHV users when logging into VA.gov
    enable_in_development: true
  mhv_medical_records_redact_fhir_client_logs:
    actor_type: user
    description: Replaces IDs in fhir_client INFO-level logs with X's when enabled
    enable_in_development: true
  mhv_medical_records_to_va_gov_release:
    actor_type: user
    description: Enables/disables Medical Records on VA.gov (intial transition from MHV to VA.gov)
    enable_in_development: true
  mhv_medical_records_new_eligibility_check:
    actor_type: user
    description: Enables/disables Medical Records new access policy eligibility check endpoint
    enable_in_development: true
  mhv_medical_records_update_landing_page:
    actor_type: user
    description: Enables/disables Medical Records new landing page content
    enable_in_development: true
  mhv_medical_records_filter_and_sort:
    actor_type: user
    description: Enables/disables Medical Records new filter and sort changes
    enable_in_development: true
  mhv_medical_records_use_unified_sei_api:
    actor_type: user
    description: Enables/disables use of the unified API call self-entered information
    enable_in_development: true
  mhv_medical_records_milestone_two:
    actor_type: user
    description: Enables/disables Medical Records new Milestone 2 changes
    enable_in_development: true
  mhv_medical_records_support_backend_pagination_allergy:
    actor_type: user
    description: Enables/disables backend caching/pagination for allergies
    enable_in_development: true
  mhv_medical_records_support_backend_pagination_care_summary_note:
    actor_type: user
    description: Enables/disables backend caching/pagination for care summaries & notes
    enable_in_development: true
  mhv_medical_records_support_backend_pagination_health_condition:
    actor_type: user
    description: Enables/disables backend caching/pagination for health conditions
    enable_in_development: true
  mhv_medical_records_support_backend_pagination_lab_test:
    actor_type: user
    description: Enables/disables backend caching/pagination for labs & tests
    enable_in_development: true
  mhv_medical_records_support_backend_pagination_vaccine:
    actor_type: user
    description: Enables/disables backend caching/pagination for vaccines
    enable_in_development: true
  mhv_medical_records_support_backend_pagination_vital:
    actor_type: user
    description: Enables/disables backend caching/pagination for vitals
    enable_in_development: true
  mhv_medical_records_support_new_model_allergy:
    actor_type: user
    description: Enables/disables the use of pre-transformed allergy objects
    enable_in_development: true
  mhv_medical_records_support_new_model_care_summary_note:
    actor_type: user
    description: Enables/disables the use of pre-transformed care summary/note objects
    enable_in_development: true
  mhv_medical_records_support_new_model_health_condition:
    actor_type: user
    description: Enables/disables the use of pre-transformed health condition objects
    enable_in_development: true
  mhv_accelerated_delivery_vaccines_enabled:
    actor_type: user
    description: Enables/disables the new immunizations v2 endpoint that uses LH as a datasource and aligns with data model that the mobile app uses
    enable_in_development: false
  mhv_medical_records_support_new_model_lab_test:
    actor_type: user
    description: Enables/disables the use of pre-transformed lab/test objects
    enable_in_development: true
  mhv_medical_records_support_new_model_vaccine:
    actor_type: user
    description: Enables/disables the use of pre-transformed vaccine objects
    enable_in_development: true
  mhv_medical_records_support_new_model_vital:
    actor_type: user
    description: Enables/disables the use of pre-transformed vital objects
    enable_in_development: true
  mhv_medications_display_documentation_content:
    actor_type: user
    description: Enables/disables documentation-related content for Medications on VA.gov
    enable_in_development: true
  mhv_medications_display_allergies:
    actor_type: user
    description: Enables/disables allergies and reactions data
    enable_in_development: true
  mhv_medications_display_filter:
    actor_type: user
    description: Enables/disables filter feature for medications list
    enable_in_development: true
  mhv_medications_display_grouping:
    actor_type: user
    description: Enables/disables grouping medications related work
    enable_in_development: true
  mhv_enable_aal_integration:
    actor_type: user
    description: Enables/disables integration with MHV's AAL-creation endpoint
    enable_in_development: true
  mhv_modern_cta_links:
    actor_type: user
    description: CTA widget links point to va.gov services
  mhv_medications_display_pending_meds:
    actor_type: user
    description: Enables/disables pending medications related work
    enable_in_development: true
  mhv_medications_display_refill_progress:
    actor_type: user
    description: Enables/disables refill progress related work
    enable_in_development: true
  mhv_medications_show_ipe_content:
    actor_type: user
    description: Enables/disables ipe content
    enable_in_development: true
  mhv_medications_dont_increment_ipe_count:
    actor_type: user
    description: when this flag is on the count will not be incremented for ipe
    enable_in_development: true
  mhv_medications_partial_fill_content:
    actor_type: user
    description: Enables/disables partial fill content
    enable_in_development: true
  mhv_medications_new_policy:
    actor_type: user
    description: Updates MHV Medications policy based on recent updates to MHV Account Creation API
  mhv_milestone_2_changes_enabled:
    actor_type: user
    description: Enables MHV Milestone 2 changes
  mhv_header_links:
    actor_type: user
    description: Display My HealtheVet and My VA links in the site header
    enable_in_development: true
  mobile_allergy_intolerance_model:
    actor_type: user
    description: For mobile app, enalbes use of strict models for parsing allergy intolerance
  mobile_api:
    actor_type: user
    description: API endpoints consumed by the VA Mobile App (iOS/Android)
  mobile_filter_doc_27_decision_letters_out:
    actor_type: user
    description: filters out doc type 27 decision letters out of list of decision letters for mobile
    enable_in_development: false
  mobile_claims_log_decision_letter_sent:
    actor_type: user
    description: Logs decision letter info on both claims and decision letter endpoint
    enable_in_development: true
  multiple_address_10_10ez:
    actor_type: cookie_id
    description: >
      [Front-end only] When enabled, the 10-10EZ will collect a home and mailing address for the veteran
      vs only collecting a single, "permanent" address.
  organic_conversion_experiment:
    actor_type: user
    description: Toggle to enable login.gov create account experiment
  profile_show_paperless_delivery:
    actor_type: user
    description: Toggle user's ability to see and modify paperless delivery settings page.
  pcpg_trigger_action_needed_email:
    actor_type: user
    description: Set whether to enable VANotify email to Veteran for PCPG failure exhaustion
  pdf_fill_redesign_form_jumplinks:
    actor_type: user
    description: Enable jumplinks from form to overflow page, when using v2 PDF overflow generator
  pdf_fill_redesign_overflow_jumplinks:
    actor_type: user
    description: Enable jumplinks from overflow page back to form, when using v2 PDF overflow generator
  pension_income_and_assets_clarification:
    actor_type: user
    description: >
      When enabled, 21P-527EZ will display additional explanations for the income and assets requirement.
  pension_medical_evidence_clarification:
    actor_type: user
    description: >
      [Front-end only] When enabled, 21P-527EZ will display additional explanations for the medical evidence requirement.
  pension_error_email_notification:
    actor_type: cookie_id
    description: Toggle sending of the Action Needed email notification
  pension_submitted_email_notification:
    actor_type: cookie_id
    description: Toggle sending of the Submission in Progress email notification
  pension_received_email_notification:
    actor_type: cookie_id
    description: Toggle sending of the Received email notification
  pension_persistent_attachment_error_email_notification:
    actor_type: cookie_id
    description: Toggle sending of the Persistent Attachment Error email notification
  pre_entry_covid19_screener:
    actor_type: user
    description: >
      Toggle for the entire pre-entry covid 19 self-screener available at /covid19screener and to be used by visitors
      to VHA facilities in lieu of manual screening with a VHA employee.
      This toggle is owned by Patrick B. and the rest of the CTO Health Products team.
  profile_contact_info_page_ui_refresh:
    actor_type: user
    description: Display updated UI/UX for the profile Contact Information page.
  profile_enhanced_military_info:
    actor_type: user
    description: When enabled, /v1/profile/military_info endpoint will return all military information for a user.
  profile_international_phone_numbers:
    actor_type: user
    description: Enables international phone number support on VA.gov profile.
  profile_lighthouse_rating_info:
    actor_type: user
    description: When enabled, will request disability rating info data from lighthouse API.
  profile_user_claims:
    actor_type: user
    description: When enabled, /v0/user will return user profile claims for accessing service endpoints.
  profile_show_mhv_notification_settings_email_appointment_reminders:
    actor_type: user
    description: Show/Hide the email channel for Health appointment reminders notifications
  profile_show_mhv_notification_settings_email_rx_shipment:
    actor_type: user
    description: Show/Hide the email channel for Prescription shipping notifications
  profile_show_mhv_notification_settings_new_secure_messaging:
    actor_type: user
    description: Display MHV notification settings - New secure message notifications
  profile_show_mhv_notification_settings_medical_images:
    actor_type: user
    description: Display MHV notification settings - Medical images/reports notifications
  profile_show_military_academy_attendance:
    actor_type: user
    description: When enabled, profile service history will include military academy attendance.
    enable_in_development: true
  profile_hide_direct_deposit:
    actor_type: user
    description: Hides the Profile - Direct Deposit page content during a service outage
    enable_in_development: false
  profile_limit_direct_deposit_for_non_beneficiaries:
    actor_type: user
    description: Limits the Direct Deposit page functionality based on the veteranStatus property.
    enable_in_development: true
  profile_show_credential_retirement_messaging:
    actor_type: user
    description: Show/hide MHV and DS Logon credential retirement messaging in profile
  profile_show_new_health_care_copay_bill_notification_setting:
    actor_type: user
    description: Show/Hide the Health care copay bill section of notifications in profile
  profile_show_privacy_policy:
    actor_type: user
    description: Show/Hide the privacy policy section on profile pages
  profile_show_pronouns_and_sexual_orientation:
    actor_type: user
    description: Show/hide Pronouns and Sexual Orientation fields on profile page
  profile_show_quick_submit_notification_setting:
    actor_type: user
    description: Show/Hide the quick submit section of notification settings in profile
  profile_show_no_validation_key_address_alert:
    actor_type: user
    description: Show/Hide alert messages when no validationKey is returned from the address_validation endpoint
  profile_use_experimental:
    description: Use experimental features for Profile application - Do not remove
    enable_in_development: true
    actor_type: user
  profile_use_vafsc:
    description: Use VA Forms System Core for forms instead of schema based forms
    actor_type: user
    enable_in_development: true
  pw_ehr_cta_use_slo:
    actor_type: user
    description: Use single-logout (SLO) paths for Public Websites-managed EHR CTAs
  my_va_experimental:
    actor_type: user
    description: Use for experimental features for My VA application (general)
  my_va_experimental_frontend:
    actor_type: user
    description: Use for experimental features for My VA application (frontend)
  my_va_experimental_fullstack:
    actor_type: user
    description: Use for experimental features for My VA application (fullstack)
    enable_in_development: true
  my_va_hide_notifications_section:
    actor_type: user
    description: Hides the Notifications section on My VA
    enable_in_development: true
  my_va_notification_component:
    actor_type: user
    description: Enable users to see va-notification component on My VA
    enable_in_development: true
  my_va_notification_dot_indicator:
    actor_type: user
    description: Enable dot indicator for notifications
  my_va_enable_mhv_link:
    actor_type: user
    description: Enables the "Visit MHV" CTA link under Health care section
  my_va_new_mhv_urls:
    actor_type: user
    description: Updates URLs for the "Health care" section of My VA
  my_va_mhv_link_design_update:
    actor_type: user
    description: Updates to hyperlink design for the "Health care" section of My VA
  my_va_update_errors_warnings:
    actor_type: user
    description: Update all errors and warnings on My VA for consistency (will remove when va-notification component is released)
  my_va_lighthouse_uploads_report:
    actor_type: user
    description: Use lighthouse /uploads/report endpoint for Form status
  my_va_form_submission_pdf_link:
    actor_type: user
    description: Enables users to view PDF link within submitted forms cards
  rated_disabilities_detect_discrepancies:
    actor_type: user
    description:
      When enabled, the rated disabilities application will check for discrepancies between
      the number of rated disabilities returned by EVSS and Lighthouse
    enable_in_development: true
  rated_disabilities_sort_ab_test:
    actor_type: user
    description: Allows us to set up AB test of sorting on rated disabilities app
  rated_disabilities_use_lighthouse:
    actor_type: user
    description: When enabled, the rated disabilities application uses Lighthouse instead of EVSS
    enable_in_development: true
  saved_claim_pdf_overflow_tracking:
    actor_type: user
    description: When enabled, record metrics for claims which have overflow in the generated pdf
    enable_in_development: true
  schema_contract_appointments_index:
    actor_type: user
    description: Enables schema validation for the appointments service index fetch.
  schema_contract_claims_and_appeals_get_claim:
    actor_type: user
    description: Enables schema validation for the claims and appeals service get claim fetch.
  search_representative:
    actor_type: user
    description: Enable frontend application and cta for Search Representative application
    enable_in_development: true
  search_gov_maintenance:
    actor_type: user
    description: Use when Search.gov system maintenance impacts sitewide search
    enable_in_development: true
  show526_wizard:
    actor_type: user
    description: This determines when the wizard should show up on the form 526 intro page
    enable_in_development: true
  show_edu_benefits_0994_wizard:
    actor_type: user
    description: This determines when the wizard should show up on the 0994 introduction page
  show_edu_benefits_1990_wizard:
    actor_type: user
    description: This determines when the wizard should show up on the 1990 introduction page
  show_edu_benefits_1990e_wizard:
    actor_type: user
    description: This determines when the wizard should show up on the 1990e introduction page
  show_edu_benefits_1990n_wizard:
    actor_type: user
    description: This determines when the wizard should show up on the 1990N introduction page
  show_edu_benefits_1995_wizard:
    actor_type: user
    description: This determines when the wizard should show up on the 1995 introduction page
  show_edu_benefits_5490_wizard:
    actor_type: user
    description: This determines when the wizard should show up on the 5490 introduction page
  show_edu_benefits_5495_wizard:
    actor_type: user
    description: This determines when the wizard should show up on the 5495 introduction page
  show_financial_status_report:
    actor_type: user
    description: Enables VA Form 5655 (Financial Status Report)
    enable_in_development: true
  show_financial_status_report_wizard:
    actor_type: user
    description: Enables the Wizard for VA Form 5655 (Financial Status Report)
    enable_in_development: true
  show_financial_status_report_streamlined_waiver:
    actor_type: user
    description: Enables the Streamlined Waiver for VA Form 5655 (Financial Status Report)
    enable_in_development: true
  show_form_i18n:
    actor_type: user
    description: Enables the internationalization features for forms
    enable_in_development: true
  show_dgi_direct_deposit_1990EZ:
    actor_type: user
    description: Displays prefill enabled direct deposit component on 1990EZ form.
    enable_in_development: false
  show_meb_1990EZ_maintenance_alert:
    actor_type: user
    description: Displays an alert to users on 1990EZ intro page that the Backend Service is Down.
    enable_in_development: false
  show_meb_1990EZ_R6_maintenance_message:
    actor_type: user
    description: Displays an alert to users on 1990EZ intro page that the Backend Service is Down.
    enable_in_development: false
  show_meb_1990E_maintenance_alert:
    actor_type: user
    description: Displays an alert to users on 1990E intro page that the Backend Service is Down.
    enable_in_development: false
  show_meb_1990E_R6_maintenance_message:
    actor_type: user
    description: Displays an alert to users on 1990E intro page that the Backend Service is Down.
    enable_in_development: false
  show_meb_letters_maintenance_alert:
    actor_type: user
    description: Displays an alert to users on Letters Inbox page that the Backend Service is Down.
    enable_in_development: false
  show_meb_enrollment_verification_maintenance_alert:
    actor_type: user
    description: Displays an alert to users on Enrollment Verification intro page that the Backend Service is Down.
    enable_in_development: false
  show_meb_international_address_prefill:
    actor_type: user
    description: Enhances form prefilling to include international address.
    enable_in_development: true
  show_meb_service_history_categorize_disagreement:
    actor_type: user
    enable_in_development: false
  show_meb_5490_maintenance_alert:
    actor_type: user
    description: Displays an alert to users on 5490 intro page that the Backend Service is Down.
    enable_in_development: false
  show_meb_5490_1990e_text_update:
    actor_type: user
    description: Displays updated text to more clearly explain who needs to fill out form
    enable_in_development: false
  show_one_va_debt_letter:
    actor_type: user
    description: Enables the One VA Debt Letter feature
    enable_in_development: true
  show_cdp_one_thing_per_page:
    actor_type: user
    description: Enables the Payment History MVP features for development
    enable_in_development: true
  vha_show_payment_history:
    actor_type: user
    description: Enables the VHA Payment history (including copay resolution) feature for combined debt portal
    enable_in_development: true
  meb_1606_30_automation:
    actor_type: user
    description: Enables MEB form to handle Chapter 1606/30 forms as well as Chapter 33.
  meb_exclusion_period_enabled:
    actor_type: user
    description: enables exclusion period checks
    enable_in_development: false
  meb_dpo_address_option_enabled:
    actor_type: user
    description: enables DPO option on address field
    enable_in_development: false
  meb_kicker_notification_enabled:
    actor_type: user
    description: enables kicker notification on additional consideration questions
    enable_in_development: false
  meb_auto_populate_relinquishment_date:
    actor_type: user
    description: Flag to autofill datepicker for reliinquishment date
    enable_in_development: true
  dgi_rudisill_hide_benefits_selection_step:
    actor_type: user
    description: Hides benefit selection page on original claims application.
    enable_in_development: false
  show_forms_app:
    actor_type: user
    description: Enables the TOE form to be displayed.
    enable_in_development: true
  sign_in_service_enabled:
    actor_type: cookie_id
    description: Enables the ability to use OAuth authentication via the Sign in Service (Identity)
    enable_in_development: true
  mhv_credential_button_disabled:
    actor_type: user
    description: Enables the ability to hide the My HealtheVet sign in button (Identity)
    enable_in_development: true
  sign_in_modal_v2:
    actor_type: user
    description: Enables new page design of Sign In modal and USiP
    enable_in_development: false
  dslogon_interstitial_redirect:
    actor_type: user
    description: Enables DS Logon users to be redirected to the DS Logon deprecation interstitial page (Identity)
    enable_in_development: false
  dslogon_button_disabled:
    actor_type: user
    description: Hides the DS Logon button credential on sign-in page + modal (Identity)
    enable_in_development: false
  medical_copays_zero_debt:
    actor_type: user
    description: Enables zero debt balances feature on the medical copays application
    enable_in_development: false
  show_healthcare_experience_questionnaire:
    actor_type: cookie_id
    description: Enables showing the pre-appointment questionnaire feature.
    enable_in_development: true
  show_generic_debt_card_myva:
    actor_type: user
    description: Enables the generic debt card on My VA
    enable_in_development: true
  show_new_refill_track_prescriptions_page:
    actor_type: user
    description: This will show the non-Cerner-user and Cerner-user content for the page /health-care/refill-track-prescriptions/
  show_new_schedule_view_appointments_page:
    actor_type: user
    description: This will show the non-Cerner-user and Cerner-user content for the page /health-care/schedule-view-va-appointments/
  show_preneed_mulesoft_integration:
    actor_type: user
    description: Show the va.gov to mulsoft work for Pre-Need form.
  show_updated_fry_dea_app:
    actor_type: user
    description: Show the new version of the Fry/DEA form.
  spool_testing_error_2:
    actor_type: user
    description: Enables Slack notifications for CreateDailySpoolFiles
  spool_testing_error_3:
    actor_type: user
    description: Enables email notifications for CreateDailySpoolFiles errors
  subform_8940_4192:
    actor_type: user
    description: Form 526 subforms for unemployability & connected employment information
    enable_in_development: true
  use_veteran_models_for_appoint:
    actor_type: user
    description: Use the original veteran_x models to power Appoint a Rep entity search
    enable_in_development: true
  va1010_forms_eesummary_rest_api_enabled:
    actor_type: user
    description: Utilizes the Enrollment System's eeSummary REST API
    enable_in_development: true
  va_notify_custom_errors:
    actor_type: user
    description: Custom error classes instead of the generic Common::Exceptions::BackendServiceException
  va_notify_custom_bearer_tokens:
    actor_type: user
    description: Iterates through Settings.vanotify.service_callback_tokens for token matching
  va_online_scheduling:
    actor_type: user
    description: Allows veterans to view their VA and Community Care appointments
    enable_in_development: true
  va_online_scheduling_booking_exclusion:
    actor_type: user
    description: Permits the exclusion of Lovell sites from being scheduled prior to Oracle Health cutover
    enable_in_development: true
  va_online_scheduling_cancellation_exclusion:
    actor_type: user
    description: Permits the exclusion of Lovell sites from cancellations prior to Oracle Health cutover
    enable_in_development: true
  va_online_scheduling_cancel:
    actor_type: user
    description: Allows veterans to cancel VA appointments
    enable_in_development: true
  va_online_scheduling_community_care:
    actor_type: user
    description: Allows veterans to submit requests for Community Care appointments
    enable_in_development: true
  va_online_scheduling_direct:
    actor_type: user
    description: Allows veterans to directly schedule VA appointments
    enable_in_development: true
  va_online_scheduling_requests:
    actor_type: user
    description: Allows veterans to submit requests for VA appointments
    enable_in_development: true
  va_online_scheduling_vaos_alternate_route:
    actor_type: user
    enable_in_development: false
    description: Toggle for the vaos module to use an alternate vaos-service route
  va_dependents_verification:
    actor_type: user
    description: Toggles new features for the dependents verification form
  va_dependents_v2:
    actor_type: user
    description: Allows us to toggle bewteen V1 and V2 of the 686c-674 forms.
  va_dependents_v2_banner:
    actor_type: user
    description: Allows us to toggle a form maintenance banner on the V1 form for pre-launch.
  va_dependents_browser_monitoring_enabled:
    actor_type: user
    description: Allows us to toggle Datadog RUM/LOG monitoring for the 686C-674
  va_dependents_net_worth_and_pension:
    actor_type: user
    description: Allows us to toggle the net worth and pension questions on the 686C-674
  va_dependents_new_fields_for_pdf:
    actor_type: user
    description: Allows us to toggle the new fields on the front end for 686C-674
  va_online_scheduling_enable_OH_cancellations:
    actor_type: user
    enable_in_development: true
    description: Allows appointment cancellations to be routed to Oracle Health sites.
  va_online_scheduling_enable_OH_eligibility:
    actor_type: user
    enable_in_development: true
    description: Toggle for routing eligibility requests to the VetsAPI Gateway Service(VPG) instead of vaos-service
  va_online_scheduling_enable_OH_slots_search:
    actor_type: user
    enable_in_development: true
    description: Toggle for routing slots search requests to the VetsAPI Gateway Service(VPG) instead of vaos-service
  va_online_scheduling_cc_direct_scheduling:
    actor_type: user
    description: Enables CC direct scheduling.
    enable_in_development: true
  va_online_scheduling_use_vpg:
    actor_type: user
    enable_in_development: true
    description: Toggle for routing appointment requests to the VetsAPI Gateway Service(VPG) instead of vaos-service.
  va_online_scheduling_recent_locations_filter:
    actor_type: user
    enable_in_development: true
    description: Toggle for displaying the most recent facilities on the Choose your VA location page.
  va_online_scheduling_OH_direct_schedule:
    actor_type: user
    enable_in_development: true
    description: Toggle to enable direct scheduling workflow for Oracle Health appointments.
  va_online_scheduling_OH_request:
    actor_type: user
    enable_in_development: true
    description: Toggle to enable request workflow for Oracle Health appointments.
  va_online_scheduling_remove_podiatry:
    actor_type: user
    enable_in_development: true
    description: Toggle to remove Podiatry from the type of care list when scheduling an online appointment.
  vaos_appointment_notification_callback:
    actor_type: user
    enable_in_development: true
    description: Enables custom email delivery callback for VAOS appointment status notifications
  vba_documents_virus_scan:
    actor_type: user
    description: ClamAV virus scanning for Benefits Intake API upload submissions
  veteran_onboarding_beta_flow:
    actor_type: user
    description: Conditionally display the new veteran onboarding flow to user
  veteran_onboarding_show_to_newly_onboarded:
    actor_type: user
    description: Conditionally display the new veteran onboarding flow to user, based upon number of days since verified
  veteran_onboarding_show_welcome_message_to_new_users:
    actor_type: user
    description: Conditionally display the "Welcome to VA" message to new (LOA1 or LOA3) users
    enable_in_development: false
  vet_status_pdf_logging:
    actor_type: user
    description: Enables the Veteran Status Card to log PDF download events/failures
  vet_status_stage_1:
    actor_type: user
    description: Enables the stage 1 features of the veteran status card
  vre_cutover_notice:
    actor_type: user
    description: Enables the cutover notice for VR&E users, indicating the timeframe for new form version
  vre_trigger_action_needed_email:
    actor_type: user
    description: Set whether to enable VANotify email to Veteran for VRE failure exhaustion
  vre_use_new_vfs_notification_library:
    actor_type: user
    description: Whether or not to use the VFS library for interacting with VA Notify
  vre_modular_api:
    actor_type: user
    description: Enables calls to the modularized VRE API
  priority_processing_request_apply_vsi_flash:
    actor_type: user
    description: Enables VSI (Very Seriously Injured) flash functionality for form 20-10207 submissions
    enable_in_development: false
  show_edu_benefits_1990EZ_Wizard:
    actor_type: user
    description: Navigates user to 1990EZ or 1990 depending on form questions.
    enable_in_development: true
  show_dashboard_notifications:
    actor_type: user
    description: Enables on-site notifications
  check_va_inbox_enabled:
    actor_type: user
    description: Enables check inbox link
  dhp_connected_devices_fitbit:
    actor_type: user
    description: Enables linking between VA.gov account and fitbit account
  payment_history:
    actor_type: user
    description: Allows manual enabling/disabling payment history when BGS is acting up (5 min response times)
    enable_in_development: true
  cdp_payment_history_vba:
    actor_type: user
    description: Enables showing the overpayment and summary pages for the CDP Payment History
    enable_in_development: true
  show_meb_dgi40_features:
    actor_type: user
    description: Enables the UI integration with the meb dgi
    enable_in_development: true
  show_meb_dgi42_features:
    actor_type: user
    description: Enables UI updates for meb dgi 42
    enable_in_development: true
  show_meb_enhancements:
    actor_type: user
    description: Provides a flag wrapper for minor code changes to be gated from Prod.
    enable_in_development: true
  show_meb_enhancements_06:
    actor_type: user
    description: Provides a flag wrapper for minor code changes to be gated from Prod.
  show_meb_enhancements_08:
    actor_type: user
    description: Provides a flag wrapper for minor code changes to be gated from Prod.
    enable_in_development: true
  show_meb_enhancements_09:
    actor_type: user
    description: Provides a flag wrapper for minor code changes to be gated from Prod.
    enable_in_development: true
  meb_gate_person_criteria:
    actor_type: user
    description: Flag to use Person Criteria on Submission service
    enable_in_development: true
  supply_reordering_sleep_apnea_enabled:
    actor_type: user
    description: Enables sleep apnea supplies to be ordered in the supply reorder tool / MDOT.
    enable_in_development: true
  toe_dup_contact_info_call:
    actor_type: user
    description: Flag to use contact info call and modal
    enable_in_development: true
  toe_short_circuit_bgs_failure:
    actor_type: user
    description: Flag to use begin rescue block for BGS call
    enable_in_development: true
  toe_high_school_info_change:
    actor_type: user
    description: Flag to change order of high school info page
    enable_in_development: false
  toe_light_house_dgi_direct_deposit:
    actor_type: user
    description: Uses lighthouse api for direct deposit information in TOE.
    enable_in_development: false
  move_form_back_button:
    actor_type: user
    description: Test moving form back button to the top of the page
  mobile_cerner_transition:
    actor_type: user
    description: For mobile app, a facility is being transitioned to cerner.
  mobile_iam_authentication_disabled:
    actor_type: user
    description: For mobile app, disable iam authentication method.
  mobile_military_indicator_logger:
    actor_type: user
    description: For mobile app, enables logging of military discharge codes
  mobile_appeal_model:
    actor_type: user
    description: For mobile app, enables use of strict models for parsing appeals
  mobile_push_register_logging:
    actor_type: user
    description: For mobile app, logs push register errors for debugging
  form526_backup_submission_temp_killswitch:
    actor_type: user
    description: Provide a temporary killswitch to disable form526 backup submission if something were to go awry
  virtual_agent_show_floating_chatbot:
    actor_type: user
    description: Enables a floating chatbot on the chatbot page - managed by virtual agent team
  disability_compensation_email_veteran_on_polled_lighthouse_doc_failure:
    actor_type: user
    description: Sends document upload failure emails when polled doc uploaded to Lighthouse has failed to process at Lighthouse
  disability_compensation_lighthouse_document_service_provider:
    actor_type: user
    description: If enabled uses the lighthouse documents service
  disability_compensation_prevent_submission_job:
    actor_type: user
    description: If enabled, the submission form526 record will be created, but there will be submission job
  disability_compensation_use_api_provider_for_bdd_instructions:
    actor_type: user
    description: Provide a temporary killswitch for using the ApiProviderFactory to select an API for uploading BDD instructions
  disability_compensation_upload_bdd_instructions_to_lighthouse:
    actor_type: user
    description: If enabled uploads BDD instructions to Lighthouse Benefits Documents API instead of EVSS
  disability_compensation_0781v2_extras_redesign:
    actor_type: user
    description: If enabled, the 0781v2 overflow page will use the new design
    enable_in_development: true
  disability_compensation_use_api_provider_for_0781_uploads:
    actor_type: user
    description: Provide a temporary killswitch for using the ApiProviderFactory to select an API for uploading 0781/a forms
  disability_compensation_upload_0781_to_lighthouse:
    actor_type: user
    description: If enabled uploads 0781/a forms to Lighthouse Benefits Documents API instead of EVSS
  disability_compensation_use_api_provider_for_submit_veteran_upload:
    actor_type: user
    description: Provide a temporary killswitch for using the ApiProviderFactory to select an API for uploading Veteran Evidence
  disability_compensation_upload_veteran_evidence_to_lighthouse:
    actor_type: user
    description: If enabled uploads Veteran Evidence to Lighthouse Benefits Documents API instead of EVSS
  disablity_benefits_browser_monitoring_enabled:
    actor_type: user
    description: Datadog RUM monitoring for disability benefits applications
  virtual_agent_use_sts_authentication:
    actor_type: user
    description: Use STS authentication for the virtual agent chatbot application
  notification_center:
    actor_type: user
    description: Enable Notification Center
    enable_in_development: true
  nod_part3_update:
    actor_type: user
    description: NOD update to latest form, part III box 11
    enable_in_development: true
  nod_browser_monitoring_enabled:
    actor_type: user
    description: NOD Datadog RUM monitoring
  sc_new_form:
    actor_type: user
    description: Supplemental Claim new form updates
    enable_in_development: true
  hlr_browser_monitoring_enabled:
    actor_type: user
    description: HLR Datadog RUM monitoring
  sc_browser_monitoring_enabled:
    actor_type: user
    description: Supplemental Claim Datadog RUM monitoring
  terms_of_use:
    actor_type: user
    description: This determines whether a user is redirected to the Terms of Use page
    enable_in_development: true
  burial_form_enabled:
    actor_type: user
    description: Enable the burial form
  burial_confirmation_page:
    actor_type: user
    description: Toggle showing the updated confirmation page
    enable_in_development: true
  burial_error_email_notification:
    actor_type: cookie_id
    description: Toggle sending of the Action Needed email notification
  burial_received_email_notification:
    actor_type: cookie_id
    description: Toggle sending of the Received email notification
  burial_submitted_email_notification:
    actor_type: cookie_id
    description: Toggle sending of the Burial Submission in Progress email notification
  burial_persistent_attachment_error_email_notification:
    actor_type: cookie_id
    description: Toggle sending of the Persistent Attachment Error email notification
  burial_browser_monitoring_enabled:
    actor_type: user
    description: Burial Datadog RUM monitoring
  pension_form_enabled:
    actor_type: user
    description: Enable the pension form
  pension_browser_monitoring_enabled:
    actor_type: user
    description: Pension Datadog RUM monitoring
  pension_multiple_page_response:
    actor_type: user
    description: Implement multiple page response pattern
    enable_in_development: true
  pension_form_profile_module_enabled:
    actor_type: user
    description: Use the module version of the FormProfile
  pension_kafka_event_bus_submission_enabled:
    actor_type: user
    description: Enable the EventBusSubmissionJob for Kafka
  pension_itf_enabled:
    actor_type: user
    description: Enable the Intent to File for Pension
    enable_in_development: true
  pension_itf_show_alert:
    actor_type: user
    description: Show the alert on frontend for the Intent to File for Pension
    enable_in_development: true
  income_and_assets_form_enabled:
    actor_type: user
    description: Enable form 21P-0969 Update Income and Assets Evidence Form
  income_and_assets_browser_monitoring_enabled:
    actor_type: user
    description: Income and Assets Datadog RUM monitoring
  income_and_assets_content_updates:
    actor_type: user
    description: Implement plain language and content updates
  income_and_assets_error_email_notification:
    actor_type: cookie_id
    description: Toggle sending of the Action Needed email notification
  income_and_assets_received_email_notification:
    actor_type: cookie_id
    description: Toggle sending of the Received email notification
  income_and_assets_submitted_email_notification:
    actor_type: user
    description: Toggle sending of the Submission in Progress email notification
  income_and_assets_persistent_attachment_error_email_notification:
    actor_type: cookie_id
    description: Toggle sending of the Persistent Attachment Error email notification
  intent_to_file_synchronous_enabled:
    actor_type: user
    description: Enable ITF synchronous call logic
  central_mail_benefits_intake_submission:
    actor_type: user
    description: Enable central mail claims submission uses Benefits Intake API
  ecc_benefits_intake_submission:
    actor_type: user
    description: Enable education and career counseling claim submissions to use Benefits Intake API
  sob_updated_design:
    actor_type: user
    description: >-
      Controls how the GI Bill State of Benefits (SOB) application is presented.
      When enabled: it use the new SOB application that works 24/7.
      When disabled: it will use the old SOB application that only works from 0600 to 2200 hrs
  travel_pay_power_switch:
    actor_type: user
    enable_in_development: true
    description: >-
      Main switch for the Travel Pay feature on VA.gov using the new BTSSS (travel pay) API.
      Enabled - Requests are handled as normal.
      Disabled - Requests are not handled. Server returns a 503 (Service Unavailable) until re-enabled.
  travel_pay_view_claim_details:
    actor_type: user
    enable_in_development: true
    description: >-
      A frontend-focused switch that toggles visibility of and access to the Travel Pay claim details page and entry point (features toggled together).
      Enabled - Entry point link and claim details page are viewable.
      Disabled - Entry point link and claim details page are not viewable.
  travel_pay_submit_mileage_expense:
    actor_type: user
    enable_in_development: true
    description: >-
      A switch that toggles availability of the submit mileage expense feature.
      Enabled - Requests are handled as normal. Frontend features are available per toggle settings.
      Disabled - Requests are not handled. Server returns a 503 (Service Unavailable) until re-enabled. Frontend features are not available.
  travel_pay_claims_management:
    actor_type: user
    enable_in_development: true
    description: >-
      A switch that toggles new claims management functionality.
  travel_pay_claims_management_decision_reason:
    actor_type: user
    enable_in_development: true
    description: >-
      A switch that toggles the front-end display of decision reason parsed from the decision letter document on the claim details page.
      Enabled - The Travel Pay FE will show a decision reason section on the claims details page if it receives decision reason text from the API.
      Disabled - The Travel Pay FE will hide the decision reason section on the claims details page.
  travel_pay_claims_management_decision_reason_api:
    actor_type: user
    enable_in_development: true
    description: >-
      A switch that toggles the decision reason API functionality, including finding decision letter documents and extracting decision reasons from them.
      The intention behind this flag is to be able deploy the decision reason parsing functionality ahead of the front-end display (travel_pay_claims_management_decision_reason) to gather data logs and ensure a working state.
      Enabled - Decision letter documents are parsed and the decision reason is extracted.
      Disabled - Decision letter documents are not parsed for the decision reason.
  yellow_ribbon_automated_date_on_school_search:
    actor_type: user
    description: Enable the automated date displayed in the Find a Yellow Ribbon school search results
  accredited_representative_portal_pilot:
    actor_type: user
    description: Enable the Accredited Representative Portal for the pilot
    enable_in_development: true
  toggle_vye_address_direct_deposit_forms:
    actor_type: user
    description: Enable mailing address and direct deposit for VYE
  vye_login_widget:
    actor_type: user
    description: Enable Vye authentication widget
  toggle_vye_address_direct_deposit_forms_in_profile:
    actor_type: user
    description: Enable mailing address and direct deposit for VYE in profile page
  toggle_vye_application:
    actor_type: user
    description: Enable VYE
  military_benefit_estimates:
    actor_type: user
    description: swap order of the military details in GI search filters
  merge_1995_and_5490:
    actore_type: user
    description: Activating the combined 1995 and 5490 form
  mgib_verifications_maintenance:
    actor_type: user
    description: Used to show  maintenance alert for MGIB Verifications
  search_use_v2_gsa:
    actor_type: cookie_id
    description: Swaps the Search Service's for one with an updated api.gsa.gov address
    enable_in_development: true
  remove_pciu:
    actor_type: user
    description: If enabled, VA Profile is used to populate contact information with PCIU backup calls
    enable_in_development: true
  override_address_pou:
    actor_type: user
    description: If enabled, ADDRESS_POU == RESIDENCE/CHOICE
    enable_in_development: true
  show_yellow_ribbon_table:
    actor_type: cookie_id
    description: Used to show yellow ribbon table in Comparison Tool
  banner_update_alternative_banners:
    actor_type: user
    description: Used to toggle the DB updating of alternative banners
  banner_use_alternative_banners:
    actor_type: user
    description: Used to toggle use of alternative banners.
  fsr_wizard:
    actor_type: user
    description: Used to toggle the FSR wizard
  gi_comparison_tool_show_ratings:
    actor_type: user
    description: Display Veteran student ratings in GI comparison Tool
  gi_comparison_tool_programs_toggle_flag:
    actor_type: user
    description: Used to show links to programs page in comparison tool
  gi_comparison_tool_lce_toggle_flag:
    actor_type: user
    description: Used to show lce page in comparison tool
  va_notify_in_progress_metadata:
    actor_type: user
    description: If enabled, emails and sms sent through VaNotify::Service will be stored as notifications.
  va_notify_notification_creation:
    actor_type: user
    description: If enabled, emails and sms sent through VaNotify::Service will be stored as notifications.
  is_DGIB_endpoint:
    actor_type: user
    description: used to call data from DGIB endpoints for MGIB VYE application
  lighthouse_veterans_health_debug_logging:
    actor_type: user
    description: Enable debug logging for Lighthouse Veterans Health API
    enable_in_development: false
  benefits_non_disability_ch31_v2:
    actor_type: user
    description: If enabled, use new form and api endpoint for Ch31 VR&E form
  is_updated_gi:
    actor_type: cookie_id
    description: If enabled, use updated gi design
  gi_ct_collab:
    actor_type: cookie_id
    description: If enabled, use VEBT/EDM team GI Comparison Tool homepage
  show_rudisill_1995:
    actor_type: user
    description: If enabled, show rudisill review in 22-1995
  enable_lighthouse:
    actor_type: user
    description: If enabled, user will connect to lighthouse api in sob instead of evss
  benefits_intake_submission_status_job:
    actor_type: user
    description: Batch process FormSubmissionAttempts using ::BenefitsIntake::SubmissionStatusJob
  kafka_producer:
    actor_type: cookie_id
    description: Enables the Kafka producer for the VA.gov platform
  show_about_yellow_ribbon_program:
    actor_type: user
    description: If enabled, show additional info about the yellow ribbon program
  accredited_representative_portal_sort_by:
    actor_type: user
    description: Enables sort by in POA Request Search page
  accredited_representative_portal_help:
    actor_type: user
    description: Enables Get Help link on navigation
  accredited_representative_portal_profile:
    actor_type: user
    description: Enables Profile link on navigation dropdown
  forms_10215_10216_release:
    actor_type: user
    description: If enabled, show links to new forms instead of download links on SCO page
  form_10282_sftp_upload:
    actor_type: user
    description: If enabled, run daily job to process 10282 form submissions and upload resulting data to SFTP
  disable_bdn_processing:
    actor_type: user
    description: If enabled, skip all BDN-related processing for VYE
  my_va_auth_exp_redesign_enabled:
    actor_type: user
    description: When enabled, a user will see the redesigned experience of MyVA.
  vff_force_unique_file_name_date_property:
    actor_type: user
    description: Forces the unique_file_name method to use the date property in submission_archive.rb
  gi_ct_mapbox_mitigation:
    actor_type: user
    description: If enabled, hides search by location feature affected by MapBox loss
  accredited_representative_portal_form:
    actor_type: user
    description: Enables form with new options for rep
  my_va_display_all_lighthouse_benefits_intake_forms:
    actor_type: user
    description: When enabled, a user will see all submitted Lighthouse Benefits Intake forms in My VA for form status.
  va_online_scheduling_mental_health_history_filtering:
    actor_type: user
    enable_in_development: true
    description: When enabled, allows past visit filtering for Mental Health
  is_dgib_call_only:
    actor_type: user
    description: If enabled, the DGIB endpoint will only be called for MGIB VYE application
  show_vye_downtime_alert:
    actor_type: user
    description: If enabled, show the VYE downtime alert on the VYE application
  accredited_representative_portal_full_poa_redaction:
    actor_type: user
    description: Enables redaction for the Accredited Representative Portal POA requests
  calculator_constants_versioning:
    actor_type:
    description: (gibct-data-service) If enabled, updates GIDS UI and includes calculator constants in GIDS version generation
  gi_feedback_tool_vet_tec_education_benefit:
    actor_type: user
    description: Includes the (VET TEC 2.0) option for selection under the Education Benefits question in the GI Bill® School Feedback Tool<|MERGE_RESOLUTION|>--- conflicted
+++ resolved
@@ -280,15 +280,12 @@
   champva_claims_llm_validation:
     actor_type: user
     description: Enables LLM validation of claims on form submissions
-<<<<<<< HEAD
   champva_resubmission_attachment_ids:
     actor_type: user
     description: Corrects attachment IDs for resubmission of form 10-7959a
-=======
   champva_foreign_address_fix:
     actor_type: user
     description: Enables the fix for foreign address fields on form submissions
->>>>>>> e6d0f9aa
   check_in_experience_enabled:
     actor_type: user
     description: Enables the health care check-in experiences
