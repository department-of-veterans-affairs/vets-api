--- conflicted
+++ resolved
@@ -51,18 +51,10 @@
     end
 
     def fill_ancillary_form(form_id, form_data, claim_id)
-<<<<<<< HEAD
-      code = form_id
-      form_class = FORM_CLASSES[code]
-      folder = 'tmp/pdfs'
-      FileUtils.mkdir_p(folder)
-      file_path = "#{folder}/#{code}_#{claim_id}.pdf"
-=======
       form_class = FORM_CLASSES[form_id]
       folder = 'tmp/pdfs'
       FileUtils.mkdir_p(folder)
       file_path = "#{folder}/#{form_id}_#{claim_id}.pdf"
->>>>>>> 321303a5
       hash_converter = HashConverter.new(form_class.date_strftime)
       new_hash = hash_converter.transform_data(
         form_data: form_class.new(form_data).merge_fields,
@@ -70,11 +62,7 @@
       )
 
       PDF_FORMS.fill_form(
-<<<<<<< HEAD
-        "lib/pdf_fill/forms/pdfs/#{code}.pdf",
-=======
         "lib/pdf_fill/forms/pdfs/#{form_id}.pdf",
->>>>>>> 321303a5
         file_path,
         new_hash,
         flatten: Rails.env.production?
