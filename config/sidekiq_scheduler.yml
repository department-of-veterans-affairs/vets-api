# Use `cron` or `at` option to specify that a job should run as scheduled once
# over all workers. The `every` option will run the job once per worker instance
# at the specified interval.

CreateDailySpoolFiles:
  cron: "0 3 * * * America/New_York"
  class: EducationForm::CreateDailySpoolFiles
  description: "Generate a daily set of spool files and transmit them over SFTP to a backend system"

<<<<<<< HEAD
EducationForm::CreateDailyYearToDateReport:
  cron: "0 4 * * * America/New_York"
  description: "Send the daily report to VA stakeholders about Education Benefits submissions"

=======
>>>>>>> 650da5c9
DeleteOldApplications:
  cron: "0 0 * * * America/New_York"
  class: EducationForm::DeleteOldApplications
  description: "Clear out processed 22-1990 applications that are older than 1 month"

SidekiqStatsJob:
  cron: "* * * * *"
  description: "Update Sidekiq stats for export to statsd gauges"

DeleteOldClaims:
  cron: "0 2 * * * America/New_York"
  class: EVSS::DeleteOldClaims
  description: "Clear out EVSS disability claims that have not been updated in 24 hours"<|MERGE_RESOLUTION|>--- conflicted
+++ resolved
@@ -7,13 +7,10 @@
   class: EducationForm::CreateDailySpoolFiles
   description: "Generate a daily set of spool files and transmit them over SFTP to a backend system"
 
-<<<<<<< HEAD
 EducationForm::CreateDailyYearToDateReport:
   cron: "0 4 * * * America/New_York"
   description: "Send the daily report to VA stakeholders about Education Benefits submissions"
 
-=======
->>>>>>> 650da5c9
 DeleteOldApplications:
   cron: "0 0 * * * America/New_York"
   class: EducationForm::DeleteOldApplications
