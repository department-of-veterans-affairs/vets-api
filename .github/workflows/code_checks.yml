--- conflicted
+++ resolved
@@ -37,10 +37,7 @@
       - name: Run Brakeman
         run: bundle exec brakeman --ensure-latest --confidence-level=2 --format github
 
-<<<<<<< HEAD
-      - name: Remove Lint Failure label
-        if: success()
-=======
+
       - name: Add Lint Failure label
         if: failure() && !contains(github.event.pull_request.labels.*.name, 'lint-failure')
         uses: actions-ecosystem/action-add-labels@v1
@@ -51,7 +48,6 @@
 
       - name: Remove Lint Failure label
         if: success() && contains(github.event.pull_request.labels.*.name, 'lint-failure')
->>>>>>> 65589a71
         uses: actions-ecosystem/action-remove-labels@v1
         with:
           number: ${{ github.event.pull_request.number }}
@@ -184,10 +180,6 @@
           path: log/*.xml
           if-no-files-found: ignore
 
-<<<<<<< HEAD
-      - name: Remove Test Failure label
-        if: success()
-=======
       - name: Add Test Failure label
         if: failure() && !contains(github.event.pull_request.labels.*.name, 'test-failure')
         uses: actions-ecosystem/action-add-labels@v1
@@ -198,7 +190,6 @@
 
       - name: Remove Test Failure label
         if: success() && contains(github.event.pull_request.labels.*.name, 'test-failure')
->>>>>>> 65589a71
         uses: actions-ecosystem/action-remove-labels@v1
         with:
           number: ${{ github.event.pull_request.number }}
@@ -206,11 +197,7 @@
             test-failure
 
       - name: Add Test Passing label
-<<<<<<< HEAD
-        if: success()
-=======
         if: success() && !contains(github.event.pull_request.labels.*.name, 'test-passing')
->>>>>>> 65589a71
         uses: actions-ecosystem/action-add-labels@v1
         with:
           number: ${{ github.event.pull_request.number }}
