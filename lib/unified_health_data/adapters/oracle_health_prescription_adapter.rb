--- conflicted
+++ resolved
@@ -64,12 +64,9 @@
           dial_cmop_division_phone: nil,
           prescription_source: extract_prescription_source(resource),
           category: extract_category(resource),
-<<<<<<< HEAD
           disclaimer: nil,
-=======
           provider_name: extract_provider_name(resource),
           indication_for_use: extract_indication_for_use(resource),
->>>>>>> d58fd7c9
           remarks: extract_remarks(resource)
         }
       end
