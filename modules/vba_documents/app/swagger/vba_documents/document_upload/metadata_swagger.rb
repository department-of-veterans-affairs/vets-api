--- conflicted
+++ resolved
@@ -26,11 +26,7 @@
           end
 
           property :fileNumber do
-<<<<<<< HEAD
-            key :description, "The Veteran's file number is exactly 9 digits with no alpha characters, hyphens, spaces or punctuation. In most cases, this is the Veteran's SSN but may also be an 8 digit BIRL number. If no file number has been established or if it is unknown, the application should use the Veteran's SSN and the file number will be associated with the submission later in the process. Incorrect file numbers can cause delays."
-=======
             key :description, 'The Veteran\'s file number is exactly 9 digits with no alpha characters, hyphens, spaces or punctuation. In most cases, this is the Veteran\'s SSN but may also be an 8 digit BIRL number. If no file number has been established or if it is unknown, the application should use the Veteran\'s SSN and the file number will be associated with the submission later in the process. Incorrect file numbers can cause delays.'
->>>>>>> d6518933
             key :pattern, '^\d{8,9}$'
             key :example, '999887777'
             key :type, :string
