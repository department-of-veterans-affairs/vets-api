# frozen_string_literal: true

require 'logging/third_party_transaction'
<<<<<<< HEAD
require 'vets/shared_logging'
=======
require 'bgs/monitor'
>>>>>>> 0cc66e7c

module BGS
  class FlashUpdater
    include Sidekiq::Job
<<<<<<< HEAD
    include Vets::SharedLogging
=======
>>>>>>> 0cc66e7c

    extend Logging::ThirdPartyTransaction::MethodWrapper

    attr_accessor :submission_id

    # Sidekiq has built in exponential back-off functionality for retries
    # A max retry attempt of 10 will result in a run time of ~8 hours
    # This job is invoked from 526 background job
    sidekiq_options retry: 10
    STATSD_KEY_PREFIX = 'worker.bgs.flash_updater'

    wrap_with_logging(
      :add_flashes,
      additional_class_logs: {
        action: 'Begin Flash addition job'
      },
      additional_instance_logs: {
        submission_id: %i[submission_id]
      }
    )

    sidekiq_retries_exhausted do |msg, _ex|
      monitor = BGS::Monitor.new
      job_id = msg['jid']
      error_class = msg['error_class']
      error_message = msg['error_message']
      timestamp = Time.now.utc
      form526_submission_id = msg['args'].first

      form_job_status = Form526JobStatus.find_by(job_id:)
      bgjob_errors = form_job_status.bgjob_errors || {}
      new_error = {
        "#{timestamp.to_i}": {
          caller_method: __method__.to_s,
          error_class:,
          error_message:,
          timestamp:,
          form526_submission_id:
        }
      }
      form_job_status.update(
        status: Form526JobStatus::STATUS[:exhausted],
        bgjob_errors: bgjob_errors.merge(new_error)
      )

      monitor.warn(
        'Flash Updater Retries exhausted', 'exhausted',
        stats_key: "#{STATSD_KEY_PREFIX}.exhausted",
        job_id:, error_class:, error: error_message, timestamp:, form526_submission_id:
      )
    rescue => e
      monitor.error(
        'Failure in FlashUpdater#sidekiq_retries_exhausted', 'exhaustion_failure',
        stats_key: STATSD_KEY_PREFIX,
        error: e.message, job_id:, submission_id: form526_submission_id,
        pre_exhaustion_failure: { error_class:, error: error_message }
      )
      raise e
    end

    def perform(submission_id)
      @submission_id = submission_id

      add_flashes
      confirm_flash_addition
    end

    private

    def add_flashes
      flashes.each do |flash_name|
        # NOTE: Assumption that duplicate flashes are ignored when submitted
        service.add_flash(file_number: ssn, flash_name:)
      rescue BGS::ShareError, BGS::PublicError => e
<<<<<<< HEAD
        Sentry.set_tags(source: '526EZ-all-claims', submission_id:)
        log_exception_to_sentry(e)
        log_exception_to_rails(e)
=======
        monitor.error(e.message, 'add_flashes', source: '526EZ-all-claims', submission_id:)
>>>>>>> 0cc66e7c
      end
    end

    def confirm_flash_addition
      assigned_flashes = service.find_assigned_flashes(ssn)[:flashes]
      flashes.each do |flash_name|
        assigned_flash = assigned_flashes.find { |af| af[:flash_name].strip == flash_name }
        if assigned_flash.blank?
<<<<<<< HEAD
          Sentry.set_tags(source: '526EZ-all-claims', submission_id:)
          e = StandardError.new("Failed to assign '#{flash_name}' to Veteran")
          log_exception_to_sentry(e)
          log_exception_to_rails(e)
=======
          monitor.error("Failed to assign '#{flash_name}' to Veteran", 'add_flashes',
                        source: '526EZ-all-claims', submission_id:)
>>>>>>> 0cc66e7c
        end
      end
    end

    def flashes
      @flashes ||= submission.form[Form526Submission::FLASHES]
    end

    def submission
      @submission ||= Form526Submission.find(submission_id)
    end

    def ssn
      @ssn ||= submission.auth_headers['va_eauth_pnid']
    end

    def service
      @service ||= bgs_service.claimant
    end

    def bgs_service
      # BGS::Services is in the BGS bgs-ext gem, not to be confused with BGS::Service
      BGS::Services.new(
        external_uid: ssn,
        external_key: ssn
      )
    end

    def monitor
      @monitor ||= BGS::Monitor.new(allowlist: %w[timestamp form526_submission_id pre_exhaustion_failure])
    end
  end
end<|MERGE_RESOLUTION|>--- conflicted
+++ resolved
@@ -1,19 +1,11 @@
 # frozen_string_literal: true
 
 require 'logging/third_party_transaction'
-<<<<<<< HEAD
-require 'vets/shared_logging'
-=======
 require 'bgs/monitor'
->>>>>>> 0cc66e7c
 
 module BGS
   class FlashUpdater
     include Sidekiq::Job
-<<<<<<< HEAD
-    include Vets::SharedLogging
-=======
->>>>>>> 0cc66e7c
 
     extend Logging::ThirdPartyTransaction::MethodWrapper
 
@@ -88,13 +80,7 @@
         # NOTE: Assumption that duplicate flashes are ignored when submitted
         service.add_flash(file_number: ssn, flash_name:)
       rescue BGS::ShareError, BGS::PublicError => e
-<<<<<<< HEAD
-        Sentry.set_tags(source: '526EZ-all-claims', submission_id:)
-        log_exception_to_sentry(e)
-        log_exception_to_rails(e)
-=======
         monitor.error(e.message, 'add_flashes', source: '526EZ-all-claims', submission_id:)
->>>>>>> 0cc66e7c
       end
     end
 
@@ -103,15 +89,8 @@
       flashes.each do |flash_name|
         assigned_flash = assigned_flashes.find { |af| af[:flash_name].strip == flash_name }
         if assigned_flash.blank?
-<<<<<<< HEAD
-          Sentry.set_tags(source: '526EZ-all-claims', submission_id:)
-          e = StandardError.new("Failed to assign '#{flash_name}' to Veteran")
-          log_exception_to_sentry(e)
-          log_exception_to_rails(e)
-=======
           monitor.error("Failed to assign '#{flash_name}' to Veteran", 'add_flashes',
                         source: '526EZ-all-claims', submission_id:)
->>>>>>> 0cc66e7c
         end
       end
     end
