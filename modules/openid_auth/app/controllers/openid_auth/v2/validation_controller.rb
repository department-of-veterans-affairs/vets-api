# frozen_string_literal: true

require_dependency 'openid_auth/application_controller'
require 'common/exceptions'
require 'rest-client'

module OpenidAuth
  module V2
    class ValidationController < ApplicationController
      before_action :validate_strict_audience, :validate_user

      def index
        render json: validated_payload, serializer: OpenidAuth::ValidationSerializerV2
      end

      def valid_strict?
        %w[true false].include?(fetch_strict)
      end

      def fetch_strict
        params['strict'] || 'false'
      end

      def valid_audience?
        aud = fetch_aud
        if fetch_strict == 'true'
          if aud.nil?
            false
          else
            [*aud].include?(token.payload['aud'])
          end
        else
          true
        end
      end

      def validate_strict_audience
        raise error_klass('Invalid strict value') unless valid_strict?
        raise error_klass('Invalid audience') unless valid_audience?
      end

      private

      def populate_act_payload(payload_object)
        payload_object.act[:icn] = token.payload['icn']
        payload_object.act[:npi] = token.payload['npi']
        payload_object.act[:sec_id] = token.payload['sub']
        payload_object.act[:vista_id] = token.payload['vista_id']
        payload_object.act[:type] = 'user'
        payload_object
      end

      def validated_payload
        # Ensure the token has `act` and `launch` keys.
        payload_object = setup_structure

        if token.ssoi_token?
          payload_object = populate_act_payload(payload_object)
          return payload_object unless
            validate_with_charon?(payload_object.aud) && !charon_token_screen?(payload_object)

          raise error_klass('Invalid request')
        end

        if token.client_credentials_token?
          payload_object.act[:type] = 'system'
          return payload_object
        end
        # Client Credentials will not populate the @current_user, so only fill if not that token type
        if payload_object[:icn].nil?
          payload_object.act[:icn] = @current_user.icn
          payload_object.launch[:patient] = @current_user.icn
        end
        payload_object
      end

      def setup_structure
        payload_object = OpenStruct.new(token.payload.merge(act: {}, launch: {}))
        payload_object.act[:icn] = nil
        payload_object.act[:npi] = nil
        payload_object.act[:sec_id] = nil
        payload_object.act[:vista_id] = nil
        payload_object.act[:type] = 'patient'
        if (token.payload['scp'].include?('launch') ||
            token.payload['scp'].include?('launch/patient')) && !token.payload[:launch].nil?
          payload_object.launch = token.payload[:launch]
        end
        payload_object
      end

      def charon_token_screen?(payload_object)
        act_vista_id = payload_object.act[:vista_id]
        sta3n = payload_object.launch['sta3n']
        return false unless !act_vista_id.nil? && !sta3n.nil?

        vista_ids = act_vista_id.scan(/\d{3}[A-Z]*\|\d+\^[A-Z]{2}\^\d{3}[A-Z]*\^[A-Z]{5}\|[A-Z]{1}/)
        return false unless vista_ids

<<<<<<< HEAD
        vids.each do |vid|
          parsed_sta3n = vid.match(/\d{3}|/)
          if !sta3n.to_s.eql?(parsed_sta3n.to_s)
            duz = vid.match(/\|\d+\^/).to_s.match(/\d+/)
            return validation_from_charon(duz, sta3n)
          end
=======
        vista_ids.each do |vista_id|
          parsed_sta3n = vista_id.match(/\d{3}|/)
          no_match =  !sta3n.to_s.eql?(parsed_sta3n.to_s)
          return true unless no_match
>>>>>>> 42c7337c
        end
        false
      end

      def validate_with_charon?(aud)
        return false unless !Settings.oidc.charon.enabled.nil? && Settings.oidc.charon.enabled.eql?(true)

        [*Settings.oidc.charon.audience].include?(aud)
      end

      def validation_from_charon(duz, site)
        response = RestClient.get(Settings.oidc.charon.endpoint,
                                  { Authorization: 'Bearer ' + token.token_string,
                                    params: {duz: duz, site: site}})
        return true unless response.code != 200
        return false unless response.code >= 500
        raise Common::Exceptions::InternalServerError # temporary
      rescue => e
        log_message_to_sentry('Error retrieving smart launch context for OIDC token: ' + e.message, :error)
        nil
      end

    end
  end
end<|MERGE_RESOLUTION|>--- conflicted
+++ resolved
@@ -2,7 +2,6 @@
 
 require_dependency 'openid_auth/application_controller'
 require 'common/exceptions'
-require 'rest-client'
 
 module OpenidAuth
   module V2
@@ -96,19 +95,12 @@
         vista_ids = act_vista_id.scan(/\d{3}[A-Z]*\|\d+\^[A-Z]{2}\^\d{3}[A-Z]*\^[A-Z]{5}\|[A-Z]{1}/)
         return false unless vista_ids
 
-<<<<<<< HEAD
-        vids.each do |vid|
-          parsed_sta3n = vid.match(/\d{3}|/)
+        vista_ids.each do |vista_id|
+          parsed_sta3n = vista_id.match(/\d{3}|/)
           if !sta3n.to_s.eql?(parsed_sta3n.to_s)
-            duz = vid.match(/\|\d+\^/).to_s.match(/\d+/)
+            duz = vista_id.match(/\|\d+\^/).to_s.match(/\d+/)
             return validation_from_charon(duz, sta3n)
           end
-=======
-        vista_ids.each do |vista_id|
-          parsed_sta3n = vista_id.match(/\d{3}|/)
-          no_match =  !sta3n.to_s.eql?(parsed_sta3n.to_s)
-          return true unless no_match
->>>>>>> 42c7337c
         end
         false
       end
@@ -118,19 +110,6 @@
 
         [*Settings.oidc.charon.audience].include?(aud)
       end
-
-      def validation_from_charon(duz, site)
-        response = RestClient.get(Settings.oidc.charon.endpoint,
-                                  { Authorization: 'Bearer ' + token.token_string,
-                                    params: {duz: duz, site: site}})
-        return true unless response.code != 200
-        return false unless response.code >= 500
-        raise Common::Exceptions::InternalServerError # temporary
-      rescue => e
-        log_message_to_sentry('Error retrieving smart launch context for OIDC token: ' + e.message, :error)
-        nil
-      end
-
     end
   end
 end