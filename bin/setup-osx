--- conflicted
+++ resolved
@@ -81,7 +81,18 @@
 
 brew services start postgresql
 
-<<<<<<< HEAD
+if command_exists clamscan ; then
+  echo "${GREEN} * ClamAV already installed.${RESET}"
+else
+  echo "${RED} * Installing ClamAV. ${RESET}"
+  brew install clamav
+  touch ~/.homebrew/etc/clamav/clamd.sock
+  echo "LocalSocket ~/.homebrew/etc/clamav/clamd.sock" > ~/.homebrew/etc/clamav/clamd.conf
+  echo "DatabaseMirror database.clamav.net" > ~/.homebrew/etc/clamav/freshclam.conf
+fi
+
+freshclam -v
+
 # Make vetsgov-localhost.crt and .key
 
 CERT_INSTALL_REQUIRED=false
@@ -104,20 +115,6 @@
   touch ~/.certs/vetsgov-localhost.key
   CERT_INSTALL_REQUIRED=true
 fi
-
-=======
->>>>>>> 262573af
-if command_exists clamscan ; then
-  echo "${GREEN} * ClamAV already installed.${RESET}"
-else
-  echo "${RED} * Installing ClamAV. ${RESET}"
-  brew install clamav
-  touch ~/.homebrew/etc/clamav/clamd.sock
-  echo "LocalSocket ~/.homebrew/etc/clamav/clamd.sock" > ~/.homebrew/etc/clamav/clamd.conf
-  echo "DatabaseMirror database.clamav.net" > ~/.homebrew/etc/clamav/freshclam.conf
-fi
-
-freshclam -v
 
 # Install ruby / vet-api deps
 
