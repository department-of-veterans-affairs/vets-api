--- conflicted
+++ resolved
@@ -138,18 +138,13 @@
       folder = 'tmp/pdfs'
       FileUtils.mkdir_p(folder)
       file_path = "#{folder}/#{form_id}_#{file_name_extension}.pdf"
-<<<<<<< HEAD
 
       merged_form_data = form_class.new(form_data).merge_fields(fill_options)
+      start_page = form_class.const_defined?(:START_PAGE) ? form_class::START_PAGE : 1
       hash_converter = HashConverter.new(form_id.sub(/V2\z/, ''), form_class.date_strftime,
                                          merged_form_data['signatureDate'] || fill_options.fetch(:created_at, nil),
-                                         fill_options.fetch(:extras_redesign, false))
-=======
-      start_page = form_class.const_defined?(:START_PAGE) ? form_class::START_PAGE : 1
-      hash_converter = HashConverter.new(form_id.sub(/V2\z/, ''), form_class.date_strftime,
                                          fill_options.fetch(:extras_redesign, false), start_page)
 
->>>>>>> 698678ea
       new_hash = hash_converter.transform_data(
         form_data: merged_form_data,
         pdftk_keys: form_class::KEY
