--- conflicted
+++ resolved
@@ -87,37 +87,6 @@
 
       make_request(endpoint: 'ClaimantServiceBean/ClaimantWebService', action: 'findPOAByPtcpntId', body:,
                    key: 'return')
-    end
-
-<<<<<<< HEAD
-    def insert_intent_to_file(options)
-      request_body = construct_itf_body(options)
-      body = Nokogiri::XML::DocumentFragment.parse <<~EOXML
-        <intentToFileDTO>
-        </intentToFileDTO>
-      EOXML
-
-      request_body.each do |k, z|
-        node = Nokogiri::XML::Node.new k.to_s, body
-        node.content = z.to_s
-        opt = body.at('intentToFileDTO')
-        node.parent = opt
-      end
-      make_request(endpoint: 'IntentToFileWebServiceBean/IntentToFileWebService', action: 'insertIntentToFile',
-                   body:, key: 'IntentToFileDTO')
-=======
-    def find_poa_history_by_ptcpnt_id(id)
-      body = Nokogiri::XML::DocumentFragment.parse <<~EOXML
-        <ptcpntId />
-      EOXML
-
-      { ptcpntId: id }.each do |k, v|
-        body.xpath("./*[local-name()='#{k}']")[0].content = v
-      end
-
-      make_request(endpoint: 'OrgWebServiceBean/OrgWebService', action: 'findPoaHistoryByPtcpntId', body:,
-                   key: 'PoaHistory')
->>>>>>> d1122704
     end
 
     def find_tracked_items(id)
