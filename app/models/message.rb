# frozen_string_literal: true

require 'vets/model'

##
# Models a secure message
#
# @!attribute id
#   @return [Integer]
# @!attribute category
#   @return [String]
# @!attribute subject
#   @return [String]
# @!attribute body
#   @return [String]
# @!attribute attachment
#   @return [Boolean]
# @!attribute sent_date
#   @return [Common::UTCTime]
# @!attribute sender_id
#   @return [Integer]
# @!attribute sender_name
#   @return [String]
# @!attribute recipient_id
#   @return [Integer]
# @!attribute recipient_name
#   @return [String]
# @!attribute read_receipt
#   @return [String]
# @!attribute triage_group_name
#   @return [String]
# @!attribute proxy_sender_name
#   @return [String]
# @!attribute attachments
#   @return [Array[Attachment]] an array of Attachments
#
class Message
  MAX_TOTAL_FILE_SIZE_MB = 10.0
  MAX_SINGLE_FILE_SIZE_MB = 6.0

  include Vets::Model
  include RedisCaching

  redis_config REDIS_CONFIG[:secure_messaging_store]

  # Only validate presence of category, recipient_id if new message or new draft message
  validates :category, :recipient_id, presence: true, unless: proc { reply? }

  # Always require body to be present: new message, drafts, and replies
  validates :body, presence: true
  validates :uploads, length: { maximum: 4, message: 'has too many files (maximum is 4 files)' }

  # Only validate upload sizes if uploads are present.
  validate :each_upload_size_validation, if: proc { uploads.present? }
  validate :total_upload_size_validation, if: proc { uploads.present? }

  attribute :id, Integer
  attribute :category, String
  attribute :subject, String, filterable: %w[eq not_eq match]
  attribute :body, String
  attribute :attachment, Bool, default: false
  attribute :sent_date, Vets::Type::UTCTime, filterable: %w[eq lteq gteq]
  attribute :sender_id, Integer
  attribute :sender_name, String, filterable: %w[eq not_eq match]
  attribute :recipient_id, Integer
  attribute :recipient_name, String, filterable: %w[eq not_eq match]
  attribute :read_receipt, String
  attribute :triage_group_name, String
  attribute :proxy_sender_name, String
  attribute :attachments, Attachment, array: true
  attribute :has_attachments, Bool, default: false
  attribute :attachment1_id, Integer
  attribute :attachment2_id, Integer
  attribute :attachment3_id, Integer
  attribute :attachment4_id, Integer
  attribute :suggested_name_display, String
<<<<<<< HEAD
  attribute :is_oh_message, Bool, default: false
  attribute :metadata, Hash, default: {} # rubocop:disable Rails/AttributeDefaultBlockValue
=======
  attribute :metadata, Hash, default: -> { {} }
>>>>>>> c2e23838

  # This is only used for validating uploaded files, never rendered
  attribute :uploads, ActionDispatch::Http::UploadedFile, array: true

  ##
  # @note Default sort should be sent date in descending order
  #
  default_sort_by sent_date: :desc
  set_pagination per_page: 10, max_per_page: 100

  alias attachment? attachment

  def initialize(attributes = {})
    # super is calling Vets::Model#initialize
    super(attributes)
    # this is called because Vets::Type::Primitive String can't
    # coerce html or Nokogiri doc to plain text
    # refactoring: the subject & body should be manipulated before passed to Message
    @subject = subject ? Nokogiri::HTML.parse(subject).text : nil
    @body = body ? Nokogiri::HTML.parse(body).text : nil
  end

  ##
  # @note This returns self so that it can be chained: Message.new(params).as_reply
  #
  def as_reply
    @reply = true
    self
  end

  ##
  # @return [Boolean] is there a reply?
  #
  def reply?
    @reply || false
  end

  private

  def total_upload_size
    return 0 if uploads.blank?

    uploads.sum(&:size)
  end

  def total_upload_size_validation
    return unless total_upload_size > MAX_TOTAL_FILE_SIZE_MB.megabytes

    errors.add(:base, "Total size of uploads exceeds #{MAX_TOTAL_FILE_SIZE_MB} MB")
  end

  def each_upload_size_validation
    uploads.each do |upload|
      next if upload.size <= MAX_SINGLE_FILE_SIZE_MB.megabytes

      errors.add(:base, "The #{upload.original_filename} exceeds file size limit of #{MAX_SINGLE_FILE_SIZE_MB} MB")
    end
  end
end<|MERGE_RESOLUTION|>--- conflicted
+++ resolved
@@ -74,12 +74,8 @@
   attribute :attachment3_id, Integer
   attribute :attachment4_id, Integer
   attribute :suggested_name_display, String
-<<<<<<< HEAD
   attribute :is_oh_message, Bool, default: false
-  attribute :metadata, Hash, default: {} # rubocop:disable Rails/AttributeDefaultBlockValue
-=======
   attribute :metadata, Hash, default: -> { {} }
->>>>>>> c2e23838
 
   # This is only used for validating uploaded files, never rendered
   attribute :uploads, ActionDispatch::Http::UploadedFile, array: true
