# frozen_string_literal: true

# Be sure to restart your server when you modify this file.

# Configure sensitive parameters which will be filtered from the log file.
ALLOWLIST = %w[
  action
  benefits_intake_uuid
  call_location
  category
  claim_id
  class
  code
  confirmation_number
  content_type
  controller
  cookie_id
  document_id
  document_type
  endDate
  endpoint_sid
  errors
  excludeProvidedMessage
  file_uuid
  filter
  folder_id
  form_id
  from_date
  grant_type
  id
  ids
  included
  in_progress_form_id
  line
  message
  message_id
  number
  os_name
  page
  persistent_attachment_id
  qqtotalfilesize
  reply_id
  saved_claim_id
  service
  showCompleted
  size
  sort
  startDate
  startedFormVersion
  status
  submission_id
  tags
  tempfile
  to_date
  type
  useCache
  user_account_uuid
<<<<<<< HEAD
=======
  confirmation_number
  message
  error
  errors
  claim_id
  form_id
  tags
  in_progress_form_id
  benefits_intake_uuid
  call_location
  service
>>>>>>> 99ebf41d
  use_v2
].freeze

Rails.application.config.filter_parameters = [
  lambda do |k, v|
    case v
    when Hash # Recursively iterate over each key value pair in hashes
      v.each_with_object({}) do |(nested_key, nested_value), result|
        key = nested_key.is_a?(String) ? nested_key : nested_key.to_sym
        result[key] = if ALLOWLIST.include?(nested_key.to_s)
                        nested_value
                      else
                        Rails.application.config.filter_parameters.first&.call(nested_key, nested_value)
                      end
      end
    when Array # Recursively map all elements in arrays
      v.map { |element| Rails.application.config.filter_parameters.first&.call(k, element) }
    when ActionDispatch::Http::UploadedFile # Base case
      v.instance_variables.each do |var| # could put specific instance vars here, but made more generic
        var_name = var.to_s.delete_prefix('@')
        v.instance_variable_set(var, '[FILTERED!]') unless ALLOWLIST.include?(var_name)
      end
      v
    when String # Base case
      # Apply filtering only if the key is NOT in the ALLOWLIST
      v.replace('[FILTERED]') unless ALLOWLIST.include?(k.to_s)
    end
  end
]<|MERGE_RESOLUTION|>--- conflicted
+++ resolved
@@ -19,6 +19,7 @@
   document_type
   endDate
   endpoint_sid
+  error
   errors
   excludeProvidedMessage
   file_uuid
@@ -29,8 +30,8 @@
   grant_type
   id
   ids
+  in_progress_form_id
   included
-  in_progress_form_id
   line
   message
   message_id
@@ -54,22 +55,8 @@
   to_date
   type
   useCache
+  use_v2
   user_account_uuid
-<<<<<<< HEAD
-=======
-  confirmation_number
-  message
-  error
-  errors
-  claim_id
-  form_id
-  tags
-  in_progress_form_id
-  benefits_intake_uuid
-  call_location
-  service
->>>>>>> 99ebf41d
-  use_v2
 ].freeze
 
 Rails.application.config.filter_parameters = [
