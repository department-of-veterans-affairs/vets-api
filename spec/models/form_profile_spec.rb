--- conflicted
+++ resolved
@@ -14,13 +14,9 @@
     Flipper.disable(:remove_pciu)
     stub_evss_pciu(user)
     described_class.instance_variable_set(:@mappings, nil)
-<<<<<<< HEAD
-=======
     Flipper.disable(:va_v3_contact_information_service)
     Flipper.disable(:remove_pciu)
     Flipper.disable('remove_pciu_2')
-    Flipper.disable(:disability_526_toxic_exposure)
->>>>>>> 1b60c68a
     Flipper.disable(ApiProviderFactory::FEATURE_TOGGLE_PPIU_DIRECT_DEPOSIT)
   end
 
