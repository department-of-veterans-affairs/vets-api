--- conflicted
+++ resolved
@@ -7,285 +7,118 @@
 
   let(:user) { build(:user, :loa3, vet360_id: 1) }
 
-<<<<<<< HEAD
-  describe 'contact information', :skip_vet360 do
+  before do
+    allow(Flipper).to receive(:enabled?).with(:remove_pciu, instance_of(User)).and_return(true)
+    allow(VAProfile::Configuration::SETTINGS.contact_information).to receive(:cache_enabled).and_return(true)
+    user.vet360_contact_info
+    sign_in_as(user)
+  end
+
+  describe 'GET /v0/profile/status/:transaction_id' do
     before do
-      allow(Flipper).to receive(:enabled?).with(:va_v3_contact_information_service, instance_of(User)).and_return(true)
-=======
-  describe 'contact information v1', :skip_va_profile_user do
-    before do
-      allow(Flipper).to receive(:enabled?).with(:remove_pciu, instance_of(User)).and_return(false)
-      allow(VAProfile::Configuration::SETTINGS.contact_information).to receive(:cache_enabled).and_return(true)
-      user.vet360_contact_info
-      sign_in_as(user)
+      Timecop.freeze('2024-08-28T18:51:06Z')
     end
 
-    describe 'GET /v0/profile/status/:transaction_id' do
-      context 'when the requested transaction exists' do
-        context 'with a va profile transaction' do
-          it 'responds with a serialized transaction', :aggregate_failures do
-            transaction = create(
-              :va_profile_address_transaction,
-              user_uuid: user.uuid,
-              transaction_id: 'a030185b-e88b-4e0d-a043-93e4f34c60d6'
-            )
+    after do
+      Timecop.return
+    end
 
-            VCR.use_cassette('va_profile/contact_information/address_transaction_status') do
-              get("/v0/profile/status/#{transaction.transaction_id}")
-              expect(response).to have_http_status(:ok)
-              response_body = JSON.parse(response.body)
-              expect(response_body['data']['type']).to eq('async_transaction_va_profile_address_transactions')
-            end
-          end
-        end
+    context 'when the requested transaction exists' do
+      context 'with a va profile transaction' do
+        it 'responds with a serialized transaction', :aggregate_failures do
+          transaction = create(
+            :va_profile_address_transaction,
+            user_uuid: user.uuid,
+            transaction_id: '0ea91332-4713-4008-bd57-40541ee8d4d4'
+          )
 
-        context 'with a vet360 transaction' do
-          it 'responds with a serialized transaction', :aggregate_failures do
-            transaction = create(
-              :address_transaction,
-              user_uuid: user.uuid,
-              transaction_id: 'a030185b-e88b-4e0d-a043-93e4f34c60d6'
-            )
-
-            VCR.use_cassette('va_profile/contact_information/address_transaction_status') do
-              get("/v0/profile/status/#{transaction.transaction_id}")
-              expect(response).to have_http_status(:ok)
-              response_body = JSON.parse(response.body)
-              expect(response_body['data']['type']).to eq('async_transaction_vet360_address_transactions')
-              # @TODO The ...data.attributes.type has the original, non-snake-cased version of the class
-            end
+          VCR.use_cassette('va_profile/v2/contact_information/address_transaction_status') do
+            get("/v0/profile/status/#{transaction.transaction_id}")
+            expect(response).to have_http_status(:ok)
+            response_body = JSON.parse(response.body)
+            expect(response_body['data']['type']).to eq('async_transaction_va_profile_address_transactions')
           end
         end
       end
 
-      context 'when the transaction has messages' do
-        it 'messages are serialized in the metadata property', :aggregate_failures do
+      context 'with a vet360 transaction' do
+        it 'responds with a serialized transaction', :aggregate_failures do
           transaction = create(
-            :email_transaction,
+            :address_transaction,
             user_uuid: user.uuid,
-            transaction_id: 'cb99a754-9fa9-4f3c-be93-ede12c14b68e'
+            transaction_id: '0ea91332-4713-4008-bd57-40541ee8d4d4'
           )
 
-          VCR.use_cassette('va_profile/contact_information/email_transaction_status') do
+          VCR.use_cassette('va_profile/v2/contact_information/address_transaction_status') do
             get("/v0/profile/status/#{transaction.transaction_id}")
             expect(response).to have_http_status(:ok)
             response_body = JSON.parse(response.body)
-            expect(response_body['data']['attributes']['metadata']).to be_a(Array)
-          end
-        end
-      end
-
-      context 'cache invalidation' do
-        it 'invalidates the cache for the va-profile-contact-info-response Redis key' do
-          VCR.use_cassette('va_profile/contact_information/address_transaction_status') do
-            transaction = create(
-              :address_transaction,
-              user_uuid: user.uuid,
-              transaction_id: 'a030185b-e88b-4e0d-a043-93e4f34c60d6'
-            )
-
-            expect_any_instance_of(Common::RedisStore).to receive(:destroy)
-
-            get("/v0/profile/status/#{transaction.transaction_id}")
+            expect(response_body['data']['type']).to eq('async_transaction_vet360_address_transactions')
+            # @TODO The ...data.attributes.type has the original, non-snake-cased version of the class
           end
         end
       end
     end
 
-    describe 'GET /v0/profile/status/' do
-      context 'when transaction(s) exists' do
-        context 'with va profile transactions' do
-          it 'responds with an array of transaction(s)', :aggregate_failures do
-            create(
-              :va_profile_address_transaction,
-              user_uuid: user.uuid,
-              transaction_id: '0faf342f-5966-4d3f-8b10-5e9f911d07d2'
-            )
-            create(
-              :va_profile_email_transaction,
-              user_uuid: user.uuid,
-              transaction_id: '786efe0e-fd20-4da2-9019-0c00540dba4d'
-            )
-            VCR.use_cassette('va_profile/contact_information/address_and_email_transaction_status') do
-              get('/v0/profile/status/')
-              expect(response).to have_http_status(:ok)
-              response_body = JSON.parse(response.body)
-              expect(response_body['data'].is_a?(Array)).to be(true)
-              expect(response_body['data'][0]['attributes']['type'])
-                .to eq('AsyncTransaction::VAProfile::AddressTransaction')
-              expect(response_body['data'][1]['attributes']['type'])
-                .to eq('AsyncTransaction::VAProfile::EmailTransaction')
-            end
-          end
-        end
+    context 'when the transaction has messages' do
+      it 'messages are serialized in the metadata property', :aggregate_failures do
+        transaction = create(
+          :email_transaction,
+          user_uuid: user.uuid,
+          transaction_id: '5b4550b3-2bcb-4fef-8906-35d0b4b310a8'
+        )
 
-        context 'with vet360 transactions' do
-          it 'responds with an array of transaction(s)', :aggregate_failures do
-            create(
-              :address_transaction,
-              user_uuid: user.uuid,
-              transaction_id: '0faf342f-5966-4d3f-8b10-5e9f911d07d2'
-            )
-            create(
-              :email_transaction,
-              user_uuid: user.uuid,
-              transaction_id: '786efe0e-fd20-4da2-9019-0c00540dba4d'
-            )
-            VCR.use_cassette('va_profile/contact_information/address_and_email_transaction_status') do
-              get('/v0/profile/status/')
-              expect(response).to have_http_status(:ok)
-              response_body = JSON.parse(response.body)
-              expect(response_body['data'].is_a?(Array)).to be(true)
-              expect(response_body['data'][0]['attributes']['type'])
-                .to eq('AsyncTransaction::Vet360::AddressTransaction')
-              expect(response_body['data'][1]['attributes']['type'])
-                .to eq('AsyncTransaction::Vet360::EmailTransaction')
-            end
-          end
+        VCR.use_cassette('va_profile/v2/contact_information/email_transaction_status') do
+          get("/v0/profile/status/#{transaction.transaction_id}")
+          expect(response).to have_http_status(:ok)
+          response_body = JSON.parse(response.body)
+          expect(response_body['data']['attributes']['metadata']).to be_a(Array)
         end
       end
+    end
 
-      context 'cache invalidation' do
-        context 'when transactions exist' do
-          it 'invalidates the cache for the va-profile-contact-info-response Redis key' do
-            VCR.use_cassette('va_profile/contact_information/address_transaction_status') do
-              create(:address_transaction)
+    context 'cache invalidation' do
+      it 'invalidates the cache for the va-profile-2-contact-info-response Redis key' do
+        VCR.use_cassette('va_profile/v2/contact_information/address_transaction_status') do
+          transaction = create(
+            :address_transaction,
+            user_uuid: user.uuid,
+            transaction_id: '0ea91332-4713-4008-bd57-40541ee8d4d4'
+          )
 
-              expect_any_instance_of(Common::RedisStore).to receive(:destroy)
+          expect_any_instance_of(Common::RedisStore).to receive(:destroy)
 
-              get '/v0/profile/status/'
-            end
-          end
-        end
-
-        context 'when transactions do not exist' do
-          it 'invalidates the cache for the va-profile-contact-info-response Redis key' do
-            allow(AsyncTransaction::Vet360::Base).to receive(:refresh_transaction_statuses).and_return([])
-
-            expect_any_instance_of(Common::RedisStore).to receive(:destroy)
-
-            get '/v0/profile/status/'
-          end
+          get("/v0/profile/status/#{transaction.transaction_id}")
         end
       end
     end
   end
 
-  describe 'contact information v2', :skip_vet360 do
-    before do
-      allow(Flipper).to receive(:enabled?).with(:remove_pciu, instance_of(User)).and_return(true)
->>>>>>> 91b6a136
-      allow(VAProfile::Configuration::SETTINGS.contact_information).to receive(:cache_enabled).and_return(true)
-      user.vet360_contact_info
-      sign_in_as(user)
-    end
+  describe 'GET /v0/profile/status/' do
+    let(:user) { build(:user, :loa3) }
 
-    describe 'GET /v0/profile/status/:transaction_id' do
-      before do
-        Timecop.freeze('2024-08-28T18:51:06Z')
-      end
-
-      after do
-        Timecop.return
-      end
-
-      context 'when the requested transaction exists' do
-        context 'with a va profile transaction' do
-          it 'responds with a serialized transaction', :aggregate_failures do
-            transaction = create(
-              :va_profile_address_transaction,
-              user_uuid: user.uuid,
-              transaction_id: '0ea91332-4713-4008-bd57-40541ee8d4d4'
-            )
-
-            VCR.use_cassette('va_profile/v2/contact_information/address_transaction_status') do
-              get("/v0/profile/status/#{transaction.transaction_id}")
-              expect(response).to have_http_status(:ok)
-              response_body = JSON.parse(response.body)
-              expect(response_body['data']['type']).to eq('async_transaction_va_profile_address_transactions')
-            end
-          end
-        end
-
-        context 'with a vet360 transaction' do
-          it 'responds with a serialized transaction', :aggregate_failures do
-            transaction = create(
-              :address_transaction,
-              user_uuid: user.uuid,
-              transaction_id: '0ea91332-4713-4008-bd57-40541ee8d4d4'
-            )
-
-            VCR.use_cassette('va_profile/v2/contact_information/address_transaction_status') do
-              get("/v0/profile/status/#{transaction.transaction_id}")
-              expect(response).to have_http_status(:ok)
-              response_body = JSON.parse(response.body)
-              expect(response_body['data']['type']).to eq('async_transaction_vet360_address_transactions')
-              # @TODO The ...data.attributes.type has the original, non-snake-cased version of the class
-            end
-          end
-        end
-      end
-
-      context 'when the transaction has messages' do
-        it 'messages are serialized in the metadata property', :aggregate_failures do
-          transaction = create(
-            :email_transaction,
+    context 'when transaction(s) exists' do
+      context 'with va profile transactions' do
+        it 'responds with an array of transaction(s)', :aggregate_failures do
+          create(
+            :va_profile_address_transaction,
+            user_uuid: user.uuid,
+            transaction_id: '0ea91332-4713-4008-bd57-40541ee8d4d4'
+          )
+          create(
+            :va_profile_email_transaction,
             user_uuid: user.uuid,
             transaction_id: '5b4550b3-2bcb-4fef-8906-35d0b4b310a8'
           )
-
-          VCR.use_cassette('va_profile/v2/contact_information/email_transaction_status') do
-            get("/v0/profile/status/#{transaction.transaction_id}")
+          VCR.use_cassette('va_profile/v2/contact_information/address_and_email_transaction_status') do
+            get('/v0/profile/status/')
             expect(response).to have_http_status(:ok)
             response_body = JSON.parse(response.body)
-            expect(response_body['data']['attributes']['metadata']).to be_a(Array)
-          end
-        end
-      end
-
-      context 'cache invalidation' do
-        it 'invalidates the cache for the va-profile-2-contact-info-response Redis key' do
-          VCR.use_cassette('va_profile/v2/contact_information/address_transaction_status') do
-            transaction = create(
-              :address_transaction,
-              user_uuid: user.uuid,
-              transaction_id: '0ea91332-4713-4008-bd57-40541ee8d4d4'
-            )
-
-            expect_any_instance_of(Common::RedisStore).to receive(:destroy)
-
-            get("/v0/profile/status/#{transaction.transaction_id}")
-          end
-        end
-      end
-    end
-
-    describe 'GET /v0/profile/status/' do
-      let(:user) { build(:user, :loa3) }
-
-      context 'when transaction(s) exists' do
-        context 'with va profile transactions' do
-          it 'responds with an array of transaction(s)', :aggregate_failures do
-            create(
-              :va_profile_address_transaction,
-              user_uuid: user.uuid,
-              transaction_id: '0ea91332-4713-4008-bd57-40541ee8d4d4'
-            )
-            create(
-              :va_profile_email_transaction,
-              user_uuid: user.uuid,
-              transaction_id: '5b4550b3-2bcb-4fef-8906-35d0b4b310a8'
-            )
-            VCR.use_cassette('va_profile/v2/contact_information/address_and_email_transaction_status') do
-              get('/v0/profile/status/')
-              expect(response).to have_http_status(:ok)
-              response_body = JSON.parse(response.body)
-              expect(response_body['data'].is_a?(Array)).to be(true)
-              expect(response_body['data'][0]['attributes']['type'])
-                .to eq('AsyncTransaction::VAProfile::AddressTransaction')
-              expect(response_body['data'][1]['attributes']['type'])
-                .to eq('AsyncTransaction::VAProfile::EmailTransaction')
-            end
+            expect(response_body['data'].is_a?(Array)).to be(true)
+            expect(response_body['data'][0]['attributes']['type'])
+              .to eq('AsyncTransaction::VAProfile::AddressTransaction')
+            expect(response_body['data'][1]['attributes']['type'])
+              .to eq('AsyncTransaction::VAProfile::EmailTransaction')
           end
         end
       end
