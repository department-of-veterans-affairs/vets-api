--- conflicted
+++ resolved
@@ -72,11 +72,8 @@
       Swagger::Requests::HealthCareApplications,
       Swagger::Requests::Post911GiBillStatuses,
       Swagger::Requests::Letters,
-<<<<<<< HEAD
       Swagger::Requests::BB::HealthRecords,
-=======
       Swagger::Requests::Feedbacks,
->>>>>>> 34808adb
       Swagger::Requests::Gibct::Institutions,
       Swagger::Requests::Gibct::CalculatorConstants,
       Swagger::Requests::Prescriptions::Prescriptions,
