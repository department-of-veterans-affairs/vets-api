--- conflicted
+++ resolved
@@ -6,18 +6,11 @@
 require_dependency 'evss/common_service'
 require_dependency 'evss/auth_headers'
 
-<<<<<<< HEAD
-class User < RedisStore
-  NAMESPACE = REDIS_CONFIG['user_store']['namespace']
-  REDIS_STORE = Redis::Namespace.new(NAMESPACE, redis: Redis.current)
-  DEFAULT_TTL = REDIS_CONFIG['user_store']['each_ttl']
-  VAAFI_ATTRS = %i(edipi participant_id ssn).freeze
-=======
 class User < Common::RedisStore
   redis_store REDIS_CONFIG['user_store']['namespace']
   redis_ttl REDIS_CONFIG['user_store']['each_ttl']
   redis_key :uuid
->>>>>>> c0619ca1
+  VAAFI_ATTRS = %i(edipi participant_id ssn).freeze
 
   # id.me attributes
   attribute :uuid
@@ -65,10 +58,10 @@
     User.new attrs
   end
 
-<<<<<<< HEAD
   def vaafi_attrs
     attributes.slice(*VAAFI_ATTRS)
-=======
+  end
+
   def loa1?
     loa[:current] == LOA::ONE
   end
@@ -82,6 +75,5 @@
 
   def evss_auth_headers
     @evss_auth_headers ||= EVSS::AuthHeaders.new(self).to_h
->>>>>>> c0619ca1
   end
 end