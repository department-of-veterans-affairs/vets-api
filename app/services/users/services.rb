# frozen_string_literal: true

require 'backend_services'

module Users
  class Services
    attr_reader :user

    def initialize(user)
      @user = user
      @list = auth_free_services
    end

    # Checks if the initialized user has authorization to access any of the
    # below services.  Returns an array of services they have access to.
    #
    # @return [Array<String>] Array of names of services they have access to
    #
    # rubocop:disable Metrics/CyclomaticComplexity, Metrics/PerceivedComplexity
    def authorizations
      @list << BackendServices::RX if user.authorize :mhv_prescriptions, :access?
      @list << BackendServices::MESSAGING if user.authorize :mhv_messaging, :access?
      @list << BackendServices::HEALTH_RECORDS if user.authorize :mhv_health_records, :access?
      @list << BackendServices::MHV_AC if user.authorize :mhv_account_creation, :access?
      @list << BackendServices::EVSS_CLAIMS if user.authorize :evss, :access?
      @list << BackendServices::FORM526 if user.authorize :evss, :access_form526?
<<<<<<< HEAD
=======
      @list << BackendServices::ORIGINAL_CLAIMS if user.authorize :evss, :access_original_claims?
      @list << BackendServices::ADD_PERSON if user.authorize :mvi, :access_add_person?
>>>>>>> 0b1fe862
      @list << BackendServices::USER_PROFILE if user.can_access_user_profile?
      @list << BackendServices::APPEALS_STATUS if user.authorize :appeals, :access?
      @list << BackendServices::ID_CARD if user.can_access_id_card?
      @list << BackendServices::IDENTITY_PROOFED if user.identity_proofed?
      @list << BackendServices::VET360 if user.can_access_vet360?
      @list += BetaRegistration.where(user_uuid: user.uuid).pluck(:feature)
      @list
    end
    # rubocop:enable Metrics/CyclomaticComplexity, Metrics/PerceivedComplexity

    private

    def auth_free_services
      [
        BackendServices::FACILITIES,
        BackendServices::HCA,
        BackendServices::EDUCATION_BENEFITS,
        BackendServices::SAVE_IN_PROGRESS,
        BackendServices::FORM_PREFILL
      ]
    end
  end
end<|MERGE_RESOLUTION|>--- conflicted
+++ resolved
@@ -24,11 +24,7 @@
       @list << BackendServices::MHV_AC if user.authorize :mhv_account_creation, :access?
       @list << BackendServices::EVSS_CLAIMS if user.authorize :evss, :access?
       @list << BackendServices::FORM526 if user.authorize :evss, :access_form526?
-<<<<<<< HEAD
-=======
-      @list << BackendServices::ORIGINAL_CLAIMS if user.authorize :evss, :access_original_claims?
       @list << BackendServices::ADD_PERSON if user.authorize :mvi, :access_add_person?
->>>>>>> 0b1fe862
       @list << BackendServices::USER_PROFILE if user.can_access_user_profile?
       @list << BackendServices::APPEALS_STATUS if user.authorize :appeals, :access?
       @list << BackendServices::ID_CARD if user.can_access_id_card?
