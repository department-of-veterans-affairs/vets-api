# frozen_string_literal: true

require 'common/models/base'

module Lighthouse
  module Facilities
    class Response < Common::Base
      attribute :body, String
      attribute :status, Integer
      attribute :data, Object
      attribute :meta, Object

      def initialize(body, status)
        super()
        self.body = body
        self.status = status
        parsed_body = JSON.parse(body)
        self.data = parsed_body['data']
        self.meta = parsed_body['meta']
      end

<<<<<<< HEAD
      def get_facilities_list
        data.each_with_index.map do |facility, index|
=======
      def facilities
        facilities = data.each_with_index.map do |facility, index|
>>>>>>> f1ddb8fb
          fac = Lighthouse::Facilities::Facility.new(facility)
          fac.distance = meta['distances'][index]['distance'] unless meta['distances'].empty?
          fac
        end
<<<<<<< HEAD
=======

        WillPaginate::Collection.create(current_page, per_page) do |pager|
          pager.replace(facilities)
          pager.total_entries = total_entries
        end
>>>>>>> f1ddb8fb
      end

      def new_facility
        Lighthouse::Facilities::Facility.new(data)
      end
    end
  end
end<|MERGE_RESOLUTION|>--- conflicted
+++ resolved
@@ -6,9 +6,13 @@
   module Facilities
     class Response < Common::Base
       attribute :body, String
+      attribute :current_page, Integer
+      attribute :data, Object
+      attribute :links, Object
+      attribute :meta, Object
+      attribute :per_page, Integer
       attribute :status, Integer
-      attribute :data, Object
-      attribute :meta, Object
+      attribute :total_entries, Integer
 
       def initialize(body, status)
         super()
@@ -17,30 +21,28 @@
         parsed_body = JSON.parse(body)
         self.data = parsed_body['data']
         self.meta = parsed_body['meta']
+        self.links = parsed_body['links']
+        if meta
+          self.current_page = meta['pagination']['current_page']
+          self.per_page = meta['pagination']['per_page']
+          self.total_entries = meta['pagination']['total_entries']
+        end
       end
 
-<<<<<<< HEAD
-      def get_facilities_list
-        data.each_with_index.map do |facility, index|
-=======
       def facilities
         facilities = data.each_with_index.map do |facility, index|
->>>>>>> f1ddb8fb
           fac = Lighthouse::Facilities::Facility.new(facility)
           fac.distance = meta['distances'][index]['distance'] unless meta['distances'].empty?
           fac
         end
-<<<<<<< HEAD
-=======
 
         WillPaginate::Collection.create(current_page, per_page) do |pager|
           pager.replace(facilities)
           pager.total_entries = total_entries
         end
->>>>>>> f1ddb8fb
       end
 
-      def new_facility
+      def facility
         Lighthouse::Facilities::Facility.new(data)
       end
     end
