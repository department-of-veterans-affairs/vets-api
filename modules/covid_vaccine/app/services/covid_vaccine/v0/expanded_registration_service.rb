--- conflicted
+++ resolved
@@ -74,7 +74,6 @@
       end
 
       def handle_no_facility_error(submission)
-<<<<<<< HEAD
         Rails.logger.info(
           "#{self.class.name}:No preferred facility selected",
           submission: submission.id,
@@ -93,11 +92,6 @@
         #  will process.  
         # submission.enrollment_requires_intervention!
         # raise Common::Exceptions::UnprocessableEntity.new(detail: "No Preferred Facility for record #{submission.id}")
-=======
-        # We may want to send these to backend as well, especially if we can find the user in MPI
-        submission.enrollment_requires_intervention!
-        raise Common::Exceptions::UnprocessableEntity.new(detail: "No Preferred Facility for record #{submission.id}")
->>>>>>> 965e232b
       end
 
       def transform_form_data(raw_form_data, facility, mpi_attributes)
@@ -157,7 +151,6 @@
         response = MPI::Service.new.find_profile(ui)
         if response.status == 'OK'
           handle_mpi_response_success(response, sta3n, submission_id, submission_date)
-<<<<<<< HEAD
         else
           handle_mpi_response_fail(submission_id, submission_date)
         end
@@ -174,24 +167,6 @@
         end
       end
 
-=======
-        else
-          handle_mpi_response_fail(submission_id, submission_date)
-        end
-      end
-
-      def handle_mpi_response_success(response, sta3n, submission_id, submission_date)
-        if response.profile&.vha_facility_ids&.include? sta3n
-          {
-            patient_icn: response.profile.icn
-          }
-        else
-          handle_mpi_errors("no matching facility found for #{sta3n}", submission_id, submission_date)
-          submission_date <= 1.day.ago ? { patient_icn: response.profile.icn } : {}
-        end
-      end
-
->>>>>>> 965e232b
       def handle_mpi_response_fail(submission_id, submission_date)
         handle_mpi_errors('no ICN found', submission_id, submission_date)
         submission_date <= 1.day.ago ? { patient_icn: '' } : {}
