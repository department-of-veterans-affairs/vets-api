--- conflicted
+++ resolved
@@ -92,14 +92,15 @@
       end
     end
 
-<<<<<<< HEAD
     def get_system_pact(system_id)
       with_monitoring do
         url = "/var/VeteranAppointmentRequestService/v4/rest/direct-scheduling/site/#{system_id}" \
                 "/patient/ICN/#{@user.icn}/pact-team"
         response = perform(:get, url, nil, headers(@user))
         response.body.map { |pact| OpenStruct.new(pact) }
-=======
+      end
+    end
+
     def get_facility_visits(system_id, facility_id, type_of_care_id, schedule_type)
       with_monitoring do
         url = "/var/VeteranAppointmentRequestService/v4/rest/direct-scheduling/site/#{system_id}" \
@@ -110,7 +111,6 @@
         }
         response = perform(:get, url, url_params, headers(@user))
         OpenStruct.new(response.body.merge(id: SecureRandom.uuid))
->>>>>>> 24f52f93
       end
     end
 
