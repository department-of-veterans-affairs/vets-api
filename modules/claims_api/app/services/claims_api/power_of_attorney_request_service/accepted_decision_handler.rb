--- conflicted
+++ resolved
@@ -31,7 +31,6 @@
         read_all_data = gather_read_all_veteran_representative_data
 
         vnp_find_addrs_data = gather_vnp_addrs_data('veteran')
-<<<<<<< HEAD
 
         data = veteran_data.merge!(read_all_data)
         data.merge!(vnp_find_addrs_data)
@@ -40,11 +39,6 @@
           claimant_data = gather_claimant_data
           claimant_addr_data = gather_vnp_addrs_data('claimant')
           claimant_phone_data = gather_vnp_phone_data
-=======
-
-        if @claimant_ptcpnt_id.present?
-          claimant_addr_data = gather_vnp_addrs_data('claimant')
->>>>>>> 94d088b1
 
           claimant_data.merge!(claimant_addr_data)
           claimant_data.merge!(claimant_phone_data)
@@ -84,11 +78,8 @@
 
       # key is 'veteran' or 'claimant'
       def gather_vnp_addrs_data(key)
-<<<<<<< HEAD
-        ptcpnt_id = key == 'veteran' ? @veteran.participant_id : @claimant.participant_id
-=======
-        ptcpnt_id = key == 'veteran' ? @vet_ptcpnt_id : @claimant_ptcpnt_id
->>>>>>> 94d088b1
+        ptcpnt_id = key == 'veteran' ? @veteran.participant_id : @claimant&.participant_id
+
         primary_key = @metadata.dig(key, 'vnp_mail_id')
 
         # error if primary_key nil
