--- conflicted
+++ resolved
@@ -151,37 +151,13 @@
         expect(User.find(session.uuid).attributes).to eq(mvi_user.attributes)
       end
 
-<<<<<<< HEAD
-      it 'creates a job to create an evss user' do
-        expect { post :saml_callback, RelayState: fake_relay }.to change(EVSS::CreateUserAccountJob.jobs, :size).by(1)
-=======
       it 'creates a job to create an evss user when user has loa3 and evss attrs' do
-        allow(saml_response).to receive(:response).and_return(loa3_xml)
         expect { get :saml_callback }.to change(EVSS::CreateUserAccountJob.jobs, :size).by(1)
       end
 
       it 'does not create a job to create an evss user when user has loa1' do
+        allow(saml_response).to receive(:decrypted_document).and_return(REXML::Document.new(loa1_xml))
         expect { get :saml_callback }.to_not change(EVSS::CreateUserAccountJob.jobs, :size)
-      end
-
-      it 'creates a valid session' do
-        get :saml_callback
-        assert_response :success
-
-        token = JSON.parse(response.body)['token']
-        expect(Session.find(token)).not_to be_nil
-      end
-
-      it 'stores the user' do
-        get :saml_callback
-        assert_response :success
-
-        uuid = JSON.parse(response.body)['uuid']
-        user = User.find(uuid)
-        expect(user).not_to be_nil
-        expect(user.first_name).to eq(saml_attrs['fname'].first)
-        expect(user.gender).to eq(saml_attrs['gender'].first[0].upcase)
->>>>>>> 11c700a2
       end
 
       it 'parses and stores the current level of assurance' do
