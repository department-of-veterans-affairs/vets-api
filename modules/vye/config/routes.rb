# frozen_string_literal: true

Vye::Engine.routes.draw do
  namespace :v1, defaults: { format: 'json' } do
    resource :user_info, only: [:show], path: '/'
<<<<<<< HEAD
    resource :address_changes, only: [:create], path: '/address'
=======
    resource :direct_deposit_changes, only: [:create], path: '/bank_info'
>>>>>>> 8f40767a
  end
end<|MERGE_RESOLUTION|>--- conflicted
+++ resolved
@@ -3,10 +3,7 @@
 Vye::Engine.routes.draw do
   namespace :v1, defaults: { format: 'json' } do
     resource :user_info, only: [:show], path: '/'
-<<<<<<< HEAD
     resource :address_changes, only: [:create], path: '/address'
-=======
     resource :direct_deposit_changes, only: [:create], path: '/bank_info'
->>>>>>> 8f40767a
   end
 end