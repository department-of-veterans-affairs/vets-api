--- conflicted
+++ resolved
@@ -33,7 +33,6 @@
 describe FakeController do
   context 'when the claims controller calls the tracked_items module' do
     let(:claim_id) { '600118544' }
-<<<<<<< HEAD
     let(:bgs_claim) do
       { benefit_claim_details_dto: { benefit_claim_id: '111111111',
                                      phase_chngd_dt: '2024-08-19 06:58:18 -0600',
@@ -45,7 +44,7 @@
                                                               phase_chngd_dt: '2024-08-18 10:58:59 -0600',
                                                               phase_type: 'Claim Received',
                                                               phase_type_change_ind: 'N' }] } }
-=======
+    end
     let(:status) { 'Complete' }
     let(:tracked_item) do
       { jrn_dt: '2021-05-05T09:49:04-05:00', name: 'DevelopmentItem', claim_id: '600236068',
@@ -57,7 +56,6 @@
     let(:item) do
       { date_open: '2021-05-05', dvlpmt_item_id: '293439', items: 'You may be able to...',
         suspense_dt: '2021-06-04' }
->>>>>>> da914289
     end
 
     it 'makes a successful call to BGS' do
