# frozen_string_literal: true

require 'datadog'

module IvcChampva
  module V1
    class UploadsController < ApplicationController
      skip_after_action :set_csrf_header

      FORM_NUMBER_MAP = {
        '10-10D' => 'vha_10_10d',
        '10-7959F-1' => 'vha_10_7959f_1',
        '10-7959F-2' => 'vha_10_7959f_2',
        '10-7959C' => 'vha_10_7959c',
        '10-7959A' => 'vha_10_7959a'
      }.freeze

      def submit
        Datadog::Tracing.trace('Start IVC File Submission') do
          form_id = get_form_id
          Datadog::Tracing.active_trace&.set_tag('form_id', form_id)
          parsed_form_data = JSON.parse(params.to_json)
          statuses, error_message = handle_file_uploads(form_id, parsed_form_data)

          response = build_json(statuses, error_message)

          if @current_user && response[:status] == 200
            InProgressForm.form_for_user(params[:form_number], @current_user)&.destroy!
          end

          render json: response[:json], status: response[:status]
        end
      rescue => e
        Rails.logger.error "Error: #{e.message}"
        Rails.logger.error e.backtrace.join("\n")
        render json: { error_message: "Error: #{e.message}" }, status: :internal_server_error
      end

      # Modified from claim_documents_controller.rb:
      def unlock_file(file, file_password)
        return file unless File.extname(file) == '.pdf' && file_password

        pdftk = PdfForms.new(Settings.binaries.pdftk)
        tmpf = Tempfile.new(['decrypted_form_attachment', '.pdf'])

        begin
          pdftk.call_pdftk(file.tempfile.path, 'input_pw', file_password, 'output', tmpf.path)
        rescue PdfForms::PdftkError => e
          file_regex = %r{/(?:\w+/)*[\w-]+\.pdf\b}
          password_regex = /(input_pw).*?(output)/
          sanitized_message = e.message.gsub(file_regex, '[FILTERED FILENAME]').gsub(password_regex, '\1 [FILTERED] \2')
          log_message_to_sentry(sanitized_message, 'warn')
          raise Common::Exceptions::UnprocessableEntity.new(
            detail: I18n.t('errors.messages.uploads.pdf.incorrect_password'),
            source: 'IvcChampva::V1::UploadsController'
          )
        end

        file.tempfile.unlink
        file.tempfile = tmpf
        file
      end

      def submit_supporting_documents
        if %w[10-10D 10-7959C 10-7959F-2 10-7959A].include?(params[:form_id])
          attachment = PersistentAttachments::MilitaryRecords.new(form_id: params[:form_id])

          if Flipper.enabled?(:champva_pdf_decrypt, @current_user)
            unlocked = unlock_file(params['file'], params['password'])
            attachment.file = params['password'] ? unlocked : params['file']
          else
            attachment.file = params['file']
          end

          raise Common::Exceptions::ValidationErrors, attachment unless attachment.valid?

          attachment.save
          render json: PersistentAttachmentSerializer.new(attachment)
        end
      end

      private

<<<<<<< HEAD
      if Flipper.enabled?(:champva_multiple_stamp_retry, @current_user)

        ##
        # Wraps handle_uploads and includes retry logic when file uploads get non-200s.
        #
        # @param [String] form_id The ID of the current form, e.g., 'vha_10_10d' (see FORM_NUMBER_MAP)
        # @param [Hash] parsed_form_data complete form submission data object
        #
        # @return [Array<Integer, String>] An array with 1 or more http status codes
        #   and an array with 1 or more message strings.
        def handle_file_uploads(form_id, parsed_form_data)
=======
      def handle_file_uploads(form_id, parsed_form_data) # rubocop:disable Metrics/MethodLength
        if Flipper.enabled?(:champva_multiple_stamp_retry, @current_user)
>>>>>>> 76b69a91
          attempt = 0
          max_attempts = 1

          begin
            file_paths, metadata = get_file_paths_and_metadata(parsed_form_data)
            hu_result = FileUploader.new(form_id, metadata, file_paths, true).handle_uploads
            # convert [[200, nil], [400, 'error']] -> [200, 400] and [nil, 'error'] arrays
            statuses, error_messages = hu_result[0].is_a?(Array) ? hu_result.transpose : hu_result.map { |i| Array(i) }

            # Since some or all of the files failed to upload to S3, trigger retry
            raise StandardError, error_messages if error_messages.compact.length.positive?
          rescue => e
            attempt += 1
            error_message_downcase = e.message.downcase
            Rails.logger.error "Error handling file uploads (attempt #{attempt}): #{e.message}"

            if should_retry?(error_message_downcase, attempt, max_attempts)
              Rails.logger.error 'Retrying in 1 seconds...'
              sleep 1
              retry
            end
          end
<<<<<<< HEAD

          [statuses, error_messages]
        end
      else
        def handle_file_uploads(form_id, parsed_form_data)
=======
        else
>>>>>>> 76b69a91
          file_paths, metadata = get_file_paths_and_metadata(parsed_form_data)
          hu_result = FileUploader.new(form_id, metadata, file_paths, true).handle_uploads
          # convert [[200, nil], [400, 'error']] -> [200, 400] and [nil, 'error'] arrays
          statuses, error_messages = hu_result[0].is_a?(Array) ? hu_result.transpose : hu_result.map { |i| Array(i) }

          # Retry attempt if specific error message is found
          if error_messages.any? do |message|
            message.is_a?(String) && message.include?('No such file or directory @ rb_sysopen')
          end
            file_paths, metadata = get_file_paths_and_metadata(parsed_form_data)
            hu_result = FileUploader.new(form_id, metadata, file_paths, true).handle_uploads
            statuses, error_messages = hu_result[0].is_a?(Array) ? hu_result.transpose : hu_result.map { |i| Array(i) }
          end
<<<<<<< HEAD

          [statuses, error_messages]
=======
>>>>>>> 76b69a91
        end

        [statuses, error_message]
      end # rubocop:enable Metrics/MethodLength

      def should_retry?(error_message_downcase, attempt, max_attempts)
        error_conditions = [
          'failed to generate',
          'no such file',
          'an error occurred while verifying stamp:',
          'unable to find file'
        ]

        error_conditions.any? { |condition| error_message_downcase.include?(condition) } && attempt <= max_attempts
      end

      def get_attachment_ids_and_form(parsed_form_data)
        form_id = get_form_id
        form_class = "IvcChampva::#{form_id.titleize.gsub(' ', '')}".constantize
        additional_pdf_count = form_class.const_defined?(:ADDITIONAL_PDF_COUNT) ? form_class::ADDITIONAL_PDF_COUNT : 1
        applicant_key = form_class.const_defined?(:ADDITIONAL_PDF_KEY) ? form_class::ADDITIONAL_PDF_KEY : 'applicants'

        applicants_count = parsed_form_data[applicant_key]&.count.to_i
        total_applicants_count = applicants_count.to_f / additional_pdf_count
        # Must always be at least 1, so that `attachment_ids` still contains the
        # `form_id` even on forms that don't have an `applicants` array (e.g. FMP2)
        applicant_rounded_number = total_applicants_count.ceil.zero? ? 1 : total_applicants_count.ceil

        form = form_class.new(parsed_form_data)
        # DataDog Tracking
        form.track_user_identity
        form.track_current_user_loa(@current_user)
        form.track_email_usage

        attachment_ids = Array.new(applicant_rounded_number) { form_id }
        attachment_ids.concat(supporting_document_ids(parsed_form_data))
        attachment_ids = [form_id] if attachment_ids.empty?

        [attachment_ids.compact, form]
      end

      def supporting_document_ids(parsed_form_data)
        cached_uploads = []
        parsed_form_data['supporting_docs']&.each do |d|
          # Get the database record that corresponds to this file upload:
          record = PersistentAttachments::MilitaryRecords.find_by(guid: d['confirmation_code'])
          # Push to our array with some extra information so we can sort by date uploaded:
          cached_uploads.push({ attachment_id: d['attachment_id'],
                                created_at: record.created_at,
                                file_name: record.file.id })
        end

        # Sort by date created so we have the file's upload order and
        # reduce down to just the attachment id strings:
        attachment_ids = cached_uploads.sort_by { |h| h[:created_at] }.pluck(:attachment_id)&.compact.presence

        # Return either the attachment IDs or `claim_id`s (in the case of form 10-7959a):
        attachment_ids || parsed_form_data['supporting_docs']&.pluck('claim_id')&.compact.presence || []
      end

      def get_file_paths_and_metadata(parsed_form_data)
        attachment_ids, form = get_attachment_ids_and_form(parsed_form_data)

        filler = IvcChampva::PdfFiller.new(form_number: form.form_id, form:, uuid: form.uuid)
        file_path = if @current_user
                      filler.generate(@current_user.loa[:current])
                    else
                      filler.generate
                    end
        metadata = IvcChampva::MetadataValidator.validate(form.metadata)
        file_paths = form.handle_attachments(file_path)

        [file_paths, metadata.merge({ 'attachment_ids' => attachment_ids })]
      end

      def get_form_id
        form_number = params[:form_number]
        raise 'Missing/malformed form_number in params' unless form_number

        FORM_NUMBER_MAP[form_number]
      end

      def build_json(statuses, error_message)
        unique_statuses = statuses.uniq

        if unique_statuses == [200]
          { json: {}, status: 200 }
        elsif unique_statuses.include? 400
          { json: { error_message: error_message ||
            'An unknown error occurred while uploading some documents.' }, status: 400 }
        else
          { json: { error_message: 'An unknown error occurred while uploading document(s).' }, status: 500 }
        end
      end

      def authenticate
        super
      rescue Common::Exceptions::Unauthorized
        Rails.logger.info(
          'IVC Champva - unauthenticated user submitting form',
          { form_number: params[:form_number] }
        )
      end
    end
  end
end<|MERGE_RESOLUTION|>--- conflicted
+++ resolved
@@ -81,22 +81,16 @@
 
       private
 
-<<<<<<< HEAD
-      if Flipper.enabled?(:champva_multiple_stamp_retry, @current_user)
-
-        ##
-        # Wraps handle_uploads and includes retry logic when file uploads get non-200s.
-        #
-        # @param [String] form_id The ID of the current form, e.g., 'vha_10_10d' (see FORM_NUMBER_MAP)
-        # @param [Hash] parsed_form_data complete form submission data object
-        #
-        # @return [Array<Integer, String>] An array with 1 or more http status codes
-        #   and an array with 1 or more message strings.
-        def handle_file_uploads(form_id, parsed_form_data)
-=======
+      ##
+      # Wraps handle_uploads and includes retry logic when file uploads get non-200s.
+      #
+      # @param [String] form_id The ID of the current form, e.g., 'vha_10_10d' (see FORM_NUMBER_MAP)
+      # @param [Hash] parsed_form_data complete form submission data object
+      #
+      # @return [Array<Integer, String>] An array with 1 or more http status codes
+      #   and an array with 1 or more message strings.
       def handle_file_uploads(form_id, parsed_form_data) # rubocop:disable Metrics/MethodLength
         if Flipper.enabled?(:champva_multiple_stamp_retry, @current_user)
->>>>>>> 76b69a91
           attempt = 0
           max_attempts = 1
 
@@ -119,15 +113,7 @@
               retry
             end
           end
-<<<<<<< HEAD
-
-          [statuses, error_messages]
-        end
-      else
-        def handle_file_uploads(form_id, parsed_form_data)
-=======
         else
->>>>>>> 76b69a91
           file_paths, metadata = get_file_paths_and_metadata(parsed_form_data)
           hu_result = FileUploader.new(form_id, metadata, file_paths, true).handle_uploads
           # convert [[200, nil], [400, 'error']] -> [200, 400] and [nil, 'error'] arrays
@@ -141,14 +127,9 @@
             hu_result = FileUploader.new(form_id, metadata, file_paths, true).handle_uploads
             statuses, error_messages = hu_result[0].is_a?(Array) ? hu_result.transpose : hu_result.map { |i| Array(i) }
           end
-<<<<<<< HEAD
-
-          [statuses, error_messages]
-=======
->>>>>>> 76b69a91
-        end
-
-        [statuses, error_message]
+        end
+
+        [statuses, error_messages]
       end # rubocop:enable Metrics/MethodLength
 
       def should_retry?(error_message_downcase, attempt, max_attempts)
