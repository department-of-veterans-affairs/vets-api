--- conflicted
+++ resolved
@@ -40,11 +40,7 @@
     # Scoped order are ignored for find_each. Its forced to be batch order (on primary key)
     # This should be fine as created_at dates correlate directly to PKs
     submissions.find_each do |submission|
-<<<<<<< HEAD
-      submission.form526_job_statuses.where("error_message <> ''").each do |job_status|
-=======
       submission.form526_job_statuses.where.not(error_message: [nil, '']).each do |job_status|
->>>>>>> 24f3dfce
         if job_status.job_class == 'SubmitForm526AllClaim'
           job_status.error_message.include?('.serviceError') ? (outage_errors += 1) : (other_errors += 1)
         else
