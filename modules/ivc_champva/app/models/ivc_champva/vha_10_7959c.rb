--- conflicted
+++ resolved
@@ -10,10 +10,7 @@
     def initialize(data)
       @data = data
       @uuid = SecureRandom.uuid
-<<<<<<< HEAD
       @form_id = 'vha_10_7959c'
-=======
->>>>>>> cff6907b
     end
 
     def metadata
