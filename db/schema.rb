--- conflicted
+++ resolved
@@ -10,11 +10,7 @@
 #
 # It's strongly recommended that you check this file into your version control system.
 
-<<<<<<< HEAD
-ActiveRecord::Schema.define(version: 2020_11_17_200716) do
-=======
 ActiveRecord::Schema.define(version: 2020_11_18_233113) do
->>>>>>> ff94bc2f
 
   # These are extensions that must be enabled in order to support this database
   enable_extension "btree_gin"
@@ -133,12 +129,9 @@
     t.string "encrypted_file_data_iv"
     t.string "encrypted_evss_response"
     t.string "encrypted_evss_response_iv"
-<<<<<<< HEAD
     t.string "encrypted_bgs_flash_responses"
     t.string "encrypted_bgs_flash_responses_iv"
-=======
     t.string "flashes", default: [], array: true
->>>>>>> ff94bc2f
   end
 
   create_table "claims_api_power_of_attorneys", id: :uuid, default: -> { "gen_random_uuid()" }, force: :cascade do |t|
