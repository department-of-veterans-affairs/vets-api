--- conflicted
+++ resolved
@@ -12,16 +12,7 @@
 # rubocop:disable Metrics/MethodLength
 def stub_vet360(person = nil)
   Flipper.disable(:va_v3_contact_information_service)
-<<<<<<< HEAD
   service = VAProfile::ContactInformation::Service
-=======
-  service = if Flipper.enabled?(:va_v3_contact_information_service)
-              VAProfile::V2::ContactInformation::Service
-            else
-              VAProfile::ContactInformation::Service
-            end
->>>>>>> e5237c37
-
   person_response = VAProfile::ContactInformation::PersonResponse
 
   person ||= build(
