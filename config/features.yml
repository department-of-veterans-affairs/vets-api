--- conflicted
+++ resolved
@@ -2646,11 +2646,9 @@
   show_vye_downtime_alert:
     actor_type: user
     description: If enabled, show the VYE downtime alert on the VYE application
-<<<<<<< HEAD
   form_10275_release:
     actor_type: user
     description: If enabled, show link to digitized form on SCO page
-=======
   tsa_safe_travel_letter:
     actor_type: user
     description: Enables displaying TSA Safe Travel Letter on Letters page
@@ -2732,7 +2730,6 @@
     actor_type: user
     description: Updated verbiage for instruction page for 5490
     enable_in_development: true
-
   survivors_benefits_form_enabled:
     actor_type: user
     description: Enables the Medical Expense Reports form (Form 21P-534EZ)
@@ -2757,5 +2754,4 @@
     description: If enabled, use the new claimant service for SOB
   form_10203_claimant_service:
     actor_type: user
-    description: If enabled, use the new claimant service for form 22-10203
->>>>>>> 00806c1c
+    description: If enabled, use the new claimant service for form 22-10203