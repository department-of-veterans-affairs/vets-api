--- conflicted
+++ resolved
@@ -22,11 +22,7 @@
       resources :limits, only: :index
       get 'visits/:schedule_type', to: 'visits#index'
     end
-<<<<<<< HEAD
-    get '/facilities/limits', to: 'limits#index'
-=======
     get '/facilities/limits', to: 'facilities#limits'
->>>>>>> 02fd50b3
     resource :preferences, only: %i[show update]
     resources :direct_booking_eligibility_criteria, only: :index
     resources :request_eligibility_criteria, only: :index
