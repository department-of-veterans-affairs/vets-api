--- conflicted
+++ resolved
@@ -1,6 +1,7 @@
 # frozen_string_literal: true
 
 # lib
+require 'burials/notification_callback'
 require 'burials/notification_email'
 
 # spec
@@ -19,11 +20,7 @@
         Settings.vanotify.services['21p_530ez'].email.confirmation.template_id,
         anything,
         Settings.vanotify.services['21p_530ez'].api_key,
-<<<<<<< HEAD
         { callback_klass: Burials::NotificationCallback.to_s,
-=======
-        { callback_klass: VeteranFacingServices::NotificationCallback::SavedClaim.to_s,
->>>>>>> 5c8fa634
           callback_metadata: anything }
       ]
       expect(VANotify::EmailJob).to receive(:perform_async).with(*args)
