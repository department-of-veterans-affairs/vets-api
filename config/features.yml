--- conflicted
+++ resolved
@@ -1,14 +1,9 @@
 ---
-<<<<<<< HEAD
 # Add a new feture toggle here to ensure that it is initialized in all environments.
 #
 # Features are enabled by default in development and test environments, and disabled by default in production.
 # Set a given environment to 'true' or 'false' in `default_enabled_environments` to override this behavior.
 #
-=======
-# Add a new feature toggle here to ensure that it is initialized in all environments.
-# Features are defaulted to enabled in development and test environments and disabled in all others.
->>>>>>> e7340e94
 # The description should contain any relevant information for an admin who may toggle the feature.
 #
 # The actor_type should be either `user` for features you want to be "sticky" for a logged in user (default)
@@ -38,14 +33,6 @@
     description: >
       On https://www.va.gov/find-locations/ enable veterans to search for Community care by showing that option in the "Search for" box.
       This toggle is owned by Rian
-<<<<<<< HEAD
-  facility_locator_lighthouse_api:
-    actor_type: user
-    default_enabled_environments:
-      development: true
-    description: Use the Lighthouse api instead of the database
-=======
->>>>>>> e7340e94
   facility_locator_pull_operating_status_from_lighthouse:
     actor_type: user
     default_enabled_environments:
@@ -213,13 +200,9 @@
     description: >
       Enables automatic establishment/disconnection of vets-api session based on a user's SSOe session status
   allow_online_10_10cg_submissions:
-<<<<<<< HEAD
-    actor_type: user
-    default_enabled_environments:
-      development: false
-=======
-    actor_type: cookie_id
->>>>>>> e7340e94
+    actor_type: cookie_id
+    default_enabled_environments:
+      development: false
     description: >
       Allows (unauthenticated) users to submit a 10-10CG through VA.gov. This feature is also known as a Caregivers Assistance Claim.
   stub_carma_responses:
@@ -239,7 +222,7 @@
   gibct_school_ratings:
     actor_type: user
     description: >
-      Show/Hide the school ratings section of the Comparison Tool School Profile Page.    
+      Show/Hide the school ratings section of the Comparison Tool School Profile Page.
   form996_higher_level_review:
     actor_type: user
     description: >
