# frozen_string_literal: true

# rubocop:disable Metrics/ClassLength
module PdfFill
  module Forms
    class Va21p530 < FormBase
      include FormHelper

      ITERATOR = PdfFill::HashConverter::ITERATOR

      PLACE_OF_DEATH_KEY = {
        'vaMedicalCenter' => 'VA MEDICAL CENTER',
        'stateVeteransHome' => 'STATE VETERANS HOME',
        'nursingHome' => 'NURSING HOME UNDER VA CONTRACT'
      }.freeze

      # rubocop:disable Metrics/LineLength
      KEY = {
        'burialAllowanceRequested' => {
          'checkbox' => {
            'nonService' => {
              key: 'form1[0].#subform[37].Non-Service-ConnectedDeath[0]'
            },
            'service' => {
              key: 'form1[0].#subform[37].Service-ConnectedDeath[0]'
            },
            'vaMC' => {
              key: 'form1[0].#subform[37].UnclaimedRemains[0]'
            }
          }
        },
        'signature' => {
          key: 'form1[0].#subform[37].CLAIMANT_SIGNATURE[0]',
          limit: 45,
          question_num: 20,
          question_text: 'SIGNATURE OF CLAIMANT',
          question_suffix: 'A'
        },
        'amountIncurred' => {
          key: 'form1[0].#subform[37].COST_OF_BURIAL[0]',
          question_num: 19,
          dollar: true,
          question_text: "EXPENSES INCURED FOR THE TRANSPORTATION OF THE VETERAN'S REMAINS FROM THE PLACE OF DEATH TO THE FINAL RESTING PLACE",
          limit: 12
        },
        'amountGovtContribution' => {
          key: 'form1[0].#subform[37].AMOUNT[0]',
          question_num: 18,
          question_suffix: 'B',
          dollar: true,
          question_text: 'AMOUNT OF GOVERNMENT OR EMPLOYER CONTRIBUTION',
          limit: 10
        },
        'placeOfRemains' => {
          key: 'form1[0].#subform[37].PLACE_OF_DEATH[1]',
          limit: 80,
          question_num: 16,
          question_text: "PLACE OF BURIAL OR LOCATION OF DECEASED VETERAN'S REMAINS"
        },
        'hasGovtContributions' => {
          key: 'form1[0].#subform[37].YES5[0]'
        },
        'noGovtContributions' => {
          key: 'form1[0].#subform[37].NO5[0]'
        },
        'hasStateCemetery' => {
          key: 'form1[0].#subform[37].YES4[2]'
        },
        'noStateCemetery' => {
          key: 'form1[0].#subform[37].NO4[2]'
        },
        'hasFederalCemetery' => {
          key: 'form1[0].#subform[37].YES4[0]'
        },
        'noFederalCemetery' => {
          key: 'form1[0].#subform[37].NO4[0]'
        },
        'hasBenefitsUnclaimedRemains' => {
          key: 'form1[0].#subform[37].YES4[4]'
        },
        'noBenefitsUnclaimedRemains' => {
          key: 'form1[0].#subform[37].NO4[4]'
        },
        'hasPlotAllowance' => {
          key: 'form1[0].#subform[37].YES4[1]'
        },
        'noPlotAllowance' => {
          key: 'form1[0].#subform[37].NO4[1]'
        },
        'officialPosition' => {
          key: 'officialPosition',
          limit: 48,
          question_num: 20,
          question_suffix: 'B',
          question_text: 'OFFICIAL POSITION OF PERSON SIGNING ON BEHALF OF FIRM, CORPORATION OR STATE AGENCY'
        },
        'hasBurialAllowance' => {
          key: 'form1[0].#subform[37].YES4[3]'
        },
        'noBurialAllowance' => {
          key: 'form1[0].#subform[37].NO4[3]'
        },
        'hasPreviouslyReceivedAllowance' => {
          key: 'form1[0].#subform[37].YES2[0]'
        },
        'noPreviouslyReceivedAllowance' => {
          key: 'form1[0].#subform[37].NO2[0]'
        },
        'locationOfDeath' => {
          'checkbox' => {
            'vaMedicalCenter' => {
              key: 'form1[0].#subform[37].CheckBox1[1]'
            },
            'stateVeteransHome' => {
              key: 'form1[0].#subform[37].CheckBox2[1]'
            },
            'nursingHome' => {
              key: 'form1[0].#subform[37].CheckBox3[1]'
            },
            'other' => {
              key: 'form1[0].#subform[37].CheckBox4[1]'
            }
          },
          'other' => {
            key: 'form1[0].#subform[37].OTHER_SPECIFY[1]',
            question_num: 13,
            question_suffix: 'B',
            question_text: "WHERE DID THE VETERAN'S DEATH OCCUR?",
            limit: 50
          }
        },
        'burialCost' => {
          key: 'form1[0].#subform[37].COST_OF_BURIAL[1]',
          limit: 12,
          question_num: 13,
          question_suffix: 'A',
          question_text: 'If VA Medical Center Death is checked, provide actual burial cost'
        },
        'veteranFullName' => {
          'first' => {
            key: 'form1[0].#subform[36].VeteransFirstName[0]',
            limit: 12,
            question_num: 1,
            question_text: "DECEASED VETERAN'S FIRST NAME"
          },
          'middleInitial' => {
            key: 'form1[0].#subform[36].VeteransMiddleInitial1[0]'
          },
          'last' => {
            key: 'form1[0].#subform[36].VeteransLastName[0]',
            limit: 18,
            question_num: 1,
            question_text: "DECEASED VETERAN'S LAST NAME"
          }
        },
        'previousNames' => {
          key: 'form1[0].#subform[36].OTHER_NAME[0]',
          question_num: 12,
          question_text: 'IF VETERAN SERVED UNDER NAME OTHER THAN THAT SHOWN IN ITEM 1, GIVE FULL NAME AND SERVICE RENDERED UNDER THAT NAME',
          limit: 180
        },
        'burialDate' => {
          key: 'form1[0].#subform[36].DATE_OF_BURIAL[0]'
        },
        'vaFileNumber' => {
          key: 'form1[0].#subform[36].VAFileNumber[0]'
        },
        'placeOfDeath' => {
          key: 'form1[0].#subform[36].PLACE_OF_DEATH[0]',
          limit: 52,
          question_num: 10,
          question_suffix: 'B',
          question_text: 'PLACE OF DEATH'
        },
        'claimantEmail' => {
          key: 'form1[0].#subform[36].PreferredE_MailAddress[0]',
          limit: 31,
          question_num: 7,
          question_text: 'PREFERRED E-MAIL ADDRESS'
        },
        'claimantFullName' => {
          'first' => {
            key: 'form1[0].#subform[36].ClaimantsFirstName[0]',
            limit: 12,
            question_num: 4,
            question_text: "CLAIMANT'S FIRST NAME"
          },
          'middleInitial' => {
            key: 'form1[0].#subform[36].ClaimantsMiddleInitial1[0]'
          },
          'last' => {
            key: 'form1[0].#subform[36].ClaimantsLastName[0]',
            limit: 18,
            question_num: 4,
            question_text: "CLAIMANT'S LAST NAME"
          }
        },
        'claimantAddress' => {
          always_overflow: true,
          first_key: 'street',
          'fullAddress' => {
            question_num: 5,
            question_text: 'CURRENT MAILING ADDRESS'
          },
          'street' => {
            key: 'form1[0].#subform[36].CurrentMailingAddress_NumberAndStreet[0]'
          }
        },
        'relationship' => {
          'checkbox' => {
            'spouse' => {
              key: 'form1[0].#subform[36].CheckBox1[0]'
            },
            'child' => {
              key: 'form1[0].#subform[36].CheckBox2[0]'
            },
            'executor' => {
              key: 'form1[0].#subform[36].CheckBox4[0]'
            },
            'other' => {
              key: 'form1[0].#subform[36].CheckBox5[0]'
            },
            'parent' => {
              key: 'form1[0].#subform[36].CheckBox3[0]'
            }
          },
          'other' => {
            limit: 58,
            question_num: 8,
            question_text: 'RELATIONSHIP OF CLAIMANT TO DECEASED VETERAN',
            key: 'form1[0].#subform[36].OTHER_SPECIFY[0]'
          }
        },
        'toursOfDuty' => {
          limit: 3,
          first_key: 'rank',
          'dateRangeStart' => {
            key: "toursOfDuty.dateRangeStart[#{ITERATOR}]",
            question_num: 11,
            question_suffix: 'A',
            question_text: 'ENTERED SERVICE (date)'
          },
          'placeOfEntry' => {
            key: "toursOfDuty.placeOfEntry[#{ITERATOR}]",
            limit: 14,
            question_num: 11,
            question_suffix: 'A',
            question_text: 'ENTERED SERVICE (place)'
          },
          'serviceNumber' => {
            key: "toursOfDuty.serviceNumber[#{ITERATOR}]",
            limit: 12,
            question_num: 11,
            question_suffix: 'B',
            question_text: 'SERVICE NUMBER'
          },
          'dateRangeEnd' => {
            key: "toursOfDuty.dateRangeEnd[#{ITERATOR}]",
            question_num: 11,
            question_suffix: 'C',
            question_text: 'SEPARATED FROM SERVICE (date)'
          },
          'placeOfSeparation' => {
            key: "toursOfDuty.placeOfSeparation[#{ITERATOR}]",
            question_num: 11,
            question_suffix: 'C',
            question_text: 'SEPARATED FROM SERVICE (place)',
            limit: 15
          },
          'rank' => {
            key: "toursOfDuty.rank[#{ITERATOR}]",
            question_num: 11,
            question_suffix: 'D',
            question_text: 'GRADE, RANK OR RATING, ORGANIZATION AND BRANCH OF SERVICE',
            limit: 31
          }
        },
        'placeOfBirth' => {
          key: 'form1[0].#subform[36].PLACE_OF_BIRTH[0]',
          limit: 71,
          question_num: 9,
          question_suffix: 'B',
          question_text: 'PLACE OF BIRTH'
        },
        'veteranDateOfBirth' => {
          key: 'form1[0].#subform[36].DATE_OF_BIRTH[0]'
        },
        'deathDate' => {
          key: 'form1[0].#subform[36].DATE_OF_DEATH[0]'
        },
        'claimantPhone' => {
          'first' => {
            key: 'form1[0].#subform[36].PreferredTelephoneNumber_AreaCode[0]'
          },
          'second' => {
            key: 'form1[0].#subform[36].PreferredTelephoneNumber_FirstThreeNumbers[0]'
          },
          'third' => {
            key: 'form1[0].#subform[36].PreferredTelephoneNumber_LastFourNumbers[0]'
          }
        },
        'veteranSocialSecurityNumber2' => {
          'first' => {
            key: 'form1[0].#subform[37].VeteransSocialSecurityNumber_FirstThreeNumbers[1]'
          },
          'second' => {
            key: 'form1[0].#subform[37].VeteransSocialSecurityNumber_SecondTwoNumbers[1]'
          },
          'third' => {
            key: 'form1[0].#subform[37].VeteransSocialSecurityNumber_LastFourNumbers[1]'
          }
        },
        'firmNameAndAddr' => {
          key: 'form1[0].#subform[37].FULL_NAME[0]',
          limit: 90,
          question_num: 21,
          question_text: 'FULL NAME AND ADDRESS OF THE FIRM, CORPORATION, OR STATE AGENCY FILING AS CLAIMANT'
        },
        'veteranSocialSecurityNumber' => {
          'first' => {
            key: 'form1[0].#subform[36].VeteransSocialSecurityNumber_FirstThreeNumbers[0]'
          },
          'second' => {
            key: 'form1[0].#subform[36].VeteransSocialSecurityNumber_SecondTwoNumbers[0]'
          },
          'third' => {
            key: 'form1[0].#subform[36].VeteransSocialSecurityNumber_LastFourNumbers[0]'
          }
        }
      }.freeze
      # rubocop:enable Metrics/LineLength

      def split_phone(hash, key)
        phone = hash[key]
        return if phone.blank?

        hash[key] = {
          'first' => phone[0..2],
          'second' => phone[3..5],
          'third' => phone[6..9]
        }
      end

      def expand_checkbox_as_hash(hash, key)
        value = hash.try(:[], key)
        return if value.blank?

        hash['checkbox'] = {
          value => true
        }
      end

      def expand_checkbox_in_place(hash, key)
        hash.merge!(expand_checkbox(hash[key], StringHelpers.capitalize_only(key)))
      end

      def expand_relationship(hash, key)
        expand_checkbox_as_hash(hash[key], 'type')
      end

      def expand_tours_of_duty(tours_of_duty)
        return if tours_of_duty.blank?

        tours_of_duty.each do |tour_of_duty|
          expand_date_range(tour_of_duty, 'dateRange')
          tour_of_duty['rank'] = combine_hash(tour_of_duty, %w[serviceBranch rank], ', ')
        end
      end

      def expand_place_of_death
        location_of_death = @form_data['locationOfDeath']
        return if location_of_death.blank?

        location = location_of_death['location']

        @form_data['placeOfDeath'] =
          if location == 'other'
            location_of_death['other']
          else
            PLACE_OF_DEATH_KEY[location]
          end
      end

      def expand_firm
        if @form_data['relationship'].try(:[], 'isEntity')
          combine_name_addr(
            @form_data,
            name_key: 'firmName',
            address_key: 'claimantAddress',
            combined_key: 'firmNameAndAddr'
          )
        end
      end

      def expand_burial_allowance
        burial_allowance = @form_data['burialAllowanceRequested']
        return if burial_allowance.blank?

        @form_data['burialAllowanceRequested'] = {
          'value' => burial_allowance
        }

        expand_checkbox_as_hash(@form_data['burialAllowanceRequested'], 'value')
      end

      def expand_claimant_addr
        return if @form_data['claimantAddress'].blank?

        combine_both_addr(@form_data, 'claimantAddress')
        @form_data['claimantAddress'] = [
          {
            'fullAddress' => @form_data['claimantAddress']
          }
        ]
      end

      # rubocop:disable Metrics/MethodLength
      def merge_fields
        expand_signature(@form_data['claimantFullName'])

        %w[veteranFullName claimantFullName].each do |attr|
          FormHelper.extract_middle_i(@form_data, attr)
        end

        ssn = @form_data['veteranSocialSecurityNumber']
        ['', '2'].each do |suffix|
<<<<<<< HEAD
          @form_data["veteranSocialSecurityNumber#{suffix}"] = FormHelper.split_ssn(ssn)
=======
          @form_data["veteranSocialSecurityNumber#{suffix}"] = split_ssn(ssn)
>>>>>>> 245ee4f8
        end

        split_phone(@form_data, 'claimantPhone')

        expand_relationship(@form_data, 'relationship')

        expand_place_of_death

        expand_tours_of_duty(@form_data['toursOfDuty'])

        @form_data['previousNames'] = combine_previous_names(@form_data['previousNames'])

        @form_data['vaFileNumber'] = FormHelper.extract_va_file_number(@form_data['vaFileNumber'])

        expand_burial_allowance

        expand_firm

        expand_checkbox_as_hash(@form_data['locationOfDeath'], 'location')

        expand_claimant_addr

        %w[
          previouslyReceivedAllowance
          burialAllowance
          plotAllowance
          benefitsUnclaimedRemains
          federalCemetery
          stateCemetery
          govtContributions
        ].each do |attr|
          expand_checkbox_in_place(@form_data, attr)
        end

        @form_data
      end
      # rubocop:enable Metrics/MethodLength
    end
  end
end
# rubocop:enable Metrics/ClassLength<|MERGE_RESOLUTION|>--- conflicted
+++ resolved
@@ -419,16 +419,12 @@
         expand_signature(@form_data['claimantFullName'])
 
         %w[veteranFullName claimantFullName].each do |attr|
-          FormHelper.extract_middle_i(@form_data, attr)
+          extract_middle_i(@form_data, attr)
         end
 
         ssn = @form_data['veteranSocialSecurityNumber']
         ['', '2'].each do |suffix|
-<<<<<<< HEAD
-          @form_data["veteranSocialSecurityNumber#{suffix}"] = FormHelper.split_ssn(ssn)
-=======
           @form_data["veteranSocialSecurityNumber#{suffix}"] = split_ssn(ssn)
->>>>>>> 245ee4f8
         end
 
         split_phone(@form_data, 'claimantPhone')
@@ -441,7 +437,7 @@
 
         @form_data['previousNames'] = combine_previous_names(@form_data['previousNames'])
 
-        @form_data['vaFileNumber'] = FormHelper.extract_va_file_number(@form_data['vaFileNumber'])
+        @form_data['vaFileNumber'] = extract_va_file_number(@form_data['vaFileNumber'])
 
         expand_burial_allowance
 
