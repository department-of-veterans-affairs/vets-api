--- conflicted
+++ resolved
@@ -196,16 +196,6 @@
       end
     end
 
-<<<<<<< HEAD
-    def build_redirect(params)
-      default = Settings.ssoe.redirects[params[:application]]
-      return default unless default && params[:to]
-
-      prefix = default.delete_suffix('/')
-      suffix = params[:to].delete_prefix('/').gsub("\r\n", '')
-      [prefix, suffix].join('/')
-    end
-
     def previous_saml_uuid(params)
       if params[:action] == 'saml_callback'
         settings = SAML::SSOeSettingsService.saml_settings
@@ -214,20 +204,11 @@
     end
 
     # Initialize a new SAMLRequestTracker, if a valid previous SAML UUID is
-    # found in the SAMLResponse, copy over the redirect, type and created_at
-    # timestamp.  This is useful for a user that has to go through the
-    # upleveling process.
+    # given, copy over the payload and created_at timestamp.  This is useful
+    # for a user that has to go through the upleveling process.
     def initialize_tracker(params)
       uuid = previous_saml_uuid(params)
       previous = uuid && SAMLRequestTracker.find(uuid)
-      redirect = previous&.payload_attr(:redirect) || build_redirect(params)
-=======
-    # Initialize a new SAMLRequestTracker, if a valid previous SAML UUID is
-    # given, copy over the payload and created_at timestamp.  This is useful
-    # for a user that has to go through the upleveling process.
-    def initialize_tracker(params, previous_saml_uuid: nil)
-      previous = previous_saml_uuid && SAMLRequestTracker.find(previous_saml_uuid)
->>>>>>> 90a14592
       type = previous&.payload_attr(:type) || params[:type]
       # if created_at is set to nil (meaning no previous tracker to use), it
       # will be initialized to the current time when it is saved
