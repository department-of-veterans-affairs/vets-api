--- conflicted
+++ resolved
@@ -1,12 +1,8 @@
 # frozen_string_literal: true
 
-<<<<<<< HEAD
-module VAForms
-=======
 require 'va_forms/health_checker'
 
-module VaForms
->>>>>>> d0497a3a
+module VAForms
   class MetadataController < ::ApplicationController
     skip_before_action :verify_authenticity_token
     skip_after_action :set_csrf_header
@@ -30,24 +26,15 @@
     end
 
     def healthcheck
-<<<<<<< HEAD
-      if VAForms::Form.count.positive?
-        render json: healthy_service_response
-      else
-        render json: unhealthy_service_response,
-               status: :service_unavailable
-      end
-=======
       render json: {
         description: HEALTH_DESCRIPTION,
         status: 'UP',
         time: Time.zone.now.to_formatted_s(:iso8601)
       }
->>>>>>> d0497a3a
     end
 
     def upstream_healthcheck
-      health_checker = VaForms::HealthChecker.new
+      health_checker = VAForms::HealthChecker.new
       time = Time.zone.now.to_formatted_s(:iso8601)
 
       render json: {
@@ -56,7 +43,7 @@
         time: time,
         details: {
           name: 'All upstream services',
-          upstreamServices: VaForms::HealthChecker::SERVICES.map do |service|
+          upstreamServices: VAForms::HealthChecker::SERVICES.map do |service|
                               upstream_service_details(service, health_checker, time)
                             end
         }
