--- conflicted
+++ resolved
@@ -720,7 +720,6 @@
             application/json:
               schema:
                 $ref: "#/components/schemas/Errors"
-<<<<<<< HEAD
         '504':
           description: Timeout from the upstream service
           content:
@@ -812,8 +811,6 @@
             application/json:
               schema:
                 $ref: "#/components/schemas/Errors"
-=======
->>>>>>> 6cdf23c9
         '504':
           description: Timeout from the upstream service
           content:
@@ -1046,7 +1043,6 @@
                 type: "string"
               detail:
                 type: "string"
-<<<<<<< HEAD
     Clinic:
       type: object
       required:
@@ -1095,8 +1091,6 @@
               type: string
             object_type:
               type: string                  
-=======
->>>>>>> 6cdf23c9
     Facility:
       type: "object"
       required:
@@ -1132,11 +1126,7 @@
             admin_parent:
               type: "boolean"
             parent_station_code:
-<<<<<<< HEAD
-              type: "string"                                
-=======
               type: "string"                              
->>>>>>> 6cdf23c9
     AppointmentRequest:
       type: "object"
       properties:
