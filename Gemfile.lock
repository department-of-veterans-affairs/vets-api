GIT
  remote: https://github.com/corgibytes/ruby-debug-ide
  revision: 4869a6721579a7d88b7d105929c27325e184a5dd
  branch: feature-add-fixed-port-range
  specs:
    ruby-debug-ide (0.7.2)
      rake (>= 0.8.1)

GIT
  remote: https://github.com/department-of-veterans-affairs/active_model_serializers
  revision: 19015caa80227e5ae5d62179129edcaa43fb3d9d
  branch: master
  specs:
    active_model_serializers (0.10.4.vsp)
      actionpack (>= 4.1)
      activemodel (>= 4.1)
      case_transform (>= 0.2)
      jsonapi (= 0.1.1.beta6)

GIT
  remote: https://github.com/department-of-veterans-affairs/apivore
  revision: b5b6c9803334f9ddc1c11e4f201fdc9f6353ef59
  branch: master
  specs:
    apivore (1.6.2.vsp)
      actionpack (>= 4)
      hashie (~> 3.3)
      json-schema (~> 2.5)
      rspec (~> 3)
      rspec-expectations (~> 3.1)
      rspec-mocks (~> 3.1)

GIT
  remote: https://github.com/department-of-veterans-affairs/betamocks
  revision: df8f8e600863fe35b1d0bab01372f65a75d50937
  branch: master
  specs:
    betamocks (0.7.0)
      activesupport (>= 4.2)
      adler32
      faraday (>= 0.7.4, <= 0.17.0)

GIT
  remote: https://github.com/department-of-veterans-affairs/bgs-ext.git
  revision: 4eba200159ceff1b4df0fe8d4c406ff41c18598b
  specs:
    bgs_ext (0.21.0)
      httpclient
      nokogiri (>= 1.8.5)
      savon (~> 2.12)

GIT
  remote: https://github.com/department-of-veterans-affairs/connect_vbms.git
  revision: bebad55f8723f091c7d41522178b11999f574499
  branch: master
  specs:
    connect_vbms (1.2.0)
      httpclient (~> 2.8.0)
      httpi (~> 2.4)
      mail
      nokogiri (>= 1.8.4)
      nori
      xmldsig (~> 0.3.1)
      xmlenc

GIT
  remote: https://github.com/department-of-veterans-affairs/vets-json-schema
  revision: 34234d3342f38aaec7e0ef799a97f2aac1c5998f
  branch: master
  specs:
    vets_json_schema (20.0.1)
      multi_json (~> 1.0)
      script_utils (= 0.0.4)

PATH
  remote: modules
  specs:
    appeals_api (0.0.1)
      sidekiq
    apps_api (0.0.1)
      faraday
      sidekiq
    claims_api (0.0.1)
    covid_research (0.1.0)
      rails (~> 6.0.3, >= 6.0.3.2)
      sidekiq
    covid_vaccine (0.1.0)
      sidekiq
    facilities_api (0.1.0)
    health_quest (0.1.0)
    identity (0.1.0)
    mobile (0.1.0)
      dry-validation
    openid_auth (0.0.1)
    test_user_dashboard (0.1.0)
      rails (~> 6.0.3, >= 6.0.3.2)
    va_forms (0.0.1)
      faraday
      nokogiri
      paper_trail
      sidekiq
    vaos (0.1.0)
      sidekiq
    vba_documents (1.0.0)
      aws-sdk-s3 (~> 1)
      sidekiq
    veteran (0.0.1)
    veteran_confirmation (0.0.1)
    veteran_verification (0.0.1)

GEM
  remote: https://rubygems.org/
  remote: https://enterprise.contribsys.com/
  specs:
    Ascii85 (1.0.3)
    aasm (5.1.1)
      concurrent-ruby (~> 1.0)
    actioncable (6.0.3.5)
      actionpack (= 6.0.3.5)
      nio4r (~> 2.0)
      websocket-driver (>= 0.6.1)
    actionmailbox (6.0.3.5)
      actionpack (= 6.0.3.5)
      activejob (= 6.0.3.5)
      activerecord (= 6.0.3.5)
      activestorage (= 6.0.3.5)
      activesupport (= 6.0.3.5)
      mail (>= 2.7.1)
    actionmailer (6.0.3.5)
      actionpack (= 6.0.3.5)
      actionview (= 6.0.3.5)
      activejob (= 6.0.3.5)
      mail (~> 2.5, >= 2.5.4)
      rails-dom-testing (~> 2.0)
    actionpack (6.0.3.5)
      actionview (= 6.0.3.5)
      activesupport (= 6.0.3.5)
      rack (~> 2.0, >= 2.0.8)
      rack-test (>= 0.6.3)
      rails-dom-testing (~> 2.0)
      rails-html-sanitizer (~> 1.0, >= 1.2.0)
    actiontext (6.0.3.5)
      actionpack (= 6.0.3.5)
      activerecord (= 6.0.3.5)
      activestorage (= 6.0.3.5)
      activesupport (= 6.0.3.5)
      nokogiri (>= 1.8.5)
    actionview (6.0.3.5)
      activesupport (= 6.0.3.5)
      builder (~> 3.1)
      erubi (~> 1.4)
      rails-dom-testing (~> 2.0)
      rails-html-sanitizer (~> 1.1, >= 1.2.0)
    activejob (6.0.3.5)
      activesupport (= 6.0.3.5)
      globalid (>= 0.3.6)
    activemodel (6.0.3.5)
      activesupport (= 6.0.3.5)
    activerecord (6.0.3.5)
      activemodel (= 6.0.3.5)
      activesupport (= 6.0.3.5)
    activerecord-import (1.0.8)
      activerecord (>= 3.2)
    activerecord-postgis-adapter (6.0.0)
      activerecord (~> 6.0)
      rgeo-activerecord (~> 6.0)
    activestorage (6.0.3.5)
      actionpack (= 6.0.3.5)
      activejob (= 6.0.3.5)
      activerecord (= 6.0.3.5)
      marcel (~> 0.3.1)
    activesupport (6.0.3.5)
      concurrent-ruby (~> 1.0, >= 1.0.2)
      i18n (>= 0.7, < 2)
      minitest (~> 5.1)
      tzinfo (~> 1.1)
      zeitwerk (~> 2.2, >= 2.2.2)
    addressable (2.7.0)
      public_suffix (>= 2.0.2, < 5.0)
    adler32 (0.0.2)
    afm (0.2.2)
    akami (1.3.1)
      gyoku (>= 0.4.0)
      nokogiri
    ast (2.4.2)
    attr_encrypted (3.1.0)
      encryptor (~> 3.0.0)
    attr_extras (6.2.4)
    awesome_print (1.9.2)
    aws-eventstream (1.1.1)
    aws-partitions (1.436.0)
    aws-sdk-core (3.113.0)
      aws-eventstream (~> 1, >= 1.0.2)
      aws-partitions (~> 1, >= 1.239.0)
      aws-sigv4 (~> 1.1)
      jmespath (~> 1.0)
    aws-sdk-kms (1.43.0)
      aws-sdk-core (~> 3, >= 3.112.0)
      aws-sigv4 (~> 1.1)
    aws-sdk-s3 (1.93.0)
      aws-sdk-core (~> 3, >= 3.112.0)
      aws-sdk-kms (~> 1)
      aws-sigv4 (~> 1.1)
    aws-sdk-sns (1.39.0)
      aws-sdk-core (~> 3, >= 3.112.0)
      aws-sigv4 (~> 1.1)
    aws-sigv4 (1.2.3)
      aws-eventstream (~> 1, >= 1.0.2)
    axiom-types (0.1.1)
      descendants_tracker (~> 0.0.4)
      ice_nine (~> 0.11.0)
      thread_safe (~> 0.3, >= 0.3.1)
    bcp47 (0.3.3)
      i18n
    benchmark-ips (2.8.4)
    bindex (0.8.1)
    bootsnap (1.7.3)
      msgpack (~> 1.0)
    brakeman (5.0.0)
    breakers (0.4.0)
      faraday (>= 0.7.4, < 0.18)
      multi_json (~> 1.0)
    builder (3.2.4)
    bundler-audit (0.8.0)
      bundler (>= 1.2.0, < 3)
      thor (~> 1.0)
    byebug (11.1.3)
    carrierwave (2.2.0)
      activemodel (>= 5.0.0)
      activesupport (>= 5.0.0)
      addressable (~> 2.6)
      image_processing (~> 1.1)
      mimemagic (>= 0.3.0)
      mini_mime (>= 0.1.3)
      ssrf_filter (~> 1.0)
    carrierwave-aws (1.5.0)
      aws-sdk-s3 (~> 1.0)
      carrierwave (~> 2.0)
    case_transform (0.2)
      activesupport
    childprocess (3.0.0)
    claide (1.0.3)
    claide-plugins (0.9.2)
      cork
      nap
      open4 (~> 1.3)
    clam_scan (0.0.2)
    cliver (0.3.2)
    coderay (1.1.3)
    coercible (1.0.0)
      descendants_tracker (~> 0.0.1)
    colored2 (3.1.2)
    combine_pdf (1.0.21)
      ruby-rc4 (>= 0.1.5)
    concurrent-ruby (1.1.8)
    config (2.2.1)
      deep_merge (~> 1.2, >= 1.2.1)
      dry-validation (~> 1.0, >= 1.0.0)
    connection_pool (2.2.3)
    content_disposition (1.0.0)
    cork (0.3.0)
      colored2 (~> 3.1)
    crack (0.4.3)
      safe_yaml (~> 1.0.0)
    crass (1.0.6)
    danger (8.2.3)
      claide (~> 1.0)
      claide-plugins (>= 0.9.2)
      colored2 (~> 3.1)
      cork (~> 0.1)
      faraday (>= 0.9.0, < 2.0)
      faraday-http-cache (~> 2.0)
      git (~> 1.7)
      kramdown (~> 2.3)
      kramdown-parser-gfm (~> 1.0)
      no_proxy_fix
      octokit (~> 4.7)
      terminal-table (>= 1, < 4)
    database_cleaner (2.0.1)
      database_cleaner-active_record (~> 2.0.0)
    database_cleaner-active_record (2.0.0)
      activerecord (>= 5.a)
      database_cleaner-core (~> 2.0.0)
    database_cleaner-core (2.0.1)
    date_time_precision (0.8.1)
    date_validator (0.10.0)
      activemodel (>= 3)
      activesupport (>= 3)
    debase (0.2.4.1)
      debase-ruby_core_source (>= 0.10.2)
    debase-ruby_core_source (0.10.11)
    declarative (0.0.20)
    declarative-option (0.1.0)
    deep_merge (1.2.1)
    descendants_tracker (0.0.4)
      thread_safe (~> 0.3, >= 0.3.1)
    diff-lcs (1.4.4)
    docile (1.3.5)
    domain_name (0.5.20190701)
      unf (>= 0.0.5, < 1.0.0)
    down (5.2.0)
      addressable (~> 2.5)
    dry-configurable (0.9.0)
      concurrent-ruby (~> 1.0)
      dry-core (~> 0.4, >= 0.4.7)
    dry-container (0.7.2)
      concurrent-ruby (~> 1.0)
      dry-configurable (~> 0.1, >= 0.1.3)
    dry-core (0.4.9)
      concurrent-ruby (~> 1.0)
    dry-equalizer (0.3.0)
    dry-inflector (0.2.0)
    dry-initializer (3.0.3)
    dry-logic (1.0.5)
      concurrent-ruby (~> 1.0)
      dry-core (~> 0.2)
      dry-equalizer (~> 0.2)
    dry-schema (1.4.3)
      concurrent-ruby (~> 1.0)
      dry-configurable (~> 0.8, >= 0.8.3)
      dry-core (~> 0.4)
      dry-equalizer (~> 0.2)
      dry-initializer (~> 3.0)
      dry-logic (~> 1.0)
      dry-types (~> 1.2)
    dry-struct (1.2.0)
      dry-core (~> 0.4, >= 0.4.3)
      dry-equalizer (~> 0.3)
      dry-types (~> 1.0)
      ice_nine (~> 0.11)
    dry-types (1.4.0)
      concurrent-ruby (~> 1.0)
      dry-container (~> 0.3)
      dry-core (~> 0.4, >= 0.4.4)
      dry-equalizer (~> 0.3)
      dry-inflector (~> 0.1, >= 0.1.2)
      dry-logic (~> 1.0, >= 1.0.2)
    dry-validation (1.4.1)
      concurrent-ruby (~> 1.0)
      dry-container (~> 0.7, >= 0.7.1)
      dry-core (~> 0.4)
      dry-equalizer (~> 0.2)
      dry-initializer (~> 3.0)
      dry-schema (~> 1.0, >= 1.4.3)
    e2mmap (0.1.0)
    ecma-re-validator (0.2.0)
      regexp_parser (~> 1.2)
    einhorn (0.7.4)
    encryptor (3.0.0)
    equalizer (0.0.11)
    erubi (1.10.0)
    et-orbi (1.2.4)
      tzinfo
    ethon (0.12.0)
      ffi (>= 1.3.0)
    factory_bot (6.1.0)
      activesupport (>= 5.0.0)
    factory_bot_rails (6.1.0)
      factory_bot (~> 6.1.0)
      railties (>= 5.0.0)
    faker (2.17.0)
      i18n (>= 1.6, < 2)
    fakeredis (0.8.0)
      redis (~> 4.1)
    faraday (0.17.0)
      multipart-post (>= 1.2, < 3)
    faraday-http-cache (2.2.0)
      faraday (>= 0.8)
    faraday_adapter_socks (0.1.1)
      faraday (~> 0.9)
      socksify (~> 1.7)
    faraday_curl (0.0.2)
      faraday (>= 0.9.0)
    faraday_middleware (0.13.1)
      faraday (>= 0.7.4, < 1.0)
    fast_jsonapi (1.5)
      activesupport (>= 4.2)
    fastimage (2.2.3)
    ffi (1.14.2)
    fhir_client (4.0.4)
      activesupport (>= 3)
      addressable (>= 2.3)
      fhir_dstu2_models (>= 1.0.10)
      fhir_models (>= 4.0.2)
      fhir_stu3_models (>= 3.0.1)
      nokogiri (>= 1.10.4)
      oauth2 (~> 1.1)
      rack (>= 1.5)
      rest-client (~> 2.0)
      tilt (>= 1.1)
    fhir_dstu2_models (1.0.10)
      bcp47 (>= 0.3)
      date_time_precision (>= 0.8)
      mime-types (>= 3.0)
      nokogiri (>= 1.10.4)
    fhir_models (4.1.0)
      bcp47 (>= 0.3)
      date_time_precision (>= 0.8)
      mime-types (>= 3.0)
      nokogiri (>= 1.10.4)
    fhir_stu3_models (3.0.1)
      bcp47 (>= 0.3)
      date_time_precision (>= 0.8)
      mime-types (>= 3.0)
      nokogiri (>= 1.10.4)
    filelock (1.1.1)
    find_a_port (1.0.1)
    flipper (0.17.2)
    flipper-active_record (0.17.2)
      activerecord (>= 4.2, < 7)
      flipper (~> 0.17.2)
    flipper-active_support_cache_store (0.17.2)
      activesupport (>= 4.2, < 7)
      flipper (~> 0.17.2)
    flipper-ui (0.17.2)
      erubi (>= 1.0.0, < 2.0.0)
      flipper (~> 0.17.2)
      rack (>= 1.4, < 3)
      rack-protection (>= 1.5.3, < 2.1.0)
    foreman (0.87.2)
    formatador (0.2.5)
    fugit (1.3.3)
      et-orbi (~> 1.1, >= 1.1.8)
      raabro (~> 1.1)
    fuubar (2.5.1)
      rspec-core (~> 3.0)
      ruby-progressbar (~> 1.4)
    git (1.7.0)
      rchardet (~> 1.8)
    globalid (0.4.2)
      activesupport (>= 4.2.0)
    google-api-client (0.52.0)
      addressable (~> 2.5, >= 2.5.1)
      googleauth (~> 0.9)
      httpclient (>= 2.8.1, < 3.0)
      mini_mime (~> 1.0)
      representable (~> 3.0)
      retriable (>= 2.0, < 4.0)
      rexml
      signet (~> 0.12)
    googleauth (0.10.0)
      faraday (~> 0.12)
      jwt (>= 1.4, < 3.0)
      memoist (~> 0.16)
      multi_json (~> 1.11)
      os (>= 0.9, < 2.0)
      signet (~> 0.12)
    govdelivery-tms (2.8.4)
      activesupport
      faraday
      faraday_middleware
      mime-types
    guard (2.16.2)
      formatador (>= 0.2.4)
      listen (>= 2.7, < 4.0)
      lumberjack (>= 1.0.12, < 2.0)
      nenv (~> 0.1)
      notiffany (~> 0.0)
      pry (>= 0.9.12)
      shellany (~> 0.0)
      thor (>= 0.18.1)
    guard-compat (1.2.1)
    guard-rspec (4.7.3)
      guard (~> 2.1)
      guard-compat (~> 1.1)
      rspec (>= 2.99.0, < 4.0)
    guard-rubocop (1.4.0)
      guard (~> 2.0)
      rubocop (< 2.0)
    gyoku (1.3.1)
      builder (>= 2.1.2)
    hana (1.3.5)
    hashdiff (1.0.1)
    hashery (2.1.2)
    hashie (3.6.0)
    holidays (8.4.1)
    http-accept (1.7.0)
    http-cookie (1.0.3)
      domain_name (~> 0.5)
    httpclient (2.8.3)
    httpi (2.4.5)
      rack
      socksify
    i18n (1.8.9)
      concurrent-ruby (~> 1.0)
    ice_nine (0.11.2)
    image_processing (1.12.1)
      mini_magick (>= 4.9.5, < 5)
      ruby-vips (>= 2.0.17, < 3)
    iniparse (1.5.0)
    iso_country_codes (0.7.8)
    jmespath (1.4.0)
    json (2.5.1)
    json-schema (2.8.1)
      addressable (>= 2.4)
    json_schemer (0.2.16)
      ecma-re-validator (~> 0.2)
      hana (~> 1.3)
      regexp_parser (~> 1.5)
      uri_template (~> 0.7)
    jsonapi (0.1.1.beta6)
      jsonapi-parser (= 0.1.1.beta3)
      jsonapi-renderer (= 0.1.1.beta1)
    jsonapi-parser (0.1.1.beta3)
    jsonapi-renderer (0.1.1.beta1)
    jwt (2.2.2)
    kramdown (2.3.1)
      rexml
    kramdown-parser-gfm (1.1.0)
      kramdown (~> 2.0)
    levenshtein-ffi (1.1.0)
      ffi (~> 1.9)
    liquid (4.0.3)
    listen (3.2.1)
      rb-fsevent (~> 0.10, >= 0.10.3)
      rb-inotify (~> 0.9, >= 0.9.10)
    loofah (2.9.0)
      crass (~> 1.0.2)
      nokogiri (>= 1.5.9)
    lumberjack (1.2.4)
    mail (2.7.1)
      mini_mime (>= 0.1.1)
    marcel (0.3.3)
      mimemagic (~> 0.3.2)
    memoist (0.16.2)
    method_source (1.0.0)
    mime-types (3.3.1)
      mime-types-data (~> 3.2015)
    mime-types-data (3.2020.0512)
    mimemagic (0.3.7)
      nokogiri (~> 1.11.2)
    mini_magick (4.11.0)
    mini_mime (1.0.2)
    mini_portile2 (2.5.0)
    minitest (5.14.4)
    msgpack (1.3.3)
    multi_json (1.15.0)
    multi_xml (0.6.0)
    multipart-post (2.1.1)
    nap (1.1.0)
    nenv (0.3.0)
    net-sftp (3.0.0)
      net-ssh (>= 5.0.0, < 7.0.0)
    net-ssh (6.1.0)
    netrc (0.11.0)
    nio4r (2.5.5)
    no_proxy_fix (0.1.2)
    nokogiri (1.11.2)
      mini_portile2 (~> 2.5.0)
      racc (~> 1.4)
    nori (2.6.0)
    notiffany (0.1.3)
      nenv (~> 0.1)
      shellany (~> 0.0)
    notifications-ruby-client (5.1.2)
      jwt (>= 1.5, < 3)
    oauth2 (1.4.4)
      faraday (>= 0.8, < 2.0)
      jwt (>= 1.0, < 3.0)
      multi_json (~> 1.3)
      multi_xml (~> 0.5)
      rack (>= 1.2, < 3)
    octokit (4.20.0)
      faraday (>= 0.9)
      sawyer (~> 0.8.0, >= 0.5.3)
    oj (3.9.0)
    okcomputer (1.18.4)
    olive_branch (3.0.0)
      multi_json
      oj
      rails (>= 4.0)
    open4 (1.3.4)
    operating_hours (0.1.0)
    os (1.1.1)
    overcommit (0.57.0)
      childprocess (>= 0.6.3, < 5)
      iniparse (~> 1.4)
    ox (2.14.4)
    pact (1.57.0)
      pact-mock_service (~> 3.0, >= 3.3.1)
      pact-support (~> 1.15)
      rack-test (>= 0.6.3, < 2.0.0)
      rspec (~> 3.0)
      term-ansicolor (~> 1.0)
      thor (>= 0.20, < 2.0)
      webrick (~> 1.3)
    pact-mock_service (3.8.0)
      filelock (~> 1.1)
      find_a_port (~> 1.0.1)
      json
      pact-support (~> 1.16, >= 1.16.4)
      rack (~> 2.0)
      rspec (>= 2.14)
      term-ansicolor (~> 1.0)
      thor (>= 0.19, < 2.0)
      webrick (~> 1.3)
    pact-support (1.16.5)
      awesome_print (~> 1.1)
      diff-lcs (~> 1.4)
      randexp (~> 0.1.7)
      term-ansicolor (~> 1.0)
    paper_trail (10.3.1)
      activerecord (>= 4.2)
      request_store (~> 1.1)
    parallel (1.20.1)
    parallel_tests (3.6.0)
      parallel
    parser (3.0.0.0)
      ast (~> 2.4.1)
    patience_diff (1.1.0)
      trollop (~> 1.16)
<<<<<<< HEAD
    pdf-core (0.9.0)
    pdf-forms (1.2.0)
=======
    pdf-core (0.7.0)
    pdf-forms (1.3.0)
>>>>>>> ee082dbe
      cliver (~> 0.3.2)
      safe_shell (>= 1.0.3, < 2.0)
    pdf-inspector (1.3.0)
      pdf-reader (>= 1.0, < 3.0.a)
    pdf-reader (2.4.2)
      Ascii85 (~> 1.0)
      afm (~> 0.2.1)
      hashery (~> 2.0)
      ruby-rc4
      ttfunk
    pg (1.2.3)
    pg_query (1.3.0)
    pghero (2.8.1)
      activerecord (>= 5)
    prawn (2.4.0)
      pdf-core (~> 0.9.0)
      ttfunk (~> 1.7)
    prawn-table (0.2.2)
      prawn (>= 1.3.0, < 3.0.0)
    pry (0.13.1)
      coderay (~> 1.1)
      method_source (~> 1.0)
    pry-byebug (3.9.0)
      byebug (~> 11.0)
      pry (~> 0.13.0)
    public_suffix (4.0.6)
    puma (4.3.7)
      nio4r (~> 2.0)
    puma-plugin-statsd (0.1.0)
      json
      puma (>= 3.12, < 5)
    pundit (1.1.0)
      activesupport (>= 3.0.0)
    raabro (1.1.6)
    racc (1.5.2)
    rack (2.2.3)
    rack-attack (6.5.0)
      rack (>= 1.0, < 3)
    rack-cors (1.1.1)
      rack (>= 2.0.0)
    rack-protection (2.0.8.1)
      rack
    rack-test (1.1.0)
      rack (>= 1.0, < 3)
    rack-vcr (0.1.6)
      vcr (>= 2.9)
    rails (6.0.3.5)
      actioncable (= 6.0.3.5)
      actionmailbox (= 6.0.3.5)
      actionmailer (= 6.0.3.5)
      actionpack (= 6.0.3.5)
      actiontext (= 6.0.3.5)
      actionview (= 6.0.3.5)
      activejob (= 6.0.3.5)
      activemodel (= 6.0.3.5)
      activerecord (= 6.0.3.5)
      activestorage (= 6.0.3.5)
      activesupport (= 6.0.3.5)
      bundler (>= 1.3.0)
      railties (= 6.0.3.5)
      sprockets-rails (>= 2.0.0)
    rails-dom-testing (2.0.3)
      activesupport (>= 4.2.0)
      nokogiri (>= 1.6)
    rails-html-sanitizer (1.3.0)
      loofah (~> 2.3)
    rails-session_cookie (0.2.2)
      rails (>= 4.0)
    rails_semantic_logger (4.4.0)
      rails (>= 3.2)
      semantic_logger (~> 4.4)
    railties (6.0.3.5)
      actionpack (= 6.0.3.5)
      activesupport (= 6.0.3.5)
      method_source
      rake (>= 0.8.7)
      thor (>= 0.20.3, < 2.0)
    rainbow (3.0.0)
    rake (13.0.3)
    randexp (0.1.7)
    rb-fsevent (0.10.3)
    rb-inotify (0.10.1)
      ffi (~> 1.0)
    rchardet (1.8.0)
    redis (4.1.4)
    redis-namespace (1.7.0)
      redis (>= 3.0.4)
    regexp_parser (1.8.2)
    representable (3.0.4)
      declarative (< 0.1.0)
      declarative-option (< 0.2.0)
      uber (< 0.2.0)
    request_store (1.5.0)
      rack (>= 1.4)
    rest-client (2.1.0)
      http-accept (>= 1.7.0, < 2.0)
      http-cookie (>= 1.0.2, < 2.0)
      mime-types (>= 1.16, < 4.0)
      netrc (~> 0.8)
    restforce (3.0.0)
      faraday (>= 0.9.0, <= 1.0)
      faraday_middleware (>= 0.8.8, <= 1.0)
      hashie (>= 1.2.0, < 4.0)
      json (>= 1.7.5)
    retriable (3.1.2)
    rexml (3.2.4)
    rgeo (2.0.1)
    rgeo-activerecord (6.2.1)
      activerecord (>= 5.0)
      rgeo (>= 1.0.0)
    rgeo-geojson (2.1.1)
      rgeo (>= 1.0.0)
    rspec (3.10.0)
      rspec-core (~> 3.10.0)
      rspec-expectations (~> 3.10.0)
      rspec-mocks (~> 3.10.0)
    rspec-core (3.10.0)
      rspec-support (~> 3.10.0)
    rspec-expectations (3.10.0)
      diff-lcs (>= 1.2.0, < 2.0)
      rspec-support (~> 3.10.0)
    rspec-instrumentation-matcher (0.0.9)
      activesupport
      rspec-expectations
    rspec-its (1.3.0)
      rspec-core (>= 3.0.0)
      rspec-expectations (>= 3.0.0)
    rspec-mocks (3.10.0)
      diff-lcs (>= 1.2.0, < 2.0)
      rspec-support (~> 3.10.0)
    rspec-rails (5.0.1)
      actionpack (>= 5.2)
      activesupport (>= 5.2)
      railties (>= 5.2)
      rspec-core (~> 3.10)
      rspec-expectations (~> 3.10)
      rspec-mocks (~> 3.10)
      rspec-support (~> 3.10)
    rspec-retry (0.6.2)
      rspec-core (> 3.3)
    rspec-support (3.10.0)
    rspec_junit_formatter (0.4.1)
      rspec-core (>= 2, < 4, != 2.12.0)
    rubocop (1.12.0)
      parallel (~> 1.10)
      parser (>= 3.0.0.0)
      rainbow (>= 2.2.2, < 4.0)
      regexp_parser (>= 1.8, < 3.0)
      rexml
      rubocop-ast (>= 1.2.0, < 2.0)
      ruby-progressbar (~> 1.7)
      unicode-display_width (>= 1.4.0, < 3.0)
    rubocop-ast (1.4.1)
      parser (>= 2.7.1.5)
    rubocop-junit-formatter (0.1.4)
    rubocop-rails (2.9.1)
      activesupport (>= 4.2.0)
      rack (>= 1.1)
      rubocop (>= 0.90.0, < 2.0)
    rubocop-rspec (2.2.0)
      rubocop (~> 1.0)
      rubocop-ast (>= 1.1.0)
    rubocop-thread_safety (0.4.2)
      rubocop (>= 0.53.0)
    ruby-progressbar (1.10.1)
    ruby-rc4 (0.1.5)
    ruby-saml (1.11.0)
      nokogiri (>= 1.5.10)
    ruby-vips (2.0.17)
      ffi (~> 1.9)
    rubyzip (2.0.0)
    rufus-scheduler (3.6.0)
      fugit (~> 1.1, >= 1.1.6)
    safe_shell (1.1.0)
    safe_yaml (1.0.5)
    savon (2.12.1)
      akami (~> 1.2)
      builder (>= 2.1.2)
      gyoku (~> 1.2)
      httpi (~> 2.3)
      nokogiri (>= 1.8.1)
      nori (~> 2.4)
      wasabi (~> 3.4)
    sawyer (0.8.2)
      addressable (>= 2.3.5)
      faraday (> 0.8, < 2.0)
    script_utils (0.0.4)
    seedbank (0.5.0)
      rake (>= 10.0)
    semantic_logger (4.5.0)
      concurrent-ruby (~> 1.0)
    sentry-raven (2.13.0)
      faraday (>= 0.7.6, < 1.0)
    shellany (0.0.1)
    shrine (3.3.0)
      content_disposition (~> 1.0)
      down (~> 5.1)
    sidekiq (5.2.9)
      connection_pool (~> 2.2, >= 2.2.2)
      rack (~> 2.0)
      rack-protection (>= 1.5.0)
      redis (>= 3.3.5, < 4.2)
    sidekiq-ent (1.8.1)
      einhorn (= 0.7.4)
      sidekiq (>= 5.2.3)
      sidekiq-pro (>= 4.0.4)
    sidekiq-pro (5.0.0)
      concurrent-ruby (>= 1.0.5)
      sidekiq (>= 5.2.7)
    sidekiq-scheduler (3.0.1)
      e2mmap
      redis (>= 3, < 5)
      rufus-scheduler (~> 3.2)
      sidekiq (>= 3)
      thwait
      tilt (>= 1.4.0)
    signet (0.12.0)
      addressable (~> 2.3)
      faraday (~> 0.9)
      jwt (>= 1.5, < 3.0)
      multi_json (~> 1.10)
    simplecov (0.21.2)
      docile (~> 1.1)
      simplecov-html (~> 0.11)
      simplecov_json_formatter (~> 0.1)
    simplecov-html (0.12.3)
    simplecov_json_formatter (0.1.2)
    slack-notify (0.6.0)
      faraday (>= 0.9)
      json (>= 1.8)
    socksify (1.7.1)
    spring (2.1.1)
    spring-commands-rspec (1.0.4)
      spring (>= 0.9.1)
    sprockets (4.0.2)
      concurrent-ruby (~> 1.0)
      rack (> 1, < 3)
    sprockets-rails (3.2.2)
      actionpack (>= 4.0)
      activesupport (>= 4.0)
      sprockets (>= 3.0.0)
    ssrf_filter (1.0.7)
    staccato (0.5.3)
    statsd-instrument (2.6.0)
    strong_migrations (0.7.6)
      activerecord (>= 5)
    super_diff (0.6.1)
      attr_extras (>= 6.2.4)
      diff-lcs
      patience_diff
    swagger-blocks (3.0.0)
    sync (0.5.0)
    term-ansicolor (1.7.1)
      tins (~> 1.0)
    terminal-table (1.8.0)
      unicode-display_width (~> 1.1, >= 1.1.1)
    thor (1.1.0)
    thread_safe (0.3.6)
    thwait (0.1.0)
    tilt (2.0.10)
    timecop (0.9.4)
    tins (1.26.0)
      sync
    trollop (1.16.2)
    ttfunk (1.7.0)
    typhoeus (1.4.0)
      ethon (>= 0.9.0)
    tzinfo (1.2.9)
      thread_safe (~> 0.1)
    uber (0.1.0)
    unf (0.1.4)
      unf_ext
    unf_ext (0.0.7.7)
    unicode-display_width (1.7.0)
    uri_template (0.7.0)
    utf8-cleaner (0.2.5)
      activesupport
    vcr (6.0.0)
    virtus (1.0.5)
      axiom-types (~> 0.1)
      coercible (~> 1.0)
      descendants_tracker (~> 0.0, >= 0.0.3)
      equalizer (~> 0.0, >= 0.0.9)
    wasabi (3.6.1)
      addressable
      httpi (~> 2.0)
      nokogiri (>= 1.4.2)
    web-console (4.1.0)
      actionview (>= 6.0.0)
      activemodel (>= 6.0.0)
      bindex (>= 0.4.0)
      railties (>= 6.0.0)
    webmock (3.12.2)
      addressable (>= 2.3.6)
      crack (>= 0.3.2)
      hashdiff (>= 0.4.0, < 2.0.0)
    webrick (1.7.0)
    websocket-driver (0.7.3)
      websocket-extensions (>= 0.1.0)
    websocket-extensions (0.1.5)
    will_paginate (3.3.0)
    xmldsig (0.3.2)
      nokogiri
    xmlenc (0.7.1)
      activemodel (>= 3.0.0)
      activesupport (>= 3.0.0)
      nokogiri (>= 1.6.0, < 2.0.0)
      xmlmapper (>= 0.7.3)
    xmlmapper (0.7.3)
      nokogiri (~> 1.5)
    yard (0.9.26)
    zeitwerk (2.4.2)

PLATFORMS
  ruby

DEPENDENCIES
  aasm
  active_model_serializers!
  activerecord-import
  activerecord-postgis-adapter (~> 6.0.0)
  addressable
  apivore!
  appeals_api!
  apps_api!
  attr_encrypted (= 3.1.0)
  awesome_print (~> 1.9)
  aws-sdk-s3 (~> 1)
  aws-sdk-sns (~> 1)
  benchmark-ips
  betamocks!
  bgs_ext!
  bootsnap
  brakeman (~> 5.0.0)
  breakers
  bundler-audit
  byebug
  carrierwave
  carrierwave-aws
  claims_api!
  clam_scan
  combine_pdf
  config
  connect_vbms!
  covid_research!
  covid_vaccine!
  danger
  database_cleaner
  date_validator
  debase
  dry-struct
  dry-types
  facilities_api!
  factory_bot_rails (> 5)
  faker
  fakeredis
  faraday
  faraday_adapter_socks
  faraday_curl
  faraday_middleware
  fast_jsonapi
  fastimage
  fhir_client (~> 4.0.4)
  flipper
  flipper-active_record
  flipper-active_support_cache_store
  flipper-ui
  foreman
  fuubar
  google-api-client
  googleauth
  govdelivery-tms (= 2.8.4)
  guard-rspec (~> 4.7)
  guard-rubocop
  gyoku
  health_quest!
  holidays
  httpclient
  ice_nine
  identity!
  iso_country_codes
  json (>= 2.3.0)
  json-schema
  json_schemer
  jsonapi-parser
  jwt
  levenshtein-ffi
  liquid
  mail (= 2.7.1)
  memoist
  mini_magick (~> 4.11.0)
  mobile!
  net-sftp
  nokogiri (~> 1.11)
  notifications-ruby-client (~> 5.1)
  octokit
  oj
  okcomputer
  olive_branch
  openid_auth!
  operating_hours
  overcommit
  ox
  pact
  pact-mock_service
  paper_trail
  parallel
  parallel_tests
  pdf-forms
  pdf-inspector
  pdf-reader
  pg
  pg_query (>= 0.9.0)
  pghero
  prawn
  prawn-table
  pry-byebug
  puma (~> 4.3.7)
  puma-plugin-statsd (~> 0.1.0)
  pundit
  rack
  rack-attack
  rack-cors
  rack-test
  rack-vcr
  rails (~> 6.0.2)
  rails-session_cookie
  rails_semantic_logger (~> 4.4)
  rainbow
  redis
  redis-namespace
  request_store
  restforce
  rgeo-geojson
  rspec-instrumentation-matcher
  rspec-its
  rspec-rails
  rspec-retry
  rspec_junit_formatter
  rubocop
  rubocop-junit-formatter
  rubocop-rails
  rubocop-rspec
  rubocop-thread_safety
  ruby-debug-ide!
  ruby-saml
  rubyzip (>= 1.3.0)
  savon
  seedbank
  sentry-raven
  shrine
  sidekiq (~> 5.0)
  sidekiq-ent!
  sidekiq-pro!
  sidekiq-scheduler (~> 3.0)
  simplecov
  slack-notify
  spring
  spring-commands-rspec
  staccato
  statsd-instrument (~> 2.6.0)
  strong_migrations
  super_diff
  swagger-blocks
  test_user_dashboard!
  timecop
  typhoeus
  tzinfo-data
  utf8-cleaner
  va_forms!
  vaos!
  vba_documents!
  vcr
  veteran!
  veteran_confirmation!
  veteran_verification!
  vets_json_schema!
  virtus
  web-console
  webmock
  webrick (>= 1.6.1)
  websocket-extensions (>= 0.1.5)
  will_paginate
  yard

RUBY VERSION
   ruby 2.6.6p146

BUNDLED WITH
   1.17.3<|MERGE_RESOLUTION|>--- conflicted
+++ resolved
@@ -609,13 +609,8 @@
       ast (~> 2.4.1)
     patience_diff (1.1.0)
       trollop (~> 1.16)
-<<<<<<< HEAD
     pdf-core (0.9.0)
-    pdf-forms (1.2.0)
-=======
-    pdf-core (0.7.0)
     pdf-forms (1.3.0)
->>>>>>> ee082dbe
       cliver (~> 0.3.2)
       safe_shell (>= 1.0.3, < 2.0)
     pdf-inspector (1.3.0)
