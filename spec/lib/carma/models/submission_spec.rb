# frozen_string_literal: true

require 'rails_helper'

RSpec.describe CARMA::Models::Submission, type: :model do
  describe '#carma_case_id' do
    it 'is accessible' do
      value = 'aB935000000A9GoCAK'

      subject.carma_case_id = value
      expect(subject.carma_case_id).to eq(value)
    end
  end

  describe '#submitted_at' do
    it 'is accessible' do
      value = DateTime.now.iso8601

      subject.submitted_at = value
      expect(subject.submitted_at).to eq(value)
    end
  end

  describe '#submitted?' do
    it 'returns true if :carma_case_id is set' do
      subject.carma_case_id = 'aB935000000A9GoCAK'
      expect(subject.submitted?).to eq(true)
    end

    it 'returns true if :submitted_at is set' do
      subject.submitted_at = DateTime.now.iso8601
      expect(subject.submitted?).to eq(true)
    end

    it 'returns false if :carma_case_id and :submitted_at are falsy' do
      expect(subject.submitted?).to eq(false)
    end
  end

  describe '#data' do
    it 'is accessible' do
      value = { 'my' => 'data' }

      subject.data = value
      expect(subject.data).to eq(value)
    end
  end

  describe '#metadata' do
    it 'is accessible' do
      subject.metadata = {
        claim_id: 123,
        veteran: {
          icn: 'VET1234',
          is_veteran: true
        },
        primary_caregiver: {
          icn: 'PC1234'
        },
        secondary_caregiver_one: {
          icn: 'SCO1234'
        },
        secondary_caregiver_two: {
          icn: 'SCT1234'
        }
      }

      # metadata
      expect(subject.metadata).to be_instance_of(CARMA::Models::Metadata)
      expect(subject.metadata.claim_id).to eq(123)
      # metadata.veteran
      expect(subject.metadata.veteran).to be_instance_of(CARMA::Models::Veteran)
      expect(subject.metadata.veteran.icn).to eq('VET1234')
      expect(subject.metadata.veteran.is_veteran).to eq(true)
      # metadata.primary_caregiver
      expect(subject.metadata.primary_caregiver).to be_instance_of(CARMA::Models::Caregiver)
      expect(subject.metadata.primary_caregiver.icn).to eq('PC1234')
      # metadata.secondary_caregiver_one
      expect(subject.metadata.secondary_caregiver_one).to be_instance_of(CARMA::Models::Caregiver)
      expect(subject.metadata.secondary_caregiver_one.icn).to eq('SCO1234')
      # metadata.secondary_caregiver_two
      expect(subject.metadata.secondary_caregiver_two).to be_instance_of(CARMA::Models::Caregiver)
      expect(subject.metadata.secondary_caregiver_two.icn).to eq('SCT1234')
    end
  end

  describe '::new' do
    it 'initializes with defaults' do
      expect(subject.carma_case_id).to eq(nil)
      expect(subject.submitted_at).to eq(nil)
      expect(subject.data).to eq(nil)
      # metadata
      expect(subject.metadata).to be_instance_of(CARMA::Models::Metadata)
      expect(subject.metadata.claim_id).to eq(nil)
      # metadata.veteran
      expect(subject.metadata.veteran).to be_instance_of(CARMA::Models::Veteran)
      expect(subject.metadata.veteran.icn).to eq(nil)
      expect(subject.metadata.veteran.is_veteran).to eq(nil)
      # metadata.primary_caregiver
      expect(subject.metadata.primary_caregiver).to be_instance_of(CARMA::Models::Caregiver)
      expect(subject.metadata.primary_caregiver.icn).to eq(nil)
      # metadata.secondary_caregiver_one
      expect(subject.metadata.secondary_caregiver_one).to eq(nil)
      # metadata.secondary_caregiver_two
      expect(subject.metadata.secondary_caregiver_two).to eq(nil)
    end

    it 'accepts :carma_case_id, :submitted_at, :data, and :metadata' do
      expected = {
        carma_case_id: 'aB935000000A9GoCAK',
        submitted_at: DateTime.now.iso8601,
        data: {
          'my' => 'data'
        }
      }

      subject = described_class.new(
        carma_case_id: expected[:carma_case_id],
        submitted_at: expected[:submitted_at],
        data: expected[:data],
        metadata: {
          claim_id: 123,
          veteran: {
            icn: 'VET1234',
            is_veteran: true
          },
          primary_caregiver: {
            icn: 'PC1234'
          },
          secondary_caregiver_one: {
            icn: 'SCO1234'
          },
          secondary_caregiver_two: {
            icn: 'SCT1234'
          }
        }
      )

      expect(subject.carma_case_id).to eq(expected[:carma_case_id])
      expect(subject.submitted_at).to eq(expected[:submitted_at])
      expect(subject.data).to eq(expected[:data])
      # metadata
      expect(subject.metadata).to be_instance_of(CARMA::Models::Metadata)
      expect(subject.metadata.claim_id).to eq(123)
      # metadata.veteran
      expect(subject.metadata.veteran).to be_instance_of(CARMA::Models::Veteran)
      expect(subject.metadata.veteran.icn).to eq('VET1234')
      expect(subject.metadata.veteran.is_veteran).to eq(true)
      # metadata.primary_caregiver
      expect(subject.metadata.primary_caregiver).to be_instance_of(CARMA::Models::Caregiver)
      expect(subject.metadata.primary_caregiver.icn).to eq('PC1234')
      # metadata.secondary_caregiver_one
      expect(subject.metadata.secondary_caregiver_one).to be_instance_of(CARMA::Models::Caregiver)
      expect(subject.metadata.secondary_caregiver_one.icn).to eq('SCO1234')
      # metadata.secondary_caregiver_two
      expect(subject.metadata.secondary_caregiver_two).to be_instance_of(CARMA::Models::Caregiver)
      expect(subject.metadata.secondary_caregiver_two.icn).to eq('SCT1234')
    end
  end

  describe '::from_claim' do
    it 'transforms a CaregiversAssistanceClaim to a new CARMA::Model::Submission' do
      claim = build(:caregivers_assistance_claim)

      submission = described_class.from_claim(claim)

      expect(submission).to be_instance_of(described_class)
      expect(submission.data).to eq(claim.parsed_form)
      expect(submission.carma_case_id).to eq(nil)
      expect(submission.submitted_at).to eq(nil)

      expect(submission.metadata).to be_instance_of(CARMA::Models::Metadata)
      expect(submission.metadata.claim_id).to eq(claim.id)
    end

    it 'will override :claim_id when passed in metadata and use claim.id instead' do
      claim = build(:caregivers_assistance_claim)

      submission = described_class.from_claim(claim, claim_id: 99)

      expect(submission).to be_instance_of(described_class)
      expect(submission.data).to eq(claim.parsed_form)
      expect(submission.carma_case_id).to eq(nil)
      expect(submission.submitted_at).to eq(nil)

      expect(submission.metadata).to be_instance_of(CARMA::Models::Metadata)
      expect(submission.metadata.claim_id).to eq(claim.id)
    end
  end

  describe '::request_payload_keys' do
    it 'inherits fron Base' do
      expect(described_class.ancestors).to include(CARMA::Models::Base)
    end

    it 'sets request_payload_keys' do
      expect(described_class.request_payload_keys).to eq(%i[data metadata])
    end
  end

  describe '#to_request_payload' do
    it 'can receive :to_request_payload' do
      subject = described_class.new(
        data: {
          'my' => 'data'
        },
        metadata: {
          claim_id: 123,
          veteran: {
            icn: 'VET1234',
            is_veteran: true
          },
          primary_caregiver: {
            icn: 'PC1234'
          },
          secondary_caregiver_one: {
            icn: 'SCO1234'
          },
          secondary_caregiver_two: {
            icn: 'SCT1234'
          }
        }
      )

      expect(subject.to_request_payload).to eq(
        {
          'data' => {
            'my' => 'data'
          },
          'metadata' => {
            'claimId' => 123,
            'veteran' => {
              'icn' => 'VET1234',
              'isVeteran' => true
            },
            'primaryCaregiver' => {
              'icn' => 'PC1234'
            },
            'secondaryCaregiverOne' => {
              'icn' => 'SCO1234'
            },
            'secondaryCaregiverTwo' => {
              'icn' => 'SCT1234'
            }
          }
        }
      )
    end

    context 'when metadata.veteran.is_veteran is false' do
      it 'will set metadata.veteran.icn to nil' do
        subject = described_class.new(
          data: {
            'my' => 'data'
          },
          metadata: {
            claim_id: 123,
            veteran: {
              icn: 'VET1234',
              is_veteran: false
            },
            primary_caregiver: {
              icn: 'PC1234'
            },
            secondary_caregiver_one: {
              icn: 'SCO1234'
            },
            secondary_caregiver_two: {
              icn: 'SCT1234'
            }
          }
        )

        expect(subject.to_request_payload).to eq(
          {
            'data' => {
              'my' => 'data'
            },
            'metadata' => {
              'claimId' => 123,
              'veteran' => {
                'icn' => nil,
                'isVeteran' => false
              },
              'primaryCaregiver' => {
                'icn' => 'PC1234'
              },
              'secondaryCaregiverOne' => {
                'icn' => 'SCO1234'
              },
              'secondaryCaregiverTwo' => {
                'icn' => 'SCT1234'
              }
            }
          }
        )
      end
    end
  end

  describe '#submit!' do
    let(:submission) do
      CARMA::Models::Submission.from_claim(
        build(:caregivers_assistance_claim),
        {
          veteran: {
            icn: 'VET1234',
            is_veteran: true
          },
          primary_caregiver: {
            icn: 'PC1234'
          },
          secondary_caregiver_one: {
            icn: 'SCO1234'
          },
          secondary_caregiver_two: {
            icn: 'SCT1234'
          }
        }
      )
    end

    context 'when already submitted' do
      it 'raises an exception' do
        submission.submitted_at = DateTime.now.iso8601
        submission.carma_case_id = 'aB935000000A9GoCAK'

        expect { submission.submit!(double) }.to raise_error('This submission has already been submitted to CARMA')
      end
    end

    context 'when :stub_carma_responses Flipper is disabled' do
      it 'submits to CARMA, and updates :carma_case_id and :submitted_at' do
        expected_response = {
          'data' => {
            'carmacase' => {
              'id' => 'aB935000000F3VnCAK',
              'createdAt' => '2020-03-09T10:48:59Z'
            }
          }
        }

        expect(Flipper).to receive(:enabled?).with(:stub_carma_responses).and_return(false)

<<<<<<< HEAD
        expect(CARMA::Client::Client.instance).not_to receive(:create_submission_stub)
=======
        carma_client = double
        expect(carma_client).not_to receive(:create_submission_stub)
>>>>>>> 36d8d886

        expect(submission.carma_case_id).to eq(nil)
        expect(submission.submitted_at).to eq(nil)
        expect(submission.submitted?).to eq(false)

<<<<<<< HEAD
        expect(CARMA::Client::Client.instance).to receive(:create_submission).and_return(
          expected_response
        )

        submission.submit!

=======
        expect(carma_client).to receive(:create_submission).and_return(
          expected_response
        )

        submission.submit!(carma_client)

>>>>>>> 36d8d886
        expect(submission.carma_case_id).to eq(expected_response['data']['carmacase']['id'])
        expect(submission.submitted_at).to eq(expected_response['data']['carmacase']['createdAt'])
        expect(submission.submitted?).to eq(true)
      end
    end

    context 'when :stub_carma_responses Flipper is enabled' do
      it 'returns a hardcoded CARMA response, and updates :carma_case_id and :submitted_at' do
        expected_response = {
          'data' => {
            'carmacase' => {
              'id' => 'aB935000000F3VnCAK',
              'createdAt' => '2020-03-09T10:48:59Z'
            }
          }
        }

        expect(Flipper).to receive(:enabled?).with(:stub_carma_responses).and_return(true)

        expect(submission).to receive(:to_request_payload).and_return(:REQUEST_PAYLOAD)

<<<<<<< HEAD
        expect(CARMA::Client::Client.instance).not_to receive(:create_submission)
        expect(CARMA::Client::Client.instance).to receive(
=======
        carma_client = double
        expect(carma_client).not_to receive(:create_submission)
        expect(carma_client).to receive(
>>>>>>> 36d8d886
          :create_submission_stub
        ).with(
          :REQUEST_PAYLOAD
        ).and_return(
          expected_response
        )

        expect(submission.carma_case_id).to eq(nil)
        expect(submission.submitted_at).to eq(nil)
        expect(submission.submitted?).to eq(false)

        submission.submit!(carma_client)

        expect(submission.carma_case_id).to eq(expected_response['data']['carmacase']['id'])
        expect(submission.submitted_at).to eq(expected_response['data']['carmacase']['createdAt'])
        expect(submission.submitted?).to eq(true)
      end
    end
  end
end<|MERGE_RESOLUTION|>--- conflicted
+++ resolved
@@ -342,32 +342,19 @@
 
         expect(Flipper).to receive(:enabled?).with(:stub_carma_responses).and_return(false)
 
-<<<<<<< HEAD
-        expect(CARMA::Client::Client.instance).not_to receive(:create_submission_stub)
-=======
         carma_client = double
         expect(carma_client).not_to receive(:create_submission_stub)
->>>>>>> 36d8d886
 
         expect(submission.carma_case_id).to eq(nil)
         expect(submission.submitted_at).to eq(nil)
         expect(submission.submitted?).to eq(false)
 
-<<<<<<< HEAD
-        expect(CARMA::Client::Client.instance).to receive(:create_submission).and_return(
-          expected_response
-        )
-
-        submission.submit!
-
-=======
         expect(carma_client).to receive(:create_submission).and_return(
           expected_response
         )
 
         submission.submit!(carma_client)
 
->>>>>>> 36d8d886
         expect(submission.carma_case_id).to eq(expected_response['data']['carmacase']['id'])
         expect(submission.submitted_at).to eq(expected_response['data']['carmacase']['createdAt'])
         expect(submission.submitted?).to eq(true)
@@ -389,14 +376,9 @@
 
         expect(submission).to receive(:to_request_payload).and_return(:REQUEST_PAYLOAD)
 
-<<<<<<< HEAD
-        expect(CARMA::Client::Client.instance).not_to receive(:create_submission)
-        expect(CARMA::Client::Client.instance).to receive(
-=======
         carma_client = double
         expect(carma_client).not_to receive(:create_submission)
         expect(carma_client).to receive(
->>>>>>> 36d8d886
           :create_submission_stub
         ).with(
           :REQUEST_PAYLOAD
