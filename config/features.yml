---
# Add a new feature toggle here to ensure that it is initialized in all environments.
#
# Features are enabled by default in the test environment and disabled by default in other environments.
# To default a feature to enabled in development, set the `enable_in_development` key to true.
#
# The description should contain any relevant information for an admin who may toggle the feature.
#
# The actor_type should be either `user` for features you want to be "sticky" for a logged in user (default)
#  or `cookie_id` of you wish to use the Google Analytics id as the unique identifier.

# Sorted using http://yaml-sorter.herokuapp.com/

features:
  this_is_only_a_test:
    actor_type: user
    description: Used in feature_toggles_controller_spec.
  this_is_only_a_test_two:
    actor_type: user
    description: Used in feature toggle specs.
  accredited_representative_portal_custom_login:
    actor_type: cookie_id
    description: Controls whether the ARP application uses its custom login page or the platform login.
    enable_in_development: true
  accredited_representative_portal_frontend:
    actor_type: user
    description: Enables the frontend of the accredited representative portal
    enable_in_development: true
  accredited_representative_portal_api:
    actor_type: user
    description: Enables the endpoints of the accredited representative portal
    enable_in_development: true
  accredited_representative_portal_intent_to_file_api:
    actor_type: user
    description: Enables the endpoints of the accredited representative portal intent to file
    enable_in_development: true
  accredited_representative_portal_search:
    actor_type: user
    description: Enables the people search of the accredited representative portal
    enable_in_development: true
  accredited_representative_portal_self_service_auth:
    actor_type: user
    description: Enables the self-service authorization of the accredited representative portal
  accredited_representative_portal_form_21a:
    actor_type: user
    description: >
      When enabled, shows form 21a in the accredited representative portal.
      NOTE: content-build is using "vagovprod: false" to also hide the form 21a in production.
    enable_in_development: true
  accredited_representative_portal_form_526ez:
    actor_type: user
    description: >
      When enabled, shows form 526ez in the accredited representative portal.
    enable_in_development: true
  accredited_representative_portal_submissions:
    actor_type: user
    description: Enables the form submissions view in the accredited representative portal
    enable_in_development: true
  accredited_representative_portal_email_delivery_callback:
    actor_type: user
    description: Enables a custom email delivery callback to track and log all notification statuses beyond errors
  aedp_vadx:
    actor_type: user
    description: Enables the VADX experimental features in the AEDP application
    enable_in_development: true
  all_claims_add_disabilities_enhancement:
    actor_type: user
    description: Enables enhancement to the 21-526EZ "Add Disabilities" page being implemented by the Conditions Team.
    enable_in_development: true
  appointments_consolidation:
    actor_type: user
    description: For features being tested while merging logic for appointments between web and mobile
  arm_use_datadog_real_user_monitoring:
    actor_type: user
    description: Enables Datadog Real User Monitoring for ARM apps (Find a Rep, Appoint a Rep)
  ask_va_announcement_banner:
    actor_type: cookie_id
    description: >
      The Ask VA announcement banner displays message(s) to visitors
      from the CRM-managed, expirable notifications - as retrieved
      from the /ask_va_api/v0/announcements endpoint.
    enable_in_development: true
  ask_va_alert_link_to_old_portal:
    actor_type: user
    description: >
      The Ask VA form alert banner with a link to the old portal. To use while form is down for maintenance.
    enable_in_development: true
  ask_va_canary_release:
    actor_type: cookie_id
    description: >
      Percent of visitors to keep in the updated Ask VA experience on VA.gov.
      All other users are redirected to the legacy experience.
      To route or retain all users, set to 0% for legacy or 100% for the
      updated experience on VA.gov.
      NOTE: When ready for all users to be in the updated experience on
      VA.gov, set this toggle to "Enabled", rather than specifying 100%
      in the percentage.
    enable_in_development: true
  ask_va_mock_api_for_testing:
    actor_type: cookie_id
    description: >
      Use mock API responses in the Ask VA application UI.
      This is used for testing purposes only and should not be enabled in production.
      We need to remove this feature from the codebase ASAP.
      Mocks shouldn't live in the app logic. If needed, add at the API/middleware level.
    enable_in_development: true
  ask_va_api_maintenance_mode:
    actor_type: user
    description: >
      A system-wide control flag that governs the overall availability of Ask VA API endpoints.
      When enabled, the API restricts external access and returns a service unavailable response across all routes.
      Primarily used for coordinated maintenance windows or temporary system suspensions,
      allowing the team to manage API exposure dynamically without requiring a redeploy.
    enable_in_development: true
  ask_va_api_patsr_separation:
    actor_type: user
    description: >
      Use new CRM environments for Ask VA API
    enable_in_development: true
  auth_exp_vba_downtime_message:
    actor_type: user
    description: Show downtime message on Profile and My VA for planned VBA maintenance
  avs_enabled:
    actor_type: user
    description: Enables the After Visit Summary API.
    enable_in_development: true
  bcas_letters_use_lighthouse:
    actor_type: user
    description: Use lighthouse instead of EVSS to view/download benefit letters.
    enable_in_development: true
  benefits_documents_use_lighthouse:
    actor_type: user
    description: Use lighthouse instead of EVSS to upload benefits documents.
    enable_in_development: false
  benefits_require_gateway_origin:
    actor_type: user
    description: Requires that all requests made to endpoints in appeals_api and vba_documents be made through the gateway
  bgs_param_logging_enabled:
    actor_type: user
    description: Enables logging of BGS parameters (filtered in production)
  bpds_service_enabled:
    actor_type: user
    description: Enables the BPDS service
  caregiver_use_facilities_API:
    actor_type: cookie_id
    description: Allow list of caregiver facilites to be fetched by way of the Facilities API.
  caregiver_browser_monitoring_enabled:
    actor_type: user
    description: Enables Datadog Real Time User Monitoring
  cerner_non_eligible_sis_enabled:
    actor_type: user
    description: Enables Sign in Service for cerner authentication
  decision_reviews_4142_banner:
    actor_type: user
    description: Enables the re-authorization banner on the 4142 legalese page
  document_upload_validation_enabled:
    actor_type: user
    description: Enables stamped PDF validation on document upload
    enable_in_development: true
  dv_email_notification:
    actor_type: user
    description: Enables dependents verification emails
  hca_browser_monitoring_enabled:
    actor_type: user
    description: Enables browser monitoring for the health care application.
  hca_disable_bgs_service:
    actor_type: user
    description: Do not call the BGS Service when this is turned on. Instead return 0 for rating.
  hca_enrollment_status_override_enabled:
    actor_type: user
    description: Enables override of enrollment status for a user, to allow multiple submissions with same user.
  hca_insurance_v2_enabled:
    actor_type: user
    description: Enables the the upgraded insurance section of the Health Care Application
    enable_in_development: true
  hca_performance_alert_enabled:
    actor_type: user
    description: Enables alert notifying users of a potential issue with application performance.
  hca_reg_only_enabled:
    actor_type: user
    description: Enables the registration-only path for the Health Care Application
    enable_in_development: true
  hca_ez_kafka_submission_enabled:
    actor_type: cookie_id
    description: Enables the 10-10EZ Kafka Event Bus submission
  ezr_prod_enabled:
    actor_type: user
    description: Enables access to the 10-10EZR application in prod for the purposes of conducting user reasearch
    enable_in_development: true
  ezr_download_pdf_enabled:
    actor_type: user
    description: Enables the download of a pre-filled 10-10EZR PDF form.
    enable_in_development: true
  ezr_upload_enabled:
    actor_type: user
    description: Enables Toxic Exposure File Upload for 10-10EZR applicants.
    enable_in_development: true
  ezr_auth_only_enabled:
    actor_type: user
    description: Enables the auth-only experience, allowing only authenticated users to view any part of the form.
    enable_in_development: true
  ezr_emergency_contacts_enabled:
    actor_type: user
    description: Enables emergency contact experience for 10-10EZR applicants.
    enable_in_development: true
  ezr_use_va_notify_on_submission_failure:
    actor_type: user
    description: Send submission failure email to Veteran using VANotify.
    enable_in_development: true
  ezr_use_correct_format_for_file_uploads:
    actor_type: user
    description: Correctly formats the `va:attachments` XML for file uploads
    enable_in_development: true
  ezr_route_guard_enabled:
    actor_type: user
    description: Enables the route guard authentication for 10-10EZR application
    enable_in_development: true
  ezr_form_prefill_with_providers_and_dependents:
    actor_type: user
    description: Adds insurance providers and dependents to ezr prefill data
    enable_in_development: true
  ezr_spouse_confirmation_flow_enabled:
    actor_type: user
    description: Enables the spouse (V2) confirmation flow in the 10-10EZR form.
    enable_in_development: true
  cerner_override_653:
    actor_type: user
    description: This will show the Cerner facility 653 as `isCerner`.
  cerner_override_668:
    actor_type: user
    description: This will show the Cerner facility 668 as `isCerner`.
  cerner_override_687:
    actor_type: user
    description: This will show the Cerner facility 687 as `isCerner`.
  cerner_override_692:
    actor_type: user
    description: This will show the Cerner facility 692 as `isCerner`.
  cerner_override_757:
    actor_type: user
    description: This will show the Cerner facility 757 as `isCerner`.
  champva_vanotify_custom_callback:
    actor_type: user
    description: Enables the custom callback_klass when sending IVC CHAMPVA failure emails with VA Notify
  champva_vanotify_custom_confirmation_callback:
    actor_type: user
    description: Enables the custom callback_klass when sending IVC CHAMPVA confirmation emails with VA Notify
  champva_log_all_s3_uploads:
    actor_type: user
    description: Enables logging for all s3 uploads using UUID or keys for monitoring
  champva_send_to_ves:
    actor_type: user
    description: Enables sending form submission data to the VES API.
  champva_enable_pega_report_check:
    actor_type: user
    description: Enables querying PEGA reporting API from MissingFormStatusJob to determine CHAMPVA form status
  champva_retry_logic_refactor:
    actor_type: user
    description: Enables refactored retry logic for IVC CHAMPVA form submissions
  champva_fmp_single_file_upload:
    actor_type: user
    description: Enables the ability to upload a single merged PDF file for FMP claims
  champva_mpi_validation:
    actor_type: user
    description: Enables MPI veteran and benefificiary validation for IVC CHAMPVA form submissions
  champva_old_records_cleanup_job:
    actor_type: user
    description: Enables the job to cleanup old IVC CHAMPVA form records
  champva_enable_claim_resubmit_question:
    actor_type: user
    description: Enables the claim resubmission screener question page on form 10-7959a
  champva_enable_ocr_on_submit:
    actor_type: user
    description: Enables background OCR scanning and logging on form submissions
  champva_enable_llm_on_submit:
    actor_type: user
    description: Enables background LLM validation and logging on form submissions
  champva_insights_datadog_job:
    actor_type: user
    description: Enables the job to publish insights to Datadog
  champva_claims_llm_validation:
    actor_type: user
    description: Enables LLM validation of claims on form submissions
  champva_foreign_address_fix:
    actor_type: user
    description: Enables the fix for foreign address fields on form submissions
  check_in_experience_enabled:
    actor_type: user
    description: Enables the health care check-in experiences
    enable_in_development: true
  check_in_experience_pre_check_in_enabled:
    actor_type: user
    description: Enables the health care check-in experiences to show the pre-check-in experience.
    enable_in_development: true
  check_in_experience_upcoming_appointments_enabled:
    actor_type: user
    description: Enables the feature to show upcoming appointments to the veterans
    enable_in_development: true
  check_in_experience_translation_disclaimer_spanish_enabled:
    actor_type: user
    description: Enables disclaimer for possible untranslated content on spanish pages
    enable_in_development: true
  check_in_experience_translation_disclaimer_tagalog_enabled:
    actor_type: user
    description: Enables disclaimer for possible untranslated content on tagalog pages
    enable_in_development: true
  check_in_experience_mock_enabled:
    actor_type: user
    description: Enables downstream responses to be returned via betamocks
    enable_in_development: false
  check_in_experience_travel_reimbursement:
    actor_type: user
    description: Enables travel reimbursement workflow for day-of check-in application.
    enable_in_development: true
  check_in_experience_travel_pay_api:
    actor_type: user
    description: Enables the use of Travel Pay API for travel claim operations
    enable_in_development: true
  check_in_experience_lorota_travel_reimbursement:
    actor_type: user
    description: Enables the full LoROTA standalone mileage-only travel reimbursement feature
    enable_in_development: true
  check_in_experience_cerner_travel_claims_enabled:
    actor_type: user
    description: Enables travel claims filing for Oracle Health (Cerner) sites
    enable_in_development: true
  check_in_experience_check_claim_status_on_timeout:
    actor_type: user
    description: Uses a background worker to check travel claim status when the submission times out
    enable_in_development: true
  check_in_experience_travel_claim_notification_callback:
    actor_type: user
    description: Enables VA Notify delivery status callbacks for travel claim notifications
    enable_in_development: true
  check_in_experience_browser_monitoring:
    actor_type: user
    description: Enables browser monitoring for check-in applications.
    enable_in_development: false
  check_in_experience_medication_review_content:
    actor_type: cookie_id
    description: Enables the medication review content in pre-check-in.
    enable_in_development: true
  check_in_experience_use_vaec_cie_endpoints:
    actor_type: user
    description: Enables using VAEC-CIE AWS account endpoints for CHIP and LoROTA instead of VAEC-CMS endpoints.
    enable_in_development: false
  claim_letters_access:
    actor_type: user
    description: Enables users to access the claim letters page
    enable_in_development: true
  claims_api_special_issues_updater_uses_local_bgs:
    actor_type: user
    description: Enables special issues updater to use local_bgs
    enable_in_development: true
  claims_api_flash_updater_uses_local_bgs:
    actor_type: user
    description: Enables flash updater to use local_bgs
    enable_in_development: true
  claims_api_poa_vbms_updater_uses_local_bgs:
    actor_type: user
    description: Enables poa vbms updater to use local_bgs
    enable_in_development: true
  claims_api_bd_refactor:
    actor_type: user
    description: Diverts codepath to use refactored BD methods
    enable_in_development: true
  claims_api_ews_updater_enables_local_bgs:
    actor_type: user
    description: Uses local_bgs rather than bgs-ext
    enable_in_development: true
  claims_api_ews_uploads_bd_refactor:
    actor_type: user
    description: When enabled, sends ews forms to BD via the refactored logic
    enable_in_development: true
  claims_api_poa_uploads_bd_refactor:
    actor_type: user
    description: When enabled, sends poa forms to BD via the refactored logic
    enable_in_development: true
  claims_api_526_validations_v1_local_bgs:
    actor_type: user
    description: Enables the method calls in the v1 526 validations use local_bgs
    enable_in_development: true
  claims_api_use_person_web_service:
    actor_type: user
    description: Uses person web service rather than local bgs
    enable_in_development: true
  claims_api_use_update_poa_relationship:
    actor_type: user
    description: Uses local_bgs rather than bgs-ext
    enable_in_development: true
  claims_api_526_v2_uploads_bd_refactor:
    actor_type: user
    description: When enabled, sends 526 forms to BD via the refactored logic
    enable_in_development: true
  lighthouse_claims_api_add_person_proxy:
    actor_type: user
    description: When enabled, will allow for add_person_proxy call in both versions
    enable_in_development: true
  lighthouse_claims_api_v1_enable_FES:
    actor_type: user
    description: Use new Form526 Establishment Service (FES) for v1 disability compensation claims
    enable_in_development: true
  lighthouse_claims_api_v2_enable_FES:
    actor_type: user
    description: Use new Form526 Establishment Service (FES) for v2 disability compensation claims
    enable_in_development: true
  lighthouse_claims_api_run_header_hash_filler_job:
    actor_type: user
    description: When enabled, will allow for the header hash to be filled in by the HeaderHashFillerJob
    enable_in_development: true
  confirmation_page_new:
    actor_type: user
    description: Enables the 2024 version of the confirmation page view in simple forms
    enable_in_development: true
  lighthouse_claims_api_hardcode_wsdl:
    actor_type: user
    description: Use hardcoded namespaces for WSDL calls to BGS
    enable_in_development: true
  cst_5103_update_enabled:
    actor_type: user
    description: When enabled, claims status tool will use the new 5103 alert designs and hides the ask your claim decision section
    enable_in_development: true
  cst_show_document_upload_status:
    actor_type: user
    description: When enabled, claims status tool will display the upload status that comes from the evidence_submissions table.
    enable_in_development: true
  cst_claim_phases:
    actor_type: user
    description: When enabled, claims status tool uses the new claim phase designs
    enable_in_development: true
  cst_include_ddl_5103_letters:
    actor_type: user
    description: When enabled, the Download Decision Letters feature includes 5103 letters
    enable_in_development: true
  cst_include_ddl_boa_letters:
    actor_type: user
    description: When enabled, the Download Decision Letters feature includes Board of Appeals decision letters
    enable_in_development: true
  cst_include_ddl_sqd_letters:
    actor_type: user
    description: When enabled, the Download Decision Letters feature includes Subsequent Development Letters
    enable_in_development: true
  cst_send_evidence_failure_emails:
    actor_type: user
    description: When enabled, emails will be sent when evidence uploads from the CST fail
    enable_in_development: true
  cst_synchronous_evidence_uploads:
    actor_type: user
    description: When enabled, claims status tool uses synchronous evidence uploads
    enable_in_development: true
  cst_use_dd_rum:
    actor_type: user
    description: When enabled, claims status tool uses DataDog's Real User Monitoring logging
    enable_in_development: false
  cst_suppress_evidence_requests_website:
    actor_type: user
    description: When enabled, CST does not show Attorney Fees, Secondary Action Required, or Stage 2 Development on website
    enable_in_development: false
  cst_suppress_evidence_requests_mobile:
    actor_type: user
    description: When enabled, CST does not show Attorney Fees, Secondary Action Required, or Stage 2 Development on mobile
    enable_in_development: false
  cst_override_pmr_pending_tracked_items:
    actor_type: user
    description: When enabled, CST overrides PMR Pending tracked items to be NEEDED_FROM_OTHERS
    enable_in_development: true
  cst_override_reserve_records_website:
    actor_type: user
    description: When enabled, CST overrides RV1 - Reserve Records Request tracked items to be NEEDED_FROM_OTHERS on vets-website
    enable_in_development: true
  cst_override_reserve_records_mobile:
    actor_type: user
    description: When enabled, CST overrides RV1 - Reserve Records Request tracked items to be NEEDED_FROM_OTHERS on mobile app
    enable_in_development: true
  cst_filter_ep_codes:
    actor_type: user
    description: When enabled, benefits_claims/get_claims service filters certain ep codes based on issue 90936 research from the response
  cst_smooth_loading_experience:
    actor_type: user
    description: When enabled, the UI of the CST app will have a smoother loading experience
    enable_in_development: true
  cst_claim_letters_use_lighthouse_api_provider:
    actor_type: user
    description: When enabled, claims_letters from the Lighthouse API Provider
  cst_claim_letters_use_lighthouse_api_provider_mobile:
    actor_type: user
    description: When enabled, claims_letters from the Lighthouse API Provider in mobile endpoints
  letters_hide_service_verification_letter:
    actor_type: user
    description: When enabled, CST does not include Service Verification in the list of letters on vets-website
    enable_in_development: true
  coe_access:
    actor_type: user
    description: Feature gates the certificate of eligibility application
    enable_in_development: true
  combined_debt_portal_access:
    actor_type: user
    description: Enables users to interact with combined debt portal experience
    enable_in_development: true
  combined_financial_status_report:
    actor_type: user
    description: Enables users to submit FSR forms for VHA and VBA debts
    enable_in_development: true
  fsr_zero_silent_errors_in_progress_email:
    actor_type: user
    description: Enables sending an email to the veteran when FSR form is in progress
    enable_in_development: true
  digital_dispute_email_notifications:
    actor_type: user
    description: Enables email notifications for digital dispute submissions
    enable_in_development: true
  communication_preferences:
    actor_type: user
    description: Allow user to access backend communication_preferences API
  claims_claim_uploader_use_bd:
    actor_type: user
    description: Use BDS instead of EVSS to upload to VBMS.
  claims_load_testing:
    actor_type: user
    description: Enables the ability to skip jobs for load testing
  claims_status_v1_bgs_enabled:
    actor_type: user
    description: enables calling BGS instead of EVSS for the claims status v1.
  claims_hourly_slack_error_report_enabled:
    actor: user
    description: Enable/disable the running of the hourly slack alert for errored submissions
    enable_in_development: false
  claims_status_v1_lh_auto_establish_claim_enabled:
    actor_type: user
    description: With feature flag enabled, v1 /526 should use Lighthouse Form526 docker container
  cst_send_evidence_submission_failure_emails:
    actor_type: user
    description: >
      If enabled and a user submits an evidence submission upload that fails to send, an email will be sent to the user and retried.
      When disabled and a user submits an evidence submission upload that fails to send, an email will be sent to the user and not retried.
    enable_in_development: true
  debt_letters_show_letters_vbms:
    actor_type: user
    description: Enables debt letter download from VBMS
  debts_cache_dmc_empty_response:
    actor_type: user
    description: Enables caching of empty DMC response
  debts_copay_logging:
    actor_type: user
    description: Logs copay request data
  debts_silent_failure_mailer:
    actor_type: user
    description: Enables silent failure mailer for the 5655
  debts_sharepoint_error_logging:
    actor_type: user
    description: Logs Sharepoint error data
  decision_review_hlr_email:
    actor_type: user
    description: Send email notification for successful HLR submission
  decision_review_nod_email:
    actor_type: user
    description: Send email notification for successful NOD submission
  decision_review_sc_email:
    actor_type: user
    description: Send email notification for successful SC submission
  decision_review_hlr_status_updater_enabled:
    actor_type: user
    description: Enables the Higher Level Review status update batch job
  decision_review_nod_status_updater_enabled:
    actor_type: user
    description: Enables the Notice of Disagreement status update batch job
  decision_review_sc_status_updater_enabled:
    actor_type: user
    description: Enables the Supplemental Claim status update batch job
  decision_review_icn_updater_enabled:
    actor_type: user
    description: Enables the ICN lookup job
  decision_review_weekly_error_report_enabled:
    actor_type: user
    description: Enables the weekly decision review text error report
  decision_review_daily_error_report_enabled:
    actor_type: user
    description: Enables the daily error report email
  decision_review_daily_stuck_records_report_enabled:
    actor_type: user
    description: Enables the daily decision review stuck records Slack report
  decision_review_monthly_stats_report_enabled:
    actor_type: user
    description: Enables the monthly decision review stats report email
  decision_review_delay_evidence:
    actor_type: user
    description: Ensures that NOD and SC evidence is not received in Central Mail before the appeal itself
  decision_review_hlr_form_v4_enabled:
    actor_type: user
    description: Enable using MAR 2024 revision of 200996 Higher Level Review form when submitting to EMMS for intake
    enable_in_development: false
  decision_review_sc_form_v4_enabled:
    actor_type: user
    description: Enable using MAY 2024 revision of 200995 Supplemental Claim form when submitting to EMMS for intake
    enable_in_development: false
  decision_review_saved_claim_hlr_status_updater_job_enabled:
    actor_type: user
    description: Enable job to set delete_date for completed SavedClaim::HigherLevelReviews
    enable_in_development: true
  decision_review_saved_claim_nod_status_updater_job_enabled:
    actor_type: user
    description: Enable job to set delete_date for completed SavedClaim::NoticeOfDisagreements
    enable_in_development: true
  decision_review_saved_claim_sc_status_updater_job_enabled:
    actor_type: user
    description: Enable job to set delete_date for completed SavedClaim::SupplementalClaims
    enable_in_development: true
  decision_review_delete_saved_claims_job_enabled:
    actor_type: user
    description: Enable job to delete SavedClaim records when the record has a delete_date and the date is in the past
    enable_in_development: true
  decision_review_failure_notification_email_job_enabled:
    actor_type: user
    description: Enable job to send form and evidence failure notification emails
    enable_in_development: true
  decision_review_track_4142_submissions:
    actor_type: user
    description: Enable saving record of 4142 forms submitted to Lighthouse as part of a Supplemental Claim
    enable_in_development: true
  decision_review_service_common_exceptions_enabled:
    actor_type: user
    description: Enable using Common::Exception classes instead of DecisionReviewV1::ServiceException
  decision_review_form4142_use_2024_template:
    actor_type: user
    description: Enables the use of the 2024 template for form 4142 in decision review applications
  decision_review_form4142_validate_schema:
    actor_type: user
    description: Enables the use of schema validation for form 4142 in decision review applications
    enable_in_development: true
  dependency_verification:
    actor_type: user
    description: Feature gates the dependency verification modal for updating the diaries service.
    enable_in_development: true
  dependents_enqueue_with_user_struct:
    actor_type: user
    description: Manage whether the enqueued job for 686c and 674 will be with a User model or the new User struct
    enable_in_development: true
  dependents_pension_check:
    actor_type: user
    description: Manage whether or not Pension check is enabled for the 686/674
    enable_in_development: true
  dependents_removal_check:
    actor_type: user
    description: Manage whether or not dependent removal claim codes are enabled for the 686
    enable_in_development: true
  dependents_management:
    actor_type: user
    description: Manage dependent removal from view dependent page
    enable_in_development: true
  dependents_claims_evidence_api_upload:
    actor_type: user
    description: Enable using the ClaimsEvidenceAPI module to upload 686/674 documents to VBMS
  dependents_bypass_schema_validation:
    actor_type: user
    description: Bypasses vets_json_schema validation for dependency claims 
  disability_526_form4142_polling_records:
    actor_type: user
    description: enables creation of, and tracking of, sent form 4142 documents, from the 526 flow, to the Lighthouse Benefits Intake API
    enable_in_development: true
  disability_526_form4142_polling_record_failure_email:
    actor_type: user
    description: enables failure email when explicit failure is detected downstream
    enable_in_development: true
  contention_classification_claim_linker:
    actor_type: user
    description: enables sending 526 claim id and vbms submitted claim id to Contention Classification service for linking/monitoring.
    enable_in_development: true
  disability_526_ee_mst_special_issue:
    actor_type: user
    description: enables adding MST special issue to disability_526 prior to submission.
    enable_in_development: true
  disability_526_ee_process_als_flash:
    actor_type: user
    description: enables adding applicable flashes to disability_526 prior to submission.
    enable_in_development: true
  disability_526_call_received_email_from_polling:
    actor_type: user
    description: enables received email in poll_form526_pdf job and disables calling from form526_submission
  disability_526_improved_autosuggestions_add_disabilities_page:
    actor_type: user
    description: enables new version of add disabilities page, with updates to content and search functionality
    enable_in_development: true
  disability_compensation_flashes:
    actor_type: user
    description: enables sending flashes to BGS for disability_compensation submissions.
    enable_in_development: true
  disability_compensation_temp_separation_location_code_string:
    actor_type: user
    description: enables forcing separation location code to be a string in submit_all_claim endpoint.
  disability_compensation_temp_toxic_exposure_optional_dates_fix:
    actor_type: user
    description: enables removing malformed optional dates from the Toxic Exposure node of a Form526Submission at SavedClaim creation.
  disability_compensation_toxic_exposure_destruction_modal:
    actor_type: user
    description: enables confirmation modal when removing toxic exposure data from Form 526
    enable_in_development: true
  disability_compensation_form4142_supplemental:
    actor_type: user
    description: Use Lighthouse API to submit supplemental Form 21-4142 from Form 526EZ submissions
    enable_in_development: true
  disability_compensation_pif_fail_notification:
    actor_type: user
    description: enables sending notifications to vets if their 526 claim submission fails with PIF in Use Error
    enable_in_development: true
  disability_compensation_production_tester:
    actor_type: user
    description: disable certain functionality for production testing of the 526 submission workflow. DO NOT TOGGLE THIS FLAG UNLESS YOU ARE A MEMBER OF DISABILITY BENEFITS EXPERIENCE TEAM.
    enable_in_development: true
  disability_compensation_fail_submission:
    actor_type: user
    description: enable to test the backup submission path. DO NOT TOGGLE THIS FLAG UNLESS YOU ARE A MEMBER OF DISABILITY BENEFITS EXPERIENCE TEAM.
    enable_in_development: true
  disability_compensation_sync_modern_0781_flow:
    actor_type: user
    description: enables a new form flow for 0781 and 0781a in the 526 submission workflow
    enable_in_development: true
  disability_compensation_sync_modern0781_flow_metadata:
    actor_type: user
    description: enables adding new 0781 form indicator to in progress 526 forms and saved claim records for 526 submissions
  disability_compensation_0781_stats_job:
    actor_type: user
    description: enables a job to run that will check DB records and report stats as metrics, into Datadog
    enable_in_development: true
  disability_526_send_form526_submitted_email:
    actor_type: user
    description: enables sending submitted email in both primary and backup paths
  disability_526_send_mas_all_ancillaries:
    actor_type: user
    description: enables sending all 526 uploads and ancillary forms to MAS's APCAS API
  disability_526_send_received_email_from_backup_path:
    actor_type: user
    description: enables received email in complete success state of backup path
  disability_526_form4142_use_2024_template:
    actor_type: user
    description: Enables the use of the 2024 template for form 4142 in disability 526 applications
  disability_526_form4142_validate_schema:
    actor_type: user
    description: Enables the use of schema validation for form 4142 in disability 526 applications
  disability_526_form4142_use_2024_frontend:
    actor_type: user
    description: enables the 2024 version of form 4142 in the disability 526 submission frontend workflow
    enable_in_development: true
  education_reports_cleanup:
    actor_type: user
    description: Updates to the daily education reports to remove old data that isn't needed in the new fiscal year
    enable_in_development: true
  enrollment_verification:
    actor_type: user
    description: Enables access to the Enrollment Verification app
    enable_in_development: true
  discharge_wizard_features:
    actor_type: user
    description: Iteration of new features for discharge wizard
    enable_in_development: true
  dispute_debt:
    actor_type: user
    description: Enables the Dispute Debt feature
    enable_in_development: true
  digital_dispute_duplicate_prevention:
    actor_type: user
    description: Enables duplicate prevention for digital dispute submissions
    enable_in_development: false
  facilities_autosuggest_vamc_services_enabled:
    actor_type: user
    description: Allow use of the VA health facilities auto-suggest feature (versus static dropdown)
    enable_in_development: true
  facilities_ppms_suppress_all:
    actor_type: user
    description: Hide all ppms search options
  facility_locator_mobile_map_update:
    actor_type: user
    description: Use new mobile map features for research
    enable_in_development: true
  facility_locator_predictive_location_search:
    actor_type: user
    description: Use predictive location search in the Facility Locator UI
  facilities_use_fl_progressive_disclosure:
    actor_type: user
    description: Use progressive disclosure in the Facility Locator UI
    enable_in_development: true
  file_upload_short_workflow_enabled:
    actor_type: user
    description: Enables shorter workflow enhancement for file upload component
  fsr_5655_server_side_transform:
    actor_type: user
    description: Update to use BE for business transform logic for Financial Status Report (FSR - 5655) form
    enable_in_development: true
  financial_status_report_debts_api_module:
    actor_type: user
    description: Points to debts-api module routes
    enable_in_development: true
  financial_status_report_expenses_update:
    actor_type: user
    description: Update expense lists in the Financial Status Report (FSR - 5655) form
    enable_in_development: true
  financial_status_report_review_page_navigation:
    actor_type: user
    description: Enables new review page navigation for users completing the Financial Status Report (FSR) form.
    enable_in_development: true
  financial_management_vbs_only:
    actor_type: user
    description: Enables the Financial Management app to only use the VBS API
    enable_in_development: true
  find_a_representative_enabled:
    actor_type: cookie_id
    description: Generic toggle for gating Find a Rep
    enable_in_development: true
  find_a_representative_enable_api:
    actor_type: user
    description: Enables all Find a Representative api endpoints
    enable_in_development: true
  find_a_representative_enable_frontend:
    actor_type: cookie_id
    description: Enables Find a Representative frontend
    enable_in_development: true
  find_a_representative_flag_results_enabled:
    actor_type: user
    description: Enables flagging feature for Find a Representative frontend
    enable_in_development: true
  find_a_representative_use_accredited_models:
    actor_type: user
    description: Enables Find A Representative APIs using AccreditedX models
    enable_in_development: true
  representative_status_enabled:
    actor_type: cookie_id
    description: Enables flagging feature for Find a Representative frontend
    enable_in_development: true
  form526_include_document_upload_list_in_overflow_text:
    actor_type: user
    description: Appends a list of SupportingEvidenceAttachment filenames the veteran uploaded for a Form 526 into the overflow text in the form submission
  appoint_a_representative_enable_frontend:
    actor_type: cookie_id
    description: Enables Appoint a Representative frontend
    enable_in_development: true
  appoint_a_representative_enable_v2_features:
    actor_type: user
    description: Enables Appoint a Representative 2.0 features for frontend and backend
    enable_in_development: true
  appoint_a_representative_enable_pdf:
    actor_type: user
    description: Enables Appoint a Representative PDF generation endpoint
    enable_in_development: true
  representative_status_enable_v2_features:
    actor_type: user
    description: Enables Representative Status widget 2.0 features for frontend and backend
    enable_in_development: true
  accredited_representative_portal_declination:
    actor_type: user
    description: Enables declination reason feature for frontend and backend
    enable_in_development: true
  form526_legacy:
    actor_type: user
    description: If true, points controllers to the legacy EVSS Form 526 instance. If false, the controllers will use the Dockerized instance running in DVP.
    enable_in_development: true
  form526_send_document_upload_failure_notification:
    actor_type: user
    description: Enables enqueuing a Form526DocumentUploadFailureEmail if a EVSS::DisabilityCompensationForm::SubmitUploads job exhausts its retries
    enable_in_development: true
  form526_send_backup_submission_polling_failure_email_notice:
    actor_type: user
    description: Enables enqueuing a Form526SubmissionFailureEmailJob if a submission is marked as unprocessable through polling of the Benefits Intake API.
    enable_in_development: true
  form526_send_backup_submission_exhaustion_email_notice:
    actor_type: user
    description: Enables enqueuing of a Form526SubmissionFailureEmailJob if a submission exhausts it's attempts to upload to the Benefits Intake API.
    enable_in_development: true
  form526_send_4142_failure_notification:
    actor_type: user
    description: Enables enqueuing of a Form4142DocumentUploadFailureEmail if a SubmitForm4142Job job exhausts its retries
    enable_in_development: true
  form526_send_0781_failure_notification:
    actor_type: user
    description: Enables enqueuing a Form0781DocumentUploadFailureEmail if a SubmitForm0781Job job exhausts its retries
    enable_in_development: true
  form0994_confirmation_email:
    actor_type: user
    description: Enables form 0994 email submission confirmation (VaNotify)
    enable_in_development: true
  form1990_confirmation_email:
    actor_type: user
    description: Enables form 1990 email submission confirmation (VaNotify)
    enable_in_development: true
  form1995_confirmation_email:
    actor_type: user
    description: Enables form 1995 email submission confirmation (VaNotify)
    enable_in_development: true
  form1990e_confirmation_email:
    actor_type: user
    description: Enables form 1990e email submission confirmation (VaNotify)
    enable_in_development: true
  form21_0966_confirmation_email:
    actor_type: user
    description: Enables form 21-0966 email submission confirmation (VaNotify)
    enable_in_development: true
  form21_0966_confirmation_page:
    actor_type: user
    description: Enables form 21-0966 new confirmation page
    enable_in_development: true
  form21_0972_confirmation_email:
    actor_type: user
    description: Enables form 21-0972 email submission confirmation (VaNotify)
    enable_in_development: true
  form21_10203_confirmation_email:
    actor_type: user
    description: Enables form 21-10203 email submission confirmation (VaNotify)
  form21_10210_confirmation_email:
    actor_type: user
    description: Enables form 21-10210 email submission confirmation (VaNotify)
    enable_in_development: true
  form20_10206_confirmation_email:
    actor_type: user
    description: Enables form 20-10206 email submission confirmation (VaNotify)
    enable_in_development: true
  form20_10207_confirmation_email:
    actor_type: user
    description: Enables form 20-10207 email submission confirmation (VaNotify)
    enable_in_development: true
  form21_0845_confirmation_email:
    actor_type: user
    description: Enables form 21-0845 email submission confirmation (VaNotify)
    enable_in_development: true
  form21p_0847_confirmation_email:
    actor_type: user
    description: Enables form 21p-0847 email submission confirmation (VaNotify)
    enable_in_development: true
  form21_4138_confirmation_email:
    actor_type: user
    description: Enables form 21-4138 email submission confirmation (VaNotify)
  form21_4142_confirmation_email:
    actor_type: user
    description: Enables form 21-4142 email submission confirmation (VaNotify)
  form22_10282_confirmation_email:
    actor_type: user
    description: Enables form 22-10282 email submission confirmation (VaNotify)
    enable_in_development: true
  form22_10297_confirmation_email:
    actor_type: user
    description: Enables form 22-10297 email submission confirmation (VaNotify)
    enable_in_development: true
  form26_4555_confirmation_email:
    actor_type: user
    description: Enables form 26-4555 email submission confirmation (VaNotify)
    enable_in_development: true
  form_526_required_identifiers_in_user_object:
    actor_type: user
    description: includes a mapping of booleans in the profile section of a serialized user indicating which ids are nil for the user
  form40_0247_confirmation_email:
    actor_type: user
    description: Enables form 40-0247 email submission confirmation (VaNotify)
    enable_in_development: true
  form40_10007_confirmation_email:
    actor_type: user
    description: Enables form 40-10007 email submission error (VaNotify)
    enable_in_development: true
  form1990meb_confirmation_email:
    actor_type: user
    description: Enables form 1990 MEB email submission confirmation (VaNotify)
    enable_in_development: true
  form1990emeb_confirmation_email:
    actor_type: user
    description: Enables form 1990e MEB email submission confirmation (VaNotify)
    enable_in_development: true
  form5490_confirmation_email:
    actor_type: user
    description: Enables form 5490 email submission confirmation (VaNotify)
    enable_in_development: true
  form5495_confirmation_email:
    actor_type: user
    description: Enables form 5495 email submission confirmation (VaNotify)
    enable_in_development: true
  simple_forms_email_notifications:
    actor_type: user
    description: Enables form email notifications upon certain state changes (error and received)
    enable_in_development: true
  form2010206:
    actor_type: user
    description: If enabled shows the digital form experience for form 20-10206
  form2010207:
    actor_type: user
    description: If enabled shows the digital form experience for form 20-10207
  form210845:
    actor_type: user
    description: If enabled shows the digital form experience for form 21-0845
  form210966:
    actor_type: user
    description: If enabled shows the digital form experience for form 21-0966
  form210972:
    actor_type: user
    description: If enabled shows the digital form experience for form 21-0972
  form214138:
    actor_type: user
    description: If enabled shows the digital form experience for form 21-4138
  form214142:
    actor_type: user
    description: If enabled shows the digital form experience for form 21-4142
  form2110210:
    actor_type: user
    description: If enabled shows the digital form experience for form 21-10210
  form21p0847:
    actor_type: user
    description: If enabled shows the digital form experience for form 21P-0847
  form264555:
    actor_type: user
    description: If enabled shows the digital form experience for form 26-4555
  form400247:
    actor_type: user
    description: If enabled shows the digital form experience for form 40-0247
  form1010d_extended:
    actor_type: user
    description: If enabled shows the digital form experience for form 10-10d merged with form 10-7959c
  form1010d_browser_monitoring_enabled:
    actor_type: user
    description: Datadog RUM monitoring for form 10-10d (IVC CHAMPVA)
  form107959c_browser_monitoring_enabled:
    actor_type: user
    description: Datadog RUM monitoring for form 10-7959c (IVC CHAMPVA)
  form107959f1_browser_monitoring_enabled:
    actor_type: user
    description: Datadog RUM monitoring for form 10-7959f-1 (IVC CHAMPVA)
  form107959a_browser_monitoring_enabled:
    actor_type: user
    description: Datadog RUM monitoring for form 10-7959a (IVC CHAMPVA)
  form107959c:
    actor_type: cookie_id
    description: If enabled shows the digital form experience for form 10-7959c (IVC CHAMPVA other health insurance)
  form107959a:
    actor_type: user
    description: If enabled shows the digital form experience for form 10-7959a (IVC CHAMPVA claim form)
  form107959f2:
    actor_type: user
    description: If enabled shows the digital form experience for form 10-7959f-2 (Foreign Medical Program claim form)
  form_upload_flow:
    actor_type: user
    description: If enabled shows the find-a-form widget for the Form Upload Flow
  get_help_ask_form:
    actor_type: user
    description: Enables inquiry form for users to submit questions, suggestions, and complaints.
    enable_in_development: true
  get_help_messages:
    actor_type: user
    description: Enables secure messaging
    enable_in_development: true
  ha_cpap_supplies_cta:
    actor_type: user
    description: Toggle CTA for reordering Hearing Aid and CPAP supplies form within static pages.
  in_progress_form_custom_expiration:
    actor_type: user
    description: Enable/disable custom expiration dates for forms
    enable_in_development: true
  in_progress_form_reminder:
    actor_type: user
    description: Enable/disable in progress form reminders (sent via VaNotify)
    enable_in_development: true
  in_progress_form_reminder_age_param:
    actor_type: user
    description: Enable/disable in progress form reminder age param
    enable_in_development: true
  clear_stale_in_progress_reminders_sent:
    actor_type: user
    description: Enable/disable clearing of one-time in progress reminders after 60 days
    enable_in_development: true
  in_progress_1880_form_cron:
    actor_type: user
    description: Enable/disable scheduled cron for 1880 in progress form reminders (sent via VaNotify)
    enable_in_development: true
  in_progress_1880_form_reminder:
    actor_type: user
    description: Enable/disable 1880 in progress form reminders (sent via VaNotify)
    enable_in_development: true
  in_progress_form_reminder_1010ez:
    actor_type: user
    description: Enable/disable 1010ez in progress form reminders (sent via VaNotify)
    enable_in_development: true
  in_progress_form_reminder_526ez:
    actor_type: user
    description: Enable/disable 526ez in progress form reminders (sent via VaNotify)
    enable_in_development: true
  letters_check_discrepancies:
    actor_type: user
    description: Enables ability to log letter discrepancies between evss and lighthouse
    enable_in_development: true
  letters_page_new_design:
    actor_type: user
    description: Enables ability to show updated letter page design
    enable_in_development: true
  lighthouse_claims_api_v2_add_person_proxy:
    actor_type: user
    description: Lighthouse Benefits Claims API v2 uses add_person_proxy service when target Veteran is missing a Participant ID
    enable_in_development: true
  lighthouse_claims_api_poa_dependent_claimants:
    actor_type: user
    description: Enable/disable dependent claimant support for POA requests
    enable_in_development: true
  lighthouse_claims_api_v2_poa_va_notify:
    actor_type: user
    description: Enable/disable the VA notification emails in V2 POA
    enable_in_development: false
  lighthouse_claims_v2_poa_requests_skip_bgs:
    actor_type: user
    description: Enable/disable skipping BGS calls for POA Requests
    enable_in_development: true
  lighthouse_claims_api_poa_use_bd:
    actor_type: user
    description: Lighthouse Benefits Claims API uses Lighthouse Benefits Documents API to upload POA forms instead of VBMS
    enable_in_development: true
  lighthouse_claims_api_use_birls_id:
    actor_type: user
    description: Lighthouse Benefits Claims API uses MPI birls_id as filenumber parameter to BDS search
    enable_in_development: true
  log_eligible_benefits:
    actor_type: user
    description: Allows log_eligible_benefits_job.rb to run in background.
    enable_in_development: true
  loop_pages:
    actor_type: user
    description: Enable new list loop pattern
    enable_in_development: true
  show_mbs_preneed_change_va_4010007:
    actor_type: user
    description: Updates to text in form VA 40-10007
  medical_copays_six_mo_window:
    actor_type: user
    description: This will filter to only show medical copays within the last 6 months
    enable_in_development: true
  medical_copay_notifications:
    actor_type: user
    description: Enables notifications to be sent for new copay statements
    enable_in_development: true
  mhv_accelerated_delivery_enabled:
    actor_type: user
    description: Control whether vets-api allows fetching MR data from LightHouse
    enable_in_development: false
  mhv_accelerated_delivery_allergies_enabled:
    actor_type: user
    description: Control fetching OH allergies data
    enable_in_development: false
  mhv_accelerated_delivery_labs_and_tests_enabled:
    actor_type: user
    description: Control fetching lab and test data from UHD (SCDF) service (web)
    enable_in_development: false
  mhv_accelerated_delivery_vital_signs_enabled:
    actor_type: user
    description: Control fetching OH vitals data
    enable_in_development: false
  mhv_accelerated_delivery_uhd_enabled:
    actor_type: user
    description: Control whether vets-api allows fetching any MR data from MHV UHD
    enable_in_development: false
  mhv_accelerated_delivery_uhd_oh_lab_type_logging_enabled:
    actor_type: user
    description: Control whether vets-api logs lab types returned for OH patients
    enable_in_development: false
  mhv_accelerated_delivery_uhd_vista_lab_type_logging_enabled:
    actor_type: user
    description: Control whether vets-api logs lab types returned for VistA patients
    enable_in_development: false
  mhv_accelerated_delivery_uhd_sp_enabled:
    actor_type: user
    description: Control whether vets-api allows fetching Surgical Pathology data from MHV UHD
    enable_in_development: false
  mhv_accelerated_delivery_uhd_mb_enabled:
    actor_type: user
    description: Control whether vets-api allows fetching Microbiology data from MHV UHD
    enable_in_development: false
  mhv_accelerated_delivery_uhd_ch_enabled:
    actor_type: user
    description: Control whether vets-api allows fetching Chem/Hem data from MHV UHD
  mhv_accelerated_delivery_uhd_filtering_enabled:
    actor_type: user
    description: Control whether vets-api applies filtering logic to UHD lab records
    enable_in_development: false
  mhv_va_health_chat_enabled:
    actor_type: user
    description: Enables the VA Health Chat link at /my-health
  mhv_landing_page_show_priority_group:
    actor_type: user
    description: Shows Veterans their Priority Group on the MHV Landing Page
    enable_in_development: true
  mhv_landing_page_personalization:
    actor_type: user
    description: Enables personalized content on the My HealtheVet landing page.
    enable_in_development: true
  mhv_landing_page_show_share_my_health_data_link:
    actor_type: user
    description: Show Share My Health Data (SMHD) link on Medical Records card of the MHV landing page
  mhv_supply_reordering_enabled:
    actor_type: user
    description: Enables the launch of mhv supply reordering application at /my-health/order-medical-supplies
  mhv_secure_messaging_cerner_pilot:
    actor_type: user
    description: Enables/disables Secure Messaging Cerner Transition Pilot environment on VA.gov
  mhv_secure_messaging_filter_accordion:
    actor_type: user
    description: Enables/disables Secure Messaging Filter Accordion re-design updates on VA.gov
    enable_in_development: true
  mhv_secure_messaging_remove_lefthand_nav:
    actor_type: user
    description: Disables/Enables Secure Messaging lefthand navigation for new navigation solution
    enable_in_development: true
  mhv_secure_messaging_triage_group_plain_language:
    actor_type: user
    description: Disables/Enables Secure Messaging recipients group plain language design
    enable_in_development: true
  mhv_secure_messaging_recipient_opt_groups:
    actor_type: user
    description: Disables/Enables Secure Messaging optgroups in recipient dropdown on Start a new message page
    enable_in_development: true
  mhv_secure_messaging_recipient_combobox:
    actor_type: user
    description: Disables/Enables Secure Messaging combobox in recipient dropdown on Start a new message page
  mhv_secure_messaging_read_receipts:
    actor_type: user
    description: Disables/Enables Secure Messaging read receipts
    enable_in_development: true
  mhv_secure_messaging_milestone_2_aal:
    actor_type: user
    description: Disables/Enables Secure Messaging AAL Milestone 2
    enable_in_development: true
  mhv_secure_messaging_policy_va_patient:
    actor_type: user
    description: Disables/Enables Secure Messaging policy check for VA patient
  mhv_secure_messaging_custom_folders_redesign:
    actor_type: user
    description: Disables/Enables Secure Messaging Custom Folders Redesign
    enable_in_development: true
  mhv_secure_messaging_large_attachments:
    actor_type: user
    description: Disables/Enables Secure Messaging Custom Folders Redesign
    enable_in_development: true
  mhv_bypass_downtime_notification:
    actor_type: user
    description: When enabled, bypass the MHV downtime notification; intended for smoke testing in production
    enable_in_development: true
  mhv_medical_records_allow_txt_downloads:
    actor_type: user
    description: Allows users to download Medical Records data in TXT format
    enable_in_development: true
  mhv_medical_records_display_conditions:
    actor_type: user
    description: Show/hide content related to Health Conditions in Medical Records
    enable_in_development: true
  mhv_medical_records_display_domains:
    actor_type: user
    description: Show/hide in-progress Medical Records domains
    enable_in_development: true
  mhv_medical_records_display_labs_and_tests:
    actor_type: user
    description: Show/hide content related to Labs & Tests in Medical Records
    enable_in_development: true
  mhv_medical_records_display_notes:
    actor_type: user
    description: Show/hide content related to Notes in Medical Records
    enable_in_development: true
  mhv_medical_records_display_sidenav:
    actor_type: user
    description: Show/hide the Medical Records side navigation
    enable_in_development: true
  mhv_medical_records_display_vaccines:
    actor_type: user
    description: Show/hide content related to Vaccines in Medical Records
    enable_in_development: true
  mhv_medical_records_display_settings_page:
    actor_type: user
    description: Show/hide the Settings Page in Medical Records
    enable_in_development: true
  mhv_medical_records_display_vitals:
    actor_type: user
    description: Show/hide content related to Vitals in Medical Records
    enable_in_development: true
  mhv_medical_records_migrate_ccd_to_s3:
    actor_type: user
    description: Enables the switch to an s3 bucket for the CCD endpoints
    enable_in_development: true
  mhv_medical_records_migrate_dicom_to_s3:
    actor_type: user
    description: Enables the switch to an s3 bucket for the DICOM endpoint
    enable_in_development: true
  mhv_medical_records_migrate_to_api_gateway:
    actor_type: user
    description: Enables the switch to the new MHV API Gateway endpoints
    enable_in_development: true
  mhv_medical_records_phr_refresh_on_login:
    actor_type: user
    description: Enables/disables the PHR refresh for MHV users when logging into VA.gov
    enable_in_development: true
  mhv_medical_records_redact_fhir_client_logs:
    actor_type: user
    description: Replaces IDs in fhir_client INFO-level logs with X's when enabled
    enable_in_development: true
  mhv_medical_records_to_va_gov_release:
    actor_type: user
    description: Enables/disables Medical Records on VA.gov (intial transition from MHV to VA.gov)
    enable_in_development: true
  mhv_medical_records_new_eligibility_check:
    actor_type: user
    description: Enables/disables Medical Records new access policy eligibility check endpoint
    enable_in_development: true
  mhv_medical_records_update_landing_page:
    actor_type: user
    description: Enables/disables Medical Records new landing page content
    enable_in_development: true
  mhv_medical_records_filter_and_sort:
    actor_type: user
    description: Enables/disables Medical Records new filter and sort changes
    enable_in_development: true
  mhv_medical_records_use_unified_sei_api:
    actor_type: user
    description: Enables/disables use of the unified API call self-entered information
    enable_in_development: true
  mhv_medical_records_milestone_two:
    actor_type: user
    description: Enables/disables Medical Records new Milestone 2 changes
    enable_in_development: true
  mhv_medical_records_support_backend_pagination_allergy:
    actor_type: user
    description: Enables/disables backend caching/pagination for allergies
    enable_in_development: true
  mhv_medical_records_support_backend_pagination_care_summary_note:
    actor_type: user
    description: Enables/disables backend caching/pagination for care summaries & notes
    enable_in_development: true
  mhv_medical_records_support_backend_pagination_health_condition:
    actor_type: user
    description: Enables/disables backend caching/pagination for health conditions
    enable_in_development: true
  mhv_medical_records_support_backend_pagination_lab_test:
    actor_type: user
    description: Enables/disables backend caching/pagination for labs & tests
    enable_in_development: true
  mhv_medical_records_support_backend_pagination_vaccine:
    actor_type: user
    description: Enables/disables backend caching/pagination for vaccines
    enable_in_development: true
  mhv_medical_records_support_backend_pagination_vital:
    actor_type: user
    description: Enables/disables backend caching/pagination for vitals
    enable_in_development: true
  mhv_medical_records_support_new_model_allergy:
    actor_type: user
    description: Enables/disables the use of pre-transformed allergy objects
    enable_in_development: true
  mhv_medical_records_support_new_model_care_summary_note:
    actor_type: user
    description: Enables/disables the use of pre-transformed care summary/note objects
    enable_in_development: true
  mhv_medical_records_support_new_model_health_condition:
    actor_type: user
    description: Enables/disables the use of pre-transformed health condition objects
    enable_in_development: true
  mhv_accelerated_delivery_vaccines_enabled:
    actor_type: user
    description: Enables/disables the new immunizations v2 endpoint that uses LH as a datasource and aligns with data model that the mobile app uses
    enable_in_development: false
  mhv_medical_records_support_new_model_lab_test:
    actor_type: user
    description: Enables/disables the use of pre-transformed lab/test objects
    enable_in_development: true
  mhv_medical_records_support_new_model_vaccine:
    actor_type: user
    description: Enables/disables the use of pre-transformed vaccine objects
    enable_in_development: true
  mhv_medical_records_support_new_model_vital:
    actor_type: user
    description: Enables/disables the use of pre-transformed vital objects
    enable_in_development: true
  mhv_medications_display_documentation_content:
    actor_type: user
    description: Enables/disables documentation-related content for Medications on VA.gov
    enable_in_development: true
  mhv_medications_display_allergies:
    actor_type: user
    description: Enables/disables allergies and reactions data
    enable_in_development: true
  mhv_medications_display_filter:
    actor_type: user
    description: Enables/disables filter feature for medications list
    enable_in_development: true
  mhv_medications_display_grouping:
    actor_type: user
    description: Enables/disables grouping medications related work
    enable_in_development: true
  mhv_enable_aal_integration:
    actor_type: user
    description: Enables/disables integration with MHV's AAL-creation endpoint
    enable_in_development: true
  mhv_modern_cta_links:
    actor_type: user
    description: CTA widget links point to va.gov services
  mhv_medications_display_pending_meds:
    actor_type: user
    description: Enables/disables pending medications related work
    enable_in_development: true
  mhv_medications_display_refill_progress:
    actor_type: user
    description: Enables/disables refill progress related work
    enable_in_development: true
  mhv_medications_show_ipe_content:
    actor_type: user
    description: Enables/disables ipe content
    enable_in_development: true
  mhv_medications_dont_increment_ipe_count:
    actor_type: user
    description: when this flag is on the count will not be incremented for ipe
    enable_in_development: true
  mhv_medications_partial_fill_content:
    actor_type: user
    description: Enables/disables partial fill content
    enable_in_development: true
  mhv_medications_new_policy:
    actor_type: user
    description: Updates MHV Medications policy based on recent updates to MHV Account Creation API
  mhv_milestone_2_changes_enabled:
    actor_type: user
    description: Enables MHV Milestone 2 changes
  mhv_header_links:
    actor_type: user
    description: Display My HealtheVet and My VA links in the site header
    enable_in_development: true
  mobile_allergy_intolerance_model:
    actor_type: user
    description: For mobile app, enalbes use of strict models for parsing allergy intolerance
  mobile_api:
    actor_type: user
    description: API endpoints consumed by the VA Mobile App (iOS/Android)
  mobile_filter_doc_27_decision_letters_out:
    actor_type: user
    description: filters out doc type 27 decision letters out of list of decision letters for mobile
    enable_in_development: false
  mobile_claims_log_decision_letter_sent:
    actor_type: user
    description: Logs decision letter info on both claims and decision letter endpoint
    enable_in_development: true
  multiple_address_10_10ez:
    actor_type: cookie_id
    description: >
      [Front-end only] When enabled, the 10-10EZ will collect a home and mailing address for the veteran
      vs only collecting a single, "permanent" address.
  organic_conversion_experiment:
    actor_type: user
    description: Toggle to enable login.gov create account experiment
  profile_show_paperless_delivery:
    actor_type: user
    description: Toggle user's ability to see and modify paperless delivery settings page.
  pcpg_trigger_action_needed_email:
    actor_type: user
    description: Set whether to enable VANotify email to Veteran for PCPG failure exhaustion
  pdf_fill_redesign_form_jumplinks:
    actor_type: user
    description: Enable jumplinks from form to overflow page, when using v2 PDF overflow generator
  pdf_fill_redesign_overflow_jumplinks:
    actor_type: user
    description: Enable jumplinks from overflow page back to form, when using v2 PDF overflow generator
  pension_income_and_assets_clarification:
    actor_type: user
    description: >
      When enabled, 21P-527EZ will display additional explanations for the income and assets requirement.
<<<<<<< HEAD
  ep120_decision_letter_notifications:
    actor_type: user
    description: >
      When enabled, veterans with reopened pension claims (EP120) will receive decision letter email notifications
    enable_in_development: true
  ep180_decision_letter_notifications:
    actor_type: user
    description: >
      When enabled, veterans with initial pension claims (EP180) will receive decision letter email notifications
    enable_in_development: true
  pension_income_and_assets_overflow_pdf_redesign:
    actor_type: user
    description: >
      When enabled, 21P-0969 will use the new extras redesign when generating the overflow pdf.
=======
>>>>>>> e6d0f9aa
  pension_medical_evidence_clarification:
    actor_type: user
    description: >
      [Front-end only] When enabled, 21P-527EZ will display additional explanations for the medical evidence requirement.
  pension_error_email_notification:
    actor_type: cookie_id
    description: Toggle sending of the Action Needed email notification
  pension_submitted_email_notification:
    actor_type: cookie_id
    description: Toggle sending of the Submission in Progress email notification
  pension_received_email_notification:
    actor_type: cookie_id
    description: Toggle sending of the Received email notification
  pension_persistent_attachment_error_email_notification:
    actor_type: cookie_id
    description: Toggle sending of the Persistent Attachment Error email notification
  pre_entry_covid19_screener:
    actor_type: user
    description: >
      Toggle for the entire pre-entry covid 19 self-screener available at /covid19screener and to be used by visitors
      to VHA facilities in lieu of manual screening with a VHA employee.
      This toggle is owned by Patrick B. and the rest of the CTO Health Products team.
  profile_contact_info_page_ui_refresh:
    actor_type: user
    description: Display updated UI/UX for the profile Contact Information page.
  profile_enhanced_military_info:
    actor_type: user
    description: When enabled, /v1/profile/military_info endpoint will return all military information for a user.
  profile_international_phone_numbers:
    actor_type: user
    description: Enables international phone number support on VA.gov profile.
  profile_lighthouse_rating_info:
    actor_type: user
    description: When enabled, will request disability rating info data from lighthouse API.
  profile_user_claims:
    actor_type: user
    description: When enabled, /v0/user will return user profile claims for accessing service endpoints.
  profile_show_mhv_notification_settings_email_appointment_reminders:
    actor_type: user
    description: Show/Hide the email channel for Health appointment reminders notifications
  profile_show_mhv_notification_settings_email_rx_shipment:
    actor_type: user
    description: Show/Hide the email channel for Prescription shipping notifications
  profile_show_mhv_notification_settings_new_secure_messaging:
    actor_type: user
    description: Display MHV notification settings - New secure message notifications
  profile_show_mhv_notification_settings_medical_images:
    actor_type: user
    description: Display MHV notification settings - Medical images/reports notifications
  profile_show_military_academy_attendance:
    actor_type: user
    description: When enabled, profile service history will include military academy attendance.
    enable_in_development: true
  profile_hide_direct_deposit:
    actor_type: user
    description: Hides the Profile - Direct Deposit page content during a service outage
    enable_in_development: false
  profile_limit_direct_deposit_for_non_beneficiaries:
    actor_type: user
    description: Limits the Direct Deposit page functionality based on the veteranStatus property.
    enable_in_development: true
  profile_show_credential_retirement_messaging:
    actor_type: user
    description: Show/hide MHV and DS Logon credential retirement messaging in profile
  profile_show_new_health_care_copay_bill_notification_setting:
    actor_type: user
    description: Show/Hide the Health care copay bill section of notifications in profile
  profile_show_privacy_policy:
    actor_type: user
    description: Show/Hide the privacy policy section on profile pages
  profile_show_pronouns_and_sexual_orientation:
    actor_type: user
    description: Show/hide Pronouns and Sexual Orientation fields on profile page
  profile_show_quick_submit_notification_setting:
    actor_type: user
    description: Show/Hide the quick submit section of notification settings in profile
  profile_show_no_validation_key_address_alert:
    actor_type: user
    description: Show/Hide alert messages when no validationKey is returned from the address_validation endpoint
  profile_use_experimental:
    description: Use experimental features for Profile application - Do not remove
    enable_in_development: true
    actor_type: user
  profile_use_vafsc:
    description: Use VA Forms System Core for forms instead of schema based forms
    actor_type: user
    enable_in_development: true
  pw_ehr_cta_use_slo:
    actor_type: user
    description: Use single-logout (SLO) paths for Public Websites-managed EHR CTAs
  my_va_experimental:
    actor_type: user
    description: Use for experimental features for My VA application (general)
  my_va_experimental_frontend:
    actor_type: user
    description: Use for experimental features for My VA application (frontend)
  my_va_experimental_fullstack:
    actor_type: user
    description: Use for experimental features for My VA application (fullstack)
    enable_in_development: true
  my_va_hide_notifications_section:
    actor_type: user
    description: Hides the Notifications section on My VA
    enable_in_development: true
  my_va_notification_component:
    actor_type: user
    description: Enable users to see va-notification component on My VA
    enable_in_development: true
  my_va_notification_dot_indicator:
    actor_type: user
    description: Enable dot indicator for notifications
  my_va_enable_mhv_link:
    actor_type: user
    description: Enables the "Visit MHV" CTA link under Health care section
  my_va_new_mhv_urls:
    actor_type: user
    description: Updates URLs for the "Health care" section of My VA
  my_va_mhv_link_design_update:
    actor_type: user
    description: Updates to hyperlink design for the "Health care" section of My VA
  my_va_update_errors_warnings:
    actor_type: user
    description: Update all errors and warnings on My VA for consistency (will remove when va-notification component is released)
  my_va_lighthouse_uploads_report:
    actor_type: user
    description: Use lighthouse /uploads/report endpoint for Form status
  my_va_form_submission_pdf_link:
    actor_type: user
    description: Enables users to view PDF link within submitted forms cards
  rated_disabilities_detect_discrepancies:
    actor_type: user
    description:
      When enabled, the rated disabilities application will check for discrepancies between
      the number of rated disabilities returned by EVSS and Lighthouse
    enable_in_development: true
  rated_disabilities_sort_ab_test:
    actor_type: user
    description: Allows us to set up AB test of sorting on rated disabilities app
  rated_disabilities_use_lighthouse:
    actor_type: user
    description: When enabled, the rated disabilities application uses Lighthouse instead of EVSS
    enable_in_development: true
  saved_claim_pdf_overflow_tracking:
    actor_type: user
    description: When enabled, record metrics for claims which have overflow in the generated pdf
    enable_in_development: true
  schema_contract_appointments_index:
    actor_type: user
    description: Enables schema validation for the appointments service index fetch.
  schema_contract_claims_and_appeals_get_claim:
    actor_type: user
    description: Enables schema validation for the claims and appeals service get claim fetch.
  search_representative:
    actor_type: user
    description: Enable frontend application and cta for Search Representative application
    enable_in_development: true
  search_gov_maintenance:
    actor_type: user
    description: Use when Search.gov system maintenance impacts sitewide search
    enable_in_development: true
  show526_wizard:
    actor_type: user
    description: This determines when the wizard should show up on the form 526 intro page
    enable_in_development: true
  show_edu_benefits_0994_wizard:
    actor_type: user
    description: This determines when the wizard should show up on the 0994 introduction page
  show_edu_benefits_1990_wizard:
    actor_type: user
    description: This determines when the wizard should show up on the 1990 introduction page
  show_edu_benefits_1990e_wizard:
    actor_type: user
    description: This determines when the wizard should show up on the 1990e introduction page
  show_edu_benefits_1990n_wizard:
    actor_type: user
    description: This determines when the wizard should show up on the 1990N introduction page
  show_edu_benefits_1995_wizard:
    actor_type: user
    description: This determines when the wizard should show up on the 1995 introduction page
  show_edu_benefits_5490_wizard:
    actor_type: user
    description: This determines when the wizard should show up on the 5490 introduction page
  show_edu_benefits_5495_wizard:
    actor_type: user
    description: This determines when the wizard should show up on the 5495 introduction page
  show_financial_status_report:
    actor_type: user
    description: Enables VA Form 5655 (Financial Status Report)
    enable_in_development: true
  show_financial_status_report_wizard:
    actor_type: user
    description: Enables the Wizard for VA Form 5655 (Financial Status Report)
    enable_in_development: true
  show_financial_status_report_streamlined_waiver:
    actor_type: user
    description: Enables the Streamlined Waiver for VA Form 5655 (Financial Status Report)
    enable_in_development: true
  show_form_i18n:
    actor_type: user
    description: Enables the internationalization features for forms
    enable_in_development: true
  show_dgi_direct_deposit_1990EZ:
    actor_type: user
    description: Displays prefill enabled direct deposit component on 1990EZ form.
    enable_in_development: false
  show_meb_1990EZ_maintenance_alert:
    actor_type: user
    description: Displays an alert to users on 1990EZ intro page that the Backend Service is Down.
    enable_in_development: false
  show_meb_1990EZ_R6_maintenance_message:
    actor_type: user
    description: Displays an alert to users on 1990EZ intro page that the Backend Service is Down.
    enable_in_development: false
  show_meb_1990E_maintenance_alert:
    actor_type: user
    description: Displays an alert to users on 1990E intro page that the Backend Service is Down.
    enable_in_development: false
  show_meb_1990E_R6_maintenance_message:
    actor_type: user
    description: Displays an alert to users on 1990E intro page that the Backend Service is Down.
    enable_in_development: false
  show_meb_letters_maintenance_alert:
    actor_type: user
    description: Displays an alert to users on Letters Inbox page that the Backend Service is Down.
    enable_in_development: false
  show_meb_enrollment_verification_maintenance_alert:
    actor_type: user
    description: Displays an alert to users on Enrollment Verification intro page that the Backend Service is Down.
    enable_in_development: false
  show_meb_international_address_prefill:
    actor_type: user
    description: Enhances form prefilling to include international address.
    enable_in_development: true
  show_meb_service_history_categorize_disagreement:
    actor_type: user
    enable_in_development: false
  show_meb_5490_maintenance_alert:
    actor_type: user
    description: Displays an alert to users on 5490 intro page that the Backend Service is Down.
    enable_in_development: false
  show_meb_5490_1990e_text_update:
    actor_type: user
    description: Displays updated text to more clearly explain who needs to fill out form
    enable_in_development: false
  show_one_va_debt_letter:
    actor_type: user
    description: Enables the One VA Debt Letter feature
    enable_in_development: true
  show_cdp_one_thing_per_page:
    actor_type: user
    description: Enables the Payment History MVP features for development
    enable_in_development: true
  vha_show_payment_history:
    actor_type: user
    description: Enables the VHA Payment history (including copay resolution) feature for combined debt portal
    enable_in_development: true
  meb_1606_30_automation:
    actor_type: user
    description: Enables MEB form to handle Chapter 1606/30 forms as well as Chapter 33.
  meb_exclusion_period_enabled:
    actor_type: user
    description: enables exclusion period checks
    enable_in_development: false
  meb_dpo_address_option_enabled:
    actor_type: user
    description: enables DPO option on address field
    enable_in_development: false
  meb_kicker_notification_enabled:
    actor_type: user
    description: enables kicker notification on additional consideration questions
    enable_in_development: false
  meb_auto_populate_relinquishment_date:
    actor_type: user
    description: Flag to autofill datepicker for reliinquishment date
    enable_in_development: true
  dgi_rudisill_hide_benefits_selection_step:
    actor_type: user
    description: Hides benefit selection page on original claims application.
    enable_in_development: false
  show_forms_app:
    actor_type: user
    description: Enables the TOE form to be displayed.
    enable_in_development: true
  sign_in_service_enabled:
    actor_type: cookie_id
    description: Enables the ability to use OAuth authentication via the Sign in Service (Identity)
    enable_in_development: true
  mhv_credential_button_disabled:
    actor_type: user
    description: Enables the ability to hide the My HealtheVet sign in button (Identity)
    enable_in_development: true
  sign_in_modal_v2:
    actor_type: user
    description: Enables new page design of Sign In modal and USiP
    enable_in_development: false
  dslogon_interstitial_redirect:
    actor_type: user
    description: Enables DS Logon users to be redirected to the DS Logon deprecation interstitial page (Identity)
    enable_in_development: false
  dslogon_button_disabled:
    actor_type: user
    description: Hides the DS Logon button credential on sign-in page + modal (Identity)
    enable_in_development: false
  medical_copays_zero_debt:
    actor_type: user
    description: Enables zero debt balances feature on the medical copays application
    enable_in_development: false
  show_healthcare_experience_questionnaire:
    actor_type: cookie_id
    description: Enables showing the pre-appointment questionnaire feature.
    enable_in_development: true
  show_generic_debt_card_myva:
    actor_type: user
    description: Enables the generic debt card on My VA
    enable_in_development: true
  show_new_refill_track_prescriptions_page:
    actor_type: user
    description: This will show the non-Cerner-user and Cerner-user content for the page /health-care/refill-track-prescriptions/
  show_new_schedule_view_appointments_page:
    actor_type: user
    description: This will show the non-Cerner-user and Cerner-user content for the page /health-care/schedule-view-va-appointments/
  show_preneed_mulesoft_integration:
    actor_type: user
    description: Show the va.gov to mulsoft work for Pre-Need form.
  show_updated_fry_dea_app:
    actor_type: user
    description: Show the new version of the Fry/DEA form.
  spool_testing_error_2:
    actor_type: user
    description: Enables Slack notifications for CreateDailySpoolFiles
  spool_testing_error_3:
    actor_type: user
    description: Enables email notifications for CreateDailySpoolFiles errors
  subform_8940_4192:
    actor_type: user
    description: Form 526 subforms for unemployability & connected employment information
    enable_in_development: true
  use_veteran_models_for_appoint:
    actor_type: user
    description: Use the original veteran_x models to power Appoint a Rep entity search
    enable_in_development: true
  va1010_forms_eesummary_rest_api_enabled:
    actor_type: user
    description: Utilizes the Enrollment System's eeSummary REST API
    enable_in_development: true
  va_notify_custom_errors:
    actor_type: user
    description: Custom error classes instead of the generic Common::Exceptions::BackendServiceException
  va_notify_custom_bearer_tokens:
    actor_type: user
    description: Iterates through Settings.vanotify.service_callback_tokens for token matching
  va_online_scheduling:
    actor_type: user
    description: Allows veterans to view their VA and Community Care appointments
    enable_in_development: true
  va_online_scheduling_booking_exclusion:
    actor_type: user
    description: Permits the exclusion of Lovell sites from being scheduled prior to Oracle Health cutover
    enable_in_development: true
  va_online_scheduling_cancellation_exclusion:
    actor_type: user
    description: Permits the exclusion of Lovell sites from cancellations prior to Oracle Health cutover
    enable_in_development: true
  va_online_scheduling_cancel:
    actor_type: user
    description: Allows veterans to cancel VA appointments
    enable_in_development: true
  va_online_scheduling_community_care:
    actor_type: user
    description: Allows veterans to submit requests for Community Care appointments
    enable_in_development: true
  va_online_scheduling_direct:
    actor_type: user
    description: Allows veterans to directly schedule VA appointments
    enable_in_development: true
  va_online_scheduling_requests:
    actor_type: user
    description: Allows veterans to submit requests for VA appointments
    enable_in_development: true
  va_online_scheduling_vaos_alternate_route:
    actor_type: user
    enable_in_development: false
    description: Toggle for the vaos module to use an alternate vaos-service route
  va_dependents_verification:
    actor_type: user
    description: Toggles new features for the dependents verification form
  va_dependents_v2:
    actor_type: user
    description: Allows us to toggle bewteen V1 and V2 of the 686c-674 forms.
  va_dependents_v2_banner:
    actor_type: user
    description: Allows us to toggle a form maintenance banner on the V1 form for pre-launch.
  va_dependents_browser_monitoring_enabled:
    actor_type: user
    description: Allows us to toggle Datadog RUM/LOG monitoring for the 686C-674
  va_dependents_net_worth_and_pension:
    actor_type: user
    description: Allows us to toggle the net worth and pension questions on the 686C-674
  va_dependents_new_fields_for_pdf:
    actor_type: user
    description: Allows us to toggle the new fields on the front end for 686C-674
  va_online_scheduling_enable_OH_cancellations:
    actor_type: user
    enable_in_development: true
    description: Allows appointment cancellations to be routed to Oracle Health sites.
  va_online_scheduling_enable_OH_eligibility:
    actor_type: user
    enable_in_development: true
    description: Toggle for routing eligibility requests to the VetsAPI Gateway Service(VPG) instead of vaos-service
  va_online_scheduling_enable_OH_slots_search:
    actor_type: user
    enable_in_development: true
    description: Toggle for routing slots search requests to the VetsAPI Gateway Service(VPG) instead of vaos-service
  va_online_scheduling_cc_direct_scheduling:
    actor_type: user
    description: Enables CC direct scheduling.
    enable_in_development: true
  va_online_scheduling_use_vpg:
    actor_type: user
    enable_in_development: true
    description: Toggle for routing appointment requests to the VetsAPI Gateway Service(VPG) instead of vaos-service.
  va_online_scheduling_recent_locations_filter:
    actor_type: user
    enable_in_development: true
    description: Toggle for displaying the most recent facilities on the Choose your VA location page.
  va_online_scheduling_OH_direct_schedule:
    actor_type: user
    enable_in_development: true
    description: Toggle to enable direct scheduling workflow for Oracle Health appointments.
  va_online_scheduling_OH_request:
    actor_type: user
    enable_in_development: true
    description: Toggle to enable request workflow for Oracle Health appointments.
  va_online_scheduling_remove_podiatry:
    actor_type: user
    enable_in_development: true
    description: Toggle to remove Podiatry from the type of care list when scheduling an online appointment.
  vaos_appointment_notification_callback:
    actor_type: user
    enable_in_development: true
    description: Enables custom email delivery callback for VAOS appointment status notifications
  vba_documents_virus_scan:
    actor_type: user
    description: ClamAV virus scanning for Benefits Intake API upload submissions
  veteran_onboarding_beta_flow:
    actor_type: user
    description: Conditionally display the new veteran onboarding flow to user
  veteran_onboarding_show_to_newly_onboarded:
    actor_type: user
    description: Conditionally display the new veteran onboarding flow to user, based upon number of days since verified
  veteran_onboarding_show_welcome_message_to_new_users:
    actor_type: user
    description: Conditionally display the "Welcome to VA" message to new (LOA1 or LOA3) users
    enable_in_development: false
  vet_status_pdf_logging:
    actor_type: user
    description: Enables the Veteran Status Card to log PDF download events/failures
  vet_status_stage_1:
    actor_type: user
    description: Enables the stage 1 features of the veteran status card
  vre_cutover_notice:
    actor_type: user
    description: Enables the cutover notice for VR&E users, indicating the timeframe for new form version
  vre_trigger_action_needed_email:
    actor_type: user
    description: Set whether to enable VANotify email to Veteran for VRE failure exhaustion
  vre_use_new_vfs_notification_library:
    actor_type: user
    description: Whether or not to use the VFS library for interacting with VA Notify
  vre_modular_api:
    actor_type: user
    description: Enables calls to the modularized VRE API
  priority_processing_request_apply_vsi_flash:
    actor_type: user
    description: Enables VSI (Very Seriously Injured) flash functionality for form 20-10207 submissions
    enable_in_development: false
  show_edu_benefits_1990EZ_Wizard:
    actor_type: user
    description: Navigates user to 1990EZ or 1990 depending on form questions.
    enable_in_development: true
  show_dashboard_notifications:
    actor_type: user
    description: Enables on-site notifications
  check_va_inbox_enabled:
    actor_type: user
    description: Enables check inbox link
  dhp_connected_devices_fitbit:
    actor_type: user
    description: Enables linking between VA.gov account and fitbit account
  payment_history:
    actor_type: user
    description: Allows manual enabling/disabling payment history when BGS is acting up (5 min response times)
    enable_in_development: true
  cdp_payment_history_vba:
    actor_type: user
    description: Enables showing the overpayment and summary pages for the CDP Payment History
    enable_in_development: true
  show_meb_dgi40_features:
    actor_type: user
    description: Enables the UI integration with the meb dgi
    enable_in_development: true
  show_meb_dgi42_features:
    actor_type: user
    description: Enables UI updates for meb dgi 42
    enable_in_development: true
  show_meb_enhancements:
    actor_type: user
    description: Provides a flag wrapper for minor code changes to be gated from Prod.
    enable_in_development: true
  show_meb_enhancements_06:
    actor_type: user
    description: Provides a flag wrapper for minor code changes to be gated from Prod.
  show_meb_enhancements_08:
    actor_type: user
    description: Provides a flag wrapper for minor code changes to be gated from Prod.
    enable_in_development: true
  show_meb_enhancements_09:
    actor_type: user
    description: Provides a flag wrapper for minor code changes to be gated from Prod.
    enable_in_development: true
  meb_gate_person_criteria:
    actor_type: user
    description: Flag to use Person Criteria on Submission service
    enable_in_development: true
  supply_reordering_sleep_apnea_enabled:
    actor_type: user
    description: Enables sleep apnea supplies to be ordered in the supply reorder tool / MDOT.
    enable_in_development: true
  toe_dup_contact_info_call:
    actor_type: user
    description: Flag to use contact info call and modal
    enable_in_development: true
  toe_short_circuit_bgs_failure:
    actor_type: user
    description: Flag to use begin rescue block for BGS call
    enable_in_development: true
  toe_high_school_info_change:
    actor_type: user
    description: Flag to change order of high school info page
    enable_in_development: false
  toe_light_house_dgi_direct_deposit:
    actor_type: user
    description: Uses lighthouse api for direct deposit information in TOE.
    enable_in_development: false
  move_form_back_button:
    actor_type: user
    description: Test moving form back button to the top of the page
  mobile_cerner_transition:
    actor_type: user
    description: For mobile app, a facility is being transitioned to cerner.
  mobile_iam_authentication_disabled:
    actor_type: user
    description: For mobile app, disable iam authentication method.
  mobile_military_indicator_logger:
    actor_type: user
    description: For mobile app, enables logging of military discharge codes
  mobile_appeal_model:
    actor_type: user
    description: For mobile app, enables use of strict models for parsing appeals
  mobile_push_register_logging:
    actor_type: user
    description: For mobile app, logs push register errors for debugging
  form526_backup_submission_temp_killswitch:
    actor_type: user
    description: Provide a temporary killswitch to disable form526 backup submission if something were to go awry
  virtual_agent_show_floating_chatbot:
    actor_type: user
    description: Enables a floating chatbot on the chatbot page - managed by virtual agent team
  disability_compensation_email_veteran_on_polled_lighthouse_doc_failure:
    actor_type: user
    description: Sends document upload failure emails when polled doc uploaded to Lighthouse has failed to process at Lighthouse
  disability_compensation_lighthouse_document_service_provider:
    actor_type: user
    description: If enabled uses the lighthouse documents service
  disability_compensation_prevent_submission_job:
    actor_type: user
    description: If enabled, the submission form526 record will be created, but there will be submission job
  disability_compensation_use_api_provider_for_bdd_instructions:
    actor_type: user
    description: Provide a temporary killswitch for using the ApiProviderFactory to select an API for uploading BDD instructions
  disability_compensation_upload_bdd_instructions_to_lighthouse:
    actor_type: user
    description: If enabled uploads BDD instructions to Lighthouse Benefits Documents API instead of EVSS
  disability_compensation_0781v2_extras_redesign:
    actor_type: user
    description: If enabled, the 0781v2 overflow page will use the new design
    enable_in_development: true
  disability_compensation_use_api_provider_for_0781_uploads:
    actor_type: user
    description: Provide a temporary killswitch for using the ApiProviderFactory to select an API for uploading 0781/a forms
  disability_compensation_upload_0781_to_lighthouse:
    actor_type: user
    description: If enabled uploads 0781/a forms to Lighthouse Benefits Documents API instead of EVSS
  disability_compensation_use_api_provider_for_submit_veteran_upload:
    actor_type: user
    description: Provide a temporary killswitch for using the ApiProviderFactory to select an API for uploading Veteran Evidence
  disability_compensation_upload_veteran_evidence_to_lighthouse:
    actor_type: user
    description: If enabled uploads Veteran Evidence to Lighthouse Benefits Documents API instead of EVSS
  disablity_benefits_browser_monitoring_enabled:
    actor_type: user
    description: Datadog RUM monitoring for disability benefits applications
  virtual_agent_use_sts_authentication:
    actor_type: user
    description: Use STS authentication for the virtual agent chatbot application
  notification_center:
    actor_type: user
    description: Enable Notification Center
    enable_in_development: true
  nod_part3_update:
    actor_type: user
    description: NOD update to latest form, part III box 11
    enable_in_development: true
  nod_browser_monitoring_enabled:
    actor_type: user
    description: NOD Datadog RUM monitoring
  sc_new_form:
    actor_type: user
    description: Supplemental Claim new form updates
    enable_in_development: true
  hlr_browser_monitoring_enabled:
    actor_type: user
    description: HLR Datadog RUM monitoring
  sc_browser_monitoring_enabled:
    actor_type: user
    description: Supplemental Claim Datadog RUM monitoring
  terms_of_use:
    actor_type: user
    description: This determines whether a user is redirected to the Terms of Use page
    enable_in_development: true
  burial_form_enabled:
    actor_type: user
    description: Enable the burial form
  burial_confirmation_page:
    actor_type: user
    description: Toggle showing the updated confirmation page
    enable_in_development: true
  burial_error_email_notification:
    actor_type: cookie_id
    description: Toggle sending of the Action Needed email notification
  burial_received_email_notification:
    actor_type: cookie_id
    description: Toggle sending of the Received email notification
  burial_submitted_email_notification:
    actor_type: cookie_id
    description: Toggle sending of the Burial Submission in Progress email notification
  burial_persistent_attachment_error_email_notification:
    actor_type: cookie_id
    description: Toggle sending of the Persistent Attachment Error email notification
  burial_browser_monitoring_enabled:
    actor_type: user
    description: Burial Datadog RUM monitoring
  pension_form_enabled:
    actor_type: user
    description: Enable the pension form
  pension_browser_monitoring_enabled:
    actor_type: user
    description: Pension Datadog RUM monitoring
  pension_multiple_page_response:
    actor_type: user
    description: Implement multiple page response pattern
    enable_in_development: true
  pension_form_profile_module_enabled:
    actor_type: user
    description: Use the module version of the FormProfile
  pension_kafka_event_bus_submission_enabled:
    actor_type: user
    description: Enable the EventBusSubmissionJob for Kafka
  pension_itf_enabled:
    actor_type: user
    description: Enable the Intent to File for Pension
    enable_in_development: true
  pension_itf_show_alert:
    actor_type: user
    description: Show the alert on frontend for the Intent to File for Pension
    enable_in_development: true
  income_and_assets_form_enabled:
    actor_type: user
    description: Enable form 21P-0969 Update Income and Assets Evidence Form
  income_and_assets_browser_monitoring_enabled:
    actor_type: user
    description: Income and Assets Datadog RUM monitoring
  income_and_assets_content_updates:
    actor_type: user
    description: Implement plain language and content updates
  income_and_assets_error_email_notification:
    actor_type: cookie_id
    description: Toggle sending of the Action Needed email notification
  income_and_assets_received_email_notification:
    actor_type: cookie_id
    description: Toggle sending of the Received email notification
  income_and_assets_submitted_email_notification:
    actor_type: user
    description: Toggle sending of the Submission in Progress email notification
  income_and_assets_persistent_attachment_error_email_notification:
    actor_type: cookie_id
    description: Toggle sending of the Persistent Attachment Error email notification
  intent_to_file_synchronous_enabled:
    actor_type: user
    description: Enable ITF synchronous call logic
  central_mail_benefits_intake_submission:
    actor_type: user
    description: Enable central mail claims submission uses Benefits Intake API
  ecc_benefits_intake_submission:
    actor_type: user
    description: Enable education and career counseling claim submissions to use Benefits Intake API
  sob_updated_design:
    actor_type: user
    description: >-
      Controls how the GI Bill State of Benefits (SOB) application is presented.
      When enabled: it use the new SOB application that works 24/7.
      When disabled: it will use the old SOB application that only works from 0600 to 2200 hrs
  travel_pay_power_switch:
    actor_type: user
    enable_in_development: true
    description: >-
      Main switch for the Travel Pay feature on VA.gov using the new BTSSS (travel pay) API.
      Enabled - Requests are handled as normal.
      Disabled - Requests are not handled. Server returns a 503 (Service Unavailable) until re-enabled.
  travel_pay_view_claim_details:
    actor_type: user
    enable_in_development: true
    description: >-
      A frontend-focused switch that toggles visibility of and access to the Travel Pay claim details page and entry point (features toggled together).
      Enabled - Entry point link and claim details page are viewable.
      Disabled - Entry point link and claim details page are not viewable.
  travel_pay_submit_mileage_expense:
    actor_type: user
    enable_in_development: true
    description: >-
      A switch that toggles availability of the submit mileage expense feature.
      Enabled - Requests are handled as normal. Frontend features are available per toggle settings.
      Disabled - Requests are not handled. Server returns a 503 (Service Unavailable) until re-enabled. Frontend features are not available.
  travel_pay_claims_management:
    actor_type: user
    enable_in_development: true
    description: >-
      A switch that toggles new claims management functionality.
  travel_pay_claims_management_decision_reason:
    actor_type: user
    enable_in_development: true
    description: >-
      A switch that toggles the front-end display of decision reason parsed from the decision letter document on the claim details page.
      Enabled - The Travel Pay FE will show a decision reason section on the claims details page if it receives decision reason text from the API.
      Disabled - The Travel Pay FE will hide the decision reason section on the claims details page.
  travel_pay_claims_management_decision_reason_api:
    actor_type: user
    enable_in_development: true
    description: >-
      A switch that toggles the decision reason API functionality, including finding decision letter documents and extracting decision reasons from them.
      The intention behind this flag is to be able deploy the decision reason parsing functionality ahead of the front-end display (travel_pay_claims_management_decision_reason) to gather data logs and ensure a working state.
      Enabled - Decision letter documents are parsed and the decision reason is extracted.
      Disabled - Decision letter documents are not parsed for the decision reason.
  yellow_ribbon_automated_date_on_school_search:
    actor_type: user
    description: Enable the automated date displayed in the Find a Yellow Ribbon school search results
  accredited_representative_portal_pilot:
    actor_type: user
    description: Enable the Accredited Representative Portal for the pilot
    enable_in_development: true
  toggle_vye_address_direct_deposit_forms:
    actor_type: user
    description: Enable mailing address and direct deposit for VYE
  vye_login_widget:
    actor_type: user
    description: Enable Vye authentication widget
  toggle_vye_address_direct_deposit_forms_in_profile:
    actor_type: user
    description: Enable mailing address and direct deposit for VYE in profile page
  toggle_vye_application:
    actor_type: user
    description: Enable VYE
  military_benefit_estimates:
    actor_type: user
    description: swap order of the military details in GI search filters
  merge_1995_and_5490:
    actore_type: user
    description: Activating the combined 1995 and 5490 form
  mgib_verifications_maintenance:
    actor_type: user
    description: Used to show  maintenance alert for MGIB Verifications
  search_use_v2_gsa:
    actor_type: cookie_id
    description: Swaps the Search Service's for one with an updated api.gsa.gov address
    enable_in_development: true
  remove_pciu:
    actor_type: user
    description: If enabled, VA Profile is used to populate contact information with PCIU backup calls
    enable_in_development: true
  override_address_pou:
    actor_type: user
    description: If enabled, ADDRESS_POU == RESIDENCE/CHOICE
    enable_in_development: true
  show_yellow_ribbon_table:
    actor_type: cookie_id
    description: Used to show yellow ribbon table in Comparison Tool
  banner_update_alternative_banners:
    actor_type: user
    description: Used to toggle the DB updating of alternative banners
  banner_use_alternative_banners:
    actor_type: user
    description: Used to toggle use of alternative banners.
  fsr_wizard:
    actor_type: user
    description: Used to toggle the FSR wizard
  gi_comparison_tool_show_ratings:
    actor_type: user
    description: Display Veteran student ratings in GI comparison Tool
  gi_comparison_tool_programs_toggle_flag:
    actor_type: user
    description: Used to show links to programs page in comparison tool
  gi_comparison_tool_lce_toggle_flag:
    actor_type: user
    description: Used to show lce page in comparison tool
  va_notify_in_progress_metadata:
    actor_type: user
    description: If enabled, emails and sms sent through VaNotify::Service will be stored as notifications.
  va_notify_notification_creation:
    actor_type: user
    description: If enabled, emails and sms sent through VaNotify::Service will be stored as notifications.
  is_DGIB_endpoint:
    actor_type: user
    description: used to call data from DGIB endpoints for MGIB VYE application
  lighthouse_veterans_health_debug_logging:
    actor_type: user
    description: Enable debug logging for Lighthouse Veterans Health API
    enable_in_development: false
  benefits_non_disability_ch31_v2:
    actor_type: user
    description: If enabled, use new form and api endpoint for Ch31 VR&E form
  is_updated_gi:
    actor_type: cookie_id
    description: If enabled, use updated gi design
  gi_ct_collab:
    actor_type: cookie_id
    description: If enabled, use VEBT/EDM team GI Comparison Tool homepage
  show_rudisill_1995:
    actor_type: user
    description: If enabled, show rudisill review in 22-1995
  enable_lighthouse:
    actor_type: user
    description: If enabled, user will connect to lighthouse api in sob instead of evss
  benefits_intake_submission_status_job:
    actor_type: user
    description: Batch process FormSubmissionAttempts using ::BenefitsIntake::SubmissionStatusJob
  kafka_producer:
    actor_type: cookie_id
    description: Enables the Kafka producer for the VA.gov platform
  show_about_yellow_ribbon_program:
    actor_type: user
    description: If enabled, show additional info about the yellow ribbon program
  accredited_representative_portal_sort_by:
    actor_type: user
    description: Enables sort by in POA Request Search page
  accredited_representative_portal_help:
    actor_type: user
    description: Enables Get Help link on navigation
  accredited_representative_portal_profile:
    actor_type: user
    description: Enables Profile link on navigation dropdown
  forms_10215_10216_release:
    actor_type: user
    description: If enabled, show links to new forms instead of download links on SCO page
  form_10282_sftp_upload:
    actor_type: user
    description: If enabled, run daily job to process 10282 form submissions and upload resulting data to SFTP
  disable_bdn_processing:
    actor_type: user
    description: If enabled, skip all BDN-related processing for VYE
  my_va_auth_exp_redesign_enabled:
    actor_type: user
    description: When enabled, a user will see the redesigned experience of MyVA.
  vff_force_unique_file_name_date_property:
    actor_type: user
    description: Forces the unique_file_name method to use the date property in submission_archive.rb
  gi_ct_mapbox_mitigation:
    actor_type: user
    description: If enabled, hides search by location feature affected by MapBox loss
  accredited_representative_portal_form:
    actor_type: user
    description: Enables form with new options for rep
  my_va_display_all_lighthouse_benefits_intake_forms:
    actor_type: user
    description: When enabled, a user will see all submitted Lighthouse Benefits Intake forms in My VA for form status.
  va_online_scheduling_mental_health_history_filtering:
    actor_type: user
    enable_in_development: true
    description: When enabled, allows past visit filtering for Mental Health
  is_dgib_call_only:
    actor_type: user
    description: If enabled, the DGIB endpoint will only be called for MGIB VYE application
  show_vye_downtime_alert:
    actor_type: user
    description: If enabled, show the VYE downtime alert on the VYE application
  accredited_representative_portal_full_poa_redaction:
    actor_type: user
    description: Enables redaction for the Accredited Representative Portal POA requests
  calculator_constants_versioning:
    actor_type:
    description: (gibct-data-service) If enabled, updates GIDS UI and includes calculator constants in GIDS version generation
  gi_feedback_tool_vet_tec_education_benefit:
    actor_type: user
    description: Includes the (VET TEC 2.0) option for selection under the Education Benefits question in the GI Bill® School Feedback Tool<|MERGE_RESOLUTION|>--- conflicted
+++ resolved
@@ -1453,7 +1453,6 @@
     actor_type: user
     description: >
       When enabled, 21P-527EZ will display additional explanations for the income and assets requirement.
-<<<<<<< HEAD
   ep120_decision_letter_notifications:
     actor_type: user
     description: >
@@ -1464,12 +1463,6 @@
     description: >
       When enabled, veterans with initial pension claims (EP180) will receive decision letter email notifications
     enable_in_development: true
-  pension_income_and_assets_overflow_pdf_redesign:
-    actor_type: user
-    description: >
-      When enabled, 21P-0969 will use the new extras redesign when generating the overflow pdf.
-=======
->>>>>>> e6d0f9aa
   pension_medical_evidence_clarification:
     actor_type: user
     description: >
