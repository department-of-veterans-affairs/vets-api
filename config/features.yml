--- conflicted
+++ resolved
@@ -19,8 +19,4 @@
       logic changes for parsing IDs from MVI responses
   va_online_scheduling:
     description: >
-<<<<<<< HEAD
-      https://www.va.gov/vaos/appointments show VA Online Scheduling
-=======
-      Allows veterans to schedule, request and track VA and Community Care appointments
->>>>>>> 62db421d
+      Allows veterans to schedule, request and track VA and Community Care appointments