--- conflicted
+++ resolved
@@ -38,6 +38,7 @@
     #
     # @return success or failure
     # rubocop:disable Metrics/ParameterLists
+    # rubocop:disable Metrics/MethodLength
     def upload(claim:, pdf_path:, pctpnt_vet_id: nil, doc_type: 'L122', file_number: nil, original_filename: nil)
       unless File.exist? pdf_path
         ClaimsApi::Logger.log('benefits_documents', detail: "Error uploading doc to BD: #{pdf_path} doesn't exist",
@@ -46,18 +47,14 @@
       end
 
       @multipart = true
-<<<<<<< HEAD
       body = generate_upload_body(claim:, doc_type:, pdf_path:, file_number:, original_filename:, pctpnt_vet_id:)
-      res = client.post('documents', body)&.body&.deep_symbolize_keys
+      res = client.post('documents', body)&.body
       request_id = res&.dig(:data, :requestId)
       ClaimsApi::Logger.log(
         'benefits_documents',
         detail: "Successfully uploaded #{doc_type == 'L122' ? 'claim' : 'supporting'} doc to BD",
         claim_id: claim.id, request_id:
       )
-=======
-      body = generate_upload_body(claim:, doc_type:, pdf_path:, file_number:, original_filename:)
-      res = client.post('documents', body)&.body
 
       raise ::Common::Exceptions::GatewayTimeout.new(detail: 'Upstream service error.') unless res.is_a?(Hash)
 
@@ -66,7 +63,6 @@
       ClaimsApi::Logger.log('benefits_documents',
                             detail: "Successfully uploaded #{doc_type == 'L122' ? 'claim' : 'supporting'} doc to BD",
                             claim_id: claim.id, request_id:)
->>>>>>> 1c9ba749
       res
     rescue => e
       ClaimsApi::Logger.log('benefits_documents',
@@ -74,6 +70,7 @@
       raise e
     end
     # rubocop:enable Metrics/ParameterLists
+    # rubocop:enable Metrics/MethodLength
 
     private
 
@@ -99,8 +96,8 @@
       payload[:file] = Faraday::UploadIO.new(pdf_path.to_s, 'application/pdf')
       payload
     end
+
     # rubocop:enable Metrics/ParameterLists
-
     def generate_file_name(doc_type:, veteran_name:, claim_id:, original_filename:)
       # https://confluence.devops.va.gov/display/VAExternal/Document+Types
       if doc_type == 'L122'
