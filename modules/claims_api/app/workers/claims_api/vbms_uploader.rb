# frozen_string_literal: true

require 'sidekiq'

module ClaimsApi
  class VbmsUploader
    include Sidekiq::Worker

    def perform(power_of_attorney_id)
      power_of_attorney = ClaimsApi::PowerOfAttorney.find(power_of_attorney_id)
      uploader = ClaimsApi::PowerOfAttorneyUploader.new(power_of_attorney_id)
<<<<<<< HEAD
      uploader.retrieve_from_store!(power_of_attorney.file_data['filename'])
      filepath = "#{uploader.file.file}/#{power_of_attorney.file_data['filename']}"
=======
      uploader.retrieve_from_store!(power_of_attorney.file_data[:filename])
      filepath = fetch_file_path(uploader, power_of_attorney.file_data['filename'])
>>>>>>> aee90696

      upload_token_response = fetch_upload_token(
        filepath: filepath,
        file_number: power_of_attorney.auth_headers['va_eauth_pnid']
      )
      upload_response = upload_document(filepath: filepath, upload_token: upload_token_response.upload_token)
      power_of_attorney.update(
        status: 'uploaded',
        vbms_new_document_version_ref_id: upload_response.upload_document_response[:@new_document_version_ref_id],
        vbms_document_series_ref_id: upload_response.upload_document_response[:@document_series_ref_id]
      )
    rescue VBMS::Unknown
      rescue_vbms_error(power_of_attorney)
    rescue Errno::ENOENT
      rescue_file_not_found(power_of_attorney)
    end

    def fetch_file_path(uploader, filename)
      if Settings.evss.s3.uploads_enabled
        temp = URI.parse(uploader.file.url).open
        temp.path
      else
        "#{uploader.file.file}/#{filename}"
      end
    end

    def rescue_file_not_found(power_of_attorney)
      power_of_attorney.update(
        status: 'failed',
        vbms_error_message: 'File could not be retrieved from AWS'
      )
    end

    def rescue_vbms_error(power_of_attorney)
      power_of_attorney.vbms_upload_failure_count = power_of_attorney.vbms_upload_failure_count + 1
      power_of_attorney.vbms_error_message = 'An unknown error has occurred when uploading document'
      if power_of_attorney.vbms_upload_failure_count < 5
        self.class.perform_in(30.minutes, power_of_attorney.id)
      else
        power_of_attorney.status = 'failed'
      end
      power_of_attorney.save
    end

    def client
      @client ||= VBMS::Client.from_env_vars
    end

    def fetch_upload_token(filepath:, file_number:)
      content_hash = Digest::SHA1.hexdigest(File.read(filepath))
      filename = SecureRandom.uuid + File.basename(filepath)

      vbms_request = VBMS::Requests::InitializeUpload.new(
        content_hash: content_hash,
        filename: filename,
        file_number: file_number,
        va_receive_date: Time.zone.now,
        doc_type: '295',
        source: 'BVA',
        subject: '295',
        new_mail: true
      )
      client.send_request(vbms_request)
    end

    def upload_document(filepath:, upload_token:)
      upload_request = VBMS::Requests::UploadDocument.new(
        upload_token: upload_token,
        filepath: filepath
      )
      client.send_request(upload_request)
    end
  end
end<|MERGE_RESOLUTION|>--- conflicted
+++ resolved
@@ -9,13 +9,8 @@
     def perform(power_of_attorney_id)
       power_of_attorney = ClaimsApi::PowerOfAttorney.find(power_of_attorney_id)
       uploader = ClaimsApi::PowerOfAttorneyUploader.new(power_of_attorney_id)
-<<<<<<< HEAD
       uploader.retrieve_from_store!(power_of_attorney.file_data['filename'])
       filepath = "#{uploader.file.file}/#{power_of_attorney.file_data['filename']}"
-=======
-      uploader.retrieve_from_store!(power_of_attorney.file_data[:filename])
-      filepath = fetch_file_path(uploader, power_of_attorney.file_data['filename'])
->>>>>>> aee90696
 
       upload_token_response = fetch_upload_token(
         filepath: filepath,
