# frozen_string_literal: true

require 'pp'
require 'set'

namespace :form526 do
  desc 'Get all submissions within a date period. [<start date: yyyy-mm-dd>,<end date: yyyy-mm-dd>]'
  task :submissions, %i[start_date end_date] => [:environment] do |_, args|
    # rubocop:disable Style/FormatStringToken
    # This forces string token formatting. Our examples don't match
    # what this style is enforcing
    # rubocop: format('%<greeting>s', greeting: 'Hello')
    # vets-api example: printf "%-20s %s\n", header, total

    def print_row(created_at, updated_at, id, c_id, p_id, complete, version) # rubocop:disable Metrics/ParameterLists
      printf "%-24s %-24s %-15s %-10s %-15s %-18s %s\n", created_at, updated_at, id, c_id, p_id, complete, version
    end

    def print_total(header, total)
      printf "%-20s %s\n", header, total
    end

    start_date = args[:start_date]&.to_date || 30.days.ago.utc
    end_date = args[:end_date]&.to_date || Time.zone.now.utc

    puts '------------------------------------------------------------'
    print_row(
      'created at:', 'updated at:', 'submission id:', 'claim id:',
      'participant id:', 'workflow complete:', 'form version:'
    )

    submissions = Form526Submission.where(created_at: [start_date.beginning_of_day..end_date.end_of_day])

    outage_errors = 0
    ancillary_job_errors = Hash.new { |hash, job_class| hash[job_class] = 0 }
    other_errors = 0

    # Scoped order are ignored for find_each. Its forced to be batch order (on primary key)
    # This should be fine as created_at dates correlate directly to PKs
    submissions.find_each do |submission|
      submission.form526_job_statuses.where.not(error_message: [nil, '']).each do |job_status|
        if job_status.job_class == 'SubmitForm526AllClaim'
          job_status.error_message.include?('.serviceError') ? (outage_errors += 1) : (other_errors += 1)
        else
          ancillary_job_errors[job_status.job_class] += 1
        end
      end
      version = submission.bdd? ? 'BDD' : 'ALL'
      print_row(
        submission.created_at, submission.updated_at, submission.id, submission.submitted_claim_id,
        submission.auth_headers['va_eauth_pid'], submission.workflow_complete, version
      )
    end

    total_jobs = submissions.count
    success_jobs = submissions.where(workflow_complete: true)
    success_jobs_count = success_jobs.count

    fail_jobs = total_jobs - success_jobs.count

    total_users_submitting = submissions.count('DISTINCT user_uuid')
    total_successful_users_submitting = success_jobs.count('DISTINCT user_uuid')

    user_success_rate = (total_successful_users_submitting.to_f / total_users_submitting)

    puts '------------------------------------------------------------'
    puts "* Job Success/Failure counts between #{start_date} - #{end_date} *"
    print_total('Total Jobs: ', total_jobs)
    print_total('Successful Jobs: ', success_jobs_count)
    print_total('Failed Jobs: ', fail_jobs)
    print_total('User Success Rate', user_success_rate)

    puts '------------------------------------------------------------'
    print_total('Total Users Submitted: ', total_users_submitting)
    print_total('Total Users Submitted Successfully: ', total_successful_users_submitting)
    print_total('User Success rate', user_success_rate)

    puts '------------------------------------------------------------'
    puts '* Failure Counts for form526 Submission Job (not including uploads/cleanup/etc...) *'
    print_total('Outage Failures: ', outage_errors)
    print_total('Other Failures: ', other_errors)
    puts 'Ancillary Job Errors:'
    ancillary_job_errors.each do |class_name, error_count|
      puts "    #{class_name}: #{error_count}"
    end
  end

  desc 'Get an error report within a given date period. [<start date: yyyy-mm-dd>,<end date: yyyy-mm-dd>,<flag>]'
  task :errors, %i[start_date end_date flag] => [:environment] do |_, args|
    def print_row(sub_id, p_id, created_at, is_bdd, job_class)
      printf "%-15s %-16s  %-25s %-10s %-20s\n", sub_id, p_id, created_at, is_bdd, job_class
      # rubocop:enable Style/FormatStringToken
    end

    def print_errors(errors)
      errors.sort_by { |_message, hash| -hash[:submission_ids].length }.each do |(k, v)|
        puts k
        puts '*****************'
        puts "Unique Participant ID count: #{v[:participant_ids].count}"
        print_row('submission_id:', 'participant_id:', 'created_at:', 'is_bdd?', 'job_class')
        v[:submission_ids].each do |submission|
          print_row(submission[:sub_id],
                    submission[:p_id],
                    submission[:date],
                    submission[:is_bdd],
                    submission[:job_class])
        end
        puts '*****************'
        puts ''
      end
    end

    def message_string(msg)
      return nil if msg.dig('severity') == 'WARN'

      message = msg.dig('key')&.gsub(/\[(\d*)\]|\\/, '')
      # strip the GUID from BGS errors for grouping purposes

      # don't show disability names, for better grouping. Can be removed after we fix inflection issue
      unless message == 'form526.treatments.treatedDisabilityNames.isInvalidValue'
        message += msg.dig('text').gsub(/GUID.*/, '')
      end
      message
    end

    start_date = args[:start_date]&.to_date || 30.days.ago.utc
    end_date = args[:end_date]&.to_date || Time.zone.now.utc

    errors = Hash.new { |hash, message_name| hash[message_name] = { submission_ids: [], participant_ids: Set[] } }

    submissions = Form526Submission.where(
      'created_at BETWEEN ? AND ?', start_date.beginning_of_day, end_date.end_of_day
    )

    submissions.find_each do |submission|
      job_statuses = submission.form526_job_statuses.where.not(status: [Form526JobStatus::STATUS[:try],
                                                                        Form526JobStatus::STATUS[:success]])
      job_statuses.each do |job_status|
        # Check if its an EVSS error and parse, otherwise store the entire message
        messages = if job_status.error_message.include?('=>') &&
                      !job_status.error_message.include?('BackendServiceException')
                     JSON.parse(job_status.error_message.gsub('=>', ':')).collect { |message| message_string(message) }
                   else
                     [job_status.error_message]
                   end
        messages.each do |message|
          errors[message][:submission_ids].append(
            sub_id: submission.id,
            p_id: submission.auth_headers['va_eauth_pid'],
            date: submission.created_at,
            is_bdd: submission.bdd?,
            job_class: job_status.job_class
          )
          errors[message][:participant_ids].add(submission.auth_headers['va_eauth_pid'])
        end
      end
    end

    if args[:flag]&.downcase&.include?('j')
      puts errors.to_json
      next
    end

    puts '------------------------------------------------------------'
    puts "* Form526 Submission Errors from #{start_date} to #{end_date} *"
    puts '------------------------------------------------------------'
    puts ''
    print_errors(errors)
  end

  desc 'Get one or more submission details given an array of ids (either submission_ids or job_ids)'
  task submission: :environment do |_, args|
    raise 'No submission ids provided' unless args.extras.count.positive?

    def integer?(obj)
      obj.to_s == obj.to_i.to_s
    end
    Rails.application.eager_load!

    args.extras.each do |id|
      submission = if integer?(id)
                     Form526Submission.find(id)
                   else
                     Form526JobStatus.where(job_id: id).first.form526_submission
                   end

      saved_claim_form = submission.saved_claim.parsed_form
      saved_claim_form['veteran'] = 'FILTERED'

      submitted_claim_form = submission.form
      submitted_claim_form['form526']['form526']['directDeposit'] = 'FILTERED'
      submitted_claim_form['form526']['form526']['veteran'] = 'FILTERED'

      auth_headers = JSON.parse(submission.auth_headers_json)
      # There have been prod instances of users not having a ssn
      ssn = auth_headers['va_eauth_pnid'] || ''

      puts '------------------------------------------------------------'
      puts "Submission (#{submission.id}):\n\n"
      puts "user uuid: #{submission.user_uuid}"
      puts "user edipi: #{auth_headers['va_eauth_dodedipnid']}"
      puts "user participant id: #{auth_headers['va_eauth_pid']}"
      puts "user ssn: #{ssn.gsub(/(?=\d{5})\d/, '*')}"
      puts "saved claim id: #{submission.saved_claim_id}"
      puts "submitted claim id: #{submission.submitted_claim_id}"
      puts "workflow complete: #{submission.workflow_complete}"
      puts "created at: #{submission.created_at}"
      puts "updated at: #{submission.updated_at}"
      puts "\n"
      puts '----------------------------------------'
      puts "Jobs:\n\n"
      submission.form526_job_statuses.each do |s|
        puts s.job_class.to_s
        puts "  status: #{s.status}"
        puts "  error: #{s.error_class}" if s.error_class
        puts "    message: #{s.error_message}" if s.error_message
        puts "  updated at: #{s.updated_at}"
        puts "\n"
      end
      puts '----------------------------------------'
      puts "Form From User JSON:\n\n"
      puts JSON.pretty_generate(saved_claim_form)
      puts "\n\n"
      puts '----------------------------------------'
      puts "Translated form for EVSS JSON:\n\n"
      puts JSON.pretty_generate(submitted_claim_form)
      puts "\n\n"
    end
  end

  # EVSS has asked us to re-upload files that were corrupted upstream
  desc 'Resubmit uploads to EVSS for submitted claims given an array of saved_claim_ids'
  task retry_corrupted_uploads: :environment do |_, args|
    raise 'No saved_claim_ids provided' unless args.extras.count.positive?

    form_submissions = Form526Submission.where(saved_claim_id: args.extras)
    form_submissions.each do |form_submission|
      form_submission.send(:submit_uploads)
      puts "reuploaded files for saved_claim_id #{form_submission.saved_claim_id}"
    end
    puts "reuploaded files for #{form_submissions.count} submissions"
  end

<<<<<<< HEAD
  # Resubmit to EVSS
  desc 'Resubmit entire claim'
  task retry_submission: :environment do |_, args|
    raise 'No Form526Submission ids provided' unless args.extras.count.positive?

    def get_open_claims_from_evss(auth_headers)
      open_claim_count = 0
      raw_claims = EVSS::ClaimsService.new(auth_headers).all_claims.body
      raw_claims.dig('open_claims').each do |open_claim|
        open_claim_count += 1 if open_claim
      end
      open_claim_count
    end

    @retryable_participants = []
    @retryable_form_ids = []

    form_submissions = Form526Submission.where(id: args.extras)
                                        .where.not(submitted_claim_id: nil)
                                        .order(id: :desc)
    form_submissions.each do |form_submission|
      newer_submission = Form526Submission.where(user_uuid: form_submission.user_uuid,
                                                 created_at: [form_submission.created_at..Time.zone.now])
                                          .present?

      unless newer_submission
        open_claim_count = get_open_claims_from_evss(form_submission.auth_headers)
        if open_claim_count.zero?
          @retryable_participants << form_submission.participant_ids
          @retryable_form_ids << form_submission.id
          # form_submission.start - after this has been tested some resbumit.
        end
      end
      puts 'retryable_form_ids'
      puts @retryable_form_ids
      puts 'retryable_participants'
      puts @retryable_participants
=======
  desc 'Convert SIP data to camel case and fix checkboxes [/export/path.csv, ids]'
  task :convert_sip_data, [:csv_path] => :environment do |_, args|
    raise 'No CSV path provided' unless args[:csv_path]

    ids = args.extras || []

    def to_olivebranch_case(val)
      OliveBranch::Transformations.transform(
        val,
        OliveBranch::Transformations.method(:camelize)
      )
    end

    def un_camel_va_keys!(hash)
      json = hash.to_json
      # rubocop:disable Style/PerlBackrefs
      # gsub with a block explicitly sets backrefs correctly https://ruby-doc.org/core-2.6.6/String.html#method-i-gsub
      json.gsub!(OliveBranch::Middleware::VA_KEY_REGEX) do
        key = $1
        "#{key.gsub('VA', 'Va')}:"
      end
      JSON.parse(json)
      # rubocop:enable Style/PerlBackrefs
    end

    def get_disability_array(form_data_hash)
      new_conditions = form_data_hash['newDisabilities']&.collect { |d| d.dig('condition') } || []
      rated_disabilities = form_data_hash['ratedDisabilities']&.collect { |rd| rd['name'] } || []
      new_conditions + rated_disabilities
    end

    # downcase and remove everything but letters and numbers
    def simplify_string(string)
      string&.downcase&.gsub(/[^a-z0-9]/, '')
    end

    # We want the original version of the string, downcased as the json key for checkboxes
    def get_dis_translation_hash(disability_array)
      dis_translation_hash = {}
      disability_array.each do |dis|
        dis_translation_hash[simplify_string(dis)] = dis&.downcase
      end
      dis_translation_hash
    end

    def fix_treatment_facilities_disability_name(form_data_hash, dis_translation_hash)
      transformed = false
      # fix vaTreatmentFacilities -> treatedDisabilityNames
      # this should never happen, just want to confirm
      form_data_hash['vaTreatmentFacilities']&.each do |va_treatment_facilities|
        new_treated_disability_names = {}
        if va_treatment_facilities['treatedDisabilityNames']
          va_treatment_facilities['treatedDisabilityNames'].each do |disability_name, value|
            if dis_translation_hash.values.include? disability_name
              new_treated_disability_names[disability_name] = value
            else
              transformed = true
              original_disability_name = dis_translation_hash[simplify_string(disability_name)]
              new_treated_disability_names[original_disability_name] = value unless original_disability_name.nil?
            end
          end
          va_treatment_facilities['treatedDisabilityNames'] = new_treated_disability_names
        end
      end
      transformed
    end

    def fix_pow_disabilities(form_data_hash, dis_translation_hash)
      transformed = false
      # just like treatedDisabilityNames fix the same checkbox data for POW disabilities
      pow_disabilities = form_data_hash.dig('view:isPow', 'powDisabilities')
      if pow_disabilities
        new_pow_disability_names = {}
        pow_disabilities.each do |disability_name, value|
          if dis_translation_hash.values.include? disability_name
            new_pow_disability_names[disability_name] = value
          else
            transformed = true
            original_disability_name = dis_translation_hash[simplify_string(disability_name)]
            new_pow_disability_names[original_disability_name] = value unless original_disability_name.nil?
          end
        end
        form_data_hash['view:isPow']['powDisabilities'] = new_pow_disability_names
      end
      transformed
    end
    # get all of the forms that have not yet been converted.
    ipf = InProgressForm.where(form_id: FormProfiles::VA526ez::FORM_ID)

    in_progress_forms = if ids.present?
                          ipf.where(id: ids)
                        else
                          ipf.where("metadata -> 'return_url' is not null")
                        end

    CSV.open(args[:csv_path], 'wb') do |csv|
      csv << %w[in_progress_form_id in_progress_form_user_uuid email_address]
      in_progress_forms.each do |in_progress_form|
        in_progress_form.metadata = to_olivebranch_case(in_progress_form.metadata)
        form_data_hash = un_camel_va_keys!(to_olivebranch_case(JSON.parse(in_progress_form.form_data)))
        disability_array = get_disability_array(form_data_hash)
        dis_translation_hash = get_dis_translation_hash(disability_array)

        treatment_facilities_transformed = fix_treatment_facilities_disability_name(form_data_hash,
                                                                                    dis_translation_hash)
        pow_transformed = fix_pow_disabilities(form_data_hash,
                                               dis_translation_hash)

        fixed_va_inflection = OliveBranch::Middleware.send(:un_camel_va_keys!, form_data_hash.to_json)
        if treatment_facilities_transformed || pow_transformed
          csv << [in_progress_form.id,
                  in_progress_form.user_uuid,
                  form_data_hash.dig('phoneAndEmail', 'emailAddress')]
        end

        in_progress_form.form_data = fixed_va_inflection

        # forms expire a year after they're last saved by the user so we want to disable updating the expires_at.
        in_progress_form.skip_exipry_update = true
        in_progress_form.save!
      end
>>>>>>> 27b08eb6
    end
  end
end<|MERGE_RESOLUTION|>--- conflicted
+++ resolved
@@ -241,7 +241,7 @@
     puts "reuploaded files for #{form_submissions.count} submissions"
   end
 
-<<<<<<< HEAD
+
   # Resubmit to EVSS
   desc 'Resubmit entire claim'
   task retry_submission: :environment do |_, args|
@@ -279,7 +279,7 @@
       puts @retryable_form_ids
       puts 'retryable_participants'
       puts @retryable_participants
-=======
+
   desc 'Convert SIP data to camel case and fix checkboxes [/export/path.csv, ids]'
   task :convert_sip_data, [:csv_path] => :environment do |_, args|
     raise 'No CSV path provided' unless args[:csv_path]
@@ -401,7 +401,6 @@
         in_progress_form.skip_exipry_update = true
         in_progress_form.save!
       end
->>>>>>> 27b08eb6
     end
   end
 end