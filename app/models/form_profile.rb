--- conflicted
+++ resolved
@@ -302,11 +302,7 @@
 
     military_information_data
   rescue => e
-<<<<<<< HEAD
     log_exception_to_sentry(e, {}, prefill: :va_profile_prefill_military_information)
-=======
-    log_exception_to_rails(e)
->>>>>>> 5df562d0
 
     {}
   end
