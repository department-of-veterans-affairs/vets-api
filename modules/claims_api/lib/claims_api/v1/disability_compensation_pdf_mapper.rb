--- conflicted
+++ resolved
@@ -7,7 +7,7 @@
 
 module ClaimsApi
   module V1
-    class DisabilityCompensationPdfMapper
+    class DisabilityCompensationPdfMapper # rubocop:disable Metrics/ClassLength
       include PdfMapperBase
       include AuthHeadersLookup # get_auth_header
       include AutoClaimLookup # lookup_in_auto_claim
@@ -88,8 +88,6 @@
         veteran_file_number(identification_info_pdf_path)
         veteran_name
         veteran_birth_date(identification_info_pdf_path)
-
-        @pdf_data
       end
 
       def mailing_address
@@ -193,8 +191,7 @@
       end
 
       def section_3_homeless_information
-        homeless_info = lookup_in_auto_claim(:veteran_homelessness)
-        return if homeless_info.blank?
+        return if lookup_in_auto_claim(:veteran_homelessness).blank?
 
         homeless_info_pdf_path = build_pdf_path(:homeless_info)
 
@@ -320,8 +317,8 @@
         end
 
         names = treatment['treatedDisabilityNames']
-        name = names.join(', ') if names.present?
-        [name, center].compact.join(' - ')
+        compiled_name = names.join(', ') if names.present?
+        [compiled_name, center].compact.join(' - ')
       end
 
       def build_treatment_start_date(treatment)
@@ -456,7 +453,7 @@
 
       # if 'title_10_activation' is present
       # 'anticipatedSeparationDate' & 'title10ActivationDate'
-      def title_10_activation(reserves_pdf_path)
+      def title_10_activation(_reserves_pdf_path)
         title_10_data = lookup_in_auto_claim(:reserves_title_10_activation)
         activation_date_data = title_10_data['title10ActivationDate']
         anticipated_separation_date_data = title_10_data['anticipatedSeparationDate']
@@ -465,11 +462,9 @@
           anticipated_separation_date_data, anticipated_separation_date_data.length
         )
 
-<<<<<<< HEAD
-        reserves_pdf_path[:federalActivation] = {
-=======
-        @pdf_data[:data][:attributes][:serviceInformation][:federalActivation] = {
->>>>>>> 234dc6c5
+        service_info_pdf_path = build_pdf_path(:service_info)
+
+        service_info_pdf_path[:federalActivation] = {
           activationDate: activation_date,
           anticipatedSeparationDate: anticipated_separation_date
         }
@@ -481,7 +476,6 @@
         names = alt_names.map do |n|
           n.values_at('firstName', 'middleName', 'lastName').compact.join(' ')
         end
-
         service_info_pdf_path[:alternateNames] = names
       end
 
@@ -563,60 +557,42 @@
       def section_8_direct_deposit
         return unless lookup_in_auto_claim(:direct_deposit)
 
-        set_direct_deposit_pdf_data
-
-        direct_deposit_required_fields
-        direct_deposit_optional_fields if lookup_in_auto_claim(:direct_deposit_bank_name)
-      end
-
-      def direct_deposit_required_fields
-        @pdf_data[:data][:attributes][:directDepositInformation][:accountType] =
-          lookup_in_auto_claim(:direct_deposit_account_type)
-        @pdf_data[:data][:attributes][:directDepositInformation][:accountNumber] =
-          lookup_in_auto_claim(:direct_deposit_account_number)
-        @pdf_data[:data][:attributes][:directDepositInformation][:routingNumber] =
-          lookup_in_auto_claim(:direct_deposit_routing_number)
-      end
-
-      def direct_deposit_optional_fields
-        @pdf_data[:data][:attributes][:directDepositInformation][:financialInstitutionName] =
-          lookup_in_auto_claim(:direct_deposit_bank_name)
-      end
-
-      def set_direct_deposit_pdf_data
-        return if @pdf_data[:data][:attributes]&.key?(:directDepositInformation)
-
-        @pdf_data[:data][:attributes][:directDepositInformation] = {}
+        direct_deposit_pdf_path = build_pdf_path(:direct_deposit)
+
+        direct_deposit_required_fields(direct_deposit_pdf_path)
+        direct_deposit_optional_fields(direct_deposit_pdf_path) if lookup_in_auto_claim(:direct_deposit_bank_name)
+      end
+
+      def direct_deposit_required_fields(direct_deposit_pdf_path)
+        direct_deposit_pdf_path[:accountType] = lookup_in_auto_claim(:direct_deposit_account_type)
+        direct_deposit_pdf_path[:accountNumber] = lookup_in_auto_claim(:direct_deposit_account_number)
+        direct_deposit_pdf_path[:routingNumber] = lookup_in_auto_claim(:direct_deposit_routing_number)
+      end
+
+      def direct_deposit_optional_fields(direct_deposit_pdf_path)
+        direct_deposit_pdf_path[:financialInstitutionName] = lookup_in_auto_claim(:direct_deposit_bank_name)
       end
 
       def section_9_claim_certification_and_signature
-        set_claim_cert_pdf_data
+        claim_cert_pdf_path = build_pdf_path(:claim_certification)
 
         claim_date_raw = lookup_in_auto_claim(:claim_date)
         claim_date_str = extract_date_safely(claim_date_raw)
 
-        if claim_date_str && valid_date?(claim_date_str)
-          @pdf_data[:data][:attributes][:claimCertificationAndSignature][:dateSigned] =
-            make_date_object(claim_date_str, claim_date_str.length)
-        else
-          @pdf_data[:data][:attributes][:claimCertificationAndSignature][:dateSigned] =
-            make_date_object(@created_at, @created_at.length)
-        end
+        claim_cert_pdf_path[:dateSigned] = if claim_date_str && valid_date?(claim_date_str)
+                                             make_date_object(claim_date_str, claim_date_str.length)
+                                           else
+                                             make_date_object(@created_at, @created_at.length)
+                                           end
 
         signature = "#{get_auth_header(:first_name)} #{get_auth_header(:last_name)}"
-        @pdf_data[:data][:attributes][:claimCertificationAndSignature][:signature] = signature
-      end
-
-      def set_claim_cert_pdf_data
-        return if @pdf_data[:data][:attributes]&.key?(:claimCertificationAndSignature)
-
-        @pdf_data[:data][:attributes][:claimCertificationAndSignature] = {}
+        claim_cert_pdf_path[:signature] = signature
       end
 
       def extract_date_safely(date_input)
         return nil if date_input.blank?
 
-        # schema specifies this format, but does not enforce it enough for us to trust
+        # schema suggests this format, but does not enforce it enough for us to trust
         if date_input.include?('T')
           date_input.split('T').first
         else
