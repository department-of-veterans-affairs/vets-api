# frozen_string_literal: true

require 'rails_helper'

RSpec.describe V0::Form214192Controller, type: :controller do
<<<<<<< HEAD
  before do
    allow(Flipper).to receive(:enabled?).with(:form_4192_enabled).and_return(true)
  end

  let(:valid_payload) do
    {
      veteranInformation: {
        fullName: { first: 'John', last: 'Doe' },
        dateOfBirth: '1980-01-01'
      },
      employmentInformation: {
        employerName: 'Acme Corp',
        employerAddress: {
          street: '123 Main St',
          city: 'Springfield',
          state: 'IL',
          postalCode: '62701',
          country: 'US'
        },
        typeOfWorkPerformed: 'Machinist',
        beginningDateOfEmployment: '2020-01-01'
      }
    }
  end
=======
  let(:valid_payload) { JSON.parse(Rails.root.join('spec', 'fixtures', 'form214192', 'valid_form.json').read) }
>>>>>>> 6440996f

  let(:form_data) do
    JSON.parse(Rails.root.join('spec', 'fixtures', 'pdf_fill', '21-4192', 'simple.json').read)
  end

  describe 'POST #create' do
    it 'returns expected response structure' do
      post(:create, body: valid_payload.to_json, as: :json)

      expect(response).to have_http_status(:ok)

      json = JSON.parse(response.body)
      expect(json['data']['type']).to eq('saved_claims')
      expect(json['data']['attributes']['form']).to eq('21-4192')
      expect(json['data']['attributes']['confirmation_number']).to be_present
      expect(json['data']['attributes']['submitted_at']).to be_present
      expect(json['data']['attributes']['guid']).to be_present
      expect(json['data']['attributes']['regional_office']).to eq([])
    end

    it 'returns a unique confirmation number for each request' do
      post(:create, body: valid_payload.to_json, as: :json)
      first_confirmation = JSON.parse(response.body)['data']['attributes']['confirmation_number']

      post(:create, body: valid_payload.to_json, as: :json)
      second_confirmation = JSON.parse(response.body)['data']['attributes']['confirmation_number']

      expect(first_confirmation).not_to eq(second_confirmation)
    end

    it 'returns a valid UUID as confirmation number' do
      post(:create, body: valid_payload.to_json, as: :json)

      confirmation = JSON.parse(response.body).dig('data', 'attributes', 'confirmation_number')
      expect(confirmation).to be_a_uuid
    end

    it 'returns ISO 8601 formatted timestamp' do
      post(:create, body: valid_payload.to_json, as: :json)

      submitted_at = JSON.parse(response.body).dig('data', 'attributes', 'submitted_at')
      expect { DateTime.iso8601(submitted_at) }.not_to raise_error
    end

    it 'does not require authentication' do
      post(:create, body: valid_payload.to_json, as: :json)
      expect(response).to have_http_status(:ok)
    end

    context 'when feature flag is disabled' do
      before do
        allow(Flipper).to receive(:enabled?).with(:form_4192_enabled).and_return(false)
      end

      it 'returns 404 Not Found (routing error)' do
        post(:create, body: valid_payload.to_json, as: :json)
        expect(response).to have_http_status(:not_found)
      end
    end
  end

  describe 'POST #download_pdf' do
    let(:pdf_content) { 'PDF_BINARY_CONTENT' }
    let(:temp_file_path) { '/tmp/test_pdf.pdf' }

    before do
      allow(PdfFill::Filler).to receive(:fill_ancillary_form).and_return(temp_file_path)
      allow(PdfFill::Forms::Va214192).to receive(:stamp_signature).and_return(temp_file_path)
      allow(File).to receive(:read).and_call_original
      allow(File).to receive(:read).with(temp_file_path).and_return(pdf_content)
      allow(File).to receive(:exist?).and_call_original
      allow(File).to receive(:exist?).with(temp_file_path).and_return(true)
      allow(File).to receive(:delete).and_call_original
      allow(File).to receive(:delete).with(temp_file_path)
    end

    it 'generates and downloads PDF' do
      post(:download_pdf, body: form_data.to_json, as: :json)

      expect(response).to have_http_status(:ok)
      expect(response.headers['Content-Type']).to eq('application/pdf')
      expect(response.body).to eq(pdf_content)
    end

    it 'includes proper filename with UUID' do
      post(:download_pdf, body: form_data.to_json, as: :json)

      expect(response.headers['Content-Disposition']).to include('attachment')
      expect(response.headers['Content-Disposition']).to include('21-4192_')
      expect(response.headers['Content-Disposition']).to match(/21-4192_[a-f0-9-]+\.pdf/)
    end

    it 'generates unique filename for each request' do
      post(:download_pdf, body: form_data.to_json, as: :json)
      first_filename = response.headers['Content-Disposition']

      post(:download_pdf, body: form_data.to_json, as: :json)
      second_filename = response.headers['Content-Disposition']

      expect(first_filename).not_to eq(second_filename)
    end

    it 'calls PDF filler with correct parameters' do
      expect(PdfFill::Filler).to receive(:fill_ancillary_form)
        .with(hash_including('employmentInformation' => hash_including('employerName' => 'Acme Corporation')),
              anything,
              '21-4192')
        .and_return(temp_file_path)

      post(:download_pdf, body: form_data.to_json, as: :json)
    end

    it 'calls stamp_signature with the PDF path and form data' do
      expect(PdfFill::Forms::Va214192).to receive(:stamp_signature)
        .with(temp_file_path, hash_including('employmentInformation' => anything))
        .and_return(temp_file_path)

      post(:download_pdf, body: form_data.to_json, as: :json)
    end

    it 'deletes temporary PDF file after sending' do
      expect(File).to receive(:delete).with(temp_file_path)
      post(:download_pdf, body: form_data.to_json, as: :json)
    end

    it 'deletes temporary file even when PDF generation fails' do
      allow(PdfFill::Filler).to receive(:fill_ancillary_form).and_raise(StandardError, 'PDF generation error')
      # File.delete should not be called since source_file_path is nil
      expect(File).not_to receive(:delete)

      post(:download_pdf, body: form_data.to_json, as: :json)
      expect(response).to have_http_status(:internal_server_error)

      json = JSON.parse(response.body)
      expect(json['errors']).to be_present
      expect(json['errors'].first['title']).to eq('PDF Generation Failed')
      expect(json['errors'].first['status']).to eq('500')
    end

    it 'deletes temporary file even when file read fails' do
      allow(File).to receive(:read).with(temp_file_path).and_raise(StandardError, 'Read error')
      expect(File).to receive(:delete).with(temp_file_path)

      post(:download_pdf, body: form_data.to_json, as: :json)
      expect(response).to have_http_status(:internal_server_error)

      json = JSON.parse(response.body)
      expect(json['errors']).to be_present
      expect(json['errors'].first['title']).to eq('PDF Generation Failed')
    end

    it 'does not require authentication' do
      post(:download_pdf, body: form_data.to_json, as: :json)

      expect(response).to have_http_status(:ok)
    end

    context 'when feature flag is disabled' do
      before do
        allow(Flipper).to receive(:enabled?).with(:form_4192_enabled).and_return(false)
      end

      it 'returns 404 Not Found (routing error)' do
        post(:download_pdf, body: form_data.to_json, as: :json)
        expect(response).to have_http_status(:not_found)
      end
    end

    context 'error handling' do
      it 'returns 500 for PDF generation failures' do
        allow(PdfFill::Filler).to receive(:fill_ancillary_form).and_raise(StandardError, 'PDF error')

        post(:download_pdf, body: form_data.to_json, as: :json)

        expect(response).to have_http_status(:internal_server_error)

        json = JSON.parse(response.body)
        expect(json['errors']).to be_present
        expect(json['errors'].first['title']).to eq('PDF Generation Failed')
        expect(json['errors'].first['status']).to eq('500')
      end
    end
  end
end<|MERGE_RESOLUTION|>--- conflicted
+++ resolved
@@ -3,34 +3,11 @@
 require 'rails_helper'
 
 RSpec.describe V0::Form214192Controller, type: :controller do
-<<<<<<< HEAD
   before do
     allow(Flipper).to receive(:enabled?).with(:form_4192_enabled).and_return(true)
   end
 
-  let(:valid_payload) do
-    {
-      veteranInformation: {
-        fullName: { first: 'John', last: 'Doe' },
-        dateOfBirth: '1980-01-01'
-      },
-      employmentInformation: {
-        employerName: 'Acme Corp',
-        employerAddress: {
-          street: '123 Main St',
-          city: 'Springfield',
-          state: 'IL',
-          postalCode: '62701',
-          country: 'US'
-        },
-        typeOfWorkPerformed: 'Machinist',
-        beginningDateOfEmployment: '2020-01-01'
-      }
-    }
-  end
-=======
   let(:valid_payload) { JSON.parse(Rails.root.join('spec', 'fixtures', 'form214192', 'valid_form.json').read) }
->>>>>>> 6440996f
 
   let(:form_data) do
     JSON.parse(Rails.root.join('spec', 'fixtures', 'pdf_fill', '21-4192', 'simple.json').read)
