--- conflicted
+++ resolved
@@ -247,14 +247,12 @@
   # Daily cleanup of > 12 month old UserAction records
   mgr.register('45 3 * * *', 'UserActionEventsCleanupJob')
 
-<<<<<<< HEAD
   # CST Daily job that deletes EvidenceSubmissions when their delete_date has been met
   mgr.register('0 6 * * *', 'Lighthouse::EvidenceSubmissions::DeleteEvidenceSubmissionRecordsJob')
-=======
+  
   # Hourly job that updates Evidence Submission Records that were uploaded to Lighthouse and are in a PENDING status.
   mgr.register('0 * * * *', 'Lighthouse::EvidenceSubmissions::EvidenceSubmissionDocumentUploadPollingJob')
 
   # Daily cron job to send Failure Notification Emails to Veterans for their failed evidence submissions.
   mgr.register('5 0 * * *', 'Lighthouse::EvidenceSubmissions::FailureNotificationEmailJob')
->>>>>>> ed60a99f
 }