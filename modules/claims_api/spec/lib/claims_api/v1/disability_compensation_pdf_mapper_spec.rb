--- conflicted
+++ resolved
@@ -1035,7 +1035,58 @@
     end
   end
 
-<<<<<<< HEAD
+  context 'section 8 direct deposit' do
+    let(:direct_deposit_data) do
+      {
+        'accountType' => 'CHECKING',
+        'accountNumber' => '123123123123',
+        'routingNumber' => '123123123',
+        'bankName' => 'ABC Bank'
+      }
+    end
+
+    let(:min_direct_deposit_data) do
+      {
+        'accountType' => 'SAVINGS',
+        'accountNumber' => '123123123124',
+        'routingNumber' => '123123124'
+      }
+    end
+
+    it 'maps nothing if not included on the submission' do
+      form_attributes['directDeposit'] = nil
+      mapper.map_claim
+
+      claim_data_base = pdf_data[:data][:attributes]
+
+      expect(claim_data_base).not_to have_key(:directDepositInformation)
+    end
+
+    it 'maps the attributes' do
+      form_attributes['directDeposit'] = direct_deposit_data
+      mapper.map_claim
+
+      direct_deposit_base = pdf_data[:data][:attributes][:directDepositInformation]
+
+      expect(direct_deposit_base).not_to be_nil
+      expect(direct_deposit_base[:accountType]).to eq('CHECKING')
+      expect(direct_deposit_base[:accountNumber]).to eq('123123123123')
+      expect(direct_deposit_base[:routingNumber]).to eq('123123123')
+      expect(direct_deposit_base[:financialInstitutionName]).to eq('ABC Bank')
+    end
+
+    it 'handles mapping optional attributes' do
+      form_attributes['directDeposit'] = min_direct_deposit_data
+      mapper.map_claim
+
+      direct_deposit_base = pdf_data[:data][:attributes][:directDepositInformation]
+      expect(direct_deposit_base[:accountType]).to eq('SAVINGS')
+      expect(direct_deposit_base[:accountNumber]).to eq('123123123124')
+      expect(direct_deposit_base[:routingNumber]).to eq('123123124')
+      expect(direct_deposit_base).not_to have_key(:financialInstitutionName)
+    end
+  end
+
   context 'section 9 claim date and signature' do
     let(:claim_date_data) { '2018-08-28T19:53:45+00:00' }
     let(:first_name) { auth_headers['va_eauth_firstName'] }
@@ -1100,57 +1151,6 @@
       res = mapper.send(:valid_date?, '2024-09-15')
 
       expect(res).to be(true)
-=======
-  context 'section 8 direct deposit' do
-    let(:direct_deposit_data) do
-      {
-        'accountType' => 'CHECKING',
-        'accountNumber' => '123123123123',
-        'routingNumber' => '123123123',
-        'bankName' => 'ABC Bank'
-      }
-    end
-
-    let(:min_direct_deposit_data) do
-      {
-        'accountType' => 'SAVINGS',
-        'accountNumber' => '123123123124',
-        'routingNumber' => '123123124'
-      }
-    end
-
-    it 'maps nothing if not included on the submission' do
-      form_attributes['directDeposit'] = nil
-      mapper.map_claim
-
-      claim_data_base = pdf_data[:data][:attributes]
-
-      expect(claim_data_base).not_to have_key(:directDepositInformation)
-    end
-
-    it 'maps the attributes' do
-      form_attributes['directDeposit'] = direct_deposit_data
-      mapper.map_claim
-
-      direct_deposit_base = pdf_data[:data][:attributes][:directDepositInformation]
-
-      expect(direct_deposit_base).not_to be_nil
-      expect(direct_deposit_base[:accountType]).to eq('CHECKING')
-      expect(direct_deposit_base[:accountNumber]).to eq('123123123123')
-      expect(direct_deposit_base[:routingNumber]).to eq('123123123')
-      expect(direct_deposit_base[:financialInstitutionName]).to eq('ABC Bank')
-    end
-
-    it 'handles mapping optional attributes' do
-      form_attributes['directDeposit'] = min_direct_deposit_data
-      mapper.map_claim
-
-      direct_deposit_base = pdf_data[:data][:attributes][:directDepositInformation]
-      expect(direct_deposit_base[:accountType]).to eq('SAVINGS')
-      expect(direct_deposit_base[:accountNumber]).to eq('123123123124')
-      expect(direct_deposit_base[:routingNumber]).to eq('123123124')
-      expect(direct_deposit_base).not_to have_key(:financialInstitutionName)
->>>>>>> 47d4223a
     end
   end
 end