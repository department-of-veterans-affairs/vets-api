--- conflicted
+++ resolved
@@ -59,45 +59,30 @@
     def bank_routing_number
       if @applicant.bankAccount&.routingNumber.present?
         @applicant.bankAccount.routingNumber
-<<<<<<< HEAD
-      else
-        @applicant.prefillBankAccount&.bankRoutingNumber
-=======
       elsif !new_bank_info?
         value_or_na(@applicant.prefillBankAccount&.bankRoutingNumber)
       else
-        'N/A'
->>>>>>> 51273ad1
+        ''
       end
     end
 
     def bank_account_number
       if @applicant.bankAccount&.accountNumber.present?
         @applicant.bankAccount.accountNumber
-<<<<<<< HEAD
-      else
-        @applicant.prefillBankAccount&.bankAccountNumber
-=======
       elsif !new_bank_info?
         value_or_na(@applicant.prefillBankAccount&.bankAccountNumber)
       else
-        'N/A'
->>>>>>> 51273ad1
+        ''
       end
     end
 
     def bank_account_type
       if @applicant.bankAccount&.accountType.present?
         @applicant.bankAccount.accountType
-<<<<<<< HEAD
-      else
-        @applicant.prefillBankAccount&.bankAccountType
-=======
       elsif !new_bank_info?
         value_or_na(@applicant.prefillBankAccount&.bankAccountType)
       else
-        'N/A'
->>>>>>> 51273ad1
+        ''
       end
     end
 
