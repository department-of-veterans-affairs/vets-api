--- conflicted
+++ resolved
@@ -935,11 +935,7 @@
   pension_income_and_assets_clarification:
     actor_type: user
     description: >
-<<<<<<< HEAD
-      [Front-end only] When enabled, 21P-527EZ will display additional explanations for the income and assets requirement.
-=======
       When enabled, 21P-527EZ will display additional explanations for the income and assets requirement.
->>>>>>> 513b0a13
   pension_medical_evidence_clarification:
     actor_type: user
     description: >
@@ -1599,12 +1595,9 @@
   pension_supporting_documents_update:
     actor_type: user
     description: Show updated supporting documents page
-<<<<<<< HEAD
-=======
   pension_document_upload_update:
     actor_type: user
     description: Show updated document upload page
->>>>>>> 513b0a13
   pension_confirmation_update:
     actor_type: user
     description: Show updated confirmation page
