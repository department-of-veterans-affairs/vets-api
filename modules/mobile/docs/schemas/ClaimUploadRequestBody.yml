--- conflicted
+++ resolved
@@ -4,21 +4,11 @@
   - trackedItemId
   - documentType
 properties:
-<<<<<<< HEAD
-  file:
-    oneOf:
-      - type: string
-      - type: array
-        items:
-          type: string
-    description: base64 string(s) of file(s) to upload
-=======
   files:
     type: array
     description: base64 strings of images to upload together
     items:
       type: string
->>>>>>> 2ce8ea48
   trackedItemId:
     type: string
     description: item id from claim eventsTimeline
