--- conflicted
+++ resolved
@@ -108,7 +108,7 @@
 
     def set_value(v, key_data, i, from_array_overflow = false)
       k = key_data[:key]
-<<<<<<< HEAD
+
 
       return if k.blank?
     
@@ -119,11 +119,11 @@
 
       if overflow?(key_data, new_value, from_array_overflow)
 
-=======
+
       new_value = convert_value(v, key_data)
 
       if k.present? && overflow?(key_data, new_value, from_array_overflow)
->>>>>>> 91a4512f
+
         add_to_extras(key_data, new_value, i)
 
         # Track this field for linking
