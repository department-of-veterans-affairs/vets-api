--- conflicted
+++ resolved
@@ -12,95 +12,7 @@
   let(:user) { FactoryBot.build(:iam_user) }
   let(:address) { build(:vet360_address, vet360_id: user.vet360_id) }
   let(:json_body_headers) { { 'Content-Type' => 'application/json', 'Accept' => 'application/json' } }
-  let(:address) { build(:vet360_address, vet360_id: user.vet360_id) }
-
-<<<<<<< HEAD
-  describe 'POST /mobile/v0/user/addresses' do
-    context 'with a valid address that takes two tries to complete' do
-      before do
-        VCR.use_cassette('profile/get_address_status_complete') do
-          VCR.use_cassette('profile/get_address_status_incomplete') do
-            VCR.use_cassette('profile/post_address_initial') do
-              post '/mobile/v0/user/addresses', params: address.to_json, headers: iam_headers(json_body_headers)
-            end
-          end
-        end
-      end
-
-      it 'returns a 200' do
-        expect(response).to have_http_status(:ok)
-      end
-
-      it 'matches the expected schema' do
-        expect(response.body).to match_json_schema('profile_update_response')
-      end
-
-      it 'includes a transaction id' do
-        id = JSON.parse(response.body).dig('data', 'attributes', 'transactionId')
-        expect(id).to eq('1f450c8e-4bb2-4f5d-a5f3-0d907941625a')
-      end
-    end
-
-    context 'when it has not completed within the timeout window (< 60s)' do
-      before do
-        allow_any_instance_of(Mobile::V0::Profile::SyncUpdateService).to receive(:seconds_elapsed_since).and_return(61)
-
-        VCR.use_cassette('profile/get_address_status_complete') do
-          VCR.use_cassette('profile/get_address_status_incomplete_2') do
-            VCR.use_cassette('profile/get_address_status_incomplete') do
-              VCR.use_cassette('profile/post_address_initial') do
-                post '/mobile/v0/user/addresses', params: address.to_json, headers: iam_headers(json_body_headers)
-              end
-            end
-          end
-        end
-      end
-
-      it 'returns a gateway timeout error' do
-        expect(response).to have_http_status(:gateway_timeout)
-      end
-    end
-
-    context 'with missing address params' do
-      before do
-        address.address_line1 = ''
-
-        post('/mobile/v0/user/addresses', params: address.to_json, headers: iam_headers(json_body_headers))
-      end
-
-      it 'returns a 422' do
-        expect(response).to have_http_status(:unprocessable_entity)
-      end
-
-      it 'matches the error schema' do
-        expect(response.body).to match_json_schema('errors')
-      end
-
-      it 'has a helpful error message' do
-        message = response.parsed_body['errors'].first
-        expect(message).to eq(
-          {
-            'title' => "Address line1 can't be blank",
-            'detail' => "address-line1 - can't be blank",
-            'code' => '100',
-            'source' => {
-              'pointer' => 'data/attributes/address-line1'
-            },
-            'status' => '422'
-          }
-        )
-      end
-    end
-  end
-
-  describe 'PUT /mobile/v0/user/addresses' do
-    context 'with a valid address that takes two tries to complete' do
-      before do
-        VCR.use_cassette('profile/get_address_status_complete') do
-          VCR.use_cassette('profile/get_address_status_incomplete') do
-            VCR.use_cassette('profile/put_address_initial') do
-              put '/mobile/v0/user/addresses', params: address.to_json, headers: iam_headers(json_body_headers)
-=======
+
   describe 'update endpoints' do
     before(:all) do
       @original_cassette_dir = VCR.configure(&:cassette_library_dir)
@@ -109,6 +21,84 @@
 
     after(:all) { VCR.configure { |c| c.cassette_library_dir = @original_cassette_dir } }
 
+    describe 'POST /mobile/v0/user/addresses' do
+      context 'with a valid address that takes two tries to complete' do
+        before do
+          VCR.use_cassette('profile/get_address_status_complete') do
+            VCR.use_cassette('profile/get_address_status_incomplete') do
+              VCR.use_cassette('profile/post_address_initial') do
+                post '/mobile/v0/user/addresses', params: address.to_json, headers: iam_headers(json_body_headers)
+              end
+            end
+          end
+        end
+
+        it 'returns a 200' do
+          expect(response).to have_http_status(:ok)
+        end
+
+        it 'matches the expected schema' do
+          expect(response.body).to match_json_schema('profile_update_response')
+        end
+
+        it 'includes a transaction id' do
+          id = JSON.parse(response.body).dig('data', 'attributes', 'transactionId')
+          expect(id).to eq('1f450c8e-4bb2-4f5d-a5f3-0d907941625a')
+        end
+      end
+
+      context 'when it has not completed within the timeout window (< 60s)' do
+        before do
+          allow_any_instance_of(Mobile::V0::Profile::SyncUpdateService).to receive(:seconds_elapsed_since).and_return(61)
+
+          VCR.use_cassette('profile/get_address_status_complete') do
+            VCR.use_cassette('profile/get_address_status_incomplete_2') do
+              VCR.use_cassette('profile/get_address_status_incomplete') do
+                VCR.use_cassette('profile/post_address_initial') do
+                  post '/mobile/v0/user/addresses', params: address.to_json, headers: iam_headers(json_body_headers)
+                end
+              end
+            end
+          end
+        end
+
+        it 'returns a gateway timeout error' do
+          expect(response).to have_http_status(:gateway_timeout)
+        end
+      end
+
+      context 'with missing address params' do
+        before do
+          address.address_line1 = ''
+
+          post('/mobile/v0/user/addresses', params: address.to_json, headers: iam_headers(json_body_headers))
+        end
+
+        it 'returns a 422' do
+          expect(response).to have_http_status(:unprocessable_entity)
+        end
+
+        it 'matches the error schema' do
+          expect(response.body).to match_json_schema('errors')
+        end
+
+        it 'has a helpful error message' do
+          message = response.parsed_body['errors'].first
+          expect(message).to eq(
+            {
+              'title' => "Address line1 can't be blank",
+              'detail' => "address-line1 - can't be blank",
+              'code' => '100',
+              'source' => {
+                'pointer' => 'data/attributes/address-line1'
+              },
+              'status' => '422'
+            }
+          )
+        end
+      end
+    end
+
     describe 'PUT /mobile/v0/user/addresses' do
       context 'with a valid address that takes two tries to complete' do
         before do
@@ -117,7 +107,6 @@
               VCR.use_cassette('profile/put_address_initial') do
                 put '/mobile/v0/user/addresses', params: address.to_json, headers: iam_headers(json_body_headers)
               end
->>>>>>> 67e30fad
             end
           end
         end
