--- conflicted
+++ resolved
@@ -97,13 +97,8 @@
           cache-to: type=inline,mode=max
   deploy:
     needs: build_and_push
-<<<<<<< HEAD
-    if: github.ref == 'refs/heads/master' && ${{ github.event.workflow_run.conclusion == 'success' }}
-      uses: department-of-veterans-affairs/vets-api/.github/workflows/deploy-template.yml@master
-=======
     if: ${{ github.event.workflow_run.head_branch == 'master' && github.event.workflow_run.conclusion == 'success' }}
     uses: department-of-veterans-affairs/vets-api/.github/workflows/deploy-template.yml@master
->>>>>>> f90f407f
     with:
       ecr_repository: "vets-api"
       manifests_directory: "vets-api"
