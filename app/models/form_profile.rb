--- conflicted
+++ resolved
@@ -103,11 +103,8 @@
     forms += PENSION_BURIAL_FORMS if Settings.pension_burial.prefill
     forms += EDU_FORMS if Settings.edu.prefill
     forms += VIC_FORMS if Settings.vic.prefill
-<<<<<<< HEAD
     forms << '21-686C'
-=======
     forms += EVSS_FORMS if Settings.evss.prefill
->>>>>>> ea0a32ed
 
     forms
   end
