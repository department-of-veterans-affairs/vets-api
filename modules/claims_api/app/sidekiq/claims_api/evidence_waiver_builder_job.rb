--- conflicted
+++ resolved
@@ -12,22 +12,14 @@
     # Generate a 5103 "form" for a given veteran.
     #
     # @param evidence_waiver_id [String] Unique identifier of the submitted EWS
-<<<<<<< HEAD
-    def perform(evidence_waiver_id, tracked_item_ids, pctpnt_vet_id)
-=======
     def perform(evidence_waiver_id)
->>>>>>> 08f85666
       lighthouse_claim = ClaimsApi::EvidenceWaiverSubmission.find(evidence_waiver_id)
       auth_headers = lighthouse_claim.auth_headers
       output_path = ClaimsApi::EvidenceWaiver.new(auth_headers:).construct
 
       # upload to BD
       benefits_doc_api.upload(claim: lighthouse_claim, pdf_path: output_path,
-<<<<<<< HEAD
-                              doc_type: 'L705', tracked_item_ids:, pctpnt_vet_id:)
-=======
                               doc_type: 'L705', pctpnt_vet_id: auth_headers['target_veteran_folder_id'])
->>>>>>> 08f85666
       ClaimsApi::EwsUpdater.perform_async(evidence_waiver_id)
       ::Common::FileHelpers.delete_file_if_exists(output_path)
     rescue => e
