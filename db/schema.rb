# This file is auto-generated from the current state of the database. Instead
# of editing this file, please use the migrations feature of Active Record to
# incrementally modify your database, and then regenerate this schema definition.
#
# This file is the source Rails uses to define your schema when running `rails
# db:schema:load`. When creating a new database, `rails db:schema:load` tends to
# be faster and is potentially less error prone than running all of your
# migrations from scratch. Old migrations may fail to apply correctly if those
# migrations use external dependencies or application code.
#
# It's strongly recommended that you check this file into your version control system.

<<<<<<< HEAD
ActiveRecord::Schema.define(version: 2021_01_15_175426) do
=======
ActiveRecord::Schema.define(version: 2021_01_20_175426) do
>>>>>>> cb114753

  # These are extensions that must be enabled in order to support this database
  enable_extension "btree_gin"
  enable_extension "pg_trgm"
  enable_extension "pgcrypto"
  enable_extension "plpgsql"
  enable_extension "postgis"
  enable_extension "uuid-ossp"

  create_table "accounts", id: :serial, force: :cascade do |t|
    t.uuid "uuid", null: false
    t.string "idme_uuid"
    t.string "icn"
    t.string "edipi"
    t.datetime "created_at", null: false
    t.datetime "updated_at", null: false
    t.string "sec_id"
    t.index ["icn"], name: "index_accounts_on_icn"
    t.index ["idme_uuid"], name: "index_accounts_on_idme_uuid", unique: true
    t.index ["sec_id"], name: "index_accounts_on_sec_id"
    t.index ["uuid"], name: "index_accounts_on_uuid", unique: true
  end

  create_table "appeals_api_higher_level_reviews", id: :uuid, default: -> { "gen_random_uuid()" }, force: :cascade do |t|
    t.string "status", default: "pending", null: false
    t.string "encrypted_form_data"
    t.string "encrypted_form_data_iv"
    t.string "encrypted_auth_headers"
    t.string "encrypted_auth_headers_iv"
    t.datetime "created_at", null: false
    t.datetime "updated_at", null: false
    t.string "code"
    t.string "detail"
    t.string "source"
  end

  create_table "appeals_api_notice_of_disagreements", id: :uuid, default: -> { "gen_random_uuid()" }, force: :cascade do |t|
    t.string "encrypted_form_data"
    t.string "encrypted_form_data_iv"
    t.string "encrypted_auth_headers"
    t.string "encrypted_auth_headers_iv"
    t.datetime "created_at", precision: 6, null: false
    t.datetime "updated_at", precision: 6, null: false
    t.string "status", default: "pending", null: false
    t.string "code"
    t.string "detail"
    t.string "source"
  end

  create_table "async_transactions", id: :serial, force: :cascade do |t|
    t.string "type"
    t.string "user_uuid"
    t.string "source_id"
    t.string "source"
    t.string "status"
    t.string "transaction_id"
    t.string "transaction_status"
    t.datetime "created_at", null: false
    t.datetime "updated_at", null: false
    t.string "encrypted_metadata"
    t.string "encrypted_metadata_iv"
    t.index ["created_at"], name: "index_async_transactions_on_created_at"
    t.index ["source_id"], name: "index_async_transactions_on_source_id"
    t.index ["transaction_id", "source"], name: "index_async_transactions_on_transaction_id_and_source", unique: true
    t.index ["transaction_id"], name: "index_async_transactions_on_transaction_id"
    t.index ["user_uuid"], name: "index_async_transactions_on_user_uuid"
  end

  create_table "base_facilities", id: false, force: :cascade do |t|
    t.string "unique_id", null: false
    t.string "name", null: false
    t.string "facility_type", null: false
    t.string "classification"
    t.string "website"
    t.float "lat", null: false
    t.float "long", null: false
    t.jsonb "address"
    t.jsonb "phone"
    t.jsonb "hours"
    t.jsonb "services"
    t.jsonb "feedback"
    t.jsonb "access"
    t.string "fingerprint"
    t.datetime "created_at", null: false
    t.datetime "updated_at", null: false
    t.geography "location", limit: {:srid=>4326, :type=>"st_point", :geographic=>true}
    t.boolean "mobile"
    t.string "active_status"
    t.string "visn"
    t.index ["lat"], name: "index_base_facilities_on_lat"
    t.index ["location"], name: "index_base_facilities_on_location", using: :gist
    t.index ["name"], name: "index_base_facilities_on_name", opclass: :gin_trgm_ops, using: :gin
    t.index ["unique_id", "facility_type"], name: "index_base_facilities_on_unique_id_and_facility_type", unique: true
  end

  create_table "beta_registrations", id: :serial, force: :cascade do |t|
    t.string "user_uuid", null: false
    t.string "feature", null: false
    t.datetime "created_at", null: false
    t.datetime "updated_at", null: false
    t.index ["user_uuid", "feature"], name: "index_beta_registrations_on_user_uuid_and_feature", unique: true
  end

  create_table "central_mail_submissions", id: :serial, force: :cascade do |t|
    t.string "state", default: "pending", null: false
    t.integer "saved_claim_id", null: false
    t.index ["saved_claim_id"], name: "index_central_mail_submissions_on_saved_claim_id"
    t.index ["state"], name: "index_central_mail_submissions_on_state"
  end

  create_table "claims_api_auto_established_claims", id: :uuid, default: -> { "gen_random_uuid()" }, force: :cascade do |t|
    t.string "status"
    t.string "encrypted_form_data"
    t.string "encrypted_form_data_iv"
    t.string "encrypted_auth_headers"
    t.string "encrypted_auth_headers_iv"
    t.integer "evss_id"
    t.datetime "created_at", null: false
    t.datetime "updated_at", null: false
    t.string "md5"
    t.string "source"
    t.string "encrypted_file_data"
    t.string "encrypted_file_data_iv"
    t.string "encrypted_evss_response"
    t.string "encrypted_evss_response_iv"
    t.string "encrypted_bgs_flash_responses"
    t.string "encrypted_bgs_flash_responses_iv"
    t.string "flashes", default: [], array: true
    t.jsonb "special_issues", default: []
    t.string "encrypted_bgs_special_issue_responses"
    t.string "encrypted_bgs_special_issue_responses_iv"
    t.index ["evss_id"], name: "index_claims_api_auto_established_claims_on_evss_id"
    t.index ["md5"], name: "index_claims_api_auto_established_claims_on_md5"
    t.index ["source"], name: "index_claims_api_auto_established_claims_on_source"
  end

  create_table "claims_api_power_of_attorneys", id: :uuid, default: -> { "gen_random_uuid()" }, force: :cascade do |t|
    t.string "status"
    t.string "current_poa"
    t.string "encrypted_form_data"
    t.string "encrypted_form_data_iv"
    t.string "encrypted_auth_headers"
    t.string "encrypted_auth_headers_iv"
    t.string "encrypted_file_data"
    t.string "encrypted_file_data_iv"
    t.string "md5"
    t.datetime "created_at", null: false
    t.datetime "updated_at", null: false
    t.string "vbms_new_document_version_ref_id"
    t.string "vbms_document_series_ref_id"
    t.string "vbms_error_message"
    t.integer "vbms_upload_failure_count", default: 0
    t.string "encrypted_source_data"
    t.string "encrypted_source_data_iv"
    t.string "header_md5"
    t.string "signature_errors", default: [], array: true
    t.index ["header_md5"], name: "index_claims_api_power_of_attorneys_on_header_md5"
  end

  create_table "claims_api_supporting_documents", id: :uuid, default: -> { "gen_random_uuid()" }, force: :cascade do |t|
    t.string "encrypted_file_data", null: false
    t.string "encrypted_file_data_iv", null: false
    t.datetime "created_at", null: false
    t.datetime "updated_at", null: false
    t.uuid "auto_established_claim_id"
  end

  create_table "covid_vaccine_registration_submissions", id: :serial, force: :cascade do |t|
    t.string "sid"
    t.uuid "account_id"
    t.string "encrypted_form_data"
    t.string "encrypted_form_data_iv"
    t.datetime "created_at", null: false
    t.datetime "updated_at", null: false
    t.string "encrypted_raw_form_data"
    t.string "encrypted_raw_form_data_iv"
    t.index ["account_id", "created_at"], name: "index_covid_vaccine_registry_submissions_2"
    t.index ["encrypted_form_data_iv"], name: "index_covid_vaccine_registry_submissions_on_iv", unique: true
    t.index ["sid"], name: "index_covid_vaccine_registry_submissions_on_sid", unique: true
  end

  create_table "directory_applications", force: :cascade do |t|
    t.string "name"
    t.string "logo_url"
    t.string "app_type"
    t.text "service_categories", default: [], array: true
    t.text "platforms", default: [], array: true
    t.string "app_url"
    t.text "description"
    t.string "privacy_url"
    t.string "tos_url"
    t.datetime "created_at", precision: 6, null: false
    t.datetime "updated_at", precision: 6, null: false
    t.index ["name"], name: "index_directory_applications_on_name", unique: true
  end

  create_table "disability_contentions", id: :serial, force: :cascade do |t|
    t.integer "code", null: false
    t.string "medical_term", null: false
    t.string "lay_term"
    t.datetime "created_at", null: false
    t.datetime "updated_at", null: false
    t.index ["code"], name: "index_disability_contentions_on_code", unique: true
    t.index ["lay_term"], name: "index_disability_contentions_on_lay_term", opclass: :gin_trgm_ops, using: :gin
    t.index ["medical_term"], name: "index_disability_contentions_on_medical_term", opclass: :gin_trgm_ops, using: :gin
  end

  create_table "drivetime_bands", force: :cascade do |t|
    t.string "name"
    t.string "unit"
    t.geography "polygon", limit: {:srid=>4326, :type=>"st_polygon", :geographic=>true}, null: false
    t.string "vha_facility_id", null: false
    t.datetime "created_at", null: false
    t.datetime "updated_at", null: false
    t.integer "min"
    t.integer "max"
    t.datetime "vssc_extract_date", default: "2001-01-01 00:00:00"
    t.index ["polygon"], name: "index_drivetime_bands_on_polygon", using: :gist
  end

  create_table "education_benefits_claims", id: :serial, force: :cascade do |t|
    t.datetime "submitted_at"
    t.datetime "processed_at"
    t.datetime "created_at", null: false
    t.datetime "updated_at", null: false
    t.string "encrypted_form"
    t.string "encrypted_form_iv"
    t.string "regional_processing_office", null: false
    t.string "form_type", default: "1990"
    t.integer "saved_claim_id", null: false
    t.index ["created_at"], name: "index_education_benefits_claims_on_created_at"
    t.index ["saved_claim_id"], name: "index_education_benefits_claims_on_saved_claim_id"
    t.index ["submitted_at"], name: "index_education_benefits_claims_on_submitted_at"
  end

  create_table "education_benefits_submissions", id: :serial, force: :cascade do |t|
    t.string "region", null: false
    t.datetime "created_at", null: false
    t.datetime "updated_at", null: false
    t.boolean "chapter33", default: false, null: false
    t.boolean "chapter30", default: false, null: false
    t.boolean "chapter1606", default: false, null: false
    t.boolean "chapter32", default: false, null: false
    t.string "status", default: "submitted", null: false
    t.integer "education_benefits_claim_id"
    t.string "form_type", default: "1990", null: false
    t.boolean "chapter35", default: false, null: false
    t.boolean "transfer_of_entitlement", default: false, null: false
    t.boolean "chapter1607", default: false, null: false
    t.boolean "vettec", default: false
    t.index ["created_at"], name: "index_education_benefits_submissions_on_created_at"
    t.index ["education_benefits_claim_id"], name: "index_education_benefits_claim_id", unique: true
    t.index ["region", "created_at", "form_type"], name: "index_edu_benefits_subs_ytd"
  end

  create_table "education_stem_automated_decisions", force: :cascade do |t|
    t.bigint "education_benefits_claim_id"
    t.string "automated_decision_state", default: "init"
    t.string "user_uuid", null: false
    t.datetime "created_at", precision: 6, null: false
    t.datetime "updated_at", precision: 6, null: false
    t.boolean "poa"
<<<<<<< HEAD
=======
    t.string "encrypted_auth_headers_json"
>>>>>>> cb114753
    t.index ["education_benefits_claim_id"], name: "index_education_stem_automated_decisions_on_claim_id"
    t.index ["user_uuid"], name: "index_education_stem_automated_decisions_on_user_uuid"
  end

  create_table "evss_claims", id: :serial, force: :cascade do |t|
    t.integer "evss_id", null: false
    t.json "data", null: false
    t.datetime "created_at", null: false
    t.datetime "updated_at", null: false
    t.string "user_uuid", null: false
    t.json "list_data", default: {}, null: false
    t.boolean "requested_decision", default: false, null: false
    t.index ["evss_id"], name: "index_evss_claims_on_evss_id"
    t.index ["updated_at"], name: "index_evss_claims_on_updated_at"
    t.index ["user_uuid"], name: "index_evss_claims_on_user_uuid"
  end

  create_table "feature_toggle_events", force: :cascade do |t|
    t.string "feature_name"
    t.string "operation"
    t.string "gate_name"
    t.string "value"
    t.string "user"
    t.datetime "created_at", null: false
    t.datetime "updated_at", null: false
    t.index ["feature_name"], name: "index_feature_toggle_events_on_feature_name"
  end

  create_table "flipper_features", force: :cascade do |t|
    t.string "key", null: false
    t.datetime "created_at", null: false
    t.datetime "updated_at", null: false
  end

  create_table "flipper_gates", force: :cascade do |t|
    t.string "feature_key", null: false
    t.string "key", null: false
    t.string "value"
    t.datetime "created_at", null: false
    t.datetime "updated_at", null: false
  end

  create_table "form1010cg_submissions", force: :cascade do |t|
    t.string "carma_case_id", limit: 18, null: false
    t.datetime "accepted_at", null: false
    t.json "metadata"
    t.json "attachments"
    t.datetime "created_at", precision: 6, null: false
    t.datetime "updated_at", precision: 6, null: false
    t.uuid "claim_guid", null: false
    t.index ["carma_case_id"], name: "index_form1010cg_submissions_on_carma_case_id", unique: true
    t.index ["claim_guid"], name: "index_form1010cg_submissions_on_claim_guid", unique: true
  end

  create_table "form526_job_statuses", id: :serial, force: :cascade do |t|
    t.integer "form526_submission_id", null: false
    t.string "job_id", null: false
    t.string "job_class", null: false
    t.string "status", null: false
    t.string "error_class"
    t.string "error_message"
    t.datetime "updated_at", null: false
    t.index ["form526_submission_id"], name: "index_form526_job_statuses_on_form526_submission_id"
    t.index ["job_id"], name: "index_form526_job_statuses_on_job_id", unique: true
  end

  create_table "form526_submissions", id: :serial, force: :cascade do |t|
    t.string "user_uuid", null: false
    t.integer "saved_claim_id", null: false
    t.integer "submitted_claim_id"
    t.string "encrypted_auth_headers_json", null: false
    t.string "encrypted_auth_headers_json_iv", null: false
    t.string "encrypted_form_json", null: false
    t.string "encrypted_form_json_iv", null: false
    t.boolean "workflow_complete", default: false, null: false
    t.datetime "created_at", null: false
    t.datetime "updated_at", null: false
    t.boolean "multiple_birls", comment: "*After* a SubmitForm526 Job fails, a lookup is done to see if the veteran has multiple BIRLS IDs. This field gets set to true if that is the case. If the initial submit job succeeds, this field will remain false whether or not the veteran has multiple BIRLS IDs --so this field cannot technically be used to sum all Form526 veterans that have multiple BIRLS. This field /can/ give us an idea of how often having multiple BIRLS IDs is a problem."
    t.string "encrypted_birls_ids_tried", comment: "This field keeps track of the BIRLS IDs used when trying to do a SubmitForm526 Job. If a submit job fails, a lookup is done to retrieve all of the veteran's BIRLS IDs. If a BIRLS ID hasn't been used it will be swapped into the auth_headers, and the BIRLS ID that had just been used (when the job had failed), will be added to this array. To know which Form526Submissions have tried (or are trying) reattempts with a different BIRLS ID, search for Submissions where `multiple_birls: true`"
    t.string "encrypted_birls_ids_tried_iv"
    t.index ["saved_claim_id"], name: "index_form526_submissions_on_saved_claim_id", unique: true
    t.index ["submitted_claim_id"], name: "index_form526_submissions_on_submitted_claim_id", unique: true
    t.index ["user_uuid"], name: "index_form526_submissions_on_user_uuid"
  end

  create_table "form_attachments", id: :serial, force: :cascade do |t|
    t.datetime "created_at", null: false
    t.datetime "updated_at", null: false
    t.uuid "guid", null: false
    t.string "encrypted_file_data", null: false
    t.string "encrypted_file_data_iv", null: false
    t.string "type", null: false
    t.index ["guid", "type"], name: "index_form_attachments_on_guid_and_type", unique: true
  end

  create_table "gibs_not_found_users", id: :serial, force: :cascade do |t|
    t.string "edipi", null: false
    t.string "first_name", null: false
    t.string "last_name", null: false
    t.string "encrypted_ssn", null: false
    t.string "encrypted_ssn_iv", null: false
    t.datetime "dob", null: false
    t.datetime "created_at", null: false
    t.datetime "updated_at", null: false
    t.index ["edipi"], name: "index_gibs_not_found_users_on_edipi"
  end

  create_table "health_care_applications", id: :serial, force: :cascade do |t|
    t.datetime "created_at", null: false
    t.datetime "updated_at", null: false
    t.string "state", default: "pending", null: false
    t.string "form_submission_id_string"
    t.string "timestamp"
  end

  create_table "id_card_announcement_subscriptions", id: :serial, force: :cascade do |t|
    t.string "email", null: false
    t.datetime "created_at", null: false
    t.datetime "updated_at", null: false
    t.index ["email"], name: "index_id_card_announcement_subscriptions_on_email", unique: true
  end

  create_table "in_progress_forms", id: :serial, force: :cascade do |t|
    t.string "user_uuid", null: false
    t.string "form_id", null: false
    t.string "encrypted_form_data", null: false
    t.string "encrypted_form_data_iv", null: false
    t.datetime "created_at", null: false
    t.datetime "updated_at", null: false
    t.json "metadata"
    t.datetime "expires_at"
    t.index ["form_id", "user_uuid"], name: "index_in_progress_forms_on_form_id_and_user_uuid", unique: true
    t.index ["user_uuid"], name: "index_in_progress_forms_on_user_uuid"
  end

  create_table "invalid_letter_address_edipis", id: :serial, force: :cascade do |t|
    t.string "edipi", null: false
    t.datetime "created_at", null: false
    t.datetime "updated_at", null: false
    t.index ["edipi"], name: "index_invalid_letter_address_edipis_on_edipi"
  end

  create_table "maintenance_windows", id: :serial, force: :cascade do |t|
    t.string "pagerduty_id"
    t.string "external_service"
    t.datetime "start_time"
    t.datetime "end_time"
    t.string "description"
    t.datetime "created_at", null: false
    t.datetime "updated_at", null: false
    t.index ["end_time"], name: "index_maintenance_windows_on_end_time"
    t.index ["pagerduty_id"], name: "index_maintenance_windows_on_pagerduty_id"
    t.index ["start_time"], name: "index_maintenance_windows_on_start_time"
  end

  create_table "mhv_accounts", id: :serial, force: :cascade do |t|
    t.string "user_uuid", null: false
    t.string "account_state", null: false
    t.datetime "registered_at"
    t.datetime "upgraded_at"
    t.datetime "created_at", null: false
    t.datetime "updated_at", null: false
    t.string "mhv_correlation_id"
    t.index ["mhv_correlation_id"], name: "index_mhv_accounts_on_mhv_correlation_id"
    t.index ["user_uuid", "mhv_correlation_id"], name: "index_mhv_accounts_on_user_uuid_and_mhv_correlation_id", unique: true
  end

  create_table "notifications", id: :serial, force: :cascade do |t|
    t.integer "account_id", null: false
    t.integer "subject", null: false
    t.integer "status"
    t.datetime "status_effective_at"
    t.datetime "read_at"
    t.datetime "created_at", null: false
    t.datetime "updated_at", null: false
    t.index ["account_id", "subject"], name: "index_notifications_on_account_id_and_subject", unique: true
    t.index ["account_id"], name: "index_notifications_on_account_id"
    t.index ["status"], name: "index_notifications_on_status"
    t.index ["subject"], name: "index_notifications_on_subject"
  end

  create_table "persistent_attachments", id: :serial, force: :cascade do |t|
    t.uuid "guid"
    t.string "type"
    t.string "form_id"
    t.datetime "created_at", null: false
    t.datetime "updated_at", null: false
    t.integer "saved_claim_id"
    t.datetime "completed_at"
    t.string "encrypted_file_data", null: false
    t.string "encrypted_file_data_iv", null: false
    t.index ["guid"], name: "index_persistent_attachments_on_guid", unique: true
    t.index ["saved_claim_id"], name: "index_persistent_attachments_on_saved_claim_id"
  end

  create_table "personal_information_logs", id: :serial, force: :cascade do |t|
    t.jsonb "data", null: false
    t.string "error_class", null: false
    t.datetime "created_at", null: false
    t.datetime "updated_at", null: false
    t.index ["created_at"], name: "index_personal_information_logs_on_created_at"
    t.index ["error_class"], name: "index_personal_information_logs_on_error_class"
  end

  create_table "preference_choices", id: :serial, force: :cascade do |t|
    t.string "code"
    t.string "description"
    t.integer "preference_id"
    t.datetime "created_at", null: false
    t.datetime "updated_at", null: false
    t.index ["preference_id"], name: "index_preference_choices_on_preference_id"
  end

  create_table "preferences", id: :serial, force: :cascade do |t|
    t.string "code", null: false
    t.string "title"
    t.datetime "created_at", null: false
    t.datetime "updated_at", null: false
    t.index ["code"], name: "index_preferences_on_code", unique: true
  end

  create_table "preferred_facilities", force: :cascade do |t|
    t.string "facility_code", null: false
    t.integer "account_id", null: false
    t.datetime "created_at", precision: 6, null: false
    t.datetime "updated_at", precision: 6, null: false
    t.index ["facility_code", "account_id"], name: "index_preferred_facilities_on_facility_code_and_account_id", unique: true
  end

  create_table "preneed_submissions", id: :serial, force: :cascade do |t|
    t.string "tracking_number", null: false
    t.string "application_uuid"
    t.string "return_description", null: false
    t.integer "return_code"
    t.datetime "created_at", null: false
    t.datetime "updated_at", null: false
    t.index ["application_uuid"], name: "index_preneed_submissions_on_application_uuid", unique: true
    t.index ["tracking_number"], name: "index_preneed_submissions_on_tracking_number", unique: true
  end

  create_table "saved_claims", id: :serial, force: :cascade do |t|
    t.datetime "created_at"
    t.datetime "updated_at"
    t.string "encrypted_form", null: false
    t.string "encrypted_form_iv", null: false
    t.string "form_id"
    t.uuid "guid", null: false
    t.string "type"
    t.index ["created_at", "type"], name: "index_saved_claims_on_created_at_and_type"
    t.index ["guid"], name: "index_saved_claims_on_guid", unique: true
  end

  create_table "session_activities", id: :serial, force: :cascade do |t|
    t.uuid "originating_request_id", null: false
    t.string "originating_ip_address", null: false
    t.text "generated_url", null: false
    t.string "name", null: false
    t.string "status", default: "incomplete", null: false
    t.uuid "user_uuid"
    t.string "sign_in_service_name"
    t.string "sign_in_account_type"
    t.boolean "multifactor_enabled"
    t.boolean "idme_verified"
    t.integer "duration"
    t.jsonb "additional_data"
    t.datetime "created_at", null: false
    t.datetime "updated_at", null: false
    t.index ["name"], name: "index_session_activities_on_name"
    t.index ["status"], name: "index_session_activities_on_status"
    t.index ["user_uuid"], name: "index_session_activities_on_user_uuid"
  end

  create_table "terms_and_conditions", id: :serial, force: :cascade do |t|
    t.string "name"
    t.string "title"
    t.text "terms_content"
    t.text "header_content"
    t.string "yes_content"
    t.string "no_content"
    t.string "footer_content"
    t.string "version"
    t.boolean "latest", default: false
    t.datetime "created_at"
    t.datetime "updated_at"
    t.index ["name", "latest"], name: "index_terms_and_conditions_on_name_and_latest"
  end

  create_table "terms_and_conditions_acceptances", id: false, force: :cascade do |t|
    t.string "user_uuid"
    t.integer "terms_and_conditions_id"
    t.datetime "created_at"
    t.datetime "updated_at"
    t.index ["user_uuid"], name: "index_terms_and_conditions_acceptances_on_user_uuid"
  end

  create_table "user_preferences", id: :serial, force: :cascade do |t|
    t.integer "account_id", null: false
    t.integer "preference_id", null: false
    t.integer "preference_choice_id", null: false
    t.datetime "created_at", null: false
    t.datetime "updated_at", null: false
    t.index ["account_id"], name: "index_user_preferences_on_account_id"
    t.index ["preference_choice_id"], name: "index_user_preferences_on_preference_choice_id"
    t.index ["preference_id"], name: "index_user_preferences_on_preference_id"
  end

  create_table "va_forms_forms", force: :cascade do |t|
    t.string "form_name"
    t.string "url"
    t.string "title"
    t.date "first_issued_on"
    t.date "last_revision_on"
    t.integer "pages"
    t.string "sha256"
    t.datetime "created_at", null: false
    t.datetime "updated_at", null: false
    t.boolean "valid_pdf", default: false
    t.text "form_usage"
    t.text "form_tool_intro"
    t.string "form_tool_url"
    t.string "form_type"
    t.string "language"
    t.datetime "deleted_at"
    t.string "related_forms", array: true
    t.jsonb "benefit_categories"
    t.string "form_details_url"
    t.index ["valid_pdf"], name: "index_va_forms_forms_on_valid_pdf"
  end

  create_table "vba_documents_upload_submissions", id: :serial, force: :cascade do |t|
    t.uuid "guid", null: false
    t.string "status", default: "pending", null: false
    t.string "code"
    t.string "detail"
    t.datetime "created_at", null: false
    t.datetime "updated_at", null: false
    t.boolean "s3_deleted"
    t.string "consumer_name"
    t.uuid "consumer_id"
    t.json "uploaded_pdf"
    t.index ["guid"], name: "index_vba_documents_upload_submissions_on_guid"
    t.index ["status"], name: "index_vba_documents_upload_submissions_on_status"
  end

  create_table "versions", force: :cascade do |t|
    t.string "item_type", null: false
    t.bigint "item_id", null: false
    t.string "event", null: false
    t.string "whodunnit"
    t.text "object"
    t.datetime "created_at"
    t.text "object_changes"
    t.index ["item_type", "item_id"], name: "index_versions_on_item_type_and_item_id"
  end

  create_table "veteran_organizations", id: false, force: :cascade do |t|
    t.string "poa", limit: 3
    t.string "name"
    t.string "phone"
    t.string "state", limit: 2
    t.datetime "created_at", null: false
    t.datetime "updated_at", null: false
    t.index ["poa"], name: "index_veteran_organizations_on_poa", unique: true
  end

  create_table "veteran_representatives", id: false, force: :cascade do |t|
    t.string "representative_id"
    t.string "first_name"
    t.string "last_name"
    t.string "email"
    t.string "phone"
    t.datetime "created_at", null: false
    t.datetime "updated_at", null: false
    t.string "encrypted_ssn"
    t.string "encrypted_ssn_iv"
    t.string "encrypted_dob"
    t.string "encrypted_dob_iv"
    t.string "poa_codes", default: [], array: true
    t.string "user_types", default: [], array: true
    t.index ["representative_id", "first_name", "last_name"], name: "index_vso_grp", unique: true
  end

  create_table "vic_submissions", id: :serial, force: :cascade do |t|
    t.datetime "created_at", null: false
    t.datetime "updated_at", null: false
    t.string "state", default: "pending", null: false
    t.uuid "guid", null: false
    t.json "response"
    t.index ["guid"], name: "index_vic_submissions_on_guid", unique: true
  end

end<|MERGE_RESOLUTION|>--- conflicted
+++ resolved
@@ -10,11 +10,7 @@
 #
 # It's strongly recommended that you check this file into your version control system.
 
-<<<<<<< HEAD
-ActiveRecord::Schema.define(version: 2021_01_15_175426) do
-=======
 ActiveRecord::Schema.define(version: 2021_01_20_175426) do
->>>>>>> cb114753
 
   # These are extensions that must be enabled in order to support this database
   enable_extension "btree_gin"
@@ -277,10 +273,7 @@
     t.datetime "created_at", precision: 6, null: false
     t.datetime "updated_at", precision: 6, null: false
     t.boolean "poa"
-<<<<<<< HEAD
-=======
     t.string "encrypted_auth_headers_json"
->>>>>>> cb114753
     t.index ["education_benefits_claim_id"], name: "index_education_stem_automated_decisions_on_claim_id"
     t.index ["user_uuid"], name: "index_education_stem_automated_decisions_on_user_uuid"
   end
