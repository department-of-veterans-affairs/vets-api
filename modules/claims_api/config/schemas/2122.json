--- conflicted
+++ resolved
@@ -21,10 +21,6 @@
       "maxLength": 61,
       "$comment": "TODO: use draft 7 feature [format: idn-email] or [format: email] over pattern (when there is broader support)"
     },
-<<<<<<< HEAD
-    "poaLastName": {
-      "type": "string"
-    },
     "veteranSignatureImage": {
         "title": "Signature of the Veteran",
         "type": "string",
@@ -40,7 +36,7 @@
           "binaryEncoding": "base64",
           "type": "image/png"
         }
-=======
+    },
     "phone": {
       "$comment": "the phone fields must not exceed 20 chars, when concatenated",
       "type": "object",
@@ -87,7 +83,6 @@
         "pattern": "^\\d{4}?$"
       },
       "additionalProperties": false
->>>>>>> 71fc66e0
     }
   },
   "properties": {
