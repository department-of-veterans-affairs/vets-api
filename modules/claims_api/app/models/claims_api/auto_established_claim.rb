--- conflicted
+++ resolved
@@ -4,15 +4,9 @@
 require_dependency 'claims_api/json_marshal'
 
 module ClaimsApi
-<<<<<<< HEAD
   class AutoEstablishedClaim < ApplicationRecord
-    attr_encrypted(:form_data, key: Settings.db_encryption_key)
-    attr_encrypted(:auth_headers, key: Settings.db_encryption_key)
-=======
-  class AutoEstablishedClaim < ActiveRecord::Base
     attr_encrypted(:form_data, key: Settings.db_encryption_key, marshal: true, marshaler: ClaimsApi::JsonMarshal)
     attr_encrypted(:auth_headers, key: Settings.db_encryption_key, marshal: true, marshaler: ClaimsApi::JsonMarshal)
->>>>>>> 715b4191
 
     PENDING = 'pending'
     SUBMITTED = 'submitted'
