# frozen_string_literal: true

require 'rails_helper'
require 'saml/url_service'
require 'support/url_service_helpers'

RSpec.describe SAML::URLService do
  context 'using loa/3/vets context' do
    subject { described_class.new(saml_settings, session: session, user: user, params: params) }

    let(:user) { build(:user) }
    let(:session) { Session.create(uuid: user.uuid, token: 'abracadabra') }

    around do |example|
      User.create(user)
      Timecop.freeze('2018-04-09T17:52:03Z')
      RequestStore.store['request_id'] = '123'
      example.run
      Timecop.return
    end

    SAML::URLService::VIRTUAL_HOST_MAPPINGS.each do |vhost_url, values|
      context "virtual host: #{vhost_url}" do
        let(:saml_settings) do
          build(:settings_no_context, assertion_consumer_service_url: "#{vhost_url}/auth/saml/callback")
        end

        let(:params) { { action: 'new' } }

        it 'has sign in url: mhv_url' do
          expect(subject.mhv_url)
            .to be_an_idme_saml_url('https://api.idmelabs.com/saml/SingleSignOnService?SAMLRequest=')
            .with_relay_state('originating_request_id' => '123', 'type' => 'mhv')
        end

        it 'has sign in url: dslogon_url' do
          expect(subject.dslogon_url)
            .to be_an_idme_saml_url('https://api.idmelabs.com/saml/SingleSignOnService?SAMLRequest=')
            .with_relay_state('originating_request_id' => '123', 'type' => 'dslogon')
        end

        it 'has sign in url: idme_url' do
          expect(subject.idme_url)
            .to be_an_idme_saml_url('https://api.idmelabs.com/saml/SingleSignOnService?SAMLRequest=')
            .with_relay_state('originating_request_id' => '123', 'type' => 'idme')
        end

        it 'has sign up url: signup_url' do
          expect(subject.signup_url)
            .to be_an_idme_saml_url('https://api.idmelabs.com/saml/SingleSignOnService?SAMLRequest=')
            .with_relay_state('originating_request_id' => '123', 'type' => 'signup')
            .with_params('op' => 'signup')
        end

        context 'verify_url' do
          it 'has sign in url: with (default authn_context)' do
            expect(user.authn_context).to eq('http://idmanagement.gov/ns/assurance/loa/1/vets')
            expect_any_instance_of(OneLogin::RubySaml::Settings)
              .to receive(:authn_context=).with('http://idmanagement.gov/ns/assurance/loa/3/vets')
            expect(subject.verify_url)
              .to be_an_idme_saml_url('https://api.idmelabs.com/saml/SingleSignOnService?SAMLRequest=')
              .with_relay_state('originating_request_id' => '123', 'type' => 'verify')
          end

          it 'has sign in url: with (multifactor authn_context)' do
            allow(user).to receive(:authn_context).and_return('multifactor')
            expect_any_instance_of(OneLogin::RubySaml::Settings)
              .to receive(:authn_context=).with('http://idmanagement.gov/ns/assurance/loa/3/vets')
            expect(subject.verify_url)
              .to be_an_idme_saml_url('https://api.idmelabs.com/saml/SingleSignOnService?SAMLRequest=')
              .with_relay_state('originating_request_id' => '123', 'type' => 'verify')
          end

          it 'has sign in url: with (myhealthevet authn_context)' do
            allow(user).to receive(:authn_context).and_return('myhealthevet')
            expect_any_instance_of(OneLogin::RubySaml::Settings)
              .to receive(:authn_context=).with('myhealthevet_loa3')
            expect(subject.verify_url)
              .to be_an_idme_saml_url('https://api.idmelabs.com/saml/SingleSignOnService?SAMLRequest=')
              .with_relay_state('originating_request_id' => '123', 'type' => 'verify')
          end

          it 'has sign in url: with (myhealthevet_multifactor authn_context)' do
            allow(user).to receive(:authn_context).and_return('myhealthevet_multifactor')
            expect_any_instance_of(OneLogin::RubySaml::Settings)
              .to receive(:authn_context=).with('myhealthevet_loa3')
            expect(subject.verify_url)
              .to be_an_idme_saml_url('https://api.idmelabs.com/saml/SingleSignOnService?SAMLRequest=')
              .with_relay_state('originating_request_id' => '123', 'type' => 'verify')
          end

          it 'has sign in url: with (dslogon authn_context)' do
            allow(user).to receive(:authn_context).and_return('dslogon')
            expect_any_instance_of(OneLogin::RubySaml::Settings)
              .to receive(:authn_context=).with('dslogon_loa3')
            expect(subject.verify_url)
              .to be_an_idme_saml_url('https://api.idmelabs.com/saml/SingleSignOnService?SAMLRequest=')
              .with_relay_state('originating_request_id' => '123', 'type' => 'verify')
          end

          it 'has sign in url: with (dslogon_multifactor authn_context)' do
            allow(user).to receive(:authn_context).and_return('dslogon_multifactor')
            expect_any_instance_of(OneLogin::RubySaml::Settings)
              .to receive(:authn_context=).with('dslogon_loa3')
            expect(subject.verify_url)
              .to be_an_idme_saml_url('https://api.idmelabs.com/saml/SingleSignOnService?SAMLRequest=')
              .with_relay_state('originating_request_id' => '123', 'type' => 'verify')
          end
        end

        context 'mfa_url' do
          it 'has mfa url: with (default authn_context)' do
            expect(user.authn_context).to eq('http://idmanagement.gov/ns/assurance/loa/1/vets')
            expect_any_instance_of(OneLogin::RubySaml::Settings)
              .to receive(:authn_context=).with('multifactor')
            expect(subject.mfa_url)
              .to be_an_idme_saml_url('https://api.idmelabs.com/saml/SingleSignOnService?SAMLRequest=')
              .with_relay_state('originating_request_id' => '123', 'type' => 'mfa')
          end

          it 'has mfa url: with (myhealthevet authn_context)' do
            allow(user).to receive(:authn_context).and_return('myhealthevet')
            expect_any_instance_of(OneLogin::RubySaml::Settings)
              .to receive(:authn_context=).with('myhealthevet_multifactor')
            expect(subject.mfa_url)
              .to be_an_idme_saml_url('https://api.idmelabs.com/saml/SingleSignOnService?SAMLRequest=')
              .with_relay_state('originating_request_id' => '123', 'type' => 'mfa')
          end

          it 'has mfa url: with (myhealthevet_loa3 authn_context)' do
            allow(user).to receive(:authn_context).and_return('myhealthevet_loa3')
            expect_any_instance_of(OneLogin::RubySaml::Settings)
              .to receive(:authn_context=).with('myhealthevet_multifactor')
            expect(subject.mfa_url)
              .to be_an_idme_saml_url('https://api.idmelabs.com/saml/SingleSignOnService?SAMLRequest=')
              .with_relay_state('originating_request_id' => '123', 'type' => 'mfa')
          end

          it 'has mfa url: with (dslogon authn_context)' do
            allow(user).to receive(:authn_context).and_return('dslogon')
            expect_any_instance_of(OneLogin::RubySaml::Settings)
              .to receive(:authn_context=).with('dslogon_multifactor')
            expect(subject.mfa_url)
              .to be_an_idme_saml_url('https://api.idmelabs.com/saml/SingleSignOnService?SAMLRequest=')
              .with_relay_state('originating_request_id' => '123', 'type' => 'mfa')
          end

          it 'has mfa url: with (dslogon_loa3 authn_context)' do
            allow(user).to receive(:authn_context).and_return('dslogon_loa3')
            expect_any_instance_of(OneLogin::RubySaml::Settings)
              .to receive(:authn_context=).with('dslogon_multifactor')
            expect(subject.mfa_url)
              .to be_an_idme_saml_url('https://api.idmelabs.com/saml/SingleSignOnService?SAMLRequest=')
              .with_relay_state('originating_request_id' => '123', 'type' => 'mfa')
          end
        end

        it 'has sign out url: slo_url' do
          expect(subject.slo_url)
            .to be_an_idme_saml_url('https://api.idmelabs.com/saml/SingleLogoutService?SAMLRequest=')
            .with_relay_state('originating_request_id' => '123', 'type' => 'slo')
        end

        context 'redirect urls' do
          let(:params) { { action: 'saml_callback', RelayState: '{"type":"idme"}' } }

          it 'has a base url' do
            expect(subject.base_redirect_url).to eq(values[:base_redirect])
          end

          context 'with an user that needs to verify' do
            it 'goes to verify URL before login redirect' do
              expect(user.authn_context).to eq('http://idmanagement.gov/ns/assurance/loa/1/vets')
              expect_any_instance_of(OneLogin::RubySaml::Settings)
                .to receive(:authn_context=).with('http://idmanagement.gov/ns/assurance/loa/3/vets')
              expect(subject.login_redirect_url)
                .to be_an_idme_saml_url('https://api.idmelabs.com/saml/SingleSignOnService?SAMLRequest=')
                .with_relay_state('originating_request_id' => '123', 'type' => 'idme')
            end
          end

          context 'with user that does not need to verify' do
            let(:user) { build(:user, :loa3) }

            it 'has a login redirect url with success' do
              expect(subject.login_redirect_url)
                .to eq(values[:base_redirect] + SAML::URLService::LOGIN_REDIRECT_PARTIAL + '?type=idme')
            end

            it 'has a login redirect url with fail' do
              expect(subject.login_redirect_url(auth: 'fail', code: '001'))
                .to eq(values[:base_redirect] +
                       SAML::URLService::LOGIN_REDIRECT_PARTIAL +
                       '?auth=fail&code=001&type=idme')
            end
          end

          context 'for logout' do
            let(:params) { { action: 'saml_logout_callback' } }

            it 'has a logout redirect url' do
              expect(subject.logout_redirect_url)
                .to eq(values[:base_redirect] + SAML::URLService::LOGOUT_REDIRECT_PARTIAL)
            end
          end
        end

        context 'instance created by invalid action' do
          let(:params) { { action: 'saml_slo_callback' } }

          it 'raises an exception' do
            expect { subject }.to raise_error(Common::Exceptions::RoutingError)
          end
        end
      end
    end
  end

  context 'using loa/3 context' do
    subject { described_class.new(saml_settings, session: session, user: user, params: params, loa3_context: LOA::IDME_LOA3) }

    let(:user) { build(:user) }
    let(:session) { Session.create(uuid: user.uuid, token: 'abracadabra') }

    around do |example|
      User.create(user)
      Timecop.freeze('2018-04-09T17:52:03Z')
      RequestStore.store['request_id'] = '123'
      example.run
      Timecop.return
    end    
    
    SAML::URLService::VIRTUAL_HOST_MAPPINGS.each do |vhost_url, values|
<<<<<<< HEAD
      subject do
        described_class.new(saml_settings, session: session, user: user,
                                           params: params, loa3_context: LOA::IDME_LOA3)
      end

      let(:user) { build(:user) }
      let(:session) { Session.create(uuid: user.uuid, token: 'abracadabra') }

      around do |example|
        User.create(user)
        Timecop.freeze('2018-04-09T17:52:03Z')
        RequestStore.store['request_id'] = '123'
        example.run
        Timecop.return
      end

=======
>>>>>>> b14ebb67
      context "virtual host: #{vhost_url}" do
        let(:saml_settings) do
          build(:settings_no_context, assertion_consumer_service_url: "#{vhost_url}/auth/saml/callback")
        end

        let(:params) { { action: 'new' } }

        it 'has sign in url: mhv_url' do
          expect(subject.mhv_url)
            .to be_an_idme_saml_url('https://api.idmelabs.com/saml/SingleSignOnService?SAMLRequest=')
            .with_relay_state('originating_request_id' => '123', 'type' => 'mhv')
        end

        it 'has sign in url: dslogon_url' do
          expect(subject.dslogon_url)
            .to be_an_idme_saml_url('https://api.idmelabs.com/saml/SingleSignOnService?SAMLRequest=')
            .with_relay_state('originating_request_id' => '123', 'type' => 'dslogon')
        end

        it 'has sign in url: idme_url' do
          expect(subject.idme_url)
            .to be_an_idme_saml_url('https://api.idmelabs.com/saml/SingleSignOnService?SAMLRequest=')
            .with_relay_state('originating_request_id' => '123', 'type' => 'idme')
        end

        it 'has sign up url: signup_url' do
          expect(subject.signup_url)
            .to be_an_idme_saml_url('https://api.idmelabs.com/saml/SingleSignOnService?SAMLRequest=')
            .with_relay_state('originating_request_id' => '123', 'type' => 'signup')
            .with_params('op' => 'signup')
        end

        context 'verify_url' do
          it 'has sign in url: with (default authn_context)' do
            expect(user.authn_context).to eq('http://idmanagement.gov/ns/assurance/loa/1/vets')
            expect_any_instance_of(OneLogin::RubySaml::Settings)
              .to receive(:authn_context=).with('http://idmanagement.gov/ns/assurance/loa/3')
            expect(subject.verify_url)
              .to be_an_idme_saml_url('https://api.idmelabs.com/saml/SingleSignOnService?SAMLRequest=')
              .with_relay_state('originating_request_id' => '123', 'type' => 'verify')
          end

          it 'has sign in url: with (multifactor authn_context)' do
            allow(user).to receive(:authn_context).and_return('multifactor')
            expect_any_instance_of(OneLogin::RubySaml::Settings)
              .to receive(:authn_context=).with('http://idmanagement.gov/ns/assurance/loa/3')
            expect(subject.verify_url)
              .to be_an_idme_saml_url('https://api.idmelabs.com/saml/SingleSignOnService?SAMLRequest=')
              .with_relay_state('originating_request_id' => '123', 'type' => 'verify')
          end

          it 'has sign in url: with (myhealthevet authn_context)' do
            allow(user).to receive(:authn_context).and_return('myhealthevet')
            expect_any_instance_of(OneLogin::RubySaml::Settings)
              .to receive(:authn_context=).with('myhealthevet_loa3')
            expect(subject.verify_url)
              .to be_an_idme_saml_url('https://api.idmelabs.com/saml/SingleSignOnService?SAMLRequest=')
              .with_relay_state('originating_request_id' => '123', 'type' => 'verify')
          end

          it 'has sign in url: with (myhealthevet_multifactor authn_context)' do
            allow(user).to receive(:authn_context).and_return('myhealthevet_multifactor')
            expect_any_instance_of(OneLogin::RubySaml::Settings)
              .to receive(:authn_context=).with('myhealthevet_loa3')
            expect(subject.verify_url)
              .to be_an_idme_saml_url('https://api.idmelabs.com/saml/SingleSignOnService?SAMLRequest=')
              .with_relay_state('originating_request_id' => '123', 'type' => 'verify')
          end

          it 'has sign in url: with (dslogon authn_context)' do
            allow(user).to receive(:authn_context).and_return('dslogon')
            expect_any_instance_of(OneLogin::RubySaml::Settings)
              .to receive(:authn_context=).with('dslogon_loa3')
            expect(subject.verify_url)
              .to be_an_idme_saml_url('https://api.idmelabs.com/saml/SingleSignOnService?SAMLRequest=')
              .with_relay_state('originating_request_id' => '123', 'type' => 'verify')
          end

          it 'has sign in url: with (dslogon_multifactor authn_context)' do
            allow(user).to receive(:authn_context).and_return('dslogon_multifactor')
            expect_any_instance_of(OneLogin::RubySaml::Settings)
              .to receive(:authn_context=).with('dslogon_loa3')
            expect(subject.verify_url)
              .to be_an_idme_saml_url('https://api.idmelabs.com/saml/SingleSignOnService?SAMLRequest=')
              .with_relay_state('originating_request_id' => '123', 'type' => 'verify')
          end
        end

        context 'mfa_url' do
          it 'has mfa url: with (default authn_context)' do
            expect(user.authn_context).to eq('http://idmanagement.gov/ns/assurance/loa/1/vets')
            expect_any_instance_of(OneLogin::RubySaml::Settings)
              .to receive(:authn_context=).with('multifactor')
            expect(subject.mfa_url)
              .to be_an_idme_saml_url('https://api.idmelabs.com/saml/SingleSignOnService?SAMLRequest=')
              .with_relay_state('originating_request_id' => '123', 'type' => 'mfa')
          end

          it 'has mfa url: with (myhealthevet authn_context)' do
            allow(user).to receive(:authn_context).and_return('myhealthevet')
            expect_any_instance_of(OneLogin::RubySaml::Settings)
              .to receive(:authn_context=).with('myhealthevet_multifactor')
            expect(subject.mfa_url)
              .to be_an_idme_saml_url('https://api.idmelabs.com/saml/SingleSignOnService?SAMLRequest=')
              .with_relay_state('originating_request_id' => '123', 'type' => 'mfa')
          end

          it 'has mfa url: with (myhealthevet_loa3 authn_context)' do
            allow(user).to receive(:authn_context).and_return('myhealthevet_loa3')
            expect_any_instance_of(OneLogin::RubySaml::Settings)
              .to receive(:authn_context=).with('myhealthevet_multifactor')
            expect(subject.mfa_url)
              .to be_an_idme_saml_url('https://api.idmelabs.com/saml/SingleSignOnService?SAMLRequest=')
              .with_relay_state('originating_request_id' => '123', 'type' => 'mfa')
          end

          it 'has mfa url: with (dslogon authn_context)' do
            allow(user).to receive(:authn_context).and_return('dslogon')
            expect_any_instance_of(OneLogin::RubySaml::Settings)
              .to receive(:authn_context=).with('dslogon_multifactor')
            expect(subject.mfa_url)
              .to be_an_idme_saml_url('https://api.idmelabs.com/saml/SingleSignOnService?SAMLRequest=')
              .with_relay_state('originating_request_id' => '123', 'type' => 'mfa')
          end

          it 'has mfa url: with (dslogon_loa3 authn_context)' do
            allow(user).to receive(:authn_context).and_return('dslogon_loa3')
            expect_any_instance_of(OneLogin::RubySaml::Settings)
              .to receive(:authn_context=).with('dslogon_multifactor')
            expect(subject.mfa_url)
              .to be_an_idme_saml_url('https://api.idmelabs.com/saml/SingleSignOnService?SAMLRequest=')
              .with_relay_state('originating_request_id' => '123', 'type' => 'mfa')
          end
        end

        it 'has sign out url: slo_url' do
          expect(subject.slo_url)
            .to be_an_idme_saml_url('https://api.idmelabs.com/saml/SingleLogoutService?SAMLRequest=')
            .with_relay_state('originating_request_id' => '123', 'type' => 'slo')
        end

        context 'redirect urls' do
          let(:params) { { action: 'saml_callback', RelayState: '{"type":"idme"}' } }

          it 'has a base url' do
            expect(subject.base_redirect_url).to eq(values[:base_redirect])
          end

          context 'with an user that needs to verify' do
            it 'goes to verify URL before login redirect' do
              expect(user.authn_context).to eq('http://idmanagement.gov/ns/assurance/loa/1/vets')
              expect_any_instance_of(OneLogin::RubySaml::Settings)
                .to receive(:authn_context=).with('http://idmanagement.gov/ns/assurance/loa/3')
              expect(subject.login_redirect_url)
                .to be_an_idme_saml_url('https://api.idmelabs.com/saml/SingleSignOnService?SAMLRequest=')
                .with_relay_state('originating_request_id' => '123', 'type' => 'idme')
            end
          end

          context 'with user that does not need to verify' do
            let(:user) { build(:user, :loa3) }

            it 'has a login redirect url with success' do
              expect(subject.login_redirect_url)
                .to eq(values[:base_redirect] + SAML::URLService::LOGIN_REDIRECT_PARTIAL + '?type=idme')
            end

            it 'has a login redirect url with fail' do
              expect(subject.login_redirect_url(auth: 'fail', code: '001'))
                .to eq(values[:base_redirect] +
                       SAML::URLService::LOGIN_REDIRECT_PARTIAL +
                       '?auth=fail&code=001&type=idme')
            end
          end

          context 'for logout' do
            let(:params) { { action: 'saml_logout_callback' } }

            it 'has a logout redirect url' do
              expect(subject.logout_redirect_url)
                .to eq(values[:base_redirect] + SAML::URLService::LOGOUT_REDIRECT_PARTIAL)
            end
          end
        end

        context 'instance created by invalid action' do
          let(:params) { { action: 'saml_slo_callback' } }

          it 'raises an exception' do
            expect { subject }.to raise_error(Common::Exceptions::RoutingError)
          end
        end
      end
    end
  end

  context 'review instance' do
    let(:slug_id) { '617bed45ccb1fc2a87872b567c721009' }
    let(:saml_settings) do
      build(:settings_no_context, assertion_consumer_service_url: 'https://staging-api.vets.gov/review_instance/saml/callback')
    end

    around do |example|
      with_settings(Settings.saml, relay: "http://#{slug_id}.review.vetsgov-internal/auth/login/callback") do
        with_settings(Settings, review_instance_slug: slug_id) do
          example.run
        end
      end
    end

    context 'new url' do
      let(:params) { { action: 'new' } }

      it 'has sign in url: mhv_url' do
        expect(subject.mhv_url)
          .to be_an_idme_saml_url('https://api.idmelabs.com/saml/SingleSignOnService?SAMLRequest=')
          .with_relay_state('originating_request_id' => '123', 'type' => 'mhv', 'review_instance_slug' => slug_id)
      end
    end

    context 'up-leveling' do
      let(:params) do
        { action: 'saml_callback', RelayState: "{\"type\":\"idme\",\"review_instance_slug:\":\"#{slug_id}\"}" }
      end

      it 'goes to verify URL before login redirect' do
        expect(user.authn_context).to eq('http://idmanagement.gov/ns/assurance/loa/1/vets')
        expect_any_instance_of(OneLogin::RubySaml::Settings)
          .to receive(:authn_context=).with('http://idmanagement.gov/ns/assurance/loa/3/vets')
        expect(subject.login_redirect_url)
          .to be_an_idme_saml_url('https://api.idmelabs.com/saml/SingleSignOnService?SAMLRequest=')
          .with_relay_state('originating_request_id' => '123', 'type' => 'idme', 'review_instance_slug' => slug_id)
      end
    end
  end
end<|MERGE_RESOLUTION|>--- conflicted
+++ resolved
@@ -217,7 +217,10 @@
   end
 
   context 'using loa/3 context' do
-    subject { described_class.new(saml_settings, session: session, user: user, params: params, loa3_context: LOA::IDME_LOA3) }
+    subject do
+      described_class.new(saml_settings, session: session, user: user,
+                                         params: params, loa3_context: LOA::IDME_LOA3)
+    end
 
     let(:user) { build(:user) }
     let(:session) { Session.create(uuid: user.uuid, token: 'abracadabra') }
@@ -228,28 +231,9 @@
       RequestStore.store['request_id'] = '123'
       example.run
       Timecop.return
-    end    
-    
+    end
+
     SAML::URLService::VIRTUAL_HOST_MAPPINGS.each do |vhost_url, values|
-<<<<<<< HEAD
-      subject do
-        described_class.new(saml_settings, session: session, user: user,
-                                           params: params, loa3_context: LOA::IDME_LOA3)
-      end
-
-      let(:user) { build(:user) }
-      let(:session) { Session.create(uuid: user.uuid, token: 'abracadabra') }
-
-      around do |example|
-        User.create(user)
-        Timecop.freeze('2018-04-09T17:52:03Z')
-        RequestStore.store['request_id'] = '123'
-        example.run
-        Timecop.return
-      end
-
-=======
->>>>>>> b14ebb67
       context "virtual host: #{vhost_url}" do
         let(:saml_settings) do
           build(:settings_no_context, assertion_consumer_service_url: "#{vhost_url}/auth/saml/callback")
