# frozen_string_literal: true

module AccreditedRepresentativePortal
  module SavedClaimService
    module Create
      Error = Class.new(RuntimeError)
      UnknownError = Class.new(Error)
      WrongAttachmentsError = Class.new(Error)

      class RecordInvalidError < Error
        attr_reader :record

        def initialize(record)
          @record = record
          message = @record.errors.full_messages.join(', ')
          super(message)
        end
      end

      class << self
        def perform(
          type:, metadata:, attachment_guids:,
          claimant_representative:
        )
          type.new.tap do |saved_claim|
            saved_claim.form = metadata.to_json

<<<<<<< HEAD
            organize_attachments!(attachment_guids).tap do |attachments|
=======
            form_id = saved_claim.class::PROPER_FORM_ID
            organize_attachments!(form_id, attachment_guids).tap do |attachments|
>>>>>>> 2b7d105d
              saved_claim.form_attachment = attachments[:form]

              attachments[:documentations].each do |attachment|
                saved_claim.persistent_attachments << attachment
              end
            end

            create!(saved_claim, claimant_representative)

            SubmitBenefitsIntakeClaimJob.new.perform(
              saved_claim.id
            )
          end

        ##
        # Expose a discrete set of known exceptions. Expose any remaining with a
        # catch-all unknown exception.
        #
        rescue RecordInvalidError, WrongAttachmentsError
          raise
        rescue
          raise UnknownError
<<<<<<< HEAD
        end

        private

        def create!(saved_claim, claimant_representative)
          SavedClaimClaimantRepresentative.create!(
            saved_claim:, **claimant_representative.to_h
          )
        rescue ActiveRecord::RecordInvalid => e
          raise RecordInvalidError, e.record
        end

        ##
        # TODO: More robust (DB) constraints of the invariants expressed here?
        # I.e., number of types & no re-parenting. Ideally something more atomic
        # with no gap between checking and persisting.
        #
        def organize_attachments!(guids)
          attachments =
            PersistentAttachment.where(guid: guids).to_a

          attachments.none?(&:saved_claim_id) or
            raise WrongAttachmentsError, <<~MSG.squish
              This attachment already belongs to a claim
            MSG
=======
        end

        private

        def create!(saved_claim, claimant_representative)
          SavedClaimClaimantRepresentative.create!(
            saved_claim:, **claimant_representative.to_h
          )
        rescue ActiveRecord::RecordInvalid => e
          raise RecordInvalidError, e.record
        end

        ##
        # TODO: More robust (DB) constraints of the invariants expressed here?
        # I.e., number of types & no re-parenting. Ideally something more atomic
        # with no gap between checking and persisting.
        #
        def organize_attachments!(form_id, guids) # rubocop:disable Metrics/MethodLength
          groups = Hash.new { |h, k| h[k] = [] }
          attachments = PersistentAttachment.where(guid: guids).to_a

          attachments.each do |attachment|
            attachment.saved_claim_id.blank? or
              raise WrongAttachmentsError, <<~MSG.squish
                This attachment already belongs to a claim
              MSG

            attachment.form_id == form_id or
              raise WrongAttachmentsError, <<~MSG.squish
                This attachment is for the wrong claim type
              MSG

            groups[attachment.class] <<
              attachment
          end
>>>>>>> 2b7d105d

          forms = groups.delete(PersistentAttachments::VAForm).to_a
          documentations = groups.delete(PersistentAttachments::VAFormDocumentation).to_a

          (forms.one? && groups.empty?) or
            raise WrongAttachmentsError, <<~MSG
              Must have 1 form, 0+ documentations, 0 extraneous.
            MSG

          {
            form: forms.first,
            documentations:
          }
        end
      end
    end
  end
end<|MERGE_RESOLUTION|>--- conflicted
+++ resolved
@@ -25,12 +25,8 @@
           type.new.tap do |saved_claim|
             saved_claim.form = metadata.to_json
 
-<<<<<<< HEAD
-            organize_attachments!(attachment_guids).tap do |attachments|
-=======
             form_id = saved_claim.class::PROPER_FORM_ID
             organize_attachments!(form_id, attachment_guids).tap do |attachments|
->>>>>>> 2b7d105d
               saved_claim.form_attachment = attachments[:form]
 
               attachments[:documentations].each do |attachment|
@@ -53,33 +49,6 @@
           raise
         rescue
           raise UnknownError
-<<<<<<< HEAD
-        end
-
-        private
-
-        def create!(saved_claim, claimant_representative)
-          SavedClaimClaimantRepresentative.create!(
-            saved_claim:, **claimant_representative.to_h
-          )
-        rescue ActiveRecord::RecordInvalid => e
-          raise RecordInvalidError, e.record
-        end
-
-        ##
-        # TODO: More robust (DB) constraints of the invariants expressed here?
-        # I.e., number of types & no re-parenting. Ideally something more atomic
-        # with no gap between checking and persisting.
-        #
-        def organize_attachments!(guids)
-          attachments =
-            PersistentAttachment.where(guid: guids).to_a
-
-          attachments.none?(&:saved_claim_id) or
-            raise WrongAttachmentsError, <<~MSG.squish
-              This attachment already belongs to a claim
-            MSG
-=======
         end
 
         private
@@ -115,7 +84,6 @@
             groups[attachment.class] <<
               attachment
           end
->>>>>>> 2b7d105d
 
           forms = groups.delete(PersistentAttachments::VAForm).to_a
           documentations = groups.delete(PersistentAttachments::VAFormDocumentation).to_a
