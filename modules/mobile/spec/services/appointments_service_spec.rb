--- conflicted
+++ resolved
@@ -90,11 +90,8 @@
               'mobile appointments backend service exception',
               hash_including(url: '/appointments/v1/patients/24811694708759028/appointments')
             ).once
-<<<<<<< HEAD
+
             service.get_appointments(start_date, end_date)
-=======
-            service.get_appointments(start_date, end_date, false)
->>>>>>> 07a1e7d5
           end
         end
       end
@@ -111,11 +108,8 @@
                   '/patient/ICN/24811694708759028/booked-cc-appointments'
               )
             ).once
-<<<<<<< HEAD
+
             service.get_appointments(start_date, end_date)
-=======
-            service.get_appointments(start_date, end_date, false)
->>>>>>> 07a1e7d5
           end
         end
       end
@@ -128,11 +122,8 @@
             expect(Rails.logger).to receive(:error).with(
               'mobile appointments backend service exception', any_args
             ).twice
-<<<<<<< HEAD
+
             service.get_appointments(start_date, end_date)
-=======
-            service.get_appointments(start_date, end_date, false)
->>>>>>> 07a1e7d5
           end
         end
       end
