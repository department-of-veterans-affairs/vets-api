--- conflicted
+++ resolved
@@ -19,16 +19,6 @@
 ### Options
 #### Option 1: Run ONLY clamav via Docker
 
-You can either run:
-`docker-compose -f docker-compose-clamav.yml up` - this will run ONLY clamav via docker
-
-After that, follow the native instructions and run `foreman start -m all=1`
-
-<<<<<<< HEAD
-#### Option 2: [See hybrid setup](https://github.com/department-of-veterans-affairs/vets-api/blob/k8s/docs/setup/hybrid.md)
-
-=======
->>>>>>> cff6907b
 ### Running tests
 
 - `bundle exec rake spec` - Run the entire test suite  ( for `rspec spec`). Test coverage statistics are in `coverage/index.html`.
