# frozen_string_literal: true

require 'pensions/notification_email'
require 'zero_silent_failures/monitor'

module Pensions
  ##
  # Monitor functions for Rails logging and StatsD
  # @todo abstract, split logging for controller and sidekiq
  #
  class Monitor < ::ZeroSilentFailures::Monitor
    # statsd key for api
    CLAIM_STATS_KEY = 'api.pension_claim'

    # statsd key for sidekiq
    SUBMISSION_STATS_KEY = 'worker.lighthouse.pension_benefit_intake_job'

    def initialize
      super('pension-application')
    end

    ##
    # log GET 404 from controller
    # @see PensionClaimsController
    #
    # @param confirmation_number [UUID] saved_claim guid
    # @param current_user [User]
    # @param e [ActiveRecord::RecordNotFound]
    #
    def track_show404(confirmation_number, current_user, e)
      additional_context = {
        confirmation_number:,
        user_account_uuid: current_user&.user_account_uuid,
        message: e&.message,
        tags: {
          form_id: '21P-527EZ'
        }
      }
      track_request('error', '21P-527EZ submission not found', CLAIM_STATS_KEY, additional_context,
                    call_location: caller_locations.first)
    end

    ##
    # log GET 500 from controller
    # @see PensionClaimsController
    #
    # @param confirmation_number [UUID] saved_claim guid
    # @param current_user [User]
    # @param e [Error]
    #
    def track_show_error(confirmation_number, current_user, e)
      additional_context = {
        confirmation_number:,
        user_account_uuid: current_user&.user_account_uuid,
        message: e&.message,
        tags: {
          form_id: '21P-527EZ'
        }
      }
      track_request('error', '21P-527EZ fetching submission failed', CLAIM_STATS_KEY, additional_context,
                    call_location: caller_locations.first)
    end

    ##
    # log POST processing started
    # @see PensionClaimsController
    #
    # @param claim [Pension::SavedClaim]
    # @param current_user [User]
    #
    def track_create_attempt(claim, current_user)
      additional_context = {
        confirmation_number: claim&.confirmation_number,
        user_account_uuid: current_user&.user_account_uuid,
        tags: {
          form_id: '21P-527EZ'
        }
      }
      track_request('info', '21P-527EZ submission to Sidekiq begun', "#{CLAIM_STATS_KEY}.attempt", additional_context,
                    call_location: caller_locations.first)
    end

    ##
    # log POST claim save validation error
    # @see PensionClaimsController
    #
    # @param in_progress_form [InProgressForm]
    # @param claim [Pension::SavedClaim]
    # @param current_user [User]
    # @param e [Error]
    #
    def track_create_validation_error(in_progress_form, claim, current_user)
      additional_context = {
        confirmation_number: claim&.confirmation_number,
        user_account_uuid: current_user&.user_account_uuid,
        in_progress_form_id: in_progress_form&.id,
        errors: claim&.errors&.errors,
        tags: {
          form_id: '21P-527EZ'
        }
      }
      track_request('error', '21P-527EZ submission validation error', "#{CLAIM_STATS_KEY}.validation_error",
                    additional_context, call_location: caller_locations.first)
    end

    ##
    # log POST processing failure
    # @see PensionClaimsController
    #
    # @param in_progress_form [InProgressForm]
    # @param claim [Pension::SavedClaim]
    # @param current_user [User]
    # @param e [Error]
    #
    def track_create_error(in_progress_form, claim, current_user, e = nil)
      additional_context = {
        confirmation_number: claim&.confirmation_number,
        user_account_uuid: current_user&.user_account_uuid,
        in_progress_form_id: in_progress_form&.id,
        errors: claim&.errors&.errors,
        message: e&.message,
        tags: {
          form_id: '21P-527EZ'
        }
      }
      track_request('error', '21P-527EZ submission to Sidekiq failed', "#{CLAIM_STATS_KEY}.failure", additional_context,
                    call_location: caller_locations.first)
    end

    ##
    # log POST processing success
    # @see PensionClaimsController
    #
    # @param in_progress_form [InProgressForm]
    # @param claim [Pension::SavedClaim]
    # @param current_user [User]
    #
    def track_create_success(in_progress_form, claim, current_user)
      additional_context = {
        confirmation_number: claim&.confirmation_number,
        user_account_uuid: current_user&.user_account_uuid,
        in_progress_form_id: in_progress_form&.id,
        tags: {
          form_id: '21P-527EZ'
        }
      }
      track_request('info', '21P-527EZ submission to Sidekiq success', "#{CLAIM_STATS_KEY}.success",
                    additional_context, call_location: caller_locations.first)
    end

    ##
    # log process_attachments! error
    # @see PensionClaimsController
    #
    # @param claim [Pension::SavedClaim]
    # @param current_user [User]
    # @param e [Error]
    #
    def track_process_attachment_error(in_progress_form, claim, current_user)
      additional_context = {
        confirmation_number: claim&.confirmation_number,
        user_account_uuid: current_user&.user_account_uuid,
        in_progress_form_id: in_progress_form&.id,
        errors: claim&.errors&.errors,
        tags: {
          form_id: '21P-527EZ'
        }
      }
      track_request('error', '21P-527EZ process attachment error', "#{CLAIM_STATS_KEY}.process_attachment_error",
                    additional_context, call_location: caller_locations.first)
    end

    ##
    # log Sidkiq job started
    # @see PensionBenefitIntakeJob
    #
    # @param claim [Pension::SavedClaim]
    # @param lighthouse_service [BenefitsIntake::Service]
    # @param user_account_uuid [UUID]
    #
    def track_submission_begun(claim, lighthouse_service, user_account_uuid)
      additional_context = {
        confirmation_number: claim&.confirmation_number,
        user_account_uuid:,
        claim_id: claim&.id,
        benefits_intake_uuid: lighthouse_service&.uuid,
        tags: {
          form_id: '21P-527EZ'
        }
      }
      track_request('info', 'Lighthouse::PensionBenefitIntakeJob submission to LH begun',
                    "#{SUBMISSION_STATS_KEY}.begun", additional_context, call_location: caller_locations.first)
    end

    ##
    # log Sidkiq job Lighthouse submission attempted
    # @see PensionBenefitIntakeJob
    #
    # @param claim [Pension::SavedClaim]
    # @param lighthouse_service [BenefitsIntake::Service]
    # @param user_account_uuid [UUID]
    # @param upload [Hash] lighthouse upload data
    #
    def track_submission_attempted(claim, lighthouse_service, user_account_uuid, upload)
      additional_context = {
        confirmation_number: claim&.confirmation_number,
        user_account_uuid:,
        claim_id: claim&.id,
        benefits_intake_uuid: lighthouse_service&.uuid,
        file: upload[:file],
        attachments: upload[:attachments],
        tags: {
          form_id: '21P-527EZ'
        }
      }
      track_request('info', 'Lighthouse::PensionBenefitIntakeJob submission to LH attempted',
                    "#{SUBMISSION_STATS_KEY}.attempt", additional_context, call_location: caller_locations.first)
    end

    ##
    # log Sidkiq job completed
    # @see PensionBenefitIntakeJob
    #
    # @param claim [Pension::SavedClaim]
    # @param lighthouse_service [BenefitsIntake::Service]
    # @param user_account_uuid [UUID]
    #
    def track_submission_success(claim, lighthouse_service, user_account_uuid)
      additional_context = {
        confirmation_number: claim&.confirmation_number,
        user_account_uuid:,
        claim_id: claim&.id,
        benefits_intake_uuid: lighthouse_service&.uuid,
        tags: {
          form_id: '21P-527EZ'
        }
      }
      track_request('info', 'Lighthouse::PensionBenefitIntakeJob submission to LH succeeded',
                    "#{SUBMISSION_STATS_KEY}.success", additional_context, call_location: caller_locations.first)
    end

    ##
    # log Sidkiq job failed, automatic retry
    # @see PensionBenefitIntakeJob
    #
    # @param claim [Pension::SavedClaim]
    # @param lighthouse_service [BenefitsIntake::Service]
    # @param user_account_uuid [UUID]
    # @param e [Error]
    #
    def track_submission_retry(claim, lighthouse_service, user_account_uuid, e)
      additional_context = {
        confirmation_number: claim&.confirmation_number,
        user_account_uuid:,
        claim_id: claim&.id,
        benefits_intake_uuid: lighthouse_service&.uuid,
        message: e&.message,
        tags: {
          form_id: '21P-527EZ'
        }
      }
      track_request('warn', 'Lighthouse::PensionBenefitIntakeJob submission to LH failed, retrying',
                    "#{SUBMISSION_STATS_KEY}.failure", additional_context, call_location: caller_locations.first)
    end

    ##
    # log Sidkiq job exhaustion, complete failure after all retries
    # @see PensionBenefitIntakeJob
    #
    # @param msg [Hash] sidekiq exhaustion response
    # @param claim [Pension::SavedClaim]
    #
    def track_submission_exhaustion(msg, claim = nil)
      user_account_uuid = msg['args'].length <= 1 ? nil : msg['args'][1]
      additional_context = {
        confirmation_number: claim&.confirmation_number,
        user_account_uuid: user_account_uuid,
        claim_id: msg['args'].first,
        form_id: claim&.form_id,
        message: msg,
        tags: {
          form_id: '21P-527EZ'
        }
      }
<<<<<<< HEAD
      call_location = caller_locations.first

      if claim
        Pensions::NotificationEmail.new(claim).deliver(:error)
        log_silent_failure_avoided(additional_context, user_account_uuid, call_location:)
      else
        log_silent_failure(additional_context, user_account_uuid, call_location:)
      end

      StatsD.increment("#{SUBMISSION_STATS_KEY}.exhausted")
      Rails.logger.error('Lighthouse::PensionBenefitIntakeJob submission to LH exhausted!',
                         user_uuid: user_account_uuid, **additional_context)
=======
      log_silent_failure(additional_context, user_account_uuid, call_location: caller_locations.first)
      track_request('error', 'Lighthouse::PensionBenefitIntakeJob submission to LH exhausted!',
                    "#{SUBMISSION_STATS_KEY}.exhausted", additional_context, call_location: caller_locations.first)
>>>>>>> bca757f9
    end

    ##
    # Tracks the failure to send a confirmation email for a claim.
    # @see PensionBenefitIntakeJob
    #
    # @param claim [Pension::SavedClaim]
    # @param lighthouse_service [LighthouseService]
    # @param user_account_uuid [String]
    # @param e [Exception]
    #
    def track_send_confirmation_email_failure(claim, lighthouse_service, user_account_uuid, e)
      additional_context = {
        confirmation_number: claim&.confirmation_number,
        user_account_uuid:,
        claim_id: claim&.id,
        benefits_intake_uuid: lighthouse_service&.uuid,
        message: e&.message,
        tags: {
          form_id: '21P-527EZ'
        }
      }

      track_request('warn', 'Lighthouse::PensionBenefitIntakeJob send_confirmation_email failed', CLAIM_STATS_KEY,
                    additional_context, call_location: caller_locations.first)
    end

    ##
    # log Sidkiq job cleanup error occurred, this can occur post success or failure
    # @see PensionBenefitIntakeJob
    #
    # @param claim [Pension::SavedClaim]
    # @param lighthouse_service [BenefitsIntake::Service]
    # @param user_account_uuid [UUID]
    # @param e [Error]
    #
    def track_file_cleanup_error(claim, lighthouse_service, user_account_uuid, e)
      additional_context = {
        confirmation_number: claim&.confirmation_number,
        user_account_uuid:,
        claim_id: claim&.id,
        benefits_intake_uuid: lighthouse_service&.uuid,
        error: e&.message,
        tags: {
          form_id: '21P-527EZ'
        }
      }
      track_request('error', 'Lighthouse::PensionBenefitIntakeJob cleanup failed',
                    "#{SUBMISSION_STATS_KEY}.cleanup_failed", additional_context, call_location: caller_locations.first)
    end
  end
end<|MERGE_RESOLUTION|>--- conflicted
+++ resolved
@@ -36,8 +36,8 @@
           form_id: '21P-527EZ'
         }
       }
-      track_request('error', '21P-527EZ submission not found', CLAIM_STATS_KEY, additional_context,
-                    call_location: caller_locations.first)
+      track_request('error', '21P-527EZ submission not found', CLAIM_STATS_KEY,
+                    call_location: caller_locations.first, **additional_context)
     end
 
     ##
@@ -57,8 +57,8 @@
           form_id: '21P-527EZ'
         }
       }
-      track_request('error', '21P-527EZ fetching submission failed', CLAIM_STATS_KEY, additional_context,
-                    call_location: caller_locations.first)
+      track_request('error', '21P-527EZ fetching submission failed', CLAIM_STATS_KEY,
+                    call_location: caller_locations.first, **additional_context)
     end
 
     ##
@@ -76,8 +76,8 @@
           form_id: '21P-527EZ'
         }
       }
-      track_request('info', '21P-527EZ submission to Sidekiq begun', "#{CLAIM_STATS_KEY}.attempt", additional_context,
-                    call_location: caller_locations.first)
+      track_request('info', '21P-527EZ submission to Sidekiq begun', "#{CLAIM_STATS_KEY}.attempt",
+                    call_location: caller_locations.first, **additional_context)
     end
 
     ##
@@ -100,7 +100,7 @@
         }
       }
       track_request('error', '21P-527EZ submission validation error', "#{CLAIM_STATS_KEY}.validation_error",
-                    additional_context, call_location: caller_locations.first)
+                    call_location: caller_locations.first, **additional_context)
     end
 
     ##
@@ -123,8 +123,8 @@
           form_id: '21P-527EZ'
         }
       }
-      track_request('error', '21P-527EZ submission to Sidekiq failed', "#{CLAIM_STATS_KEY}.failure", additional_context,
-                    call_location: caller_locations.first)
+      track_request('error', '21P-527EZ submission to Sidekiq failed', "#{CLAIM_STATS_KEY}.failure",
+                    call_location: caller_locations.first, **additional_context)
     end
 
     ##
@@ -145,7 +145,7 @@
         }
       }
       track_request('info', '21P-527EZ submission to Sidekiq success', "#{CLAIM_STATS_KEY}.success",
-                    additional_context, call_location: caller_locations.first)
+                    call_location: caller_locations.first, **additional_context)
     end
 
     ##
@@ -167,7 +167,7 @@
         }
       }
       track_request('error', '21P-527EZ process attachment error', "#{CLAIM_STATS_KEY}.process_attachment_error",
-                    additional_context, call_location: caller_locations.first)
+                    call_location: caller_locations.first, **additional_context)
     end
 
     ##
@@ -189,7 +189,7 @@
         }
       }
       track_request('info', 'Lighthouse::PensionBenefitIntakeJob submission to LH begun',
-                    "#{SUBMISSION_STATS_KEY}.begun", additional_context, call_location: caller_locations.first)
+                    "#{SUBMISSION_STATS_KEY}.begun", call_location: caller_locations.first, **additional_context)
     end
 
     ##
@@ -214,7 +214,7 @@
         }
       }
       track_request('info', 'Lighthouse::PensionBenefitIntakeJob submission to LH attempted',
-                    "#{SUBMISSION_STATS_KEY}.attempt", additional_context, call_location: caller_locations.first)
+                    "#{SUBMISSION_STATS_KEY}.attempt", call_location: caller_locations.first, **additional_context)
     end
 
     ##
@@ -236,7 +236,7 @@
         }
       }
       track_request('info', 'Lighthouse::PensionBenefitIntakeJob submission to LH succeeded',
-                    "#{SUBMISSION_STATS_KEY}.success", additional_context, call_location: caller_locations.first)
+                    "#{SUBMISSION_STATS_KEY}.success", call_location: caller_locations.first, **additional_context)
     end
 
     ##
@@ -260,7 +260,7 @@
         }
       }
       track_request('warn', 'Lighthouse::PensionBenefitIntakeJob submission to LH failed, retrying',
-                    "#{SUBMISSION_STATS_KEY}.failure", additional_context, call_location: caller_locations.first)
+                    "#{SUBMISSION_STATS_KEY}.failure", call_location: caller_locations.first, **additional_context)
     end
 
     ##
@@ -282,7 +282,6 @@
           form_id: '21P-527EZ'
         }
       }
-<<<<<<< HEAD
       call_location = caller_locations.first
 
       if claim
@@ -292,14 +291,8 @@
         log_silent_failure(additional_context, user_account_uuid, call_location:)
       end
 
-      StatsD.increment("#{SUBMISSION_STATS_KEY}.exhausted")
-      Rails.logger.error('Lighthouse::PensionBenefitIntakeJob submission to LH exhausted!',
-                         user_uuid: user_account_uuid, **additional_context)
-=======
-      log_silent_failure(additional_context, user_account_uuid, call_location: caller_locations.first)
       track_request('error', 'Lighthouse::PensionBenefitIntakeJob submission to LH exhausted!',
-                    "#{SUBMISSION_STATS_KEY}.exhausted", additional_context, call_location: caller_locations.first)
->>>>>>> bca757f9
+                    "#{SUBMISSION_STATS_KEY}.exhausted", call_location: caller_locations.first, **additional_context)
     end
 
     ##
@@ -324,7 +317,7 @@
       }
 
       track_request('warn', 'Lighthouse::PensionBenefitIntakeJob send_confirmation_email failed', CLAIM_STATS_KEY,
-                    additional_context, call_location: caller_locations.first)
+                    call_location: caller_locations.first, **additional_context)
     end
 
     ##
@@ -348,7 +341,7 @@
         }
       }
       track_request('error', 'Lighthouse::PensionBenefitIntakeJob cleanup failed',
-                    "#{SUBMISSION_STATS_KEY}.cleanup_failed", additional_context, call_location: caller_locations.first)
+                    "#{SUBMISSION_STATS_KEY}.cleanup_failed", call_location: caller_locations.first, **additional_context)
     end
   end
 end