---
# Add a new feature toggle here to ensure that it is initialized in all environments.
#
# Features are enabled by default in the test environment and disabled by default in other environments.
# To default a feature to enabled in development, set the `enable_in_development` key to true.
#
# The description should contain any relevant information for an admin who may toggle the feature.
#
# The actor_type should be either `user` for features you want to be "sticky" for a logged in user (default)
#  or `cookie_id` of you wish to use the Google Analytics id as the unique identifier.

# Sorted using http://yaml-sorter.herokuapp.com/

features:
  this_is_only_a_test:
    actor_type: user
    description: Used in feature_toggles_controller_spec.
  accredited_representative_portal_frontend:
    actor_type: user
    description: Enables the frontend of the accredited representative portal
    enable_in_development: true
  accredited_representative_portal_api:
    actor_type: user
    description: Enables the endpoints of the accredited representative portal
    enable_in_development: true
  aedp_vadx:
    actor_type: user
    description: Enables the VADX experimental features in the AEDP application
    enable_in_development: true
  all_claims_add_disabilities_enhancement:
    actor_type: user
    description: Enables enhancement to the 21-526EZ "Add Disabilities" page being implemented by the Conditions Team.
    enable_in_development: true
  appointments_consolidation:
    actor_type: user
    description: For features being tested while merging logic for appointments between web and mobile
  ask_va_form_feature:
    actor_type: user
    description: show/hide experimental features for Ask VA 0873
    enable_in_development: true
  ask_va_dashboard_feature:
    actor_type: user
    description: show/hide experimental features for Ask VA 0873 dashboard feature
    enable_in_development: true
  ask_va_introduction_page_feature:
    actor_type: user
    description: show/hide experimental features for Ask VA 0873 introduction feature
    enable_in_development: true
  auth_exp_vba_downtime_message:
    actor_type: user
    description: Show downtime message on Profile and My VA for planned VBA maintenance
  avs_enabled:
    actor_type: user
    description: Enables the After Visit Summary API.
    enable_in_development: true
  bcas_letters_use_lighthouse:
    actor_type: user
    description: Use lighthouse instead of EVSS to view/download benefit letters.
    enable_in_development: true
  benefits_documents_use_lighthouse:
    actor_type: user
    description: Use lighthouse instead of EVSS to upload benefits documents.
    enable_in_development: false
  benefits_education_use_lighthouse:
    actor_type: user
    description: Use lighthouse instead of EVSS to retrieve GI Bill Statement of benefits
    enable_in_development: true
  benefits_require_gateway_origin:
    actor_type: user
    description: Requires that all requests made to endpoints in appeals_api, va_forms, and vba_documents be made through the gateway
  caregiver_use_facilities_API:
    actor_type: user
    description: Allow list of caregiver facilites to be fetched by way of the Facilities API.
  caregiver_browser_monitoring_enabled:
    actor_type: user
    description: Enables Datadog Real Time User Monitoring
  caregiver_carma_submitted_at:
    actor_type: user
    description: Enables sending CARMA the creation timestamp of a claim as a metadata submitted_at value
  caregiver1010:
    actor_type: user
    description: Enables new features while investigating 1010CG errors
  caregiver_use_va_notify_on_submission_failure:
    actor_type: user
    description: Send 10-10CG submission failure email to Veteran using VANotify.
    enable_in_development: true
  caregiver_retry_form_validation:
    actor_type: user
    description: Enables 1010CG to retry schema validation
  hca_browser_monitoring_enabled:
    actor_type: user
    description: Enables browser monitoring for the health care application.
  hca_disable_bgs_service:
    actor_type: user
    description: Do not call the BGS Service when this is turned on. Instead return 0 for rating.
  hca_enrollment_status_override_enabled:
    actor_type: user
    description: Enables override of enrollment status for a user, to allow multiple submissions with same user.
  hca_insurance_v2_enabled:
    actor_type: user
    description: Enables the the upgraded insurance section of the Health Care Application
    enable_in_development: true
  hca_performance_alert_enabled:
    actor_type: user
    description: Enables alert notifying users of a potential issue with application performance.
  hca_reg_only_enabled:
    actor_type: user
    description: Enables the registration-only path for the Health Care Application
    enable_in_development: true
  hca_sigi_enabled:
    actor_type: user
    description: Enables Self-Identifying Gender Identity question for health care applicants.
  hca_tera_branching_enabled:
    actor_type: user
    description: Enables branching logic for the Toxic Exposure questionset in the Health Care Application
  hca_use_facilities_API:
    actor_type: user
    description: Allow list of medical care facilites to be fetched by way of the Facilities API.
  hca_log_form_attachment_create:
    actor_type: user
    description: Enable logging all successful-looking attachment creation calls to Sentry at info-level
  hca_log_email_diff_in_progress_form:
    actor_type: user
    description: Enable using database instead of redis to log email differences between va_profile and in progress forms.
  hca_retrieve_facilities_without_repopulating:
    actor_type: user
    description: Constrain facilities endpoint to only return existing facilities values - even if the table is empty, do not rerun the Job to populate it.
  cg1010_oauth_2_enabled:
    actor_type: user
    description: Use OAuth 2.0 Authentication for 10-10CG Form Mulesoft integration.
  ezr_prod_enabled:
    actor_type: user
    description: Enables access to the 10-10EZR application in prod for the purposes of conducting user reasearch
    enable_in_development: true
  ezr_upload_enabled:
    actor_type: user
    description: Enables Toxic Exposure File Upload for 10-10EZR applicants.
    enable_in_development: true
  ezr_auth_only_enabled:
    actor_type: user
    description: Enables the auth-only experience, allowing only authenticated users to view any part of the form.
    enable_in_development: true
  ezr_emergency_contacts_enabled:
    actor_type: user
    description: Enables emergency contact experience for 10-10EZR applicants.
    enable_in_development: true
  ezr_next_of_kin_enabled:
    actor_type: user
    description: Enables next of kin experience for 10-10EZR applicants.
    enable_in_development: true
  ezr_use_va_notify_on_submission_failure:
    actor_type: user
    description: Send submission failure email to Veteran using VANotify.
    enable_in_development: true
  cerner_override_653:
    actor_type: user
    description: This will show the Cerner facility 653 as `isCerner`.
  cerner_override_668:
    actor_type: user
    description: This will show the Cerner facility 668 as `isCerner`.
  cerner_override_687:
    actor_type: user
    description: This will show the Cerner facility 687 as `isCerner`.
  cerner_override_692:
    actor_type: user
    description: This will show the Cerner facility 692 as `isCerner`.
  cerner_override_757:
    actor_type: user
    description: This will show the Cerner facility 757 as `isCerner`.
  champva_failure_email_job_enabled:
    actor_type: user
    description: Enables sending failure notification emails for IVC CHAMPVA form submissions that lack a Pega status
  champva_enhanced_monitor_logging:
    actor_type: user
    description: Enables using the new IVC CHAMPVA Monitoring logging class for enhanced Stats D info.
  check_in_experience_enabled:
    actor_type: user
    description: Enables the health care check-in experiences
    enable_in_development: true
  check_in_experience_pre_check_in_enabled:
    actor_type: user
    description: Enables the health care check-in experiences to show the pre-check-in experience.
    enable_in_development: true
  check_in_experience_upcoming_appointments_enabled:
    actor_type: user
    description: Enables the feature to show upcoming appointments to the veterans
    enable_in_development: true
  check_in_experience_translation_disclaimer_spanish_enabled:
    actor_type: user
    description: Enables disclaimer for possible untranslated content on spanish pages
    enable_in_development: true
  check_in_experience_translation_disclaimer_tagalog_enabled:
    actor_type: user
    description: Enables disclaimer for possible untranslated content on tagalog pages
    enable_in_development: true
  check_in_experience_mock_enabled:
    actor_type: user
    description: Enables downstream responses to be returned via betamocks
    enable_in_development: false
  check_in_experience_travel_reimbursement:
    actor_type: user
    description: Enables travel reimbursement workflow for day-of check-in application.
    enable_in_development: true
  check_in_experience_cerner_travel_claims_enabled:
    actor_type: user
    description: Enables travel claims filing for Oracle Health (Cerner) sites
    enable_in_development: true
  check_in_experience_check_claim_status_on_timeout:
    actor_type: user
    description: Uses a background worker to check travel claim status when the submission times out
    enable_in_development: true
  check_in_experience_browser_monitoring:
    actor_type: user
    description: Enables browser monitoring for check-in applications.
    enable_in_development: false
  check_in_experience_medication_review_content:
    actor_type: cookie_id
    description: Enables the medication review content in pre-check-in.
    enable_in_development: true
  claim_letters_access:
    actor_type: user
    description: Enables users to access the claim letters page
    enable_in_development: true
  claims_api_flash_updater_uses_local_bgs:
    actor_type: user
    description: Enables flash updater to use local_bgs
    enable_in_development: true
  claims_api_local_bgs_refactor:
    actor_type: user
    description: Diverts codepath to LocalBGSRefactored
    enable_in_development: true
  claims_api_poa_vbms_updater_uses_local_bgs:
    actor_type: user
    description: Enables poa vbms updater to use local_bgs
    enable_in_development: true
  claims_api_bd_refactor:
    actor_type: user
    description: Diverts codepath to use refactored BD methods
    enable_in_development: true
  claims_api_ews_updater_enables_local_bgs:
    actor_type: user
    description: Uses local_bgs rather than bgs-ext
    enable_in_development: true
  claims_api_ews_uploads_bd_refactor:
    actor_type: user
    description: When enabled, sends ews forms to BD via the refactored logic
    enable_in_development: true
  claims_api_poa_uploads_bd_refactor:
    actor_type: user
    description: When enabled, sends poa forms to BD via the refactored logic
    enable_in_development: true
  claims_api_use_person_web_service:
    actor_type: user
    description: Uses person web service rather than local bgs
    enable_in_development: true
  claims_api_use_vet_record_service:
    actor_type: user
    description: Uses local_bgs rather than bgs-ext
    enable_in_development: true
  claims_api_526_v2_uploads_bd_refactor:
    actor_type: user
    description: When enabled, sends 526 forms to BD via the refactored logic
    enable_in_development: true
  confirmation_page_new:
    actor_type: user
    description: Enables the 2024 version of the confirmation page view in simple forms
    enable_in_development: true
  lighthouse_claims_api_hardcode_wsdl:
    actor_type: user
    description: Use hardcoded namespaces for WSDL calls to BGS
    enable_in_development: true
  cst_5103_update_enabled:
    actor_type: user
    description: When enabled, claims status tool will use the new 5103 alert designs and hides the ask your claim decision section
    enable_in_development: true
  cst_claim_phases:
    actor_type: user
    description: When enabled, claims status tool uses the new claim phase designs
    enable_in_development: true
  cst_include_ddl_5103_letters:
    actor_type: user
    description: When enabled, the Download Decision Letters feature includes 5103 letters
    enable_in_development: true
  cst_include_ddl_boa_letters:
    actor_type: user
    description: When enabled, the Download Decision Letters feature includes Board of Appeals decision letters
    enable_in_development: true
  cst_include_ddl_sqd_letters:
    actor_type: user
    description: When enabled, the Download Decision Letters feature includes Subsequent Development Letters
    enable_in_development: true
  cst_use_lighthouse_5103:
    actor_type: user
    description: When enabled, claims status tool uses the Lighthouse API for the 5103 endpoint
    enable_in_development: true
  cst_use_lighthouse_index:
    actor_type: user
    description: When enabled, claims status tool uses the Lighthouse API for the index endpoint
    enable_in_development: true
  cst_use_lighthouse_show:
    actor_type: user
    description: When enabled, claims status tool uses the Lighthouse API for the show endpoint
    enable_in_development: true
  cst_send_evidence_failure_emails:
    actor_type: user
    description: When enabled, emails will be sent when evidence uploads from the CST fail
    enable_in_development: true
  cst_synchronous_evidence_uploads:
    actor_type: user
    description: When enabled, claims status tool uses synchronous evidence uploads
    enable_in_development: true
  cst_use_dd_rum:
    actor_type: user
    description: When enabled, claims status tool uses DataDog's Real User Monitoring logging
    enable_in_development: false
  coe_access:
    actor_type: user
    description: Feature gates the certificate of eligibility application
    enable_in_development: true
  combined_debt_portal_access:
    actor_type: user
    description: Enables users to interact with combined debt portal experience
    enable_in_development: true
  combined_financial_status_report:
    actor_type: user
    description: Enables users to submit FSR forms for VHA and VBA debts
    enable_in_development: true
  communication_preferences:
    actor_type: user
    description: Allow user to access backend communication_preferences API
  contact_info_change_email:
    actor_type: user
    description: Send user a notification email when their contact info changes.
  covid_vaccine_registration:
    actor_type: user
    description: Toggles availability of covid vaccine form API.
  covid_vaccine_registration_expanded:
    actor_type: user
    description: Toggles availability of covid vaccine expanded registration form API.
    enable_in_development: true
  covid_vaccine_registration_frontend:
    actor_type: user
    description: Toggles the availability of the frontend form on va.gov for the covid-19 vaccine sign-up
  covid_vaccine_registration_frontend_cta:
    actor_type: user
    description: >
      Toggles the availability of the call-to-action prompt (cta) on "va.gov/health-care/covid-19-vaccine/"
      leading to the frontend form on va.gov for the covid-19 vaccine sign-up
  covid_vaccine_registration_frontend_enable_expanded_eligibility:
    actor_type: user
    description: Toggles the 'continue' button to launch the new expanded eligibility VAFS app
  covid_vaccine_registration_frontend_hide_auth:
    actor_type: user
    description: >
      Toggles the availability of the sign-in button on the covid-19 vaccine sign-up form on va.gov.
      Note: When this is enabled, the 'Sign in' button will be hidden
  covid_vaccine_scheduling_frontend:
    actor_type: user
    description: Toggles the availability of covid-19 vaccine scheduling links in the facility locator frontend
    enable_in_development: true
  covid_volunteer_intake_backend_enabled:
    actor_type: cookie_id
    description: Toggles whether the COVID Research volunteer intake vets-api endpoint is available
  covid_volunteer_intake_enabled:
    actor_type: cookie_id
    description: Toggles whether COVID Research volunteer intake form Version 2 is available
  covid_volunteer_update_enabled:
    actor_type: cookie_id
    description: Toggles whether COVID Research volunteer update form and associated endpoint are available
  covid_volunteer_delivery:
    actor_type: cookie_id
    description: Toggles whether COVID Research volunteer submissions will be delivered to genISIS
  claims_claim_uploader_use_bd:
    actor_type: user
    description: Use BDS instead of EVSS to upload to VBMS.
  claims_load_testing:
    actor_type: user
    description: Enables the ability to skip jobs for load testing
  claims_status_v1_bgs_enabled:
    actor_type: user
    description: enables calling BGS instead of EVSS for the claims status v1.
  claims_status_v2_lh_benefits_docs_service_enabled:
    actor_type: user
    description: enable/disable the use of LH Benefits Documents API in our Claim Status v2 services.
    enable_in_development: false
  claims_hourly_slack_error_report_enabled:
    actor: user
    description: Enable/disable the running of the hourly slack alert for errored submissions
    enable_in_development: false
  claims_status_v1_lh_auto_establish_claim_enabled:
    actor_type: user
    description: With feature flag enabled, v1 /526 should use Lighthouse Form526 docker container
  debt_letters_show_letters_vbms:
    actor_type: user
    description: Enables debt letter download from VBMS
  debts_cache_dmc_empty_response:
    actor_type: user
    description: Enables caching of empty DMC response
  debts_cache_vbs_copays_empty_response:
    actor_type: user
    description: Enables caching of empty VBS medical copay response
  debts_copay_logging:
    actor_type: user
    description: Logs copay request data
  decision_review_hlr_email:
    actor_type: user
    description: Send email notification for successful HLR submission
  decision_review_nod_email:
    actor_type: user
    description: Send email notification for successful NOD submission
  decision_review_sc_email:
    actor_type: user
    description: Send email notification for successful SC submission
  decision_review_hlr_status_updater_enabled:
    actor_type: user
    description: Enables the Higher Level Review status update batch job
  decision_review_nod_status_updater_enabled:
    actor_type: user
    description: Enables the Notice of Disagreement status update batch job
  decision_review_sc_status_updater_enabled:
    actor_type: user
    description: Enables the Supplemental Claim status update batch job
  decision_review_icn_updater_enabled:
    actor_type: user
    description: Enables the ICN lookup job
  decision_review_weekly_error_report_enabled:
    actor_type: user
    description: Enables the weekly decision review text error report
  decision_review_daily_error_report_enabled:
    actor_type: user
    description: Enables the daily error report email
  decision_review_daily_stuck_records_report_enabled:
    actor_type: user
    description: Enables the daily decision review stuck records Slack report
  decision_review_monthly_stats_report_enabled:
    actor_type: user
    description: Enables the monthly decision review stats report email
  decision_review_delay_evidence:
    actor_type: user
    description: Ensures that NOD and SC evidence is not received in Central Mail before the appeal itself
  decision_review_hlr_form_v4_enabled:
    actor_type: user
    description: Enable using MAR 2024 revision of 200996 Higher Level Review form when submitting to EMMS for intake
    enable_in_development: false
  decision_review_sc_form_v4_enabled:
    actor_type: user
    description: Enable using MAY 2024 revision of 200995 Supplemental Claim form when submitting to EMMS for intake
    enable_in_development: false
  decision_review_saved_claim_hlr_status_updater_job_enabled:
    actor_type: user
    description: Enable job to set delete_date for completed SavedClaim::HigherLevelReviews
    enable_in_development: true
  decision_review_saved_claim_nod_status_updater_job_enabled:
    actor_type: user
    description: Enable job to set delete_date for completed SavedClaim::NoticeOfDisagreements
    enable_in_development: true
  decision_review_saved_claim_sc_status_updater_job_enabled:
    actor_type: user
    description: Enable job to set delete_date for completed SavedClaim::SupplementalClaims
    enable_in_development: true
  decision_review_delete_saved_claims_job_enabled:
    actor_type: user
    description: Enable job to delete SavedClaim records when the record has a delete_date and the date is in the past
    enable_in_development: true
  decision_review_failure_notification_email_job_enabled:
    actor_type: user
    description: Enable job to send form and evidence failure notification emails
    enable_in_development: true
  decision_review_track_4142_submissions:
    actor_type: user
    description: Enable saving record of 4142 forms submitted to Lighthouse as part of a Supplemental Claim
    enable_in_development: true
  decision_review_notify_4142_failures:
    actor_type: user
    description: Enable sending an email if a 4142 submission is not successful in Lighthouse
    enable_in_development: true
  decision_review_hlr_new_api:
    actor_type: user
    description: Enable to switch to new HLR modularized Decision Review endpoint
  decision_review_nod_new_api:
    actor_type: user
    description: Enable to switch to new NOD modularized Decision Review endpoint
  decision_review_sc_new_api:
    actor_type: user
    description: Enable to switch to new Supplemental Claim modularized Decision Review endpoint
  dependency_verification:
    actor_type: user
    description: Feature gates the dependency verification modal for updating the diaries service.
    enable_in_development: true
  dependents_enqueue_with_user_struct:
    actor_type: user
    description: Manage whether the enqueued job for 686c and 674 will be with a User model or the new User struct
    enable_in_development: true
  dependents_pension_check:
    actor_type: user
    description: Manage whether or not Pension check is enabled for the 686/674
    enable_in_development: true
  dependents_removal_check:
    actor_type: user
    description: Manage whether or not dependent removal claim codes are enabled for the 686
    enable_in_development: true
  dependents_management:
    actor_type: user
    description: Manage dependent removal from view dependent page
    enable_in_development: true
  dependents_trigger_action_needed_email:
    actor_type: user
    description: Set whether to enable VANotify email to Veteran for Dependents Backup Path failure exhaustion
  disability_526_form4142_polling_records:
    actor_type: user
    description: enables creation of, and tracking of, sent form 4142 documents, from the 526 flow, to the Lighthouse Benefits Intake API
    enable_in_development: true
  disability_526_form4142_polling_record_failure_email:
    actor_type: user
    description: enables failure email when explicit failure is detected downstream
    enable_in_development: true
  contention_classification_claim_linker:
    actor_type: user
    description: enables sending 526 claim id and vbms submitted claim id to Contention Classification service for linking/monitoring.
    enable_in_development: true
  disability_526_ep_merge_api:
    actor_type: user
    description: enables sending 526 claims with a pending EP to VRO EP Merge API for automated merging.
  disability_526_ee_process_als_flash:
    actor_type: user
    description: enables adding applicable flashes to disability_526 prior to submission.
    enable_in_development: true
  disability_526_toxic_exposure:
    actor_type: user
    description: enables new pages, processing, and submission of toxic exposure claims
  disability_526_toxic_exposure_ipf:
    actor_type: user
    description: enables new pages, processing, and submission of toxic exposure claims for in progress forms (ipf)
  disability_526_new_confirmation_page:
    actor_type: user
    description: enables new confirmation page for form 526 submission confirmation page
  disability_526_toxic_exposure_document_upload_polling:
    actor_type: user
    description: enables the poll_form526_pdf call during the perform_ancillary_jobs step of submissions
  disability_526_call_received_email_from_polling:
    actor_type: user
    description: enables received email in poll_form526_pdf job and disables calling from form526_submission
  disability_526_improved_autosuggestions_add_disabilities_page:
    actor_type: user
    description: enables new version of add disabilities page, with updates to content and search functionality
    enable_in_development: true
  disability_526_expanded_contention_classification:
    actor_type: user
    description: Enables the expanded contention classification service maintained by the Conditions Team.
    enable_in_development: true
  disability_compensation_flashes:
    actor_type: user
    description: enables sending flashes to BGS for disability_compensation submissions.
    enable_in_development: true
  disability_compensation_temp_separation_location_code_string:
    actor_type: user
    description: enables forcing separation location code to be a string in submit_all_claim endpoint.
  disability_compensation_form4142_supplemental:
    actor_type: user
    description: Use Lighthouse API to submit supplemental Form 21-4142 from Form 526EZ submissions
    enable_in_development: true
  disability_compensation_pif_fail_notification:
    actor_type: user
    description: enables sending notifications to vets if their 526 claim submission fails with PIF in Use Error
    enable_in_development: true
  disability_compensation_production_tester:
    actor_type: user
    description: disable certain functionality for production testing of the 526 submission workflow. DO NOT TOGGLE THIS FLAG UNLESS YOU ARE A MEMBER OF DISABILITY BENEFITS EXPERIENCE TEAM.
    enable_in_development: true
  disability_compensation_fail_submission:
    actor_type: user
    description: enable to test the backup submission path. DO NOT TOGGLE THIS FLAG UNLESS YOU ARE A MEMBER OF DISABILITY BENEFITS EXPERIENCE TEAM.
    enable_in_development: true
  disability_compensation_sync_modern_0781_flow:
    actor_type: user
    description: enables a new form flow for 0781 and 0781a in the 526 submission workflow
    enable_in_development: true
  education_reports_cleanup:
    actor_type: user
    description: Updates to the daily education reports to remove old data that isn't needed in the new fiscal year
    enable_in_development: true
  enrollment_verification:
    actor_type: user
    description: Enables access to the Enrollment Verification app
    enable_in_development: true
  discharge_wizard_features:
    actor_type: user
    description: Iteration of new features for discharge wizard
    enable_in_development: true
  dispute_debt:
    actor_type: user
    description: Enables the Dispute Debt feature
    enable_in_development: true
  facilities_ppms_suppress_all:
    actor_type: user
    description: Hide all ppms search options
  facilities_ppms_suppress_pharmacies:
    actor_type: user
    description: Front End Flag to suppress the ability to search for pharmacies
  facility_locator_lat_long_only:
    actor_type: user
    description: Send only lat/long values (no bounding box or address) to the API when querying for facilities.
    enable_in_development: true
  facility_locator_ppms_legacy_urgent_care_to_pos_locator:
    actor_type: user
    description: force the legacy urgent care path to use the new POS locator
  facility_locator_predictive_location_search:
    actor_type: user
    description: Use predictive location search in the Facility Locator UI
  facility_locator_pull_operating_status_from_lighthouse:
    actor_type: user
    description: A fast and dirty way to get the operating status from lighthouse
    enable_in_development: true
  facility_locator_rails_engine:
    actor_type: user
    description: Use rails engine routes for all Facility Locator API calls
    enable_in_development: true
  facility_locator_restore_community_care_pagination:
    actor_type: user
    description: Restores pagination for community care providers, emergency care, and pharmacies. (urgent care is excluded)
    enable_in_development: true
  facility_locator_show_community_cares:
    actor_type: user
    description: >
      On https://www.va.gov/find-locations/ enable veterans to search for Community care by showing that option
      in the "Search for" box.
    enable_in_development: true
  facility_locator_show_health_connect_number:
    actor_type: user
    description: >
      On https://www.va.gov/find-locations/ enable the health connect phone number display
    enable_in_development: true
  facility_locator_show_operational_hours_special_instructions:
    actor_type: user
    description: Display new field operationalHoursSpecialInstructions for VA facilities
    enable_in_development: true
  file_upload_short_workflow_enabled:
    actor_type: user
    description: Enables shorter workflow enhancement for file upload component
  fsr_5655_server_side_transform:
    actor_type: user
    description: Update to use BE for business transform logic for Financial Status Report (FSR - 5655) form
    enable_in_development: true
  financial_status_report_debts_api_module:
    actor_type: user
    description: Points to debts-api module routes
    enable_in_development: true
  financial_status_report_expenses_update:
    actor_type: user
    description: Update expense lists in the Financial Status Report (FSR - 5655) form
    enable_in_development: true
  financial_status_report_review_page_navigation:
    actor_type: user
    description: Enables new review page navigation for users completing the Financial Status Report (FSR) form.
    enable_in_development: true
  find_a_representative_enabled:
    actor_type: cookie_id
    description: Generic toggle for gating Find a Rep
    enable_in_development: true
  find_a_representative_enable_api:
    actor_type: user
    description: Enables all Find a Representative api endpoints
    enable_in_development: true
  find_a_representative_enable_frontend:
    actor_type: cookie_id
    description: Enables Find a Representative frontend
    enable_in_development: true
  find_a_representative_flag_results_enabled:
    actor_type: user
    description: Enables flagging feature for Find a Representative frontend
    enable_in_development: true
  find_a_representative_use_accredited_models:
    actor_type: user
    description: Enables Find A Representative APIs using AccreditedX models
    enable_in_development: true
  representative_status_enabled:
    actor_type: cookie_id
    description: Enables flagging feature for Find a Representative frontend
    enable_in_development: true
  form526_include_document_upload_list_in_overflow_text:
    actor_type: user
    description: Appends a list of SupportingEvidenceAttachment filenames the veteran uploaded for a Form 526 into the overflow text in the form submission
  appoint_a_representative_enable_frontend:
    actor_type: cookie_id
    description: Enables Appoint a Representative frontend
    enable_in_development: true
  appoint_a_representative_enable_pdf:
    actor_type: user
    description: Enables Appoint a Representative PDF generation endpoint
    enable_in_development: true
  form526_legacy:
    actor_type: user
    description: If true, points controllers to the legacy EVSS Form 526 instance. If false, the controllers will use the Dockerized instance running in DVP.
    enable_in_development: true
  form526_send_document_upload_failure_notification:
    actor_type: user
    description: Enables enqueuing a Form526DocumentUploadFailureEmail if a EVSS::DisabilityCompensationForm::SubmitUploads job exhausts its retries
    enable_in_development: true
  form526_send_backup_submission_polling_failure_email_notice:
    actor_type: user
    description: Enables enqueuing a Form526SubmissionFailureEmailJob if a submission is marked as unprocessable through polling of the Benefits Intake API.
    enable_in_development: true
  form526_send_backup_submission_exhaustion_email_notice:
    actor_type: user
    description: Enables enqueuing of a Form526SubmissionFailureEmailJob if a submission exhausts it's attempts to upload to the Benefits Intake API.
    enable_in_development: true
  form526_send_4142_failure_notification:
    actor_type: user
    description: Enables enqueuing of a Form4142DocumentUploadFailureEmail if a SubmitForm4142Job job exhausts its retries
    enable_in_development: true
  form526_send_0781_failure_notification:
    actor_type: user
    description: Enables enqueuing a Form0781DocumentUploadFailureEmail if a SubmitForm0781Job job exhausts its retries
    enable_in_development: true
  form0994_confirmation_email:
    actor_type: user
    description: Enables form 0994 email submission confirmation (VaNotify)
    enable_in_development: true
  form1990_confirmation_email:
    actor_type: user
    description: Enables form 1990 email submission confirmation (VaNotify)
    enable_in_development: true
  form1995_confirmation_email:
    actor_type: user
    description: Enables form 1995 email submission confirmation (VaNotify)
    enable_in_development: true
  form1990e_confirmation_email:
    actor_type: user
    description: Enables form 1990e email submission confirmation (VaNotify)
    enable_in_development: true
  form21_0966_confirmation_email:
    actor_type: user
    description: Enables form 21-0966 email submission confirmation (VaNotify)
    enable_in_development: true
  form21_0972_confirmation_email:
    actor_type: user
    description: Enables form 21-0972 email submission confirmation (VaNotify)
    enable_in_development: true
  form21_10203_confirmation_email:
    actor_type: user
    description: Enables form 21-10203 email submission confirmation (VaNotify)
  form21_10210_confirmation_email:
    actor_type: user
    description: Enables form 21-10210 email submission confirmation (VaNotify)
    enable_in_development: true
  form20_10206_confirmation_email:
    actor_type: user
    description: Enables form 20-10206 email submission confirmation (VaNotify)
    enable_in_development: true
  form20_10207_confirmation_email:
    actor_type: user
    description: Enables form 20-10207 email submission confirmation (VaNotify)
    enable_in_development: true
  form21_0845_confirmation_email:
    actor_type: user
    description: Enables form 21-0845 email submission confirmation (VaNotify)
    enable_in_development: true
  form21p_0847_confirmation_email:
    actor_type: user
    description: Enables form 21p-0847 email submission confirmation (VaNotify)
    enable_in_development: true
  form21_4142_confirmation_email:
    actor_type: user
    description: Enables form 21-4142 email submission confirmation (VaNotify)
    enable_in_development: true
  form_526_required_identifiers_in_user_object:
    actor_type: user
    description: includes a mapping of booleans in the profile section of a serialized user indicating which ids are nil for the user
  form40_0247_confirmation_email:
    actor_type: user
    description: Enables form 40-0247 email submission confirmation (VaNotify)
    enable_in_development: true
  form40_10007_confirmation_email:
    actor_type: user
    description: Enables form 40-10007 email submission error (VaNotify)
    enable_in_development: true
  form1990meb_confirmation_email:
    actor_type: user
    description: Enables form 1990 MEB email submission confirmation (VaNotify)
    enable_in_development: true
  form1990emeb_confirmation_email:
    actor_type: user
    description: Enables form 1990e MEB email submission confirmation (VaNotify)
    enable_in_development: true
  form5490_confirmation_email:
    actor_type: user
    description: Enables form 5490 email submission confirmation (VaNotify)
    enable_in_development: true
  form5495_confirmation_email:
    actor_type: user
    description: Enables form 5495 email submission confirmation (VaNotify)
    enable_in_development: true
  simple_forms_email_confirmations:
    actor_type: user
    description: Enables form email submission confirmations (for allowed email types via VaNotify)
    enable_in_development: true
  simple_forms_email_notifications:
    actor_type: user
    description: Enables form email notifications upon certain state changes (error and received)
    enable_in_development: true
  simple_forms_notification_callbacks:
    actor_type: user
    description: Enables form email notification callback for Simple Forms
    enable_in_development: true
  form2010206:
    actor_type: user
    description: If enabled shows the digital form experience for form 20-10206
  form2010207:
    actor_type: user
    description: If enabled shows the digital form experience for form 20-10207
  form210845:
    actor_type: user
    description: If enabled shows the digital form experience for form 21-0845
  form210966:
    actor_type: user
    description: If enabled shows the digital form experience for form 21-0966
  form210972:
    actor_type: user
    description: If enabled shows the digital form experience for form 21-0972
  form214142:
    actor_type: user
    description: If enabled shows the digital form experience for form 21-4142
  form2110210:
    actor_type: user
    description: If enabled shows the digital form experience for form 21-10210
  form21p0847:
    actor_type: user
    description: If enabled shows the digital form experience for form 21P-0847
  form264555:
    actor_type: user
    description: If enabled shows the digital form experience for form 26-4555
  form400247:
    actor_type: user
    description: If enabled shows the digital form experience for form 40-0247
  form1010d:
    actor_type: cookie_id
    description: If enabled shows the digital form experience for form 10-10d (IVC CHAMPVA)
  form107959c:
    actor_type: user
    description: If enabled shows the digital form experience for form 10-7959c (IVC CHAMPVA other health insurance)
  form107959a:
    actor_type: user
    description: If enabled shows the digital form experience for form 10-7959a (IVC CHAMPVA claim form)
  form107959f2:
    actor_type: user
    description: If enabled shows the digital form experience for form 10-7959f-2 (Foreign Medical Program claim form)
  form_upload_flow:
    actor_type: user
    description: If enabled shows the find-a-form widget for the Form Upload Flow
  get_help_ask_form:
    actor_type: user
    description: Enables inquiry form for users to submit questions, suggestions, and complaints.
    enable_in_development: true
  get_help_messages:
    actor_type: user
    description: Enables secure messaging
    enable_in_development: true
  ha_cpap_supplies_cta:
    actor_type: user
    description: Toggle CTA for reordering Hearing Aid and CPAP supplies form within static pages.
  in_progress_form_custom_expiration:
    actor_type: user
    description: Enable/disable custom expiration dates for forms
    enable_in_development: true
  in_progress_form_reminder:
    actor_type: user
    description: Enable/disable in progress form reminders (sent via VaNotify)
    enable_in_development: true
  in_progress_form_reminder_age_param:
    actor_type: user
    description: Enable/disable in progress form reminder age param
    enable_in_development: true
  clear_stale_in_progress_reminders_sent:
    actor_type: user
    description: Enable/disable clearing of one-time in progress reminders after 60 days
    enable_in_development: true
  in_progress_1880_form_cron:
    actor_type: user
    description: Enable/disable scheduled cron for 1880 in progress form reminders (sent via VaNotify)
    enable_in_development: true
  in_progress_1880_form_reminder:
    actor_type: user
    description: Enable/disable 1880 in progress form reminders (sent via VaNotify)
    enable_in_development: true
  in_progress_form_reminder_1010ez:
    actor_type: user
    description: Enable/disable 1010ez in progress form reminders (sent via VaNotify)
    enable_in_development: true
  in_progress_form_reminder_526ez:
    actor_type: user
    description: Enable/disable 526ez in progress form reminders (sent via VaNotify)
    enable_in_development: true
  letters_check_discrepancies:
    actor_type: user
    description: Enables ability to log letter discrepancies between evss and lighthouse
    enable_in_development: true
  lighthouse_claims_api_v2_add_person_proxy:
    actor_type: user
    description: Lighthouse Benefits Claims API v2 uses add_person_proxy service when target Veteran is missing a Participant ID 
    enable_in_development: true
  lighthouse_claims_api_poa_dependent_claimants:
    actor_type: user
    description: Enable/disable dependent claimant support for POA requests
    enable_in_development: true
  lighthouse_claims_api_v2_poa_va_notify:
    actor_type: user
    description: Enable/disable the VA ntofication emails in V2 POA
    enable_in_development: false
  lighthouse_claims_v2_poa_requests_skip_bgs:
    actor_type: user
    description: Enable/disable skipping BGS calls for POA Requests
    enable_in_development: true
  lighthouse_claims_api_poa_use_bd:
    actor_type: user
    description: Lighthouse Benefits Claims API uses Lighthouse Benefits Documents API to upload POA forms instead of VBMS
    enable_in_development: true
  lighthouse_claims_api_use_birls_id:
    actor_type: user
    description: Lighthouse Benefits Claims API uses MPI birls_id as filenumber parameter to BDS search
    enable_in_development: true
  loop_pages:
    actor_type: user
    description: Enable new list loop pattern
    enable_in_development: true
  show_mbs_preneed_change_va_4010007:
    actor_type: user
    description: Updates to text in form VA 40-10007
  medical_copays_six_mo_window:
    actor_type: user
    description: This will filter to only show medical copays within the last 6 months
    enable_in_development: true
  medical_copays_api_key_change:
    actor_type: user
    description: This will use new API key name when available
    enable_in_development: true
  medical_copay_notifications:
    actor_type: user
    description: Enables notifications to be sent for new copay statements
    enable_in_development: true
  mhv_account_creation_after_login:
    actor_type: user
    descriptiom: Enables access to MHV Account Creation API
    enable_in_development: true
  mhv_accelerated_delivery_enabled:
    actor_type: user
    description: Control whether vets-api allows fetching MR data from LightHouse
    enable_in_development: false
  mhv_accelerated_delivery_allergies_enabled:
    actor_type: user
    description: Control fetching OH allergies data
    enable_in_development: false
  mhv_accelerated_delivery_vital_signs_enabled:
    actor_type: user
    description: Control fetching OH vitals data
    enable_in_development: false
  mhv_va_health_chat_enabled:
    actor_type: user
    description: Enables the VA Health Chat link at /my-health
  mhv_landing_page_show_priority_group:
    actor_type: user
    description: Shows Veterans their Priority Group on the MHV Landing Page
    enable_in_development: true
  mhv_landing_page_personalization:
    actor_type: user
    description: Enables personalized content on the My HealtheVet landing page.
    enable_in_development: true
  mhv_transitional_medical_records_landing_page:
    actor_type: user
    description: Enables the transitional Medical Records page at /my-health/records
  mhv_integration_medical_records_to_phase_1:
    actor_type: user
    description: Enables MHV integration to point the Medical Records application on VA.gov
    enable_in_development: true
  mhv_interstitial_enabled:
    actor_type: user
    descriptiom: Enables interstitial for upcoming mhv deprecation
    enable_in_development: false
  mhv_secure_messaging_cerner_pilot:
    actor_type: user
    description: Enables/disables Secure Messaging Cerner Transition Pilot environment on VA.gov
    enable_in_development: true
  mhv_secure_messaging_filter_accordion:
    actor_type: user
    description: Enables/disables Secure Messaging Filter Accordion re-design updates on VA.gov
    enable_in_development: true
  mhv_secure_messaging_remove_lefthand_nav:
    actor_type: user
    description: Disables/Enables Secure Messaging lefthand navigation for new navigation solution
    enable_in_development: true
  mhv_secure_messaging_edit_contact_list:
    actor_type: user
    description: Disables/Enables Secure Messaging edit contact list page
  mhv_secure_messaging_triage_group_plain_language:
    actor_type: user
    description: Disables/Enables Secure Messaging recipients group plain language design
    enable_in_development: true
  mhv_secure_messaging_recipient_opt_groups:
    actor_type: user
    description: Disables/Enables Secure Messaging optgroups in recipient dropdown on Start a new message page
    enable_in_development: true
  mhv_secure_messaging_recipient_combobox:
    actor_type: user
    description: Disables/Enables Secure Messaging combobox in recipient dropdown on Start a new message page
  mhv_medical_records_allow_txt_downloads:
    actor_type: user
    description: Allows users to download Medical Records data in TXT format
    enable_in_development: true
  mhv_medical_records_display_conditions:
    actor_type: user
    description: Show/hide content related to Health Conditions in Medical Records
    enable_in_development: true
  mhv_medical_records_display_domains:
    actor_type: user
    description: Show/hide in-progress Medical Records domains
    enable_in_development: true
  mhv_medical_records_display_labs_and_tests:
    actor_type: user
    description: Show/hide content related to Labs & Tests in Medical Records
    enable_in_development: true
  mhv_medical_records_display_notes:
    actor_type: user
    description: Show/hide content related to Notes in Medical Records
    enable_in_development: true
  mhv_medical_records_display_sidenav:
    actor_type: user
    description: Show/hide the Medical Records side navigation
    enable_in_development: true
  mhv_medical_records_display_vaccines:
    actor_type: user
    description: Show/hide content related to Vaccines in Medical Records
    enable_in_development: true
  mhv_medical_records_display_settings_page:
    actor_type: user
    description: Show/hide the Settings Page in Medical Records
    enable_in_development: true
  mhv_medical_records_display_vitals:
    actor_type: user
    description: Show/hide content related to Vitals in Medical Records
    enable_in_development: true
  mhv_medical_records_phr_refresh_on_login:
    actor_type: user
    description: Enables/disables the PHR refresh for MHV users when logging into VA.gov
    enable_in_development: true
  mhv_medical_records_redact_fhir_client_logs:
    actor_type: user
    description: Replaces IDs in fhir_client INFO-level logs with X's when enabled
    enable_in_development: true
  mhv_medical_records_to_va_gov_release:
    actor_type: user
    description: Enables/disables Medical Records on VA.gov (intial transition from MHV to VA.gov)
    enable_in_development: true
  mhv_medical_records_new_eligibility_check:
    actor_type: user
    description: Enables/disables Medical Records new access policy eligibility check endpoint
  mhv_medications_to_va_gov_release:
    actor_type: user
    description: Enables/disables Medications on VA.gov (intial transition from MHV to VA.gov)
    enable_in_development: true
  mhv_medications_display_refill_content:
    actor_type: user
    description: Enables/disables refill-related content for Medications on VA.gov
    enable_in_development: true
  mhv_medications_display_documentation_content:
    actor_type: user
    description: Enables/disables documentation-related content for Medications on VA.gov
    enable_in_development: true
  mhv_medications_display_allergies:
    actor_type: user
    description: Enables/disables allergies and reactions data
    enable_in_development: true
  mhv_medications_display_filter:
    actor_type: user
    description: Enables/disables filter feature for medications list
    enable_in_development: true
  mhv_medications_display_grouping:
    actor_type: user
    description: Enables/disables grouping medications related work
    enable_in_development: true
  mobile_allergy_intolerance_model:
    actor_type: user
    description: For mobile app, enalbes use of strict models for parsing allergy intolerance
  mobile_api:
    actor_type: user
    description: API endpoints consumed by the VA Mobile App (iOS/Android)
  mobile_filter_doc_27_decision_letters_out:
    actor_type: user
    description: filters out doc type 27 decision letters out of list of decision letters for mobile
    enable_in_development: false
  mobile_claims_log_decision_letter_sent:
    actor_type: user
    description: Logs decision letter info on both claims and decision letter endpoint
    enable_in_development: true
  multiple_address_10_10ez:
    actor_type: cookie_id
    description: >
      [Front-end only] When enabled, the 10-10EZ will collect a home and mailing address for the veteran
      vs only collecting a single, "permanent" address.
  organic_conversion_experiment:
    actor_type: user
    description: Toggle to enable login.gov create account experiment
  pcpg_trigger_action_needed_email:
    actor_type: user
    description: Set whether to enable VANotify email to Veteran for PCPG failure exhaustion
  pension_income_and_assets_clarification:
    actor_type: user
    description: >
      When enabled, 21P-527EZ will display additional explanations for the income and assets requirement.
  pension_medical_evidence_clarification:
    actor_type: user
    description: >
      [Front-end only] When enabled, 21P-527EZ will display additional explanations for the medical evidence requirement.
  pension_error_email_notification:
    actor_type: cookie_id
    description: Toggle sending of the Action Needed email notification
  pension_received_email_notification:
    actor_type: cookie_id
    description: Toggle sending of the Received email notification
  pre_entry_covid19_screener:
    actor_type: user
    description: >
      Toggle for the entire pre-entry covid 19 self-screener available at /covid19screener and to be used by visitors
      to VHA facilities in lieu of manual screening with a VHA employee.
      This toggle is owned by Patrick B. and the rest of the CTO Health Products team.
  profile_ppiu_reject_requests:
    actor_type: user
    description: When enabled, requests to the PPIU controller will return a routing error.
  profile_enhanced_military_info:
    actor_type: user
    description: When enabled, /v1/profile/military_info endpoint will return all military information for a user.
  profile_lighthouse_rating_info:
    actor_type: user
    description: When enabled, will request disability rating info data from lighthouse API.
  profile_user_claims:
    actor_type: user
    description: When enabled, /v0/user will return user profile claims for accessing service endpoints.
  profile_show_mhv_notification_settings_email_appointment_reminders:
    actor_type: user
    description: Show/Hide the email channel for Health appointment reminders notifications
  profile_show_mhv_notification_settings_email_rx_shipment:
    actor_type: user
    description: Show/Hide the email channel for Prescription shipping notifications
  profile_show_mhv_notification_settings_new_secure_messaging:
    actor_type: user
    description: Display MHV notification settings - New secure message notifications
  profile_show_mhv_notification_settings_medical_images:
    actor_type: user
    description: Display MHV notification settings - Medical images/reports notifications
  profile_show_military_academy_attendance:
    actor_type: user
    description: When enabled, profile service history will include military academy attendance.
    enable_in_development: true
  profile_hide_direct_deposit:
    actor_type: user
    description: Hides the Profile - Direct Deposit page content during a service outage
    enable_in_development: false
  profile_show_credential_retirement_messaging:
    actor_type: user
    description: Show/hide MHV and DS Logon credential retirement messaging in profile
  profile_show_payments_notification_setting:
    actor_type: user
    description: Show/Hide the payments section of notifications in profile
  profile_show_new_benefit_overpayment_debt_notification_setting:
    actor_type: user
    description: Show/Hide the Benefit overpayment debt notification item of notifications in profile
  profile_show_new_health_care_copay_bill_notification_setting:
    actor_type: user
    description: Show/Hide the Health care copay bill section of notifications in profile
  profile_show_privacy_policy:
    actor_type: user
    description: Show/Hide the privacy policy section on profile pages
  profile_show_pronouns_and_sexual_orientation:
    actor_type: user
    description: Show/hide Pronouns and Sexual Orientation fields on profile page
  profile_show_quick_submit_notification_setting:
    actor_type: user
    description: Show/Hide the quick submit section of notification settings in profile
  profile_show_no_validation_key_address_alert:
    actor_type: user
    description: Show/Hide alert messages when no validationKey is returned from the address_validation endpoint
  profile_use_experimental:
    description: Use experimental features for Profile application - Do not remove
    enable_in_development: true
    actor_type: user
  profile_use_vafsc:
    description: Use VA Forms System Core for forms instead of schema based forms
    actor_type: user
    enable_in_development: true
  pw_ehr_cta_use_slo:
    actor_type: user
    description: Use single-logout (SLO) paths for Public Websites-managed EHR CTAs
  my_va_experimental:
    actor_type: user
    description: Use for experimental features for My VA application (general)
  my_va_experimental_frontend:
    actor_type: user
    description: Use for experimental features for My VA application (frontend)
  my_va_experimental_fullstack:
    actor_type: user
    description: Use for experimental features for My VA application (fullstack)
    enable_in_development: true
  my_va_hide_notifications_section:
    actor_type: user
    description: Hides the Notifications section on My VA
    enable_in_development: true
  my_va_notification_component:
    actor_type: user
    description: Enable users to see va-notification component on My VA
    enable_in_development: true
  my_va_notification_dot_indicator:
    actor_type: user
    description: Enable dot indicator for notifications
  my_va_enable_mhv_link:
    actor_type: user
    description: Enables the "Visit MHV" CTA link under Health care section
  my_va_update_errors_warnings:
    actor_type: user
    description: Update all errors and warnings on My VA for consistency (will remove when va-notification component is released)
  my_va_lighthouse_uploads_report:
    actor_type: user
    description: Use lighthouse /uploads/report endpoint for Form status
  my_va_form_submission_pdf_link:
    actor_type: user
    description: Enables users to view PDF link within submitted forms cards
  rated_disabilities_detect_discrepancies:
    actor_type: user
    description:
      When enabled, the rated disabilities application will check for discrepancies between
      the number of rated disabilities returned by EVSS and Lighthouse
    enable_in_development: true
  rated_disabilities_sort_ab_test:
    actor_type: user
    description: Allows us to set up AB test of sorting on rated disabilities app
  rated_disabilities_use_lighthouse:
    actor_type: user
    description: When enabled, the rated disabilities application uses Lighthouse instead of EVSS
    enable_in_development: true
  schema_contract_appointments_index:
    actor_type: user
    description: Enables schema validation for the appointments service index fetch.
  search_representative:
    actor_type: user
    description: Enable frontend application and cta for Search Representative application
    enable_in_development: true
  search_gov_maintenance:
    actor_type: user
    description: Use when Search.gov system maintenance impacts sitewide search
    enable_in_development: true
  show526_wizard:
    actor_type: user
    description: This determines when the wizard should show up on the form 526 intro page
    enable_in_development: true
  show_edu_benefits_0994_wizard:
    actor_type: user
    description: This determines when the wizard should show up on the 0994 introduction page
  show_edu_benefits_1990_wizard:
    actor_type: user
    description: This determines when the wizard should show up on the 1990 introduction page
  show_edu_benefits_1990e_wizard:
    actor_type: user
    description: This determines when the wizard should show up on the 1990e introduction page
  show_edu_benefits_1990n_wizard:
    actor_type: user
    description: This determines when the wizard should show up on the 1990N introduction page
  show_edu_benefits_1995_wizard:
    actor_type: user
    description: This determines when the wizard should show up on the 1995 introduction page
  show_edu_benefits_5490_wizard:
    actor_type: user
    description: This determines when the wizard should show up on the 5490 introduction page
  show_edu_benefits_5495_wizard:
    actor_type: user
    description: This determines when the wizard should show up on the 5495 introduction page
  show_financial_status_report:
    actor_type: user
    description: Enables VA Form 5655 (Financial Status Report)
    enable_in_development: true
  show_financial_status_report_wizard:
    actor_type: user
    description: Enables the Wizard for VA Form 5655 (Financial Status Report)
    enable_in_development: true
  show_form_i18n:
    actor_type: user
    description: Enables the internationalization features for forms
    enable_in_development: true
  show_dgi_direct_deposit_1990EZ:
    actor_type: user
    description: Displays prefill enabled direct deposit component on 1990EZ form.
    enable_in_development: false
  show_meb_1990EZ_maintenance_alert:
    actor_type: user
    description: Displays an alert to users on 1990EZ intro page that the Backend Service is Down.
    enable_in_development: false
  show_meb_1990EZ_R6_maintenance_message:
    actor_type: user
    description: Displays an alert to users on 1990EZ intro page that the Backend Service is Down.
    enable_in_development: false
  show_meb_1990E_maintenance_alert:
    actor_type: user
    description: Displays an alert to users on 1990E intro page that the Backend Service is Down.
    enable_in_development: false
  show_meb_1990E_R6_maintenance_message:
    actor_type: user
    description: Displays an alert to users on 1990E intro page that the Backend Service is Down.
    enable_in_development: false
  show_meb_letters_maintenance_alert:
    actor_type: user
    description: Displays an alert to users on Letters Inbox page that the Backend Service is Down.
    enable_in_development: false
  show_meb_enrollment_verification_maintenance_alert:
    actor_type: user
    description: Displays an alert to users on Enrollment Verification intro page that the Backend Service is Down.
    enable_in_development: false
  show_meb_international_address_prefill:
    actor_type: user
    description: Enhances form prefilling to include international address.
    enable_in_development: true
  show_meb_service_history_categorize_disagreement:
    actor_type: user
    enable_in_development: false
  show_meb_5490_maintenance_alert:
    actor_type: user
    description: Displays an alert to users on 5490 intro page that the Backend Service is Down.
    enable_in_development: false
  submission_pdf_s3_upload:
    actor_type: user
    description: Used to toggle use of uploading a submission pdf to S3 and returning a pre-signed url.
    enable_in_development: false
  meb_1606_30_automation:
    actor_type: user
    description: Enables MEB form to handle Chapter 1606/30 forms as well as Chapter 33.
  meb_exclusion_period_enabled:
    actor_type: user
    description: enables exclusion period checks
    enable_in_development: false
  meb_auto_populate_relinquishment_date:
    actor_type: user
    description: Flag to autofill datepicker for reliinquishment date
    enable_in_development: true
  dgi_rudisill_hide_benefits_selection_step:
    actor_type: user
    description: Hides benefit selection page on original claims application.
    enable_in_development: false
  show_forms_app:
    actor_type: user
    description: Enables the TOE form to be displayed.
    enable_in_development: true
  sign_in_service_enabled:
    actor_type: cookie_id
    description: Enables the ability to use OAuth authentication via the Sign in Service (Identity)
    enable_in_development: true
  sign_in_modal_v2:
    actor_type: user
    description: Enables new page design of Sign In modal and USiP
    enable_in_development: false
  medical_copays_zero_debt:
    actor_type: user
    description: Enables zero debt balances feature on the medical copays application
    enable_in_development: false
  show_healthcare_experience_questionnaire:
    actor_type: cookie_id
    description: Enables showing the pre-appointment questionnaire feature.
    enable_in_development: true
  show_new_refill_track_prescriptions_page:
    actor_type: user
    description: This will show the non-Cerner-user and Cerner-user content for the page /health-care/refill-track-prescriptions/
  show_new_schedule_view_appointments_page:
    actor_type: user
    description: This will show the non-Cerner-user and Cerner-user content for the page /health-care/schedule-view-va-appointments/
  show_updated_fry_dea_app:
    actor_type: user
    description: Show the new version of the Fry/DEA form.
  spool_testing_error_2:
    actor_type: user
    description: Enables Slack notifications for CreateDailySpoolFiles
  spool_testing_error_3:
    actor_type: user
    description: Enables email notifications for CreateDailySpoolFiles errors
  stem_automated_decision:
    actor_type: user
    description: Add automated decision to 10203 application workflow
    enable_in_development: true
  subform_8940_4192:
    actor_type: user
    description: Form 526 subforms for unemployability & connected employment information
    enable_in_development: true
  use_veteran_models_for_appoint:
    actor_type: user
    description: Use the original veteran_x models to power Appoint a Rep entity search
    enable_in_development: true
  va_notify_custom_errors:
    actor_type: user
    description: Custom error classes instead of the generic Common::Exceptions::BackendServiceException
  va_online_scheduling:
    actor_type: user
    description: Allows veterans to view their VA and Community Care appointments
    enable_in_development: true
  va_online_scheduling_booking_exclusion:
    actor_type: user
    description: Permits the exclusion of Lovell sites from being scheduled prior to Oracle Health cutover
    enable_in_development: true
  va_online_scheduling_cancellation_exclusion:
    actor_type: user
    description: Permits the exclusion of Lovell sites from cancellations prior to Oracle Health cutover
    enable_in_development: true
  va_online_scheduling_cancel:
    actor_type: user
    description: Allows veterans to cancel VA appointments
    enable_in_development: true
  va_online_scheduling_community_care:
    actor_type: user
    description: Allows veterans to submit requests for Community Care appointments
    enable_in_development: true
  va_online_scheduling_direct:
    actor_type: user
    description: Allows veterans to directly schedule VA appointments
    enable_in_development: true
  va_online_scheduling_requests:
    actor_type: user
    description: Allows veterans to submit requests for VA appointments
    enable_in_development: true
  va_online_scheduling_static_landing_page:
    actor_type: user
    description: Allows updates to the static landing widget on the Public Websites page
    enable_in_development: true
  va_online_scheduling_sts_oauth_token:
    actor_type: user
    description: Allows toggling of MAP STS OAuth token for VAOS
    enable_in_development: true
  va_online_scheduling_vaos_service_cc_appointments:
    actor_type: user
    description: Toggle for new vaos service cc appointments.
    enable_in_development: true
  va_online_scheduling_vaos_service_requests:
    actor_type: user
    description: Toggle for new vaos service requests.
    enable_in_development: true
  va_online_scheduling_vaos_service_va_appointments:
    actor_type: user
    description: Toggle for new vaos service va appointments.
    enable_in_development: true
  va_online_scheduling_vaos_v2_next:
    actor_type: user
    enable_in_development: true
    description: Toggle for tickets with the label vaos-v2-next will be behind this flag
  va_online_scheduling_vaos_alternate_route:
    actor_type: user
    enable_in_development: false
    description: Toggle for the vaos module to use an alternate vaos-service route
  va_online_scheduling_clinic_filter:
    actor_type: user
    enable_in_development: true
    description: Toggle for VAOS direct scheduling & appointment request clinic filtering
  va_online_scheduling_breadcrumb_url_update:
    actor_type: user
    enable_in_development: true
    description: Toggle for the breadcrumb and url changes for mhv
  va_online_scheduling_use_dsot:
    actor_type: user
    enable_in_development: true
    description: Toggle for querying Drupal Source of Truth for Acheron flag
  va_online_scheduling_poc_type_of_care:
    actor_type: user
    enable_in_development: true
    description: Toggle for proof of concept to help Veteran contact a facility when the type of care is not available
  va_dependents_v2:
    actor_type: user
    description: Allows us to toggle bewteen V1 and V2 of the 686c-674 forms.
  va_dependents_new_fields_for_pdf:
    actor_typer: user
    description: Allows us to toggle the new fields on the front end for 686C-674
  va_online_scheduling_enable_OH_cancellations:
    actor_type: user
    enable_in_development: true
    description: Allows appointment cancellations to be routed to Oracle Health sites.
  va_online_scheduling_enable_OH_eligibility:
    actor_type: user
    enable_in_development: true
    description: Toggle for routing eligibility requests to the VetsAPI Gateway Service(VPG) instead of vaos-service
  va_online_scheduling_enable_OH_requests:
    actor_type: user
    enable_in_development: true
    description: Toggle for routing new appointment requests to the VetsAPI Gateway Service(VPG) instead of vaos-service
  va_online_scheduling_enable_OH_slots_search:
    actor_type: user
    enable_in_development: true
    description: Toggle for routing slots search requests to the VetsAPI Gateway Service(VPG) instead of vaos-service
  va_online_scheduling_datadog_RUM:
    actor_type: user
    description: Enables datadog Real User Monitoring.
    enable_in_development: true
  va_online_scheduling_cc_direct_scheduling:
    actor_type: user
    description: Enables CC direct scheduling.
    enable_in_development: true
  va_online_scheduling_use_vpg:
    actor_type: user
    enable_in_development: true
    description: Toggle for routing appointment requests to the VetsAPI Gateway Service(VPG) instead of vaos-service.
  va_online_scheduling_recent_locations_filter:
    actor_type: user
    enable_in_development: true
    description: Toggle for displaying the most recent facilities on the Choose your VA location page.
  va_online_scheduling_OH_direct_schedule:
    actor_type: user
    enable_in_development: true
    description: Toggle to enable direct scheduling workflow for Oracle Health appointments.
  va_online_scheduling_OH_request:
    actor_type: user
    enable_in_development: true
    description: Toggle to enable request workflow for Oracle Health appointments.
  va_online_scheduling_remove_podiatry:
    actor_type: user
    enable_in_development: true
    description: Toggle to remove Podiatry from the type of care list when scheduling an online appointment.
  va_v2_person_service:
    actor_type: user
    description: When enabled, the VAProfile::V2::Person::Service will be enabled
    enable_in_development: true
  va_v3_contact_information_service:
    actor_type: user
    description: When enabled, the VAProfile::V3::ContactInformation will be enabled
    enable_in_development: true
  veteran_onboarding_beta_flow:
    actor_type: user
    description: Conditionally display the new veteran onboarding flow to user
  veteran_onboarding_contact_info_flow:
    actor_type: user
    description: Enables the complete your profile workflow
  veteran_onboarding_show_to_newly_onboarded:
    actor_type: user
    description: Conditionally display the new veteran onboarding flow to user, based upon number of days since verified
  veteran_onboarding_show_welcome_message_to_new_users:
    actor_type: user
    description: Conditionally display the "Welcome to VA" message to new (LOA1 or LOA3) users
    enable_in_development: false
  veteran_status_card_use_lighthouse:
    actor_type: user
    description: Enables the use of LH API instead of Profile API for the Veteran Status Card display
    enable_in_development: false
  vre_trigger_action_needed_email:
    actor_type: user
    description: Set whether to enable VANotify email to Veteran for VRE failure exhaustion
  show_edu_benefits_1990EZ_Wizard:
    actor_type: user
    description: Navigates user to 1990EZ or 1990 depending on form questions.
    enable_in_development: true
  show_dashboard_notifications:
    actor_type: user
    description: Enables on-site notifications
  check_va_inbox_enabled:
    actor_type: user
    description: Enables check inbox link
  dhp_connected_devices_fitbit:
    actor_type: user
    description: Enables linking between VA.gov account and fitbit account
  show_expandable_vamc_alert:
    actor_type: user
    description: Allows expandable alerts to be visible in vamc
  payment_history:
    actor_type: user
    description: Allows manual enabling/disabling payment history when BGS is acting up (5 min response times)
    enable_in_development: true
  cdp_payment_history_vba:
    actor_type: user
    description: Enables showing the overpayment and summary pages for the CDP Payment History
    enable_in_development: true
  show_digital_form_1095b:
    actor_type: user
    description: Enables access to digital 1095-B form download
    enable_in_development: true
  show_meb_dgi40_features:
    actor_type: user
    description: Enables the UI integration with the meb dgi
    enable_in_development: true
  show_meb_dgi42_features:
    actor_type: user
    description: Enables UI updates for meb dgi 42
    enable_in_development: true
  show_meb_enhancements:
    actor_type: user
    description: Provides a flag wrapper for minor code changes to be gated from Prod.
    enable_in_development: true
  show_meb_enhancements_06:
    actor_type: user
    description: Provides a flag wrapper for minor code changes to be gated from Prod.
  show_meb_enhancements_08:
    actor_type: user
    description: Provides a flag wrapper for minor code changes to be gated from Prod.
    enable_in_development: true
  show_meb_enhancements_09:
    actor_type: user
    description: Provides a flag wrapper for minor code changes to be gated from Prod.
    enable_in_development: true
  meb_gate_person_criteria:
    actor_type: user
    description: Flag to use Person Criteria on Submission service
    enable_in_development: true
  supply_reordering_sleep_apnea_enabled:
    actor_type: user
    description: Enables sleep apnea supplies to be ordered in the supply reorder tool / MDOT.
    enable_in_development: true
  toe_dup_contact_info_call:
    actor_type: user
    description: Flag to use contact info call and modal
    enable_in_development: true
  toe_short_circuit_bgs_failure:
    actor_type: user
    description: Flag to use begin rescue block for BGS call
    enable_in_development: true
  toe_high_school_info_change:
    actor_type: user
    description: Flag to change order of high school info page
    enable_in_development: false
  toe_light_house_dgi_direct_deposit:
    actor_type: user
    description: Uses lighthouse api for direct deposit information in TOE.
    enable_in_development: false
  move_form_back_button:
    actor_type: user
    description: Test moving form back button to the top of the page
  mobile_cerner_transition:
    actor_type: user
    description: For mobile app, a facility is being transitioned to cerner.
  mobile_lighthouse_letters:
    actor_type: user
    description: For mobile app, use Lighthouse instead of EVSS for our letters endpoints upstream service
  mobile_lighthouse_direct_deposit:
    actor_type: user
    description: For mobile app, use Lighthouse instead of EVSS for our direct deposit interactions
  mobile_lighthouse_claims:
    actor_type: user
    description: For mobile app, use Lighthouse instead of EVSS for our claims endpoints upstream service
  mobile_lighthouse_request_decision:
    actor_type: user
    description: For mobile app, use Lighthouse instead of EVSS for our request decision endpoints upstream service
  mobile_lighthouse_document_upload:
    actor_type: user
    description: For mobile app, use Lighthouse instead of EVSS for our document uploads
  mobile_lighthouse_disability_ratings:
    actor_type: user
    description: For mobile app, use Lighthouse instead of EVSS for our disability ratings endpoints upstream service
  mobile_military_indicator_logger:
    actor_type: user
    description: For mobile app, enables logging of military discharge codes
  mobile_appeal_model:
    actor_type: user
    description: For mobile app, enables use of strict models for parsing appeals
  mobile_v2_contact_info:
    actor_type: user
    description: For mobile app, enables ContactInformationV2 Service.
  appointment_provider_id_logging:
    actor_type: user
    description: For mobile app, logs provider id for debugging
  form526_backup_submission_temp_killswitch:
    actor_type: user
    description: Provide a temporary killswitch to disable form526 backup submission if something were to go awry
  virtual_agent_show_floating_chatbot:
    actor_type: user
    description: Enables a floating chatbot on the chatbot page - managed by virtual agent team
  disability_compensation_email_veteran_on_polled_lighthouse_doc_failure:
    actor_type: user
    description: Sends document upload failure emails when polled doc uploaded to Lighthouse has failed to process at Lighthouse
  disability_compensation_lighthouse_rated_disabilities_provider_foreground:
    actor_type: user
    description: If enabled uses the lighthouse rated disabilities endpoint for foreground requests
  disability_compensation_lighthouse_rated_disabilities_provider_background:
    actor_type: user
    description: If enabled uses the lighthouse rated disabilities endpoint for background tasks
  disability_compensation_lighthouse_document_service_provider:
    actor_type: user
    description: If enabled uses the lighthouse documents service
  disability_compensation_lighthouse_claims_service_provider:
    actor_type: user
    description: If enabled uses the lighthouse claims service
  disability_compensation_lighthouse_intent_to_file_provider:
    actor_type: user
    description: If enabled uses the lighthouse intent to file endpoint
  disability_compensation_lighthouse_ppiu_direct_deposit_provider:
    actor_type: user
    description: If enabled uses the lighthouse ppiu/direct deposit endpoint in the form526 submission workflow
  disability_compensation_prevent_submission_job:
    actor_type: user
    description: If enabled, the submission form526 record will be created, but there will be submission job
  disability_compensation_remove_pciu:
    actor_type: user
    description: If enabled, VA Profile is used to populate contact information- without PCIU calls (status quo)
  disability_compensation_lighthouse_brd:
    actor_type: user
    description: If enabled uses the lighthouse Benefits Reference Data service
  disability_compensation_lighthouse_generate_pdf:
    actor_type: user
    description: If enabled uses the lighthouse Benefits Claims service to generate a 526 pdf
  disability_compensation_use_api_provider_for_bdd_instructions:
    actor_type: user
    description: Provide a temporary killswitch for using the ApiProviderFactory to select an API for uploading BDD instructions
  disability_compensation_upload_bdd_instructions_to_lighthouse:
    actor_type: user
    description: If enabled uploads BDD instructions to Lighthouse Benefits Documents API instead of EVSS
  disability_compensation_use_api_provider_for_0781_uploads:
    actor_type: user
    description: Provide a temporary killswitch for using the ApiProviderFactory to select an API for uploading 0781/a forms
  disability_compensation_upload_0781_to_lighthouse:
    actor_type: user
    description: If enabled uploads 0781/a forms to Lighthouse Benefits Documents API instead of EVSS
  disability_compensation_use_api_provider_for_submit_veteran_upload:
    actor_type: user
    description: Provide a temporary killswitch for using the ApiProviderFactory to select an API for uploading Veteran Evidence
  disability_compensation_upload_veteran_evidence_to_lighthouse:
    actor_type: user
    description: If enabled uploads Veteran Evidence to Lighthouse Benefits Documents API instead of EVSS
  disablity_benefits_browser_monitoring_enabled:
    actor_type: user
    description: Datadog RUM monitoring for disability benefits applications
  virtual_agent_fetch_jwt_token:
    actor_type: user
    description: Enable the fetching of a JWT token to access MAP environment
  virtual_agent_lighthouse_claims:
    actor_type: user
    description: Use lighthouse instead of EVSS to view benefit claims for virtual agent chatbot application
  virtual_agent_voice:
    actor_type: user
    description: Enable the voice feature of the VA Chatbot
  notification_center:
    actor_type: user
    description: Enable Notification Center
    enable_in_development: true
  nod_part3_update:
    actor_type: user
    description: NOD update to latest form, part III box 11
    enable_in_development: true
  nod_browser_monitoring_enabled:
    actor_type: user
    description: NOD Datadog RUM monitoring
  nod_callbacks_endpoint:
    actor_type: user
    description: Enables Decision Review endpoint to process VANotify notification callbacks
    enable_in_development: true
  nod_confirmation_update:
    actor_type: user
    description: Show updated confirmation page with form data & downloadable PDF
    enable_in_development: true
  hlr_confirmation_update:
    actor_type: user
    description: Show updated confirmation page with form data & downloadable PDF
    enable_in_development: true
  sc_confirmation_update:
    actor_type: user
    description: Show updated confirmation page with form data & downloadable PDF
    enable_in_development: true
  hlr_updateed_contnet:
    actor_type: user
    description: HLR show form content updates
    enable_in_development: true
  sc_new_form:
    actor_type: user
    description: Supplemental Claim new form updates
    enable_in_development: true
  hlr_browser_monitoring_enabled:
    actor_type: user
    description: HLR Datadog RUM monitoring
  sc_browser_monitoring_enabled:
    actor_type: user
    description: Supplemental Claim Datadog RUM monitoring
  virtual_agent_enable_pva2_chatbot:
    actor_type: user
    description: If enabled, switches VA chatbot from PVA1 to PVA2
  virtual_agent_enable_root_bot:
    actor_type: user
    description: If enabled, switches VA chatbot from PVA to Root Bot
  virtual_agent_component_testing:
    actor_type: user
    description: If enabled, allows for testing of the chatbot components
  terms_of_use:
    actor_type: user
    description: This determines whether a user is redirected to the Terms of Use page
    enable_in_development: true
  burial_form_enabled:
    actor_type: user
    description: Enable the burial form
<<<<<<< HEAD
=======
  burial_form_v2:
    actor_type: user
    description: Enable Burial form v2 re-design
    enable_in_development: true
  burial_confirmation_page:
    actor_type: user
    description: Toggle showing the updated confirmation page
    enable_in_development: true
>>>>>>> ceac973a
  burial_error_email_notification:
    actor_type: cookie_id
    description: Toggle sending of the Action Needed email notification
  burial_received_email_notification:
    actor_type: cookie_id
    description: Toggle sending of the Received email notification
  pension_form_enabled:
    actor_type: user
    description: Enable the pension form
  pension_browser_monitoring_enabled:
    actor_type: user
    description: Pension Datadog RUM monitoring
  pension_multiple_page_response:
    actor_type: user
    description: Implement multiple page response pattern
    enable_in_development: true
  pension_introduction_update:
    actor_type: user
    description: Show updated introduction page
  pension_supporting_documents_update:
    actor_type: user
    description: Show updated supporting documents page
  pension_document_upload_update:
    actor_type: user
    description: Show updated document upload page
  pension_confirmation_update:
    actor_type: user
    description: Show updated confirmation page
  income_and_assets_form_enabled:
    actor_type: user
    description: Enable form 21P-0969 Update Income and Assets Evidence Form
    enable_in_development: true
  intent_to_file_lighthouse_enabled:
    actor_type: user
    description: Enable new Lighthouse ITF logic
    enable_in_development: true
  central_mail_benefits_intake_submission:
    actor_type: user
    description: Enable central mail claims submission uses Benefits Intake API
  ecc_benefits_intake_submission:
    actor_type: user
    description: Enable education and career counseling claim submissions to use Benefits Intake API
  virtual_agent_enable_param_error_detection:
    actor_type: user
    description: If enabled, Allows for the detection of errors in the chatbot params
  virtual_agent_enable_msft_pva_testing:
    actor_type: user
    description: If enabled, allows for connecting to MSFT PVA
  virtual_agent_enable_nlu_pva_testing:
    actor_type: user
    description: If enabled, allows for connecting to NLU PVA
  vye_request_allowed:
    actor_type: user
    description: >-
      Master toggle for the VYE (Verify Your Enrollment) project.
      If enabled, requests will be allowed to reach the controllers, otherwise a 400 (Bad Request) will be returned.
  sob_updated_design:
    actor_type: user
    description: >-
      Controls how the GI Bill State of Benefits (SOB) application is presented.
      When enabled: it use the new SOB application that works 24/7.
      When disabled: it will use the old SOB application that only works from 0600 to 2200 hrs
  travel_pay_power_switch:
    actor_type: user
    enable_in_development: true
    description: >-
      Main switch for the Travel Pay feature on VA.gov using the new BTSSS (travel pay) API.
      Enabled - Requests are handled as normal.
      Disabled - Requests are not handled. Server returns a 503 (Service Unavailable) until re-enabled.
  travel_pay_view_claim_details:
    actor_type: user
    enable_in_development: true
    description: >-
      A frontend-focused switch that toggles visibility of and access to the Travel Pay claim details page and entry point (features toggled together).
      Enabled - Entry point link and claim details page are viewable.
      Disabled - Entry point link and claim details page are not viewable.
  travel_pay_submit_mileage_expense:
    actor_type: user
    enable_in_development: true
    description: >-
      A switch that toggles availability of the submit mileage expense feature.
      Enabled - Requests are handled as normal. Frontend features are available per toggle settings.
      Disabled - Requests are not handled. Server returns a 503 (Service Unavailable) until re-enabled. Frontend features are not available.
  yellow_ribbon_automated_date_on_school_search:
    actor_type: user
    description: Enable the automated date displayed in the Find a Yellow Ribbon school search results
  accredited_representative_portal_pilot:
    actor_type: user
    description: Enable the Accredited Representative Portal for the pilot
    enable_in_development: true
  toggle_vye_address_direct_deposit_forms:
    actor_type: user
    description: Enable mailing address and direct deposit for VYE
  veteran_readiness_employment_to_res:
    actor_type: user
    description: Enable RES platform for Veteran Readiness & Employment form submissions, disabled will use VRE email
    enable_in_development: true
  vye_login_widget:
    actor_type: user
    description: Enable Vye authentication widget
  toggle_vye_address_direct_deposit_forms_in_profile:
    actor_type: user
    description: Enable mailing address and direct deposit for VYE in profile page
  toggle_vye_application:
    actor_type: user
    description: Enable VYE
  military_benefit_estimates:
    actor_type: user
    description: swap order of the military details in GI search filters
  merge_1995_and_5490:
    actore_type: user
    description: Activating the combined 1995 and 5490 form
  mgib_verifications_maintenance:
    actor_type: user
    description: Used to show  maintenance alert for MGIB Verifications
  search_use_v2_gsa:
    actor_type: cookie_id
    description: Swaps the Search Service's for one with an updated api.gsa.gov address
    enabled_in_development: true
  remove_pciu:
    actor_type: user
    description: If enabled, VA Profile is used to populate contact information- without PCIU calls (status quo)
  show_yellow_ribbon_table:
    actor_type: user
    description: Used to show yellow ribbon table in Comparison Tool
  banner_update_alternative_banners:
    actor_type: user
    description: Used to toggle the DB updating of alternative banners
  banner_use_alternative_banners:
    actor_type: user
    description: Used to toggle use of alternative banners.
  fsr_wizard:
    actor_type: user
    description: Used to toggle the FSR wizard
  gi_comparison_tool_show_ratings:
    actor_type: user
    description: Display Veteran student ratings in GI comparison Tool
  gi_comparison_tool_programs_toggle_flag:
    actor_type: user
    description: Used to show links to programs page in comparison tool
  gi_comparison_tool_lce_toggle_flag:
    actor_type: user
    description: Used to show lce page in comparison tool
  va_notify_in_progress_metadata:
    actor_type: user
    description: If enabled, emails and sms sent through VaNotify::Service will be stored as notifications.
  va_notify_notification_creation:
    actor_type: user
    description: If enabled, emails and sms sent through VaNotify::Service will be stored as notifications.
  is_DGIB_endpoint:
    actor_type: user
    description: used to call data from DGIB endpoints for MGIB VYE application<|MERGE_RESOLUTION|>--- conflicted
+++ resolved
@@ -896,7 +896,7 @@
     enable_in_development: true
   lighthouse_claims_api_v2_add_person_proxy:
     actor_type: user
-    description: Lighthouse Benefits Claims API v2 uses add_person_proxy service when target Veteran is missing a Participant ID 
+    description: Lighthouse Benefits Claims API v2 uses add_person_proxy service when target Veteran is missing a Participant ID
     enable_in_development: true
   lighthouse_claims_api_poa_dependent_claimants:
     actor_type: user
@@ -1777,17 +1777,10 @@
   burial_form_enabled:
     actor_type: user
     description: Enable the burial form
-<<<<<<< HEAD
-=======
-  burial_form_v2:
-    actor_type: user
-    description: Enable Burial form v2 re-design
-    enable_in_development: true
   burial_confirmation_page:
     actor_type: user
     description: Toggle showing the updated confirmation page
     enable_in_development: true
->>>>>>> ceac973a
   burial_error_email_notification:
     actor_type: cookie_id
     description: Toggle sending of the Action Needed email notification
