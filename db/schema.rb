# This file is auto-generated from the current state of the database. Instead
# of editing this file, please use the migrations feature of Active Record to
# incrementally modify your database, and then regenerate this schema definition.
#
# This file is the source Rails uses to define your schema when running `bin/rails
# db:schema:load`. When creating a new database, `bin/rails db:schema:load` tends to
# be faster and is potentially less error prone than running all of your
# migrations from scratch. Old migrations may fail to apply correctly if those
# migrations use external dependencies or application code.
#
# It's strongly recommended that you check this file into your version control system.

<<<<<<< HEAD
ActiveRecord::Schema[7.2].define(version: 2024_12_13_215405) do
=======
ActiveRecord::Schema[7.1].define(version: 2024_12_09_231104) do
>>>>>>> 159ca187
  # These are extensions that must be enabled in order to support this database
  enable_extension "btree_gin"
  enable_extension "fuzzystrmatch"
  enable_extension "pg_stat_statements"
  enable_extension "pg_trgm"
  enable_extension "pgcrypto"
  enable_extension "plpgsql"
  enable_extension "postgis"
  enable_extension "uuid-ossp"

  # Custom types defined in this database.
  # Note that some types may not work with other database engines. Be careful if changing database.
  create_enum "itf_remediation_status", ["unprocessed"]

  create_table "account_login_stats", force: :cascade do |t|
    t.bigint "account_id", null: false
    t.datetime "idme_at"
    t.datetime "myhealthevet_at"
    t.datetime "dslogon_at"
    t.datetime "created_at", null: false
    t.datetime "updated_at", null: false
    t.string "current_verification"
    t.datetime "logingov_at"
    t.index ["account_id"], name: "index_account_login_stats_on_account_id", unique: true
    t.index ["current_verification"], name: "index_account_login_stats_on_current_verification"
    t.index ["dslogon_at"], name: "index_account_login_stats_on_dslogon_at"
    t.index ["idme_at"], name: "index_account_login_stats_on_idme_at"
    t.index ["logingov_at"], name: "index_account_login_stats_on_logingov_at"
    t.index ["myhealthevet_at"], name: "index_account_login_stats_on_myhealthevet_at"
  end

  create_table "accounts", id: :serial, force: :cascade do |t|
    t.uuid "uuid", null: false
    t.string "idme_uuid"
    t.string "icn"
    t.string "edipi"
    t.datetime "created_at", null: false
    t.datetime "updated_at", null: false
    t.string "sec_id"
    t.string "logingov_uuid"
    t.index ["icn"], name: "index_accounts_on_icn"
    t.index ["idme_uuid"], name: "index_accounts_on_idme_uuid", unique: true
    t.index ["logingov_uuid"], name: "index_accounts_on_logingov_uuid", unique: true
    t.index ["sec_id"], name: "index_accounts_on_sec_id"
    t.index ["uuid"], name: "index_accounts_on_uuid", unique: true
  end

  create_table "accreditations", id: :uuid, default: -> { "gen_random_uuid()" }, force: :cascade do |t|
    t.uuid "accredited_individual_id", null: false
    t.uuid "accredited_organization_id", null: false
    t.boolean "can_accept_reject_poa"
    t.datetime "created_at", null: false
    t.datetime "updated_at", null: false
    t.index ["accredited_individual_id", "accredited_organization_id"], name: "index_accreditations_on_indi_and_org_ids", unique: true
    t.index ["accredited_organization_id"], name: "index_accreditations_on_accredited_organization_id"
  end

  create_table "accredited_individuals", id: :uuid, default: -> { "gen_random_uuid()" }, force: :cascade do |t|
    t.uuid "ogc_id", null: false
    t.string "registration_number", null: false
    t.string "poa_code", limit: 3
    t.string "individual_type", null: false
    t.string "first_name"
    t.string "middle_initial"
    t.string "last_name"
    t.string "full_name"
    t.string "email"
    t.string "phone"
    t.string "address_type"
    t.string "address_line1"
    t.string "address_line2"
    t.string "address_line3"
    t.string "city"
    t.string "country_code_iso3"
    t.string "country_name"
    t.string "county_name"
    t.string "county_code"
    t.string "international_postal_code"
    t.string "province"
    t.string "state_code"
    t.string "zip_code"
    t.string "zip_suffix"
    t.jsonb "raw_address"
    t.float "lat"
    t.float "long"
    t.geography "location", limit: {:srid=>4326, :type=>"st_point", :geographic=>true}
    t.datetime "created_at", null: false
    t.datetime "updated_at", null: false
    t.index ["full_name"], name: "index_accredited_individuals_on_full_name"
    t.index ["location"], name: "index_accredited_individuals_on_location", using: :gist
    t.index ["poa_code"], name: "index_accredited_individuals_on_poa_code"
    t.index ["registration_number", "individual_type"], name: "index_on_reg_num_and_type_for_accredited_individuals", unique: true
  end

  create_table "accredited_organizations", id: :uuid, default: -> { "gen_random_uuid()" }, force: :cascade do |t|
    t.uuid "ogc_id", null: false
    t.string "poa_code", limit: 3, null: false
    t.string "name"
    t.string "phone"
    t.string "address_type"
    t.string "address_line1"
    t.string "address_line2"
    t.string "address_line3"
    t.string "city"
    t.string "country_code_iso3"
    t.string "country_name"
    t.string "county_name"
    t.string "county_code"
    t.string "international_postal_code"
    t.string "province"
    t.string "state_code"
    t.string "zip_code"
    t.string "zip_suffix"
    t.jsonb "raw_address"
    t.float "lat"
    t.float "long"
    t.geography "location", limit: {:srid=>4326, :type=>"st_point", :geographic=>true}
    t.datetime "created_at", null: false
    t.datetime "updated_at", null: false
    t.index ["location"], name: "index_accredited_organizations_on_location", using: :gist
    t.index ["name"], name: "index_accredited_organizations_on_name"
    t.index ["poa_code"], name: "index_accredited_organizations_on_poa_code", unique: true
  end

  create_table "active_storage_attachments", force: :cascade do |t|
    t.string "name", null: false
    t.string "record_type", null: false
    t.bigint "record_id", null: false
    t.bigint "blob_id", null: false
    t.datetime "created_at", null: false
    t.index ["blob_id"], name: "index_active_storage_attachments_on_blob_id"
    t.index ["record_type", "record_id", "name", "blob_id"], name: "index_active_storage_attachments_uniqueness", unique: true
  end

  create_table "active_storage_blobs", force: :cascade do |t|
    t.string "key", null: false
    t.string "filename", null: false
    t.string "content_type"
    t.text "metadata"
    t.bigint "byte_size", null: false
    t.string "checksum", null: false
    t.datetime "created_at", null: false
    t.string "service_name", null: false
    t.index ["key"], name: "index_active_storage_blobs_on_key", unique: true
  end

  create_table "active_storage_variant_records", force: :cascade do |t|
    t.bigint "blob_id", null: false
    t.string "variation_digest", null: false
    t.index ["blob_id", "variation_digest"], name: "index_active_storage_variant_records_uniqueness", unique: true
  end

  create_table "appeal_submission_uploads", force: :cascade do |t|
    t.string "decision_review_evidence_attachment_guid"
    t.string "appeal_submission_id"
    t.string "lighthouse_upload_id"
    t.datetime "created_at", null: false
    t.datetime "updated_at", null: false
    t.datetime "failure_notification_sent_at"
    t.index ["appeal_submission_id"], name: "index_appeal_submission_uploads_on_appeal_submission_id"
  end

  create_table "appeal_submissions", force: :cascade do |t|
    t.string "user_uuid"
    t.string "submitted_appeal_uuid"
    t.string "type_of_appeal"
    t.datetime "created_at", null: false
    t.datetime "updated_at", null: false
    t.string "board_review_option"
    t.text "upload_metadata_ciphertext"
    t.text "encrypted_kms_key"
    t.uuid "user_account_id"
    t.datetime "failure_notification_sent_at"
    t.index ["submitted_appeal_uuid"], name: "index_appeal_submissions_on_submitted_appeal_uuid"
    t.index ["user_account_id"], name: "index_appeal_submissions_on_user_account_id"
  end

  create_table "appeals_api_evidence_submissions", force: :cascade do |t|
    t.string "supportable_type"
    t.string "supportable_id"
    t.datetime "created_at", null: false
    t.datetime "updated_at", null: false
    t.string "source"
    t.uuid "guid", null: false
    t.integer "upload_submission_id", null: false
    t.text "file_data_ciphertext"
    t.text "encrypted_kms_key"
    t.index ["guid"], name: "index_appeals_api_evidence_submissions_on_guid"
    t.index ["supportable_type", "supportable_id"], name: "evidence_submission_supportable_id_type_index"
    t.index ["upload_submission_id"], name: "index_appeals_api_evidence_submissions_on_upload_submission_id", unique: true
  end

  create_table "appeals_api_higher_level_reviews", id: :uuid, default: -> { "gen_random_uuid()" }, force: :cascade do |t|
    t.string "status", default: "pending", null: false
    t.datetime "created_at", null: false
    t.datetime "updated_at", null: false
    t.string "code"
    t.string "detail"
    t.string "source"
    t.string "pdf_version"
    t.string "api_version"
    t.text "form_data_ciphertext"
    t.text "auth_headers_ciphertext"
    t.text "encrypted_kms_key"
    t.string "veteran_icn"
    t.jsonb "metadata", default: {}
    t.index ["veteran_icn"], name: "index_appeals_api_higher_level_reviews_on_veteran_icn"
  end

  create_table "appeals_api_notice_of_disagreements", id: :uuid, default: -> { "gen_random_uuid()" }, force: :cascade do |t|
    t.datetime "created_at", null: false
    t.datetime "updated_at", null: false
    t.string "status", default: "pending", null: false
    t.string "code"
    t.string "detail"
    t.string "source"
    t.string "board_review_option"
    t.string "pdf_version"
    t.string "api_version"
    t.text "form_data_ciphertext"
    t.text "auth_headers_ciphertext"
    t.text "encrypted_kms_key"
    t.string "veteran_icn"
    t.jsonb "metadata", default: {}
    t.index ["veteran_icn"], name: "index_appeals_api_notice_of_disagreements_on_veteran_icn"
  end

  create_table "appeals_api_status_updates", force: :cascade do |t|
    t.string "from"
    t.string "to"
    t.string "statusable_type"
    t.string "statusable_id"
    t.datetime "status_update_time"
    t.datetime "created_at", null: false
    t.datetime "updated_at", null: false
    t.string "code"
    t.string "detail"
    t.index ["statusable_type", "statusable_id"], name: "status_update_id_type_index"
  end

  create_table "appeals_api_supplemental_claims", id: :uuid, default: -> { "gen_random_uuid()" }, force: :cascade do |t|
    t.string "status", default: "pending"
    t.string "code"
    t.string "detail"
    t.string "source"
    t.string "pdf_version"
    t.string "api_version"
    t.datetime "created_at", null: false
    t.datetime "updated_at", null: false
    t.text "form_data_ciphertext"
    t.text "auth_headers_ciphertext"
    t.text "encrypted_kms_key"
    t.boolean "evidence_submission_indicated"
    t.string "veteran_icn"
    t.jsonb "metadata", default: {}
    t.index ["veteran_icn"], name: "index_appeals_api_supplemental_claims_on_veteran_icn"
  end

  create_table "async_transactions", id: :serial, force: :cascade do |t|
    t.string "type"
    t.string "user_uuid"
    t.string "source_id"
    t.string "source"
    t.string "status"
    t.string "transaction_id"
    t.string "transaction_status"
    t.datetime "created_at", null: false
    t.datetime "updated_at", null: false
    t.text "metadata_ciphertext"
    t.text "encrypted_kms_key"
    t.uuid "user_account_id"
    t.index ["created_at"], name: "index_async_transactions_on_created_at"
    t.index ["id", "type"], name: "index_async_transactions_on_id_and_type"
    t.index ["source_id"], name: "index_async_transactions_on_source_id"
    t.index ["transaction_id", "source"], name: "index_async_transactions_on_transaction_id_and_source", unique: true
    t.index ["user_account_id"], name: "index_async_transactions_on_user_account_id"
    t.index ["user_uuid"], name: "index_async_transactions_on_user_uuid"
  end

  create_table "average_days_for_claim_completions", force: :cascade do |t|
    t.float "average_days"
    t.datetime "created_at", null: false
    t.datetime "updated_at", null: false
  end

  create_table "banners", force: :cascade do |t|
    t.integer "entity_id", null: false
    t.string "entity_bundle"
    t.string "headline"
    t.string "alert_type"
    t.boolean "show_close"
    t.text "content"
    t.jsonb "context"
    t.boolean "operating_status_cta"
    t.boolean "email_updates_button"
    t.boolean "find_facilities_cta"
    t.boolean "limit_subpage_inheritance"
    t.datetime "created_at", null: false
    t.datetime "updated_at", null: false
    t.index ["entity_id"], name: "index_banners_on_entity_id"
  end

  create_table "base_facilities", id: false, force: :cascade do |t|
    t.string "unique_id", null: false
    t.string "name", null: false
    t.string "facility_type", null: false
    t.string "classification"
    t.string "website"
    t.float "lat", null: false
    t.float "long", null: false
    t.jsonb "address"
    t.jsonb "phone"
    t.jsonb "hours"
    t.jsonb "services"
    t.jsonb "feedback"
    t.jsonb "access"
    t.string "fingerprint"
    t.datetime "created_at", null: false
    t.datetime "updated_at", null: false
    t.geography "location", limit: {:srid=>4326, :type=>"st_point", :geographic=>true}
    t.boolean "mobile"
    t.string "active_status"
    t.string "visn"
    t.index ["lat"], name: "index_base_facilities_on_lat"
    t.index ["location"], name: "index_base_facilities_on_location", using: :gist
    t.index ["name"], name: "index_base_facilities_on_name", opclass: :gin_trgm_ops, using: :gin
    t.index ["unique_id", "facility_type"], name: "index_base_facilities_on_unique_id_and_facility_type", unique: true
  end

  create_table "central_mail_submissions", id: :serial, force: :cascade do |t|
    t.string "state", default: "pending", null: false
    t.integer "saved_claim_id", null: false
    t.index ["saved_claim_id"], name: "index_central_mail_submissions_on_saved_claim_id"
    t.index ["state"], name: "index_central_mail_submissions_on_state"
  end

  create_table "claim_va_notifications", force: :cascade do |t|
    t.string "form_type"
    t.bigint "saved_claim_id", null: false
    t.boolean "email_sent"
    t.datetime "created_at", null: false
    t.datetime "updated_at", null: false
    t.string "email_template_id"
    t.index ["saved_claim_id"], name: "index_claim_va_notifications_on_saved_claim_id"
  end

  create_table "claims_api_auto_established_claims", id: :uuid, default: -> { "gen_random_uuid()" }, force: :cascade do |t|
    t.string "status"
    t.integer "evss_id"
    t.datetime "created_at", null: false
    t.datetime "updated_at", null: false
    t.string "md5"
    t.string "source"
    t.string "flashes", default: [], array: true
    t.jsonb "special_issues", default: []
    t.string "veteran_icn"
    t.text "form_data_ciphertext"
    t.text "auth_headers_ciphertext"
    t.text "file_data_ciphertext"
    t.text "evss_response_ciphertext"
    t.text "bgs_flash_responses_ciphertext"
    t.text "bgs_special_issue_responses_ciphertext"
    t.text "encrypted_kms_key"
    t.string "cid"
    t.string "transaction_id"
    t.index ["evss_id"], name: "index_claims_api_auto_established_claims_on_evss_id"
    t.index ["md5"], name: "index_claims_api_auto_established_claims_on_md5"
    t.index ["source"], name: "index_claims_api_auto_established_claims_on_source"
    t.index ["veteran_icn"], name: "index_claims_api_auto_established_claims_on_veteran_icn"
  end

  create_table "claims_api_claim_submissions", force: :cascade do |t|
    t.uuid "claim_id", null: false
    t.string "claim_type", null: false
    t.string "consumer_label", null: false
    t.datetime "created_at", null: false
    t.datetime "updated_at", null: false
    t.index ["claim_id"], name: "index_claims_api_claim_submissions_on_claim_id"
  end

  create_table "claims_api_evidence_waiver_submissions", id: :uuid, default: -> { "gen_random_uuid()" }, force: :cascade do |t|
    t.text "auth_headers_ciphertext"
    t.text "encrypted_kms_key"
    t.string "cid"
    t.datetime "created_at", null: false
    t.datetime "updated_at", null: false
    t.string "status"
    t.string "vbms_error_message"
    t.string "bgs_error_message"
    t.integer "vbms_upload_failure_count", default: 0
    t.integer "bgs_upload_failure_count", default: 0
    t.string "claim_id"
    t.integer "tracked_items", default: [], array: true
  end

  create_table "claims_api_intent_to_files", force: :cascade do |t|
    t.string "status"
    t.string "cid"
    t.datetime "created_at", null: false
    t.datetime "updated_at", null: false
  end

  create_table "claims_api_power_of_attorney_requests", id: :uuid, default: -> { "gen_random_uuid()" }, force: :cascade do |t|
    t.string "proc_id"
    t.string "veteran_icn"
    t.string "claimant_icn"
    t.string "poa_code"
    t.jsonb "metadata", default: {}
    t.uuid "power_of_attorney_id"
    t.datetime "created_at", null: false
    t.datetime "updated_at", null: false
    t.index ["power_of_attorney_id"], name: "idx_on_power_of_attorney_id_9fc9134311"
  end

  create_table "claims_api_power_of_attorneys", id: :uuid, default: -> { "gen_random_uuid()" }, force: :cascade do |t|
    t.string "status"
    t.string "current_poa"
    t.string "md5"
    t.datetime "created_at", null: false
    t.datetime "updated_at", null: false
    t.string "vbms_new_document_version_ref_id"
    t.string "vbms_document_series_ref_id"
    t.string "vbms_error_message"
    t.integer "vbms_upload_failure_count", default: 0
    t.string "header_md5"
    t.string "signature_errors", default: [], array: true
    t.text "form_data_ciphertext"
    t.text "auth_headers_ciphertext"
    t.text "file_data_ciphertext"
    t.text "source_data_ciphertext"
    t.text "encrypted_kms_key"
    t.string "cid"
    t.index ["header_md5"], name: "index_claims_api_power_of_attorneys_on_header_md5"
  end

  create_table "claims_api_supporting_documents", id: :uuid, default: -> { "gen_random_uuid()" }, force: :cascade do |t|
    t.datetime "created_at", null: false
    t.datetime "updated_at", null: false
    t.uuid "auto_established_claim_id"
    t.text "file_data_ciphertext"
    t.text "encrypted_kms_key"
  end

  create_table "client_configs", force: :cascade do |t|
    t.string "client_id", null: false
    t.string "authentication", null: false
    t.boolean "anti_csrf", null: false
    t.text "redirect_uri", null: false
    t.interval "access_token_duration", null: false
    t.string "access_token_audience"
    t.interval "refresh_token_duration", null: false
    t.datetime "created_at", null: false
    t.datetime "updated_at", null: false
    t.text "logout_redirect_uri"
    t.boolean "pkce"
    t.string "certificates", default: [], array: true
    t.text "description"
    t.string "access_token_attributes", default: [], array: true
    t.text "terms_of_use_url"
    t.text "enforced_terms"
    t.boolean "shared_sessions", default: false, null: false
    t.string "service_levels", default: ["ial1", "ial2", "loa1", "loa3", "min"], array: true
    t.string "credential_service_providers", default: ["logingov", "idme", "dslogon", "mhv"], array: true
    t.index ["client_id"], name: "index_client_configs_on_client_id", unique: true
  end

  create_table "covid_vaccine_expanded_registration_submissions", id: :serial, force: :cascade do |t|
    t.string "submission_uuid", null: false
    t.string "vetext_sid"
    t.boolean "sequestered", default: true, null: false
    t.string "state"
    t.string "email_confirmation_id"
    t.string "enrollment_id"
    t.string "batch_id"
    t.datetime "created_at", null: false
    t.datetime "updated_at", null: false
    t.text "raw_form_data_ciphertext"
    t.text "eligibility_info_ciphertext"
    t.text "form_data_ciphertext"
    t.text "encrypted_kms_key"
    t.index ["batch_id"], name: "index_covid_vaccine_expanded_reg_submissions_on_batch_id"
    t.index ["state"], name: "index_covid_vaccine_expanded_registration_submissions_on_state"
    t.index ["submission_uuid"], name: "index_covid_vaccine_expanded_on_submission_id", unique: true
    t.index ["vetext_sid"], name: "index_covid_vaccine_expanded_on_vetext_sid", unique: true
  end

  create_table "covid_vaccine_registration_submissions", id: :serial, force: :cascade do |t|
    t.string "sid"
    t.uuid "account_id"
    t.datetime "created_at", null: false
    t.datetime "updated_at", null: false
    t.boolean "expanded", default: false, null: false
    t.boolean "sequestered", default: false, null: false
    t.string "email_confirmation_id"
    t.string "enrollment_id"
    t.text "form_data_ciphertext"
    t.text "raw_form_data_ciphertext"
    t.text "encrypted_kms_key"
    t.index ["account_id", "created_at"], name: "index_covid_vaccine_registry_submissions_2"
    t.index ["sid"], name: "index_covid_vaccine_registry_submissions_on_sid", unique: true
  end

  create_table "decision_review_notification_audit_logs", force: :cascade do |t|
    t.text "notification_id"
    t.text "status"
    t.text "reference"
    t.text "payload_ciphertext"
    t.text "encrypted_kms_key"
    t.datetime "created_at", null: false
    t.datetime "updated_at", null: false
    t.index ["notification_id"], name: "idx_on_notification_id_e2314be616"
    t.index ["reference"], name: "index_decision_review_notification_audit_logs_on_reference"
  end

  create_table "deprecated_user_accounts", force: :cascade do |t|
    t.uuid "user_account_id"
    t.bigint "user_verification_id"
    t.datetime "created_at", null: false
    t.datetime "updated_at", null: false
    t.index ["user_account_id"], name: "index_deprecated_user_accounts_on_user_account_id", unique: true
    t.index ["user_verification_id"], name: "index_deprecated_user_accounts_on_user_verification_id", unique: true
  end

  create_table "devices", force: :cascade do |t|
    t.string "key"
    t.string "name"
    t.datetime "created_at", null: false
    t.datetime "updated_at", null: false
    t.index ["key"], name: "index_devices_on_key", unique: true
  end

  create_table "directory_applications", force: :cascade do |t|
    t.string "name"
    t.string "logo_url"
    t.string "app_type"
    t.text "service_categories", default: [], array: true
    t.text "platforms", default: [], array: true
    t.string "app_url"
    t.text "description"
    t.string "privacy_url"
    t.string "tos_url"
    t.datetime "created_at", null: false
    t.datetime "updated_at", null: false
    t.index ["name"], name: "index_directory_applications_on_name", unique: true
  end

  create_table "disability_contentions", id: :serial, force: :cascade do |t|
    t.integer "code", null: false
    t.string "medical_term", null: false
    t.string "lay_term"
    t.datetime "created_at", null: false
    t.datetime "updated_at", null: false
    t.index ["code"], name: "index_disability_contentions_on_code", unique: true
    t.index ["lay_term"], name: "index_disability_contentions_on_lay_term", opclass: :gin_trgm_ops, using: :gin
    t.index ["medical_term"], name: "index_disability_contentions_on_medical_term", opclass: :gin_trgm_ops, using: :gin
  end

  create_table "drivetime_bands", force: :cascade do |t|
    t.string "name"
    t.string "unit"
    t.geography "polygon", limit: {:srid=>4326, :type=>"st_polygon", :geographic=>true}, null: false
    t.string "vha_facility_id", null: false
    t.datetime "created_at", null: false
    t.datetime "updated_at", null: false
    t.integer "min"
    t.integer "max"
    t.datetime "vssc_extract_date", default: "2001-01-01 00:00:00"
    t.index ["polygon"], name: "index_drivetime_bands_on_polygon", using: :gist
  end

  create_table "education_benefits_claims", id: :serial, force: :cascade do |t|
    t.datetime "submitted_at"
    t.datetime "processed_at"
    t.datetime "created_at", null: false
    t.datetime "updated_at", null: false
    t.string "regional_processing_office", null: false
    t.string "form_type", default: "1990"
    t.integer "saved_claim_id", null: false
    t.text "form_ciphertext"
    t.text "encrypted_kms_key"
    t.index ["created_at"], name: "index_education_benefits_claims_on_created_at"
    t.index ["saved_claim_id"], name: "index_education_benefits_claims_on_saved_claim_id"
    t.index ["submitted_at"], name: "index_education_benefits_claims_on_submitted_at"
  end

  create_table "education_benefits_submissions", id: :serial, force: :cascade do |t|
    t.string "region", null: false
    t.datetime "created_at", null: false
    t.datetime "updated_at", null: false
    t.boolean "chapter33", default: false, null: false
    t.boolean "chapter30", default: false, null: false
    t.boolean "chapter1606", default: false, null: false
    t.boolean "chapter32", default: false, null: false
    t.string "status", default: "submitted", null: false
    t.integer "education_benefits_claim_id"
    t.string "form_type", default: "1990", null: false
    t.boolean "chapter35", default: false, null: false
    t.boolean "transfer_of_entitlement", default: false, null: false
    t.boolean "chapter1607", default: false, null: false
    t.boolean "vettec", default: false
    t.boolean "vrrap", default: false, null: false
    t.index ["created_at"], name: "index_education_benefits_submissions_on_created_at"
    t.index ["education_benefits_claim_id"], name: "index_education_benefits_claim_id", unique: true
    t.index ["region", "created_at", "form_type"], name: "index_edu_benefits_subs_ytd"
  end

  create_table "education_stem_automated_decisions", force: :cascade do |t|
    t.bigint "education_benefits_claim_id"
    t.string "automated_decision_state", default: "init"
    t.string "user_uuid", null: false
    t.datetime "created_at", null: false
    t.datetime "updated_at", null: false
    t.boolean "poa"
    t.integer "remaining_entitlement"
    t.datetime "denial_email_sent_at"
    t.datetime "confirmation_email_sent_at"
    t.text "auth_headers_json_ciphertext"
    t.text "encrypted_kms_key"
    t.uuid "user_account_id"
    t.index ["education_benefits_claim_id"], name: "index_education_stem_automated_decisions_on_claim_id"
    t.index ["user_account_id"], name: "index_education_stem_automated_decisions_on_user_account_id"
    t.index ["user_uuid"], name: "index_education_stem_automated_decisions_on_user_uuid"
  end

  create_table "evidence_submissions", force: :cascade do |t|
    t.string "job_id"
    t.string "job_class"
    t.string "request_id"
    t.string "claim_id"
    t.uuid "user_account_id", null: false
    t.json "template_metadata_ciphertext"
    t.text "encrypted_kms_key"
    t.string "upload_status"
    t.string "va_notify_id"
    t.string "va_notify_status"
    t.datetime "va_notify_date"
    t.date "delete_date"
    t.string "tracked_item_id"
    t.datetime "created_at", null: false
    t.datetime "updated_at", null: false
    t.index ["user_account_id"], name: "index_evidence_submissions_on_user_account_id"
  end

  create_table "evss_claims", id: :serial, force: :cascade do |t|
    t.integer "evss_id", null: false
    t.json "data", null: false
    t.datetime "created_at", null: false
    t.datetime "updated_at", null: false
    t.string "user_uuid", null: false
    t.json "list_data", default: {}, null: false
    t.boolean "requested_decision", default: false, null: false
    t.uuid "user_account_id"
    t.index ["evss_id"], name: "index_evss_claims_on_evss_id"
    t.index ["updated_at"], name: "index_evss_claims_on_updated_at"
    t.index ["user_account_id"], name: "index_evss_claims_on_user_account_id"
    t.index ["user_uuid"], name: "index_evss_claims_on_user_uuid"
  end

  create_table "feature_toggle_events", force: :cascade do |t|
    t.string "feature_name"
    t.string "operation"
    t.string "gate_name"
    t.string "value"
    t.string "user"
    t.datetime "created_at", null: false
    t.datetime "updated_at", null: false
    t.index ["feature_name"], name: "index_feature_toggle_events_on_feature_name"
  end

  create_table "flagged_veteran_representative_contact_data", force: :cascade do |t|
    t.string "ip_address", null: false
    t.string "representative_id", null: false
    t.string "flag_type", null: false
    t.text "flagged_value", null: false
    t.datetime "created_at", null: false
    t.datetime "updated_at", null: false
    t.datetime "flagged_value_updated_at"
    t.index ["ip_address", "representative_id", "flag_type", "flagged_value_updated_at"], name: "index_unique_constraint_fields", unique: true
  end

  create_table "flipper_features", force: :cascade do |t|
    t.string "key", null: false
    t.datetime "created_at", null: false
    t.datetime "updated_at", null: false
    t.index ["key"], name: "index_flipper_features_on_key", unique: true
  end

  create_table "flipper_gates", force: :cascade do |t|
    t.string "feature_key", null: false
    t.string "key", null: false
    t.text "value"
    t.datetime "created_at", null: false
    t.datetime "updated_at", null: false
    t.index ["feature_key", "key", "value"], name: "index_flipper_gates_on_feature_key_and_key_and_value", unique: true
  end

  create_table "form1010cg_submissions", force: :cascade do |t|
    t.string "carma_case_id", limit: 18, null: false
    t.datetime "accepted_at", null: false
    t.json "metadata"
    t.json "attachments"
    t.datetime "created_at", null: false
    t.datetime "updated_at", null: false
    t.uuid "claim_guid", null: false
    t.index ["carma_case_id"], name: "index_form1010cg_submissions_on_carma_case_id", unique: true
    t.index ["claim_guid"], name: "index_form1010cg_submissions_on_claim_guid", unique: true
  end

  create_table "form1095_bs", id: :uuid, default: -> { "gen_random_uuid()" }, force: :cascade do |t|
    t.string "veteran_icn", null: false
    t.integer "tax_year", null: false
    t.jsonb "form_data_ciphertext", null: false
    t.text "encrypted_kms_key"
    t.datetime "created_at", null: false
    t.datetime "updated_at", null: false
    t.index ["veteran_icn", "tax_year"], name: "index_form1095_bs_on_veteran_icn_and_tax_year", unique: true
  end

  create_table "form526_job_statuses", id: :serial, force: :cascade do |t|
    t.integer "form526_submission_id", null: false
    t.string "job_id", null: false
    t.string "job_class", null: false
    t.string "status", null: false
    t.string "error_class"
    t.string "error_message"
    t.datetime "updated_at", null: false
    t.jsonb "bgjob_errors", default: {}
    t.index ["bgjob_errors"], name: "index_form526_job_statuses_on_bgjob_errors", using: :gin
    t.index ["form526_submission_id"], name: "index_form526_job_statuses_on_form526_submission_id"
    t.index ["job_id"], name: "index_form526_job_statuses_on_job_id", unique: true
  end

  create_table "form526_submission_remediations", force: :cascade do |t|
    t.bigint "form526_submission_id", null: false
    t.text "lifecycle", default: [], array: true
    t.boolean "success", default: true
    t.boolean "ignored_as_duplicate", default: false
    t.datetime "created_at", null: false
    t.datetime "updated_at", null: false
    t.integer "remediation_type", default: 0
    t.index ["form526_submission_id"], name: "index_form526_submission_remediations_on_form526_submission_id"
  end

  create_table "form526_submissions", id: :serial, force: :cascade do |t|
    t.string "user_uuid", null: false
    t.integer "saved_claim_id", null: false
    t.integer "submitted_claim_id"
    t.boolean "workflow_complete", default: false, null: false
    t.datetime "created_at", null: false
    t.datetime "updated_at", null: false
    t.boolean "multiple_birls", comment: "*After* a SubmitForm526 Job fails, a lookup is done to see if the veteran has multiple BIRLS IDs. This field gets set to true if that is the case. If the initial submit job succeeds, this field will remain false whether or not the veteran has multiple BIRLS IDs --so this field cannot technically be used to sum all Form526 veterans that have multiple BIRLS. This field /can/ give us an idea of how often having multiple BIRLS IDs is a problem."
    t.text "auth_headers_json_ciphertext"
    t.text "form_json_ciphertext"
    t.text "birls_ids_tried_ciphertext"
    t.text "encrypted_kms_key"
    t.uuid "user_account_id"
    t.string "backup_submitted_claim_id", comment: "*After* a SubmitForm526 Job has exhausted all attempts, a paper submission is generated and sent to Central Mail Portal.This column will be nil for all submissions where a backup submission is not generated.It will have the central mail id for submissions where a backup submission is submitted."
    t.string "aasm_state", default: "unprocessed"
    t.integer "submit_endpoint"
    t.integer "backup_submitted_claim_status"
    t.index ["backup_submitted_claim_id"], name: "index_form526_submissions_on_backup_submitted_claim_id"
    t.index ["saved_claim_id"], name: "index_form526_submissions_on_saved_claim_id", unique: true
    t.index ["submitted_claim_id"], name: "index_form526_submissions_on_submitted_claim_id", unique: true
    t.index ["user_account_id"], name: "index_form526_submissions_on_user_account_id"
    t.index ["user_uuid"], name: "index_form526_submissions_on_user_uuid"
  end

  create_table "form5655_submissions", id: :uuid, default: -> { "gen_random_uuid()" }, force: :cascade do |t|
    t.string "user_uuid", null: false
    t.text "form_json_ciphertext", null: false
    t.text "metadata_ciphertext"
    t.text "encrypted_kms_key"
    t.datetime "created_at", null: false
    t.datetime "updated_at", null: false
    t.uuid "user_account_id"
    t.jsonb "public_metadata"
    t.integer "state", default: 0
    t.string "error_message"
    t.text "ipf_data_ciphertext"
    t.index ["user_account_id"], name: "index_form5655_submissions_on_user_account_id"
    t.index ["user_uuid"], name: "index_form5655_submissions_on_user_uuid"
  end

  create_table "form_attachments", id: :serial, force: :cascade do |t|
    t.datetime "created_at", null: false
    t.datetime "updated_at", null: false
    t.uuid "guid", null: false
    t.string "type", null: false
    t.text "file_data_ciphertext"
    t.text "encrypted_kms_key"
    t.index ["guid", "type"], name: "index_form_attachments_on_guid_and_type", unique: true
    t.index ["id", "type"], name: "index_form_attachments_on_id_and_type"
  end

  create_table "form_email_matches_profile_logs", force: :cascade do |t|
    t.string "user_uuid", null: false
    t.integer "in_progress_form_id", null: false
    t.datetime "created_at", null: false
    t.datetime "updated_at", null: false
    t.index ["user_uuid", "in_progress_form_id"], name: "idx_on_user_uuid_in_progress_form_id_f21f47b9c8", unique: true
  end

  create_table "form_submission_attempts", force: :cascade do |t|
    t.bigint "form_submission_id", null: false
    t.jsonb "response"
    t.string "aasm_state"
    t.string "error_message"
    t.text "encrypted_kms_key"
    t.datetime "created_at", null: false
    t.datetime "updated_at", null: false
    t.uuid "benefits_intake_uuid"
    t.datetime "lighthouse_updated_at"
    t.text "error_message_ciphertext"
    t.jsonb "response_ciphertext"
    t.index ["form_submission_id"], name: "index_form_submission_attempts_on_form_submission_id"
  end

  create_table "form_submissions", force: :cascade do |t|
    t.string "form_type", null: false
    t.uuid "user_account_id"
    t.bigint "saved_claim_id"
    t.text "encrypted_kms_key"
    t.datetime "created_at", null: false
    t.datetime "updated_at", null: false
    t.jsonb "form_data_ciphertext"
    t.index ["saved_claim_id"], name: "index_form_submissions_on_saved_claim_id"
    t.index ["user_account_id"], name: "index_form_submissions_on_user_account_id"
  end

  create_table "gibs_not_found_users", id: :serial, force: :cascade do |t|
    t.string "edipi", null: false
    t.string "first_name", null: false
    t.string "last_name", null: false
    t.datetime "dob", null: false
    t.datetime "created_at", null: false
    t.datetime "updated_at", null: false
    t.text "ssn_ciphertext"
    t.text "encrypted_kms_key"
    t.index ["edipi"], name: "index_gibs_not_found_users_on_edipi"
  end

  create_table "gmt_thresholds", force: :cascade do |t|
    t.integer "effective_year", null: false
    t.string "state_name", null: false
    t.string "county_name", null: false
    t.integer "fips", null: false
    t.integer "trhd1", null: false
    t.integer "trhd2", null: false
    t.integer "trhd3", null: false
    t.integer "trhd4", null: false
    t.integer "trhd5", null: false
    t.integer "trhd6", null: false
    t.integer "trhd7", null: false
    t.integer "trhd8", null: false
    t.integer "msa", null: false
    t.string "msa_name"
    t.integer "version", null: false
    t.datetime "created", null: false
    t.datetime "updated"
    t.string "created_by"
    t.string "updated_by"
  end

  create_table "health_care_applications", id: :serial, force: :cascade do |t|
    t.datetime "created_at", null: false
    t.datetime "updated_at", null: false
    t.string "state", default: "pending", null: false
    t.string "form_submission_id_string"
    t.string "timestamp"
  end

  create_table "health_quest_questionnaire_responses", force: :cascade do |t|
    t.string "user_uuid"
    t.string "appointment_id"
    t.string "questionnaire_response_id"
    t.datetime "created_at", null: false
    t.datetime "updated_at", null: false
    t.text "questionnaire_response_data_ciphertext"
    t.text "user_demographics_data_ciphertext"
    t.text "encrypted_kms_key"
    t.uuid "user_account_id"
    t.index ["user_account_id"], name: "index_health_quest_questionnaire_responses_on_user_account_id"
    t.index ["user_uuid", "questionnaire_response_id"], name: "find_by_user_qr", unique: true
  end

  create_table "id_card_announcement_subscriptions", id: :serial, force: :cascade do |t|
    t.string "email", null: false
    t.datetime "created_at", null: false
    t.datetime "updated_at", null: false
    t.index ["email"], name: "index_id_card_announcement_subscriptions_on_email", unique: true
  end

  create_table "in_progress_forms", id: :serial, force: :cascade do |t|
    t.string "user_uuid", null: false
    t.string "form_id", null: false
    t.datetime "created_at", null: false
    t.datetime "updated_at", null: false
    t.json "metadata"
    t.datetime "expires_at"
    t.text "form_data_ciphertext"
    t.text "encrypted_kms_key"
    t.uuid "user_account_id"
    t.integer "status", default: 0
    t.index ["form_id", "user_uuid"], name: "index_in_progress_forms_on_form_id_and_user_uuid", unique: true
    t.index ["user_account_id"], name: "index_in_progress_forms_on_user_account_id"
    t.index ["user_uuid"], name: "index_in_progress_forms_on_user_uuid"
  end

  create_table "intent_to_file_queue_exhaustions", force: :cascade do |t|
    t.string "veteran_icn", null: false
    t.string "form_type"
    t.datetime "form_start_date"
    t.datetime "created_at", null: false
    t.datetime "updated_at", null: false
    t.enum "status", default: "unprocessed", enum_type: "itf_remediation_status"
    t.index ["veteran_icn"], name: "index_intent_to_file_queue_exhaustions_on_veteran_icn"
  end

  create_table "invalid_letter_address_edipis", id: :serial, force: :cascade do |t|
    t.string "edipi", null: false
    t.datetime "created_at", null: false
    t.datetime "updated_at", null: false
    t.index ["edipi"], name: "index_invalid_letter_address_edipis_on_edipi"
  end

  create_table "ivc_champva_forms", force: :cascade do |t|
    t.string "email"
    t.string "first_name"
    t.string "last_name"
    t.string "form_number"
    t.string "file_name"
    t.uuid "form_uuid"
    t.string "s3_status"
    t.string "pega_status"
    t.datetime "created_at", null: false
    t.datetime "updated_at", null: false
    t.string "case_id"
    t.boolean "email_sent", default: false, null: false
    t.index ["form_uuid"], name: "index_ivc_champva_forms_on_form_uuid"
  end

  create_table "lighthouse526_document_uploads", force: :cascade do |t|
    t.bigint "form526_submission_id", null: false
    t.bigint "form_attachment_id"
    t.string "lighthouse_document_request_id", null: false
    t.string "aasm_state"
    t.string "document_type"
    t.datetime "lighthouse_processing_started_at"
    t.datetime "lighthouse_processing_ended_at"
    t.datetime "status_last_polled_at"
    t.jsonb "error_message"
    t.jsonb "last_status_response"
    t.datetime "created_at", null: false
    t.datetime "updated_at", null: false
    t.index ["aasm_state"], name: "index_lighthouse526_document_uploads_on_aasm_state"
    t.index ["form526_submission_id"], name: "index_lighthouse526_document_uploads_on_form526_submission_id"
    t.index ["form_attachment_id"], name: "index_lighthouse526_document_uploads_on_form_attachment_id"
    t.index ["status_last_polled_at"], name: "index_lighthouse526_document_uploads_on_status_last_polled_at"
  end

  create_table "maintenance_windows", id: :serial, force: :cascade do |t|
    t.string "pagerduty_id"
    t.string "external_service"
    t.datetime "start_time"
    t.datetime "end_time"
    t.string "description"
    t.datetime "created_at", null: false
    t.datetime "updated_at", null: false
    t.index ["end_time"], name: "index_maintenance_windows_on_end_time"
    t.index ["pagerduty_id"], name: "index_maintenance_windows_on_pagerduty_id"
    t.index ["start_time"], name: "index_maintenance_windows_on_start_time"
  end

  create_table "mhv_opt_in_flags", force: :cascade do |t|
    t.uuid "user_account_id"
    t.string "feature", null: false
    t.datetime "created_at", null: false
    t.datetime "updated_at", null: false
    t.index ["feature"], name: "index_mhv_opt_in_flags_on_feature"
    t.index ["user_account_id"], name: "index_mhv_opt_in_flags_on_user_account_id"
  end

  create_table "mobile_users", force: :cascade do |t|
    t.string "icn", null: false
    t.datetime "created_at", null: false
    t.datetime "updated_at", null: false
    t.integer "vet360_link_attempts"
    t.boolean "vet360_linked"
    t.index ["icn"], name: "index_mobile_users_on_icn", unique: true
  end

  create_table "nod_notifications", force: :cascade do |t|
    t.text "payload_ciphertext"
    t.text "encrypted_kms_key"
    t.datetime "created_at", null: false
    t.datetime "updated_at", null: false
  end

  create_table "oauth_sessions", force: :cascade do |t|
    t.uuid "handle", null: false
    t.uuid "user_account_id", null: false
    t.string "hashed_refresh_token", null: false
    t.datetime "refresh_expiration", null: false
    t.datetime "refresh_creation", null: false
    t.datetime "created_at", null: false
    t.datetime "updated_at", null: false
    t.bigint "user_verification_id", null: false
    t.string "credential_email"
    t.string "client_id", null: false
    t.text "user_attributes_ciphertext"
    t.text "encrypted_kms_key"
    t.string "hashed_device_secret"
    t.index ["handle"], name: "index_oauth_sessions_on_handle", unique: true
    t.index ["hashed_device_secret"], name: "index_oauth_sessions_on_hashed_device_secret"
    t.index ["hashed_refresh_token"], name: "index_oauth_sessions_on_hashed_refresh_token", unique: true
    t.index ["refresh_creation"], name: "index_oauth_sessions_on_refresh_creation"
    t.index ["refresh_expiration"], name: "index_oauth_sessions_on_refresh_expiration"
    t.index ["user_account_id"], name: "index_oauth_sessions_on_user_account_id"
    t.index ["user_verification_id"], name: "index_oauth_sessions_on_user_verification_id"
  end

  create_table "onsite_notifications", force: :cascade do |t|
    t.string "template_id", null: false
    t.string "va_profile_id", null: false
    t.boolean "dismissed", default: false, null: false
    t.datetime "created_at", null: false
    t.datetime "updated_at", null: false
    t.index ["va_profile_id", "dismissed"], name: "show_onsite_notifications_index"
  end

  create_table "persistent_attachments", id: :serial, force: :cascade do |t|
    t.uuid "guid"
    t.string "type"
    t.string "form_id"
    t.datetime "created_at", null: false
    t.datetime "updated_at", null: false
    t.integer "saved_claim_id"
    t.datetime "completed_at"
    t.text "file_data_ciphertext"
    t.text "encrypted_kms_key"
    t.index ["guid"], name: "index_persistent_attachments_on_guid", unique: true
    t.index ["id", "type"], name: "index_persistent_attachments_on_id_and_type"
    t.index ["saved_claim_id"], name: "index_persistent_attachments_on_saved_claim_id"
  end

  create_table "personal_information_logs", id: :serial, force: :cascade do |t|
    t.string "error_class", null: false
    t.datetime "created_at", null: false
    t.datetime "updated_at", null: false
    t.text "data_ciphertext"
    t.text "encrypted_kms_key"
    t.index ["created_at"], name: "index_personal_information_logs_on_created_at"
    t.index ["error_class"], name: "index_personal_information_logs_on_error_class"
  end

  create_table "pghero_query_stats", force: :cascade do |t|
    t.text "database"
    t.text "user"
    t.text "query"
    t.bigint "query_hash"
    t.float "total_time"
    t.bigint "calls"
    t.datetime "captured_at"
    t.index ["database", "captured_at"], name: "index_pghero_query_stats_on_database_and_captured_at"
  end

  create_table "pghero_space_stats", force: :cascade do |t|
    t.text "database"
    t.text "schema"
    t.text "relation"
    t.bigint "size"
    t.datetime "captured_at"
    t.index ["database", "captured_at"], name: "index_pghero_space_stats_on_database_and_captured_at"
  end

  create_table "preneed_submissions", id: :serial, force: :cascade do |t|
    t.string "tracking_number", null: false
    t.string "application_uuid"
    t.string "return_description", null: false
    t.integer "return_code"
    t.datetime "created_at", null: false
    t.datetime "updated_at", null: false
    t.index ["application_uuid"], name: "index_preneed_submissions_on_application_uuid", unique: true
    t.index ["tracking_number"], name: "index_preneed_submissions_on_tracking_number", unique: true
  end

  create_table "saved_claims", id: :serial, force: :cascade do |t|
    t.datetime "created_at"
    t.datetime "updated_at"
    t.string "form_id"
    t.uuid "guid", null: false
    t.string "type"
    t.text "form_ciphertext"
    t.text "encrypted_kms_key"
    t.string "uploaded_forms", default: [], array: true
    t.datetime "form_start_date"
    t.datetime "delete_date"
    t.text "metadata"
    t.datetime "metadata_updated_at"
    t.index ["created_at", "type"], name: "index_saved_claims_on_created_at_and_type"
    t.index ["delete_date"], name: "index_saved_claims_on_delete_date"
    t.index ["guid"], name: "index_saved_claims_on_guid", unique: true
    t.index ["id", "type"], name: "index_saved_claims_on_id_and_type"
    t.index ["id"], name: "index_partial_saved_claims_on_id_metadata_like_error", where: "(metadata ~~ '%error%'::text)"
  end

  create_table "schema_contract_validations", force: :cascade do |t|
    t.string "contract_name", null: false
    t.string "user_uuid", null: false
    t.jsonb "response", null: false
    t.integer "status", null: false
    t.string "error_details"
    t.datetime "created_at", null: false
    t.datetime "updated_at", null: false
  end

  create_table "secondary_appeal_forms", force: :cascade do |t|
    t.string "form_id"
    t.text "encrypted_kms_key"
    t.text "form_ciphertext"
    t.uuid "guid"
    t.string "status"
    t.datetime "status_updated_at"
    t.bigint "appeal_submission_id"
    t.datetime "delete_date"
    t.datetime "created_at", null: false
    t.datetime "updated_at", null: false
    t.datetime "failure_notification_sent_at"
    t.index ["appeal_submission_id"], name: "index_secondary_appeal_forms_on_appeal_submission_id"
  end

  create_table "service_account_configs", force: :cascade do |t|
    t.string "service_account_id", null: false
    t.text "description", null: false
    t.text "scopes", default: [], null: false, array: true
    t.string "access_token_audience", null: false
    t.interval "access_token_duration", null: false
    t.string "certificates", default: [], array: true
    t.datetime "created_at", null: false
    t.datetime "updated_at", null: false
    t.string "access_token_user_attributes", default: [], array: true
    t.index ["service_account_id"], name: "index_service_account_configs_on_service_account_id", unique: true
  end

  create_table "spool_file_events", force: :cascade do |t|
    t.integer "rpo"
    t.integer "number_of_submissions"
    t.string "filename"
    t.datetime "successful_at"
    t.integer "retry_attempt", default: 0
    t.datetime "created_at", null: false
    t.datetime "updated_at", null: false
    t.index ["rpo", "filename"], name: "index_spool_file_events_uniqueness", unique: true
  end

  create_table "std_counties", force: :cascade do |t|
    t.string "name", null: false
    t.integer "county_number", null: false
    t.string "description", null: false
    t.integer "state_id", null: false
    t.integer "version", null: false
    t.datetime "created", null: false
    t.datetime "updated"
    t.string "created_by"
    t.string "updated_by"
  end

  create_table "std_incomethresholds", force: :cascade do |t|
    t.integer "income_threshold_year", null: false
    t.integer "exempt_amount", null: false
    t.integer "medical_expense_deductible", null: false
    t.integer "child_income_exclusion", null: false
    t.integer "dependent", null: false
    t.integer "add_dependent_threshold", null: false
    t.integer "property_threshold", null: false
    t.integer "pension_threshold"
    t.integer "pension_1_dependent"
    t.integer "add_dependent_pension"
    t.integer "ninety_day_hospital_copay"
    t.integer "add_ninety_day_hospital_copay"
    t.integer "outpatient_basic_care_copay"
    t.integer "outpatient_specialty_copay"
    t.datetime "threshold_effective_date"
    t.integer "aid_and_attendance_threshold"
    t.integer "outpatient_preventive_copay"
    t.integer "medication_copay"
    t.integer "medication_copay_annual_cap"
    t.integer "ltc_inpatient_copay"
    t.integer "ltc_outpatient_copay"
    t.integer "ltc_domiciliary_copay"
    t.integer "inpatient_per_diem"
    t.string "description"
    t.integer "version", null: false
    t.datetime "created", null: false
    t.datetime "updated"
    t.string "created_by"
    t.string "updated_by"
  end

  create_table "std_institution_facilities", force: :cascade do |t|
    t.date "activation_date"
    t.date "deactivation_date"
    t.string "name"
    t.string "station_number"
    t.string "vista_name"
    t.integer "agency_id"
    t.integer "street_country_id"
    t.string "street_address_line1"
    t.string "street_address_line2"
    t.string "street_address_line3"
    t.string "street_city"
    t.integer "street_state_id"
    t.integer "street_county_id"
    t.string "street_postal_code"
    t.integer "mailing_country_id"
    t.string "mailing_address_line1"
    t.string "mailing_address_line2"
    t.string "mailing_address_line3"
    t.string "mailing_city"
    t.integer "mailing_state_id"
    t.integer "mailing_county_id"
    t.string "mailing_postal_code"
    t.integer "facility_type_id"
    t.integer "mfn_zeg_recipient"
    t.integer "parent_id"
    t.integer "realigned_from_id"
    t.integer "realigned_to_id"
    t.integer "visn_id"
    t.integer "version"
    t.datetime "created"
    t.datetime "updated"
    t.string "created_by"
    t.string "updated_by"
    t.datetime "created_at", null: false
    t.datetime "updated_at", null: false
  end

  create_table "std_states", force: :cascade do |t|
    t.string "name", null: false
    t.string "postal_name", null: false
    t.integer "fips_code", null: false
    t.integer "country_id", null: false
    t.integer "version", null: false
    t.datetime "created", null: false
    t.datetime "updated"
    t.string "created_by"
    t.string "updated_by"
  end

  create_table "std_zipcodes", force: :cascade do |t|
    t.string "zip_code", null: false
    t.integer "zip_classification_id"
    t.integer "preferred_zip_place_id"
    t.integer "state_id", null: false
    t.integer "county_number", null: false
    t.integer "version", null: false
    t.datetime "created", null: false
    t.datetime "updated"
    t.string "created_by"
    t.string "updated_by"
  end

  create_table "terms_of_use_agreements", force: :cascade do |t|
    t.uuid "user_account_id", null: false
    t.string "agreement_version", null: false
    t.integer "response", null: false
    t.datetime "created_at", null: false
    t.datetime "updated_at", null: false
    t.index ["user_account_id"], name: "index_terms_of_use_agreements_on_user_account_id"
  end

  create_table "test_user_dashboard_tud_account_availability_logs", force: :cascade do |t|
    t.string "account_uuid"
    t.datetime "checkout_time"
    t.datetime "checkin_time"
    t.boolean "has_checkin_error"
    t.boolean "is_manual_checkin"
    t.datetime "created_at", null: false
    t.datetime "updated_at", null: false
    t.index ["account_uuid"], name: "tud_account_availability_logs"
  end

  create_table "test_user_dashboard_tud_accounts", force: :cascade do |t|
    t.string "account_uuid"
    t.string "first_name"
    t.string "middle_name"
    t.string "last_name"
    t.string "gender"
    t.datetime "birth_date"
    t.integer "ssn"
    t.string "phone"
    t.string "email"
    t.string "password"
    t.datetime "checkout_time"
    t.datetime "created_at", null: false
    t.datetime "updated_at", null: false
    t.text "services"
    t.string "loa"
    t.uuid "idme_uuid"
    t.text "notes"
    t.string "mfa_code"
    t.uuid "logingov_uuid"
    t.text "id_types", default: [], array: true
  end

  create_table "user_acceptable_verified_credentials", force: :cascade do |t|
    t.datetime "acceptable_verified_credential_at"
    t.datetime "idme_verified_credential_at"
    t.uuid "user_account_id", null: false
    t.datetime "created_at", null: false
    t.datetime "updated_at", null: false
    t.index ["acceptable_verified_credential_at"], name: "index_user_avc_on_acceptable_verified_credential_at"
    t.index ["idme_verified_credential_at"], name: "index_user_avc_on_idme_verified_credential_at"
    t.index ["user_account_id"], name: "index_user_acceptable_verified_credentials_on_user_account_id", unique: true
  end

  create_table "user_accounts", id: :uuid, default: -> { "gen_random_uuid()" }, force: :cascade do |t|
    t.string "icn"
    t.datetime "created_at", null: false
    t.datetime "updated_at", null: false
    t.index ["icn"], name: "index_user_accounts_on_icn", unique: true
  end

  create_table "user_credential_emails", force: :cascade do |t|
    t.bigint "user_verification_id"
    t.text "credential_email_ciphertext"
    t.text "encrypted_kms_key"
    t.datetime "created_at", null: false
    t.datetime "updated_at", null: false
    t.index ["user_verification_id"], name: "index_user_credential_emails_on_user_verification_id", unique: true
  end

  create_table "user_verifications", force: :cascade do |t|
    t.uuid "user_account_id"
    t.string "idme_uuid"
    t.string "logingov_uuid"
    t.string "mhv_uuid"
    t.string "dslogon_uuid"
    t.datetime "verified_at"
    t.datetime "created_at", null: false
    t.datetime "updated_at", null: false
    t.string "backing_idme_uuid"
    t.boolean "locked", default: false, null: false
    t.index ["backing_idme_uuid"], name: "index_user_verifications_on_backing_idme_uuid"
    t.index ["dslogon_uuid"], name: "index_user_verifications_on_dslogon_uuid", unique: true
    t.index ["idme_uuid"], name: "index_user_verifications_on_idme_uuid", unique: true
    t.index ["logingov_uuid"], name: "index_user_verifications_on_logingov_uuid", unique: true
    t.index ["mhv_uuid"], name: "index_user_verifications_on_mhv_uuid", unique: true
    t.index ["user_account_id"], name: "index_user_verifications_on_user_account_id"
    t.index ["verified_at"], name: "index_user_verifications_on_verified_at"
  end

  create_table "va_forms_forms", force: :cascade do |t|
    t.string "form_name"
    t.string "url"
    t.string "title"
    t.date "first_issued_on"
    t.date "last_revision_on"
    t.integer "pages"
    t.string "sha256"
    t.datetime "created_at", null: false
    t.datetime "updated_at", null: false
    t.boolean "valid_pdf", default: false
    t.text "form_usage"
    t.text "form_tool_intro"
    t.string "form_tool_url"
    t.string "form_type"
    t.string "language"
    t.datetime "deleted_at"
    t.string "related_forms", array: true
    t.jsonb "benefit_categories"
    t.string "form_details_url"
    t.jsonb "va_form_administration"
    t.integer "row_id"
    t.float "ranking"
    t.string "tags"
    t.date "last_sha256_change"
    t.jsonb "change_history"
    t.index ["valid_pdf"], name: "index_va_forms_forms_on_valid_pdf"
  end

  create_table "va_notify_in_progress_reminders_sent", force: :cascade do |t|
    t.string "form_id", null: false
    t.uuid "user_account_id", null: false
    t.datetime "created_at", null: false
    t.datetime "updated_at", null: false
    t.index ["user_account_id", "form_id"], name: "index_in_progress_reminders_sent_user_account_form_id", unique: true
  end

  create_table "va_notify_notifications", force: :cascade do |t|
    t.uuid "notification_id", null: false
    t.text "reference"
    t.text "to"
    t.text "status"
    t.datetime "completed_at"
    t.datetime "sent_at"
    t.text "notification_type"
    t.text "status_reason"
    t.text "provider"
    t.text "source_location"
    t.datetime "created_at", null: false
    t.datetime "updated_at", null: false
    t.jsonb "callback_metadata"
    t.text "callback_klass"
    t.uuid "template_id"
    t.text "to_ciphertext"
    t.text "encrypted_kms_key"
  end

  create_table "vba_documents_monthly_stats", force: :cascade do |t|
    t.integer "month", null: false
    t.integer "year", null: false
    t.jsonb "stats", default: {}
    t.datetime "created_at", null: false
    t.datetime "updated_at", null: false
    t.index ["month", "year"], name: "index_vba_documents_monthly_stats_uniqueness", unique: true
  end

  create_table "vba_documents_upload_submissions", id: :serial, force: :cascade do |t|
    t.uuid "guid", null: false
    t.string "status", default: "pending", null: false
    t.string "code"
    t.string "detail"
    t.datetime "created_at", null: false
    t.datetime "updated_at", null: false
    t.boolean "s3_deleted"
    t.string "consumer_name"
    t.uuid "consumer_id"
    t.json "uploaded_pdf"
    t.boolean "use_active_storage", default: false
    t.jsonb "metadata", default: {}
    t.index ["created_at"], name: "index_vba_documents_upload_submissions_on_created_at"
    t.index ["guid"], name: "index_vba_documents_upload_submissions_on_guid"
    t.index ["s3_deleted"], name: "index_vba_documents_upload_submissions_on_s3_deleted"
    t.index ["status", "created_at"], name: "index_vba_docs_upload_submissions_status_created_at_false", where: "(s3_deleted IS FALSE)"
    t.index ["status"], name: "index_vba_documents_upload_submissions_on_status"
  end

  create_table "veteran_device_records", force: :cascade do |t|
    t.bigint "device_id", null: false
    t.boolean "active", default: true, null: false
    t.string "icn", null: false
    t.datetime "created_at", null: false
    t.datetime "updated_at", null: false
    t.index ["device_id"], name: "index_veteran_device_records_on_device_id"
    t.index ["icn", "device_id"], name: "index_veteran_device_records_on_icn_and_device_id", unique: true
  end

  create_table "veteran_onboardings", force: :cascade do |t|
    t.boolean "display_onboarding_flow", default: true
    t.datetime "created_at", null: false
    t.datetime "updated_at", null: false
    t.string "user_account_uuid"
    t.index ["user_account_uuid"], name: "index_veteran_onboardings_on_user_account_uuid", unique: true
  end

  create_table "veteran_organizations", id: false, force: :cascade do |t|
    t.string "poa", limit: 3
    t.string "name"
    t.string "phone"
    t.string "state", limit: 2
    t.datetime "created_at", null: false
    t.datetime "updated_at", null: false
    t.string "address_type"
    t.string "city"
    t.string "country_code_iso3"
    t.string "country_name"
    t.string "county_name"
    t.string "county_code"
    t.string "international_postal_code"
    t.string "province"
    t.string "state_code"
    t.string "zip_code"
    t.string "zip_suffix"
    t.float "lat"
    t.float "long"
    t.geography "location", limit: {:srid=>4326, :type=>"st_point", :geographic=>true}
    t.jsonb "raw_address"
    t.string "address_line1"
    t.string "address_line2"
    t.string "address_line3"
    t.index ["location"], name: "index_veteran_organizations_on_location", using: :gist
    t.index ["name"], name: "index_veteran_organizations_on_name"
    t.index ["poa"], name: "index_veteran_organizations_on_poa", unique: true
  end

  create_table "veteran_representatives", id: false, force: :cascade do |t|
    t.string "representative_id"
    t.string "first_name"
    t.string "last_name"
    t.string "email"
    t.string "phone"
    t.datetime "created_at", null: false
    t.datetime "updated_at", null: false
    t.string "poa_codes", default: [], array: true
    t.string "user_types", default: [], array: true
    t.string "middle_initial"
    t.string "address_type"
    t.string "city"
    t.string "country_code_iso3"
    t.string "country_name"
    t.string "county_name"
    t.string "county_code"
    t.string "international_postal_code"
    t.string "province"
    t.string "state_code"
    t.string "zip_code"
    t.string "zip_suffix"
    t.float "lat"
    t.float "long"
    t.geography "location", limit: {:srid=>4326, :type=>"st_point", :geographic=>true}
    t.jsonb "raw_address"
    t.string "full_name"
    t.string "address_line1"
    t.string "address_line2"
    t.string "address_line3"
    t.string "phone_number"
    t.index ["full_name"], name: "index_veteran_representatives_on_full_name"
    t.index ["location"], name: "index_veteran_representatives_on_location", using: :gist
    t.index ["representative_id", "first_name", "last_name"], name: "index_vso_grp", unique: true
    t.check_constraint "representative_id IS NOT NULL", name: "veteran_representatives_representative_id_null"
  end

  create_table "vic_submissions", id: :serial, force: :cascade do |t|
    t.datetime "created_at", null: false
    t.datetime "updated_at", null: false
    t.string "state", default: "pending", null: false
    t.uuid "guid", null: false
    t.json "response"
    t.index ["guid"], name: "index_vic_submissions_on_guid", unique: true
  end

  create_table "vye_address_changes", force: :cascade do |t|
    t.integer "user_info_id"
    t.string "rpo"
    t.string "benefit_type"
    t.text "veteran_name_ciphertext"
    t.text "address1_ciphertext"
    t.text "address2_ciphertext"
    t.text "address3_ciphertext"
    t.text "address4_ciphertext"
    t.text "city_ciphertext"
    t.text "state_ciphertext"
    t.text "zip_code_ciphertext"
    t.text "encrypted_kms_key"
    t.datetime "created_at", null: false
    t.datetime "updated_at", null: false
    t.string "origin"
    t.text "address5_ciphertext"
    t.index ["created_at"], name: "index_vye_address_changes_on_created_at"
    t.index ["user_info_id"], name: "index_vye_address_changes_on_user_info_id"
  end

  create_table "vye_awards", force: :cascade do |t|
    t.integer "user_info_id"
    t.string "cur_award_ind"
    t.integer "training_time"
    t.decimal "monthly_rate"
    t.string "begin_rsn"
    t.string "end_rsn"
    t.string "type_training"
    t.integer "number_hours"
    t.string "type_hours"
    t.datetime "created_at", null: false
    t.datetime "updated_at", null: false
    t.date "award_begin_date"
    t.date "award_end_date"
    t.date "payment_date"
    t.index ["user_info_id"], name: "index_vye_awards_on_user_info_id"
  end

  create_table "vye_bdn_clones", force: :cascade do |t|
    t.boolean "is_active"
    t.boolean "export_ready"
    t.date "transact_date"
    t.datetime "created_at", null: false
    t.datetime "updated_at", null: false
    t.index ["export_ready"], name: "index_vye_bdn_clones_on_export_ready"
    t.index ["is_active"], name: "index_vye_bdn_clones_on_is_active"
  end

  create_table "vye_direct_deposit_changes", force: :cascade do |t|
    t.integer "user_info_id"
    t.string "rpo"
    t.string "ben_type"
    t.text "full_name_ciphertext"
    t.text "phone_ciphertext"
    t.text "phone2_ciphertext"
    t.text "email_ciphertext"
    t.text "acct_no_ciphertext"
    t.text "acct_type_ciphertext"
    t.text "routing_no_ciphertext"
    t.text "chk_digit_ciphertext"
    t.text "bank_name_ciphertext"
    t.text "bank_phone_ciphertext"
    t.text "encrypted_kms_key"
    t.datetime "created_at", null: false
    t.datetime "updated_at", null: false
    t.index ["created_at"], name: "index_vye_direct_deposit_changes_on_created_at"
    t.index ["user_info_id"], name: "index_vye_direct_deposit_changes_on_user_info_id"
  end

  create_table "vye_pending_documents", force: :cascade do |t|
    t.string "doc_type"
    t.string "rpo"
    t.datetime "created_at", null: false
    t.datetime "updated_at", null: false
    t.integer "user_profile_id"
    t.date "queue_date"
    t.index ["user_profile_id"], name: "index_vye_pending_documents_on_user_profile_id"
  end

  create_table "vye_user_infos", force: :cascade do |t|
    t.text "file_number_ciphertext"
    t.string "suffix"
    t.text "dob_ciphertext"
    t.text "stub_nm_ciphertext"
    t.string "mr_status"
    t.string "rem_ent"
    t.integer "rpo_code"
    t.string "fac_code"
    t.decimal "payment_amt"
    t.string "indicator"
    t.text "encrypted_kms_key"
    t.datetime "created_at", null: false
    t.datetime "updated_at", null: false
    t.integer "user_profile_id"
    t.date "cert_issue_date"
    t.date "del_date"
    t.date "date_last_certified"
    t.integer "bdn_clone_id"
    t.integer "bdn_clone_line"
    t.boolean "bdn_clone_active"
    t.index ["bdn_clone_active"], name: "index_vye_user_infos_on_bdn_clone_active"
    t.index ["bdn_clone_id"], name: "index_vye_user_infos_on_bdn_clone_id"
    t.index ["bdn_clone_line"], name: "index_vye_user_infos_on_bdn_clone_line"
    t.index ["user_profile_id"], name: "index_vye_user_infos_on_user_profile_id"
  end

  create_table "vye_user_profiles", force: :cascade do |t|
    t.binary "ssn_digest"
    t.binary "file_number_digest"
    t.string "icn"
    t.datetime "created_at", null: false
    t.datetime "updated_at", null: false
    t.index ["file_number_digest"], name: "index_vye_user_profiles_on_file_number_digest", unique: true
    t.index ["icn"], name: "index_vye_user_profiles_on_icn", unique: true
    t.index ["ssn_digest"], name: "index_vye_user_profiles_on_ssn_digest", unique: true
  end

  create_table "vye_verifications", force: :cascade do |t|
    t.integer "user_info_id"
    t.integer "award_id"
    t.string "change_flag"
    t.integer "rpo_code"
    t.boolean "rpo_flag"
    t.datetime "act_begin"
    t.datetime "act_end"
    t.string "source_ind"
    t.datetime "created_at", null: false
    t.datetime "updated_at", null: false
    t.integer "user_profile_id"
    t.decimal "monthly_rate"
    t.integer "number_hours"
    t.date "payment_date"
    t.date "transact_date"
    t.string "trace"
    t.index ["award_id"], name: "index_vye_verifications_on_award_id"
    t.index ["created_at"], name: "index_vye_verifications_on_created_at"
    t.index ["user_info_id"], name: "index_vye_verifications_on_user_info_id"
    t.index ["user_profile_id"], name: "index_vye_verifications_on_user_profile_id"
  end

  create_table "webhooks_notification_attempt_assocs", id: false, force: :cascade do |t|
    t.bigint "webhooks_notification_id", null: false
    t.bigint "webhooks_notification_attempt_id", null: false
    t.index ["webhooks_notification_attempt_id"], name: "index_wh_assoc_attempt_id"
    t.index ["webhooks_notification_id"], name: "index_wh_assoc_notification_id"
  end

  create_table "webhooks_notification_attempts", force: :cascade do |t|
    t.boolean "success", default: false
    t.jsonb "response", null: false
    t.datetime "created_at", null: false
    t.datetime "updated_at", null: false
  end

  create_table "webhooks_notifications", force: :cascade do |t|
    t.string "api_name", null: false
    t.string "consumer_name", null: false
    t.uuid "consumer_id", null: false
    t.uuid "api_guid", null: false
    t.string "event", null: false
    t.string "callback_url", null: false
    t.jsonb "msg", null: false
    t.integer "final_attempt_id"
    t.integer "processing"
    t.datetime "created_at", null: false
    t.datetime "updated_at", null: false
    t.index ["api_name", "consumer_id", "api_guid", "event", "final_attempt_id"], name: "index_wh_notify"
    t.index ["final_attempt_id", "api_name", "event", "api_guid"], name: "index_wk_notify_processing"
  end

  create_table "webhooks_subscriptions", force: :cascade do |t|
    t.string "api_name", null: false
    t.string "consumer_name", null: false
    t.uuid "consumer_id", null: false
    t.uuid "api_guid"
    t.jsonb "events", default: {"subscriptions"=>[]}
    t.datetime "created_at", null: false
    t.datetime "updated_at", null: false
    t.index ["api_name", "consumer_id", "api_guid"], name: "index_webhooks_subscription", unique: true
  end

  add_foreign_key "account_login_stats", "accounts"
  add_foreign_key "accreditations", "accredited_individuals"
  add_foreign_key "accreditations", "accredited_organizations"
  add_foreign_key "active_storage_attachments", "active_storage_blobs", column: "blob_id"
  add_foreign_key "active_storage_variant_records", "active_storage_blobs", column: "blob_id"
  add_foreign_key "appeal_submissions", "user_accounts"
  add_foreign_key "async_transactions", "user_accounts"
  add_foreign_key "claim_va_notifications", "saved_claims"
  add_foreign_key "claims_api_claim_submissions", "claims_api_auto_established_claims", column: "claim_id"
  add_foreign_key "deprecated_user_accounts", "user_accounts"
  add_foreign_key "deprecated_user_accounts", "user_verifications"
  add_foreign_key "education_stem_automated_decisions", "user_accounts"
  add_foreign_key "evidence_submissions", "user_accounts"
  add_foreign_key "evss_claims", "user_accounts"
  add_foreign_key "form526_submission_remediations", "form526_submissions"
  add_foreign_key "form526_submissions", "user_accounts"
  add_foreign_key "form5655_submissions", "user_accounts"
  add_foreign_key "form_submission_attempts", "form_submissions"
  add_foreign_key "form_submissions", "saved_claims"
  add_foreign_key "form_submissions", "user_accounts"
  add_foreign_key "health_quest_questionnaire_responses", "user_accounts"
  add_foreign_key "in_progress_forms", "user_accounts"
  add_foreign_key "lighthouse526_document_uploads", "form526_submissions"
  add_foreign_key "lighthouse526_document_uploads", "form_attachments"
  add_foreign_key "mhv_opt_in_flags", "user_accounts"
  add_foreign_key "oauth_sessions", "user_accounts"
  add_foreign_key "oauth_sessions", "user_verifications"
  add_foreign_key "terms_of_use_agreements", "user_accounts"
  add_foreign_key "user_acceptable_verified_credentials", "user_accounts"
  add_foreign_key "user_credential_emails", "user_verifications"
  add_foreign_key "user_verifications", "user_accounts"
  add_foreign_key "va_notify_in_progress_reminders_sent", "user_accounts"
  add_foreign_key "veteran_device_records", "devices"
end<|MERGE_RESOLUTION|>--- conflicted
+++ resolved
@@ -10,11 +10,7 @@
 #
 # It's strongly recommended that you check this file into your version control system.
 
-<<<<<<< HEAD
-ActiveRecord::Schema[7.2].define(version: 2024_12_13_215405) do
-=======
-ActiveRecord::Schema[7.1].define(version: 2024_12_09_231104) do
->>>>>>> 159ca187
+ActiveRecord::Schema[7.2].define(version: 2024_12_16_181206) do
   # These are extensions that must be enabled in order to support this database
   enable_extension "btree_gin"
   enable_extension "fuzzystrmatch"
@@ -358,6 +354,9 @@
     t.datetime "created_at", null: false
     t.datetime "updated_at", null: false
     t.string "email_template_id"
+    t.uuid "notification_id"
+    t.string "notification_type"
+    t.string "notification_status"
     t.index ["saved_claim_id"], name: "index_claim_va_notifications_on_saved_claim_id"
   end
 
