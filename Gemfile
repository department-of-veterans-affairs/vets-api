--- conflicted
+++ resolved
@@ -59,13 +59,10 @@
 gem 'ice_nine'
 gem 'pdf-reader'
 gem 'aws-sdk'
-<<<<<<< HEAD
 gem 'mini_magick'
-=======
 gem 'clam_scan'
 gem 'prawn'
 gem 'combine_pdf'
->>>>>>> 6c3e8a93
 
 group :development, :test do
   # Call 'byebug' anywhere in the code to stop execution and get a debugger console
