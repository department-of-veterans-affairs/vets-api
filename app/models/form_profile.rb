# frozen_string_literal: true

require 'string_helpers'
require 'sentry_logging'
require 'va_profile/configuration'
require 'va_profile/prefill/military_information'

# TODO(AJD): Virtus POROs for now, will become ActiveRecord when the profile is persisted
class FormFullName
  include Virtus.model

  attribute :first, String
  attribute :middle, String
  attribute :last, String
  attribute :suffix, String
end

class FormDate
  include Virtus.model

  attribute :from, Date
  attribute :to, Date
end

class FormMilitaryInformation
  include Virtus.model

  attribute :service_episodes_by_date, Array
  attribute :last_service_branch, String
  attribute :hca_last_service_branch, String
  attribute :last_entry_date, String
  attribute :last_discharge_date, String
  attribute :discharge_type, String
  attribute :post_nov111998_combat, Boolean
  attribute :sw_asia_combat, Boolean
  attribute :tours_of_duty, Array
  attribute :currently_active_duty, Boolean
  attribute :currently_active_duty_hash, Hash
  attribute :vic_verified, Boolean
  attribute :service_branches, Array[String]
  attribute :service_periods, Array
  attribute :guard_reserve_service_history, Array[FormDate]
  attribute :latest_guard_reserve_service_period, FormDate
end

class FormAddress
  include Virtus.model

  attribute :street
  attribute :street2
  attribute :city
  attribute :state
  attribute :country
  attribute :postal_code
end

class FormIdentityInformation
  include Virtus.model

  attribute :full_name, FormFullName
  attribute :date_of_birth, Date
  attribute :gender, String
  attribute :ssn

  def hyphenated_ssn
    StringHelpers.hyphenated_ssn(ssn)
  end

  def ssn_last_four
    ssn.last(4)
  end
end

class FormContactInformation
  include Virtus.model

  attribute :address, FormAddress
  attribute :home_phone, String
  attribute :us_phone, String
  attribute :mobile_phone, String
  attribute :email, String
end

class FormProfile
  include Virtus.model
  include SentryLogging

  MAPPINGS = Rails.root.glob('config/form_profile_mappings/*.yml').map { |f| File.basename(f, '.*') }

  ALL_FORMS = {
    edu: %w[22-1990 22-1990N 22-1990E 22-1990EMEB 22-1995 22-5490 22-5490E
            22-5495 22-0993 22-0994 FEEDBACK-TOOL 22-10203 22-1990S 22-1990EZ],
    evss: ['21-526EZ'],
    hca: %w[1010ez 10-10EZR],
    pension_burial: %w[21P-530EZ 21P-527EZ],
    dependents: ['686C-674'],
    decision_review: %w[20-0995 20-0996 10182],
    mdot: ['MDOT'],
    fsr: ['5655'],
    vre_counseling: ['28-8832'],
    vre_readiness: ['28-1900'],
    coe: ['26-1880'],
    adapted_housing: ['26-4555'],
    intent_to_file: ['21-0966'],
    ivc_champva: ['10-7959C'],
    form_upload_flow: ['FORM-UPLOAD-FLOW'],
    acc_rep_management: %w[21-22 21-22A],
    form_mock_ae_design_patterns: ['FORM-MOCK-AE-DESIGN-PATTERNS'],
    dispute_debt: ['DISPUTE-DEBT']
  }.freeze

  FORM_ID_TO_CLASS = {
    '0873' => ::FormProfiles::VA0873,
    '1010EZ' => ::FormProfiles::VA1010ez,
    '10-10EZR' => ::FormProfiles::VA1010ezr,
    '10-7959C' => ::FormProfiles::VHA107959c,
    '10182' => ::FormProfiles::VA10182,
    '20-0995' => ::FormProfiles::VA0995,
    '20-0996' => ::FormProfiles::VA0996,
    '21-526EZ' => ::FormProfiles::VA526ez,
    '22-1990' => ::FormProfiles::VA1990,
    '22-1990N' => ::FormProfiles::VA1990n,
    '22-1990E' => ::FormProfiles::VA1990e,
    '22-1990EMEB' => ::FormProfiles::VA1990emeb,
    '22-1995' => ::FormProfiles::VA1995,
    '22-5490' => ::FormProfiles::VA5490,
    '22-5490E' => ::FormProfiles::VA5490e,
    '22-5495' => ::FormProfiles::VA5495,
    '21P-530EZ' => ::FormProfiles::VA21p530ez,
    '21-686C' => ::FormProfiles::VA21686c,
    '686C-674' => ::FormProfiles::VA686c674,
    '40-10007' => ::FormProfiles::VA4010007,
    '21P-527EZ' => ::FormProfiles::VA21p527ez,
    '22-0993' => ::FormProfiles::VA0993,
    '22-0994' => ::FormProfiles::VA0994,
    'FEEDBACK-TOOL' => ::FormProfiles::FeedbackTool,
    'MDOT' => ::FormProfiles::MDOT,
    '22-10203' => ::FormProfiles::VA10203,
    '22-1990S' => ::FormProfiles::VA1990s,
    '5655' => ::FormProfiles::VA5655,
    '28-8832' => ::FormProfiles::VA288832,
    '28-1900' => ::FormProfiles::VA281900,
    '22-1990EZ' => ::FormProfiles::VA1990ez,
    '26-1880' => ::FormProfiles::VA261880,
    '26-4555' => ::FormProfiles::VA264555,
    '21-0966' => ::FormProfiles::VA210966,
    'FORM-UPLOAD-FLOW' => ::FormProfiles::FormUploadFlow,
    '21-22' => ::FormProfiles::VA2122,
    '21-22A' => ::FormProfiles::VA2122a,
    'FORM-MOCK-AE-DESIGN-PATTERNS' => ::FormProfiles::FormMockAeDesignPatterns,
    'DISPUTE-DEBT' => ::FormProfiles::DisputeDebt
  }.freeze

  APT_REGEX = /\S\s+((apt|apartment|unit|ste|suite).+)/i

  attr_reader :form_id, :user

  attribute :identity_information, FormIdentityInformation
  attribute :contact_information, FormContactInformation
  attribute :military_information, FormMilitaryInformation

  def self.prefill_enabled_forms
    forms = %w[21-686C 40-10007 0873]
    ALL_FORMS.each { |type, form_list| forms += form_list if Settings[type].prefill }
    forms
  end

  # lookup FormProfile subclass by form_id and initialize (or use FormProfile if lookup fails)
  def self.for(form_id:, user:)
    form_id = form_id.upcase
    FORM_ID_TO_CLASS.fetch(form_id, self).new(form_id:, user:)
  end

  def initialize(form_id:, user:)
    @form_id = form_id
    @user = user
  end

  def metadata
    {}
  end

  def self.mappings_for_form(form_id)
    @mappings ||= {}
    @mappings[form_id] || (@mappings[form_id] = load_form_mapping(form_id))
  end

  def self.load_form_mapping(form_id)
    form_id = form_id.downcase if form_id == '1010EZ' # our first form. lessons learned.
    file = Rails.root.join('config', 'form_profile_mappings', "#{form_id}.yml")
    raise IOError, "Form profile mapping file is missing for form id #{form_id}" unless File.exist?(file)

    YAML.load_file(file)
  end

  # Collects data the VA has on hand for a user. The data may come from many databases/services.
  # In case of collisions, preference is given in this order:
  # * The form profile cache (the record for this class)
  # * ID.me
  # * MVI
  # * TODO(AJD): MIS (military history)
  #
  def prefill
    @identity_information = initialize_identity_information
    @contact_information = initialize_contact_information
    @military_information = initialize_military_information
    form = form_id == '1010EZ' ? '1010ez' : form_id

    if FormProfile.prefill_enabled_forms.include?(form)
      mappings = self.class.mappings_for_form(form_id)

      form_data = generate_prefill(mappings)

      { form_data:, metadata: }
    else
      { metadata: }
    end
  end

  def initialize_military_information
    return {} unless user.authorize :va_profile, :access?

    military_information_data = {}
    military_information_data.merge!(initialize_va_profile_prefill_military_information)
    military_information_data[:vic_verified] = user.can_access_id_card?

    FormMilitaryInformation.new(military_information_data)
  end

  private

  def initialize_va_profile_prefill_military_information
    military_information_data = {}
    military_information = VAProfile::Prefill::MilitaryInformation.new(user)

    VAProfile::Prefill::MilitaryInformation::PREFILL_METHODS.each do |attr|
      military_information_data[attr] = military_information.public_send(attr)
    end

    military_information_data
  rescue => e
    log_exception_to_sentry(e, {}, prefill: :va_profile_prefill_military_information)

    {}
  end

  def initialize_identity_information
    FormIdentityInformation.new(
      full_name: user.full_name_normalized,
      date_of_birth: user.birth_date,
      gender: user.gender,
      ssn: user.ssn_normalized
    )
  end

  def vet360_mailing_address_hash
    address = vet360_mailing_address
    {
      street: address.address_line1,
      street2: address.address_line2,
      city: address.city,
      state: address.state_code || address.province,
      country: address.country_code_iso3,
      postal_code: address.zip_plus_four || address.international_postal_code,
      zip_code: address.zip_code
    }.compact
  end

  def vets360_contact_info_hash
    return_val = {}
    return_val[:email] = vet360_contact_info&.email&.email_address

    return_val[:address] = vet360_mailing_address_hash if vet360_mailing_address.present?

    phone = vet360_contact_info&.home_phone&.formatted_phone
    return_val[:us_phone] = phone
    return_val[:home_phone] = phone
    return_val[:mobile_phone] = vet360_contact_info&.mobile_phone&.formatted_phone

    return_val
  end

  def initialize_contact_information
    opt = {}
    opt.merge!(vets360_contact_info_hash) if vet360_contact_info
    if Flipper.enabled?(:remove_pciu, user)
      # Monitor logs to validate the presence of Contact Information V2 user data
      Rails.logger.info("VAProfile Contact Info: Address? #{opt[:address].present?},
        Email? #{opt[:email].present?}, Phone? #{opt[:home_phone].present?}")
    end
    opt[:address] ||= user_address_hash

    # The following pciu lines need to removed when tearing down the EVSS PCIU service.
    opt[:email] ||= extract_pciu_data(:pciu_email)
    if opt[:home_phone].nil?
      opt[:home_phone] = pciu_primary_phone
      opt[:us_phone] = pciu_us_phone
    end

    format_for_schema_compatibility(opt)
    FormContactInformation.new(opt)
  end

  # doing this (below) instead of `@vet360_contact_info ||= Settings...` to cache nil too
  def vet360_contact_info
    return @vet360_contact_info if @vet360_contact_info_retrieved

    @vet360_contact_info_retrieved = true
    if Flipper.enabled?(:remove_pciu, user)
      @vet360_contact_info = VAProfileRedis::V2::ContactInformation.for_user(user)
    elsif VAProfile::Configuration::SETTINGS.prefill && user.vet360_id.present?
      @vet360_contact_info = VAProfileRedis::ContactInformation.for_user(user)
    else
      Rails.logger.info('Vet360 Contact Info Null')
    end
    @vet360_contact_info
  end

  def vet360_mailing_address
    vet360_contact_info&.mailing_address
  end

  def user_address_hash
    {
      street: user.address[:street],
      street2: user.address[:street2],
      city: user.address[:city],
      state: user.address[:state],
      country: user.address[:country],
      postal_code: user.address[:postal_code]
    }
  end

  def format_for_schema_compatibility(opt)
    if opt.dig(:address, :street) && opt[:address][:street2].blank? && (apt = opt[:address][:street].match(APT_REGEX))
      opt[:address][:street2] = apt[1]
      opt[:address][:street] = opt[:address][:street].gsub(/\W?\s+#{apt[1]}/, '').strip
    end
    %i[home_phone us_phone mobile_phone].each do |phone|
      opt[phone] = opt[phone].gsub(/\D/, '') if opt[phone]
    end

    opt[:address][:postal_code] = opt[:address][:postal_code][0..4] if opt.dig(:address, :postal_code)
  end

  def extract_pciu_data(method)
    user&.send(method)
  rescue Common::Exceptions::Forbidden, Common::Exceptions::BackendServiceException, EVSS::ErrorMiddleware::EVSSError
    ''
  end

  def extract_va_profile_phone
    vet360_contact_info&.home_phone
  end

  def extract_va_profile_mobile_phone
    vet360_contact_info&.mobile_phone
  end

  def va_profile_phone
    home = extract_va_profile_phone
    return '' if home.blank?

    home = home.area_code + home.phone_number unless home.is_a?(String)
    return home if home.size == 10 || home.size > 11
    return home[1..] if home.size == 11 && home[0] == '1'

    ''
  end

  def va_profile_mobile_phone
    mobile = extract_va_profile_mobile_phone
    return '' if mobile.blank?

    mobile = mobile.area_code + mobile.phone_number unless mobile.is_a?(String)

    return mobile if mobile.size == 10
    return mobile[1..] if mobile.size == 11 && mobile[0] == '1'

    ''
  end

  def pciu_us_phone
    return '' if pciu_primary_phone.blank?
    return pciu_primary_phone if pciu_primary_phone.size == 10

    return pciu_primary_phone[1..] if pciu_primary_phone.size == 11 && pciu_primary_phone[0] == '1'

    ''
  end

  # returns the veteran's phone number as an object
  # preference: vet360 mobile -> vet360 home -> pciu
  def phone_object
    mobile = vet360_contact_info&.mobile_phone
    return mobile if mobile&.area_code && mobile.phone_number

    home = vet360_contact_info&.home_phone
    return home if home&.area_code && home.phone_number
<<<<<<< HEAD

    if Flipper.enabled?(:remove_pciu, user)
      # Track precense of home and mobile
      Rails.logger.info("VAProfile Phone Object: Home? #{home.present?}, Mobile? #{mobile.present?}")
    end
=======
>>>>>>> ef3c0288

    phone_struct = Struct.new(:area_code, :phone_number)

    return phone_struct.new(pciu_us_phone.first(3), pciu_us_phone.last(7)) if pciu_us_phone&.length == 10

    phone_struct.new
  end

  def pciu_primary_phone
    @pciu_primary_phone ||= extract_pciu_data(:pciu_primary_phone)
  end

  def convert_mapping(hash)
    prefilled = {}

    hash.each do |k, v|
      if v.is_a?(Array) && v.any?(Hash)
        prefilled[k.camelize(:lower)] = []

        v.each do |h|
          nested_prefill = {}

          h.each do |key, val|
            nested_prefill[key.camelize(:lower)] = convert_value(val)
          end

          prefilled[k.camelize(:lower)] << nested_prefill
        end
      else
        prefilled[k.camelize(:lower)] = convert_value(v)
      end
    end

    prefilled
  end

  def convert_value(val)
    val.is_a?(Hash) ? convert_mapping(val) : call_methods(val)
  end

  def generate_prefill(mappings)
    result = convert_mapping(mappings)
    clean!(result)
  end

  def call_methods(methods)
    methods.inject(self) { |a, e| a.send e }.as_json
  rescue NoMethodError
    nil
  end

  def clean!(value)
    case value
    when Hash
      clean_hash!(value)
    when Array
      value.map { |v| clean!(v) }.delete_if(&:blank?)
    else
      value
    end
  end

  def clean_hash!(hash)
    hash.deep_transform_keys! { |k| k.to_s.camelize(:lower) }
    hash.each { |k, v| hash[k] = clean!(v) }
    hash.delete_if { |_k, v| v.blank? }
  end
end<|MERGE_RESOLUTION|>--- conflicted
+++ resolved
@@ -93,6 +93,7 @@
     evss: ['21-526EZ'],
     hca: %w[1010ez 10-10EZR],
     pension_burial: %w[21P-530EZ 21P-527EZ],
+    pension_burial: %w[21P-530EZ 21P-527EZ],
     dependents: ['686C-674'],
     decision_review: %w[20-0995 20-0996 10182],
     mdot: ['MDOT'],
@@ -105,6 +106,8 @@
     ivc_champva: ['10-7959C'],
     form_upload_flow: ['FORM-UPLOAD-FLOW'],
     acc_rep_management: %w[21-22 21-22A],
+    form_mock_ae_design_patterns: ['FORM-MOCK-AE-DESIGN-PATTERNS'],
+    dispute_debt: ['DISPUTE-DEBT']
     form_mock_ae_design_patterns: ['FORM-MOCK-AE-DESIGN-PATTERNS'],
     dispute_debt: ['DISPUTE-DEBT']
   }.freeze
@@ -126,6 +129,7 @@
     '22-5490' => ::FormProfiles::VA5490,
     '22-5490E' => ::FormProfiles::VA5490e,
     '22-5495' => ::FormProfiles::VA5495,
+    '21P-530EZ' => ::FormProfiles::VA21p530ez,
     '21P-530EZ' => ::FormProfiles::VA21p530ez,
     '21-686C' => ::FormProfiles::VA21686c,
     '686C-674' => ::FormProfiles::VA686c674,
@@ -149,6 +153,8 @@
     '21-22A' => ::FormProfiles::VA2122a,
     'FORM-MOCK-AE-DESIGN-PATTERNS' => ::FormProfiles::FormMockAeDesignPatterns,
     'DISPUTE-DEBT' => ::FormProfiles::DisputeDebt
+    'FORM-MOCK-AE-DESIGN-PATTERNS' => ::FormProfiles::FormMockAeDesignPatterns,
+    'DISPUTE-DEBT' => ::FormProfiles::DisputeDebt
   }.freeze
 
   APT_REGEX = /\S\s+((apt|apartment|unit|ste|suite).+)/i
@@ -394,17 +400,15 @@
   def phone_object
     mobile = vet360_contact_info&.mobile_phone
     return mobile if mobile&.area_code && mobile.phone_number
+    return mobile if mobile&.area_code && mobile.phone_number
 
     home = vet360_contact_info&.home_phone
     return home if home&.area_code && home.phone_number
-<<<<<<< HEAD
 
     if Flipper.enabled?(:remove_pciu, user)
       # Track precense of home and mobile
       Rails.logger.info("VAProfile Phone Object: Home? #{home.present?}, Mobile? #{mobile.present?}")
     end
-=======
->>>>>>> ef3c0288
 
     phone_struct = Struct.new(:area_code, :phone_number)
 
