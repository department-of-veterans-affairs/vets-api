
## Developer Setup

Vets API requires:
- PostgreSQL
    - Including PostGIS
- Redis
- Ruby 2.4.5

### Base Setup

To start, fetch this code:

`git clone https://github.com/department-of-veterans-affairs/vets-api.git`


#### Automated (OSX)

If you are developing on OSX, you can run the automated setup script. From
the `vets-api` directory, run `./bin/setup-osx && source ~/.bash_profile && cd
.`

#### Alternative (OSX)

1. Install Ruby 2.4.5
   - It is suggested that you use a Ruby version manager such as
    [rbenv](https://github.com/rbenv/rbenv#installation) and
    [install Ruby 2.4.5](https://github.com/rbenv/rbenv#installing-ruby-versions).
   - *NOTE*: rbenv will also provide additional installation instructions in the
    console output. Make sure to follow those too.
2. Install Bundler to manage dependencies
   - `gem install bundler`
3. Install Postgres and enable on startup
   - `brew install postgres`
   - `brew services start postgres`
4. Install PostGIS
   - `brew install postgis`
5. Install Redis
   - `brew install redis`
   - Follow post-install instructions to enable Redis on startup. Otherwise,
    launch it manually with `brew services start redis`.
6. Install ImageMagick
   - `brew install imagemagick`
7. Install Poppler
   -  `brew install poppler`
<<<<<<< HEAD
1. Install ClamAV
   - `brew install clamav`
   - Take note of the the post-install instructions `To finish installation & run
    clamav
  you will need to edit the example conf files at ${conf_files_dir}`
(_${conf_files_dir}_ 
  will differ based on your homebrew location) then:
    - `cd ${conf_files_dir}`
=======
8. Install ClamAV

  - `brew install clamav`
  - Take note of the the post-install instructions "To finish installation & run clamav you will need to edit the example conf files at `${conf_files_dir}`", which will vary depending on your homebrew installation

    - `cd ${conf_files_dir}` 
>>>>>>> d73fb304
    - `touch clamd.sock`
    - `echo "LocalSocket ${conf_files_dir}" > clamd.conf` 
    - `echo "DatabaseMirror database.clamav.net" > freshclam.conf`
    - `freshclam -v`

9. Install [pdftk](https://www.pdflabs.com/tools/pdftk-the-pdf-toolkit/pdftk_server-2.02-mac_osx-10.11-setup.pkg)
10. Install gem dependencies: `cd vets-api; bundle install`

   - More information about installing *with* Sidekiq Enterprise as well as our credentials are on the internal system here: https://github.com/department-of-veterans-affairs/vets-api#authentication-required-for-enterprisecontribsyscom

11. Install overcommit `overcommit --install --sign`
12. Setup localhost certificates / keys:
   - Create certs directory within config:  `mkdir ./config/certs`
<<<<<<< HEAD
   - *NOTE*: If you don't have access to these keys, [Create your own self-signed certificate](https://github.com/department-of-veterans-affairs/vets.gov-team/tree/master/Products/Identity/Login/IDme/development-certificates#creating-your-own-self-signed-certificates)
   - Copy the [certificate](https://github.com/department-of-veterans-affairs/vets.gov-team/blob/master/Products/Identity/Login/IDme/development-certificates/vetsgov-localhost.crt) to `./config/certs/vetsgov-localhost.crt`
   - Copy the [key](https://github.com/department-of-veterans-affairs/vets.gov-team/blob/master/Products/Identity/Login/IDme/development-certificates/vetsgov-localhost.key) to `./config/certs/vetsgov-localhost.key`

1. Create dev database: `bundle exec rake db:setup`
1. Create `config/settings.local.yml` in your local vets-api with:
````
betamocks:
  # the cache dir depends on how you run the api, run `bin/spring stop` after switching this setting
  cache_dir: ../vets-api-mockdata # native
  # cache_dir: /cache #use this if using docker
````
1. Make sure you have the [vets-api-mockdata](https://github.com/department-of-veterans-affairs/vets-api-mockdata) repo locally installed
=======
   - Copy the [certificate][certificate] to `./config/certs/vetsgov-localhost.crt`
   - Copy the [key][key] to `./config/certs/vetsgov-localhost.key`
   - *NOTE*: If you don't have access to these keys, running the following
     commands will provide basic functionality, such as for running unit tests:
   - `touch ./config/certs/vetsgov-localhost.crt`
   - `touch ./config/certs/vetsgov-localhost.key`
   
   - *NOTE:* using `touch` to create blank cert and key files means that local authentication with IDme will not work
   
   [certificate]: https://github.com/department-of-veterans-affairs/vets.gov-team/blob/master/Products/Identity/Login/IDme/development-certificates/vetsgov-localhost.crt
   [key]: https://github.com/department-of-veterans-affairs/vets.gov-team/blob/master/Products/Identity/Login/IDme/development-certificates/vetsgov-localhost.key

13. Create dev database: `bundle exec rake db:setup`
14. Go to the file `config/settings/development.yml` in your local vets-api. Switch the commented out lines pertaining to the cache_dir: uncomment out line 14 (what you use for running the app via Rails), and comment out line 15 (what you use for running the app via Docker).
15. Make sure you have the [vets-api-mockdata](https://github.com/department-of-veterans-affairs/vets-api-mockdata) repo locally installed, preferably in a parallel directory to `vets-api`.
16. Make sure you have the [vets-api-mockdata](https://github.com/department-of-veterans-affairs/vets-api-mockdata) repo locally installed
17. Create a `config/settings.local.yml` file for your local configuration overrides. Add this key pointing to your `vets-api-mockdata` directory. 
```
betamocks:
  cache_dir: ../vets-api-mockdata
```
>>>>>>> d73fb304

#### Alternative (Ubuntu 18.04 LTS)
1. Install Postgres, PostGIS, Redis, ImageMagick, Poppler, ClamAV, etc
   - From the `vets-api` directory, run `./bin/install-ubuntu-packages`
1. Edit `/etc/ImageMagick-6/policy.xml` and remove the lines below the comment `<!-- disable ghostscript format types -->`
   - This may not be necessary. The default policy was updated to [fix a variety of vulnerabilities](https://usn.ubuntu.com/3785-1/) as of October, 2018.
1. Install Ruby 2.4.5
   - It is suggested that you use a Ruby version manager such as
    [rbenv](https://github.com/rbenv/rbenv#installation) and
    [install Ruby 2.4.5](https://github.com/rbenv/rbenv#installing-ruby-versions).
   - *NOTE*: rbenv will also provide additional installation instructions in the
    console output. Make sure to follow those too.
1. Install Bundler to manage dependencies
   - `gem install bundler`
1. Install gem dependencies: `cd vets-api; bundle install`
1. Install overcommit `overcommit --install --sign`
1. Setup localhost certificates / keys:
   - Create certs directory within config:  `mkdir ./config/certs`
   - Copy [these certificates](https://github.com/department-of-veterans-affairs/vets.gov-team/blob/master/Products/Identity/Login/IDme/development-certificates) into the certs dir.
1. Create dev database: `bundle exec rake db:setup`
<<<<<<< HEAD
1. Create `config/settings.local.yml` in your local vets-api with:
````
betamocks:
  # the cache dir depends on how you run the api, run `bin/spring stop` after switching this setting
  cache_dir: ../vets-api-mockdata # native
  # cache_dir: /cache #use this if using docker
````
1. Make sure you have the [vets-api-mockdata](https://github.com/department-of-veterans-affairs/vets-api-mockdata) repo locally installed

=======
1. Make sure you have the [vets-api-mockdata](https://github.com/department-of-veterans-affairs/vets-api-mockdata) repo locally installed, preferably in a parallel directory to `vets-api`.
1. Create a `config/settings.local.yml` file for your local configuration overrides. Add this key pointing to your `vets-api-mockdata` directory. 
```
betamocks:
  cache_dir: ../vets-api-mockdata
```
>>>>>>> d73fb304
<|MERGE_RESOLUTION|>--- conflicted
+++ resolved
@@ -43,23 +43,12 @@
    - `brew install imagemagick`
 7. Install Poppler
    -  `brew install poppler`
-<<<<<<< HEAD
-1. Install ClamAV
-   - `brew install clamav`
-   - Take note of the the post-install instructions `To finish installation & run
-    clamav
-  you will need to edit the example conf files at ${conf_files_dir}`
-(_${conf_files_dir}_ 
-  will differ based on your homebrew location) then:
-    - `cd ${conf_files_dir}`
-=======
 8. Install ClamAV
 
   - `brew install clamav`
   - Take note of the the post-install instructions "To finish installation & run clamav you will need to edit the example conf files at `${conf_files_dir}`", which will vary depending on your homebrew installation
 
     - `cd ${conf_files_dir}` 
->>>>>>> d73fb304
     - `touch clamd.sock`
     - `echo "LocalSocket ${conf_files_dir}" > clamd.conf` 
     - `echo "DatabaseMirror database.clamav.net" > freshclam.conf`
@@ -73,21 +62,6 @@
 11. Install overcommit `overcommit --install --sign`
 12. Setup localhost certificates / keys:
    - Create certs directory within config:  `mkdir ./config/certs`
-<<<<<<< HEAD
-   - *NOTE*: If you don't have access to these keys, [Create your own self-signed certificate](https://github.com/department-of-veterans-affairs/vets.gov-team/tree/master/Products/Identity/Login/IDme/development-certificates#creating-your-own-self-signed-certificates)
-   - Copy the [certificate](https://github.com/department-of-veterans-affairs/vets.gov-team/blob/master/Products/Identity/Login/IDme/development-certificates/vetsgov-localhost.crt) to `./config/certs/vetsgov-localhost.crt`
-   - Copy the [key](https://github.com/department-of-veterans-affairs/vets.gov-team/blob/master/Products/Identity/Login/IDme/development-certificates/vetsgov-localhost.key) to `./config/certs/vetsgov-localhost.key`
-
-1. Create dev database: `bundle exec rake db:setup`
-1. Create `config/settings.local.yml` in your local vets-api with:
-````
-betamocks:
-  # the cache dir depends on how you run the api, run `bin/spring stop` after switching this setting
-  cache_dir: ../vets-api-mockdata # native
-  # cache_dir: /cache #use this if using docker
-````
-1. Make sure you have the [vets-api-mockdata](https://github.com/department-of-veterans-affairs/vets-api-mockdata) repo locally installed
-=======
    - Copy the [certificate][certificate] to `./config/certs/vetsgov-localhost.crt`
    - Copy the [key][key] to `./config/certs/vetsgov-localhost.key`
    - *NOTE*: If you don't have access to these keys, running the following
@@ -109,7 +83,6 @@
 betamocks:
   cache_dir: ../vets-api-mockdata
 ```
->>>>>>> d73fb304
 
 #### Alternative (Ubuntu 18.04 LTS)
 1. Install Postgres, PostGIS, Redis, ImageMagick, Poppler, ClamAV, etc
@@ -128,23 +101,15 @@
 1. Install overcommit `overcommit --install --sign`
 1. Setup localhost certificates / keys:
    - Create certs directory within config:  `mkdir ./config/certs`
-   - Copy [these certificates](https://github.com/department-of-veterans-affairs/vets.gov-team/blob/master/Products/Identity/Login/IDme/development-certificates) into the certs dir.
+   - Copy [these certificates](https://github.com/department-of-veterans-affairs/vets.gov-team/tree/master/Products/Identity/Files_From_IDme/development-certificates) into the certs dir.
+       - *NOTE*: If you don't have access to these keys, running the following
+         commands will provide basic functionality, such as for running unit tests:
+       - `touch ./config/certs/vetsgov-localhost.crt`
+       - `touch ./config/certs/vetsgov-localhost.key`
 1. Create dev database: `bundle exec rake db:setup`
-<<<<<<< HEAD
-1. Create `config/settings.local.yml` in your local vets-api with:
-````
-betamocks:
-  # the cache dir depends on how you run the api, run `bin/spring stop` after switching this setting
-  cache_dir: ../vets-api-mockdata # native
-  # cache_dir: /cache #use this if using docker
-````
-1. Make sure you have the [vets-api-mockdata](https://github.com/department-of-veterans-affairs/vets-api-mockdata) repo locally installed
-
-=======
 1. Make sure you have the [vets-api-mockdata](https://github.com/department-of-veterans-affairs/vets-api-mockdata) repo locally installed, preferably in a parallel directory to `vets-api`.
 1. Create a `config/settings.local.yml` file for your local configuration overrides. Add this key pointing to your `vets-api-mockdata` directory. 
 ```
 betamocks:
   cache_dir: ../vets-api-mockdata
-```
->>>>>>> d73fb304
+```