--- conflicted
+++ resolved
@@ -140,12 +140,7 @@
       # @param form [Hash]
       # @return [Hash]
       def generate_metadata(form)
-<<<<<<< HEAD
-        # also validates/maniuplates the metadata
-=======
-
         # also validates/manipulates the metadata
->>>>>>> f5638107
         ::BenefitsIntake::Metadata.generate(
           form['veteranFullName']['first'],
           form['veteranFullName']['last'],
