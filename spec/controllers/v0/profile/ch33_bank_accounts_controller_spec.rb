# frozen_string_literal: true

require 'rails_helper'

RSpec.describe V0::Profile::Ch33BankAccountsController, type: :controller do
  let(:user) { FactoryBot.build(:ch33_dd_user) }

  before do
    sign_in_as(user)
  end

  context 'unauthorized user' do
    def self.expect_unauthorized
      it 'returns unauthorized' do
        get(:index)
        expect(response.status).to eq(403)
        put(:update)
        expect(response.status).to eq(403)
      end
    end

    context 'with a loa1 user' do
      let(:user) { build(:user, :loa1) }

      expect_unauthorized
    end

    context 'with a flipper disabled user' do
      before do
        allow(User).to receive(:find).with(user.uuid).and_return(user)
        expect(Flipper).to receive(:enabled?).with(:ch33_dd, user).and_return(false).twice
      end

      expect_unauthorized
    end
  end

  def expect_find_ch33_dd_eft_res
    expect(JSON.parse(response.body)).to eq(
      {
        'data' => {
          'id' => '', 'type' => 'savon_responses',
          'attributes' => {
            'account_type' => 'Checking', 'account_number' => '123',
            'financial_institution_routing_number' => '*****9982'
          }
        }
      }
    )
  end

  describe '#index' do
    it 'returns the right data' do
      VCR.use_cassette('bgs/service/find_ch33_dd_eft', VCR::MATCH_EVERYTHING) do
        VCR.use_cassette('bgs/ddeft/find_bank_name_valid', VCR::MATCH_EVERYTHING) do
          get(:index)
        end
      end

<<<<<<< HEAD
      expect(JSON.parse(response.body)).to eq(
        {
          'data' => {
            'id' => '', 'type' => 'hashes',
            'attributes' => {
              'account_type' => 'Checking', 'account_number' => '123',
              "financial_institution_name"=>"BANK OF AMERICA, N.A.",
              'financial_institution_routing_number' => '*****0724'
            }
          }
        }
      )
=======
      expect_find_ch33_dd_eft_res
>>>>>>> f4a25eb8
    end
  end

  describe '#update' do
    def send_update
      put(
        :update,
        params: {
          account_type: 'Checking',
          account_number: '444',
          financial_institution_routing_number: '122239982'
        }
      )
    end

    context 'with a successful update' do
      it 'submits the update req and rerenders index' do
        VCR.use_cassette('bgs/service/update_ch33_dd_eft', VCR::MATCH_EVERYTHING) do
          VCR.use_cassette('bgs/service/find_ch33_dd_eft', VCR::MATCH_EVERYTHING) do
            send_update
          end
        end

        expect_find_ch33_dd_eft_res
      end
    end

    context 'when there is an update error' do
      it 'renders the error message' do
        res = {
          update_ch33_dd_eft_response: {
            return: {
              return_code: 'F',
              error_message: 'Invalid routing number',
              return_message: 'FAILURE'
            },
            "@xmlns:ns0": 'http://services.share.benefits.vba.va.gov/'
          }
        }

        expect_any_instance_of(BGS::Service).to receive(:update_ch33_dd_eft).with(
          '122239982',
          '444',
          true
        ).and_return(
          OpenStruct.new(
            body: res
          )
        )

        send_update

        expect(response.status).to eq(400)
        expect(JSON.parse(response.body)).to eq(res.deep_stringify_keys)
      end
    end
  end
end<|MERGE_RESOLUTION|>--- conflicted
+++ resolved
@@ -57,22 +57,7 @@
         end
       end
 
-<<<<<<< HEAD
-      expect(JSON.parse(response.body)).to eq(
-        {
-          'data' => {
-            'id' => '', 'type' => 'hashes',
-            'attributes' => {
-              'account_type' => 'Checking', 'account_number' => '123',
-              "financial_institution_name"=>"BANK OF AMERICA, N.A.",
-              'financial_institution_routing_number' => '*****0724'
-            }
-          }
-        }
-      )
-=======
       expect_find_ch33_dd_eft_res
->>>>>>> f4a25eb8
     end
   end
 
