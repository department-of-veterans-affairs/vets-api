--- conflicted
+++ resolved
@@ -6,6 +6,8 @@
 Thread.current['under_test'] = true
 
 RSpec.describe Webhooks::SchedulerJob, type: :job do
+
+
   after do
     Thread.current['job_ids'] = []
   end
@@ -37,12 +39,8 @@
   it 'schedules the notification job correctly' do
     future = 10.minutes.from_now
     Webhooks::Utilities
-<<<<<<< HEAD
-      .register_events('gov.va.developer.TEST', api_name: 'TEST', max_retries: 1) do |_t|
-=======
         .register_events('gov.va.developer.SchedulerJobTEST3',
                          api_name: 'SchedulerJobTEST3', max_retries: 1) do
->>>>>>> d5d816a1
       future
     end
     results = Webhooks::SchedulerJob.new.perform('SchedulerJobTEST3').first
@@ -52,14 +50,9 @@
 
   it 'schedules a notification job even if the registered block fails' do
     Webhooks::Utilities
-<<<<<<< HEAD
-      .register_events('gov.va.developer.TEST2', api_name: 'TEST2', max_retries: 1) do |_t|
-      raise 'I am a naughty developer!'
-=======
         .register_events('gov.va.developer.SchedulerJobTEST4',
                          api_name: 'SchedulerJobTEST4', max_retries: 1) do
       raise "I am a naughty developer!"
->>>>>>> d5d816a1
     end
     results = Webhooks::SchedulerJob.new.perform('SchedulerJobTEST4').first
     expect(results.first.to_i).to be >= 1.hour.from_now.to_i
