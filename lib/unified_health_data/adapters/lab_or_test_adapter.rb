--- conflicted
+++ resolved
@@ -7,12 +7,10 @@
 module UnifiedHealthData
   module Adapters
     class LabOrTestAdapter
-<<<<<<< HEAD
+      include DateNormalizer
+
       ALLOWED_STATUSES = %w[final amended corrected appended].freeze
 
-=======
-      include DateNormalizer
->>>>>>> 07504e4c
       def parse_labs(records)
         return [] if records.blank?
 
