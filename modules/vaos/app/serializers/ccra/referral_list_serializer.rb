--- conflicted
+++ resolved
@@ -10,13 +10,9 @@
     set_id :uuid
     set_type :referrals
 
-<<<<<<< HEAD
     attribute :category_of_care
-=======
-    attribute :category_of_care, &:type_of_care
     attribute :referral_number
     attribute :uuid
->>>>>>> 73da1ec7
 
     # Include the expiration date formatted as YYYY-MM-DD
     attribute :expiration_date do |referral|
