inherit_from: .rubocop_todo.yml

# in rakelib/lint.rake we require rubocop-thread_safety for the CI env only,
# because codeclimate does not support rubocop-thread_safety
require:
  - rubocop-rails
  - rubocop-rspec
  - rubocop-thread_safety

AllCops:
  NewCops: enable
  TargetRailsVersion: 6.0
  Include:
    - '**/Dangerfile'
    - '**/Gemfile'
    - '**/config.ru'
    - '**/Rakefile'
    - '**/*.rake'
    - '**/*.rb'
  Exclude:
    - 'bin/*'
    - db/schema.rb
    - db/seeds.rb
    - db/migrate/*.rb
    - 'script/**/*'
    - 'vendor/**/*'
    - modules/**/db/migrate/*.rb

# This allows you to use have writers like self.method_name(name) vs self.method_name=(name)
Style/TrivialAccessors:
  AllowDSLWriters: true

# This is the rubocop default but putting it here explicitly
# strong benefit for code readability and speed in reviewing PRs for code review
# only use double quote when doing interpolation or complex escape sequences
Style/StringLiterals:
  EnforcedStyle: single_quotes

Style/Documentation:
  Enabled: false

Style/ClassAndModuleChildren:
  Enabled: false

# Bug in 1.11.0
RSpec/FactoryBot/CreateList:
  Enabled: false

# Bug in 1.11.0
RSpec/Rails/HttpStatus:
  Enabled: false

# Bug in 1.11.0
RSpec/VariableName:
  Exclude:
    - spec/jobs/facilities/pssg_download_spec.rb

# This cop forces you to put a return at the beginning of a block of code rather than having an if statement
# whose body carries to the end of the function. For example:
#
# def foo
#   ...
#   if test
#     ...
#   end
# end
#
# would be considered bad, and the cop would force you to put a `return if !test` before that block and
# then remove the if. The problem is that this hides intent, since the if test does have a purpose in
# readability, and it could also be easier for future changes to miss the return statement and add code
# after it expecting it to be executed.
Style/GuardClause:
  Enabled: false

# This is pretty much the same thing as the one above. Inside a loop, it forces you to use next to skip
# iteration rather than using an if block that runs to the end of the loop, and it suffers from the same
# problems as above.
Style/Next:
  Enabled: false

Naming/VariableNumber:
  Enabled: false

# This forces you to replace things like: `[1, 2, 3].length == 0` with `[1,2,3].empty?`. The problem is that
# not all things that implement length also implement empty? so you will get errors that cannot be resolved,
# and the cop will encourage you to do things that are incorrect.
Style/ZeroLengthPredicate:
  Enabled: false

Layout/LineLength:
  Max: 120
  Exclude:
    - 'Gemfile'

Rails:
  Enabled: true

Rails/Output:
  Exclude:
    - 'lib/tasks/**/*'

Metrics/MethodLength:
  Max: 20
  Exclude:
    - 'spec/support/form1010cg_helpers/build_claim_data_for.rb'

Metrics/ClassLength:
  Max: 400

Metrics/AbcSize:
  Max: 44

# removing rule because get_session implies HTTP GET, and informs method
Naming/AccessorMethodName:
  Enabled: false

Rails/LexicallyScopedActionFilter:
  Exclude:
    - "app/controllers/concerns/filterable.rb"

# Blocks are limited to 25 lines or less
# removing block length rule for rspec DSL
Metrics/BlockLength:
  Exclude:
    - 'spec/**/*.rb'
    - 'rakelib/**/*.rake'
    - 'lib/tasks/**/*.rake'
    - 'config/**/*.rb'
    - 'app/swagger/**/*.rb'
    - 'app/controllers/v0/apidocs_controller.rb'
    - 'app/controllers/v1/apidocs_controller.rb'
    - 'modules/*/spec/**/*.rb'
    - 'modules/*/app/swagger/**/*.rb'
    - 'modules/*/config/routes.rb'

# Don't worry about ambiguous blocks in RSpec
# Official recommendation from rubocop team is to disable this rule for specs.
# See: https://github.com/rubocop-hq/rubocop/issues/4222
Lint/AmbiguousBlockAssociation:
  Exclude:
    - "spec/**/*"

# This file does not need to be snake case
Naming/FileName:
  Exclude:
    - "Guardfile"
    - 'spec/lib/decision_review/schemas/NOD_create_request_body_schema_json_spec.rb'

# TODO: REVIEW THESE AND MAKE CHANGES

# We should try to use StandardError, but some errors like timeout inherit from Exception (beware)
Style/RescueStandardError:
  EnforcedStyle: implicit

# All kinds of issues with this cop right now.
Style/FormatStringToken:
  Exclude:
    - "rakelib/mvi.rake"

Lint/BooleanSymbol:
  Exclude:
    - "app/swagger/swagger/schemas/gibct/institutions.rb" #Swagger blocks defines keys as :true, need to keep as is

# Use `Time` when dealing with current dates and times; it has support for timezones (system/local and utc), whereas `DateTime` only supports offsets from UTC.
# However, if you need to deal with dates and times in a historical context you'll want to use DateTime to avoid making the same mistakes as UNESCO.
# See: https://www.rubydoc.info/gems/rubocop/RuboCop/Cop/Style/DateTime
Style/DateTime:
  Exclude:
    - "rakelib/evss.rake"
    - "lib/evss/auth_headers.rb" #DateTime is needed for date formatting here

# Skipping for now, should revisit:
Rails/HasManyOrHasOneDependent:
  Exclude:
    - "app/models/education_benefits_claim.rb"
    - "app/models/saved_claim/education_benefits.rb"
    - "app/models/saved_claim.rb"
    - "app/models/terms_and_conditions.rb"

# The suggestions here don't seem to make sense in most cases. Skip for now.
Naming/MemoizedInstanceVariableName:
  Enabled: false

# It was determined these suggestions had the potential to change behavior.
Rails/ActiveRecordAliases:
  Enabled: false

# The use of variables such as n to represent number, x and y for x-axis and y-axis, el for element,
# v for value, i for index, and e for error are all standard abbreviations and should be excluded.
Naming/MethodParameterName:
  Enabled: false

# FactoryBot 5.x replaced static factory attributes with dynamic ones. Auto-converting using rubocop-rspec
# always uses {...} which means a lot of existing factories because invalid. Allowed exception in pr #3300.
Style/BlockDelimiters:
  Exclude:
    - "spec/factories/*.rb"
    - "modules/*/spec/factories/*.rb"

# Excluding modules specs for now and a few that may need to be revisited.
RSpec/FilePath:
  Exclude:
    - 'modules/**/*'
    - 'spec/lib/common/models/**/*'
    - 'spec/lib/saml/*_user_spec.rb'
    - 'spec/lib/ihub/appointments/service_spec.rb'
    - 'spec/request/in_progress_forms_request_spec.rb'
    - 'spec/jobs/pagerduty/**/*'
    - 'spec/lib/pagerduty/**/*'
    - 'spec/lib/common/client/middleware/response/appeals_response_middleware_spec.rb'
    - 'spec/lib/common/client/middleware/response/gids_response_middleware_spec.rb'
    - 'spec/lib/common/client/middleware/response/response_middleware_spec.rb'
    - 'spec/lib/evss/pciu_address/pciu_address_spec.rb'
    - 'spec/lib/sm/client/message_drafts_spec.rb'
  CustomTransform:
    SSOeSettingsService: ssoe_settings_service

# Was determined that using described_class makes the code less readable.
RSpec/DescribedClass:
  Enabled: false

# Excluding these for now. May need to be revisited.
RSpec/DescribeClass:
  Exclude:
    - 'spec/lib/mhv_ac/client_spec.rb'
    - 'spec/lib/mhv_logging/api/audits_spec.rb'
    - 'spec/rakelib/vet360_spec.rb'
    - 'spec/request/burial_claims_spec.rb'
    - 'spec/request/education_benefits_claims_request_spec.rb'
    - 'spec/request/health_care_applications_request_spec.rb'
    - 'spec/request/pension_claims_controller_spec.rb'
    - 'spec/request/swagger_spec.rb'
    - 'spec/lib/sm/client/preferences_spec.rb'
    - 'spec/lib/sm/client/triage_teams_spec.rb'
    - 'spec/lib/sm/client/messages_spec.rb'
    - 'spec/lib/bb/client_spec.rb'
    - 'spec/lib/gi/client_spec.rb'
    - 'spec/lib/sm/client/folders_spec.rb'
    - 'spec/lib/decision_review/schemas/NOD_create_request_body_schema_json_spec.rb'

# Determined to be too benign and/or numerous to justify changing
RSpec/AnyInstance:
  Enabled: false

# Determined to be too benign and/or numerous to justify changing
RSpec/BeforeAfterAll:
  Enabled: false

# Determined to be too benign and/or numerous to justify changing
RSpec/ContextWording:
  Enabled: false

# Determined to be too benign and/or numerous to justify changing
RSpec/ExampleLength:
  Enabled: false

# Determined to be too benign and/or numerous to justify changing
RSpec/ExpectInHook:
  Enabled: false

# Determined to be too benign and/or numerous to justify changing
RSpec/InstanceVariable:
  Enabled: false

# Determined to be too benign and/or numerous to justify changing
RSpec/LeakyConstantDeclaration:
  Enabled: false

# Determined to be too benign and/or numerous to justify changing
RSpec/MessageSpies:
  Enabled: false

# Determined to be too benign and/or numerous to justify changing
RSpec/NamedSubject:
  Enabled: false

# Determined to be too benign and/or numerous to justify changing
RSpec/VerifiedDoubles:
  Enabled: false

# Determined to be too benign and/or numerous to justify changing
RSpec/MultipleExpectations:
  Enabled: false

# Determined to be too benign and/or numerous to justify changing
RSpec/NestedGroups:
  Enabled: false

# This seems to generate a lot of false positives
RSpec/EmptyExampleGroup:
  Enabled: false

# This seems to generate a lot of false positives
RSpec/LetSetup:
  Enabled: false

# Might be worth revisiting at some point
RSpec/MessageChain:
  Exclude:
    - 'modules/veteran_verification/spec/requests/service_history_request_spec.rb'
    - 'modules/veteran_verification/spec/requests/veteran_status_request_spec.rb'
    - 'spec/lib/va_profile/service_spec.rb'
    - 'spec/request/service_history_request_spec.rb'
    - 'spec/request/swagger_spec.rb'

# These instances seem to be necessary
RSpec/MultipleDescribes:
  Exclude:
    - 'spec/jobs/evss/document_upload_spec.rb'
    - 'spec/jobs/evss/request_decision_spec.rb'
    - 'spec/lib/emis/veteran_status_service_spec.rb'
    - 'spec/request/swagger_spec.rb'
    - 'spec/jobs/cypress_viewport_updater/existing_github_file_spec.rb'

# These instances seem to be false positives
RSpec/RepeatedExample:
  Exclude:
    - 'modules/vba_documents/spec/jobs/upload_processor_spec.rb'
    - 'modules/vba_documents/spec/models/upload_submission_spec.rb'
    - 'modules/vba_documents/spec/request/v0/reports_request_spec.rb'
    - 'modules/vba_documents/spec/request/v1/reports_request_spec.rb'

# Might be worth revisiting at some point
RSpec/ScatteredLet:
  Exclude:
    - 'spec/controllers/openid_application_controller_spec.rb'
    - 'spec/controllers/v0/dependents_applications_controller_spec.rb'
    - 'spec/controllers/v0/post911_gi_bill_statuses_controller_spec.rb'
    - 'spec/lib/bb/client_spec.rb'
    - 'spec/lib/evss/auth_headers_spec.rb'
    - 'spec/lib/evss/gi_bill_status/service_spec.rb'
    - 'spec/lib/sentry/processor/log_as_warning_processor_spec.rb'
    - 'spec/mailers/spool_submissions_report_mailer_spec.rb'
    - 'spec/models/form_profile_spec.rb'
    - 'spec/models/va_profile_redis/contact_information_spec.rb'
    - 'spec/request/health_care_applications_request_spec.rb'
    - 'spec/request/health_records_request_spec.rb'
    - 'spec/request/http_method_not_allowed_spec.rb'
    - 'spec/request/swagger_spec.rb'

# Might be worth revisiting at some point
RSpec/SubjectStub:
  Exclude:
    - 'modules/vaos/spec/services/user_service_spec.rb'
    - 'spec/jobs/education_form/create_daily_spool_files_spec.rb'
    - 'spec/jobs/education_form/process10203_submissions_spec.rb'
    - 'spec/jobs/education_form/create10203_applicant_decision_letters_spec.rb'
    - 'spec/jobs/education_form/forms/va1990_spec.rb'
    - 'spec/jobs/transactional_email_analytics_job_spec.rb'
    - 'spec/jobs/form526_confirmation_email_job_spec.rb'
    - 'spec/lib/bb/generate_report_request_form_spec.rb'
    - 'spec/lib/common/models/redis_store_spec.rb'
    - 'spec/lib/evss/disability_compensation_form/data_translation_all_claim_spec.rb'
    - 'spec/lib/evss/disability_compensation_form/data_translation_spec.rb'
    - 'spec/lib/mpi/service_spec.rb'
    - 'spec/lib/saml/health_status_spec.rb'
    - 'spec/lib/sm/client/folders_spec.rb'
    - 'spec/models/emis_redis/military_information_spec.rb'
    - 'spec/models/emis_redis/military_information_v2_spec.rb'
    - 'spec/models/session_spec.rb'
    - 'spec/services/evss_claim_service_spec.rb'
    - 'spec/services/mhv_accounts_service_spec.rb'
    - 'spec/uploaders/evss_claim_document_uploader_spec.rb'
    - 'spec/lib/carma/client/client_spec.rb'
    - 'spec/services/form1010cg/service_spec.rb'
    - 'spec/services/form1010cg/auditor_spec.rb'

# Added in v0.81
Lint/RaiseException:
  Enabled: true

Lint/StructNewOverride:
  Enabled: true

Style/HashEachMethods:
  Enabled: true

Style/HashTransformKeys:
  Enabled: true

Style/HashTransformValues:
  Enabled: true

# Added in v0.82
Layout/SpaceAroundMethodCallOperator:
  Enabled: true

Style/ExponentialNotation:
  Enabled: true

# Added in v0.83
Layout/EmptyLinesAroundAttributeAccessor:
  Enabled: true

Style/SlicingWithRange:
  Enabled: true

# Added in v0.84
Lint/DeprecatedOpenSSLConstant:
  Enabled: true

# the default style recently changed, but it's not worth changing
Rails/FilePath:
  EnforcedStyle: arguments

# This one doesn’t always make sense, it’s mostly the swagger,
# factories and pact provider states — which need a tear_down block regardless
Lint/EmptyBlock:
  Enabled: false

Lint/NoReturnInBeginEndBlocks:
  Exclude:
    - 'app/services/form1010cg/service.rb'

<<<<<<< HEAD
Style/HashConversion:
  Enabled: false

Style/NegatedIfElseCondition:
  Enabled: false

Style/RedundantArgument:
  Enabled: false

Style/IfWithBooleanLiteralBranches:
=======
Lint/SymbolConversion:
>>>>>>> ff8e61e6
  Enabled: false<|MERGE_RESOLUTION|>--- conflicted
+++ resolved
@@ -412,18 +412,5 @@
   Exclude:
     - 'app/services/form1010cg/service.rb'
 
-<<<<<<< HEAD
-Style/HashConversion:
-  Enabled: false
-
-Style/NegatedIfElseCondition:
-  Enabled: false
-
-Style/RedundantArgument:
-  Enabled: false
-
-Style/IfWithBooleanLiteralBranches:
-=======
 Lint/SymbolConversion:
->>>>>>> ff8e61e6
   Enabled: false