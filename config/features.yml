---
# Add a new feture toggle here to ensure that it is initialized in all environments.
#
# Features are enabled by default in the test environment and disabled by default in other environments.
# To default a feature to enabled in development, set the `enable_in_development` key to true.
#
# The description should contain any relevant information for an admin who may toggle the feature.
#
# The actor_type should be either `user` for features you want to be "sticky" for a logged in user (default)
#  or `cookie_id` of you wish to use the Google Analytics id as the unique identifier.
features:
  pre_entry_covid19_screener:
    actor_type: user
    description: >
      Toggle for the entire pre-entry covid 19 self-screener available at
      /covid19screener and to be used by visitors to VHA facilities in lieu
      of manual screening with a VHA employee.
      This toggle is owned by Patrick B. and the rest of the CTO Health Products
      team.
  ch33_dd:
    actor_type: user
    description: >
      Allows user to access chapter 33 benefits direct deposit view/update APIs
  ch33_dd_profile:
    actor_type: user
    enable_in_development: true
    description: >
      Allows user to access chapter 33 benefits (direct deposit for education) in the front end
  covid_vaccine_registration_frontend:
    actor_type: user
    description: >
      Toggles the availability of the frontend form on va.gov for the covid-19 vaccine sign-up
  covid_vaccine_registration_frontend_cta:
    actor_type: user
    description: >
      Toggles the availability of the call-to-action prompt (cta) on "va.gov/health-care/covid-19-vaccine/" leading to the frontend form on va.gov for the covid-19 vaccine sign-up
  covid_vaccine_registration_frontend_hide_auth:
    actor_type: user
    description: >
      Toggles the availability of the sign-in button on the covid-19 vaccine sign-up form on va.gov.
      Note: When this is enabled, the 'Sign in' button will be hidden
  covid_vaccine_registration:
    actor_type: user
    description: >
      Toggles availability of covid vaccine form API.
  covid_volunteer_delivery:
    actor_type: cookie_id
    description: >
      Toggles whether COVID Research volunteer submissions will be delivered to genISIS
  dashboard_show_dashboard_2:
    actor_type: user
    enable_in_development: true
    description: >
      Enables The New My VA Dashboard 2.0
  direct_deposit_vanotify:
    actor_type: user
    description: >
      Send direct deposit emails using VaNotify service
  facility_locator_show_operational_hours_special_instructions:
    actor_type: user
    enable_in_development: true
    description: Display new field operationalHoursSpecialInstructions for VA facilities
  facility_locator_show_community_cares:
    actor_type: user
    enable_in_development: true
    description: >
      On https://www.va.gov/find-locations/ enable veterans to search for Community care by showing that option in the "Search for" box.
      This toggle is owned by Rian
  facility_locator_pull_operating_status_from_lighthouse:
    actor_type: user
    enable_in_development: true
    description: A fast and dirty way to get the operating status from lighthouse
  facility_locator_lighthouse_covid_vaccine_query:
    actor_type: user
    enable_in_development: true
    description: enable covid search/display
  facility_locator_ppms_legacy_urgent_care_to_pos_locator:
    actor_type: user
    description: force the legacy urgent care path to use the new POS locator
  facility_locator_ppms_forced_unique_id:
    actor_type: user
    description: Use an hexdigest for the ID on PPMS Place of Service Calls
  facilities_ppms_suppress_pharmacies:
    actor_type: user
    description: Front End Flag to suppress the ability to search for pharmacies
  facility_locator_predictive_location_search:
    actor_type: user
    description: Use predictive location search in the Facility Locator UI
  facilities_ppms_suppress_community_care:
    actor_type: user
    description: Hide ppms community care searches
  profile_schema_forms:
    actor_type: user
    enable_in_development: true
    description: >
      Enables SchemaForm-based contact info edit forms on the VA.gov Veteran profile page
  profile_show_receive_text_notifications:
    actor_type: user
    enable_in_development: true
    description: >
      https://www.va.gov/profile/ show Receive Text Notifications
  va_online_scheduling:
    actor_type: user
    enable_in_development: true
    description: >
      Allows veterans to view their VA and Community Care appointments
  va_online_scheduling_cancel:
    actor_type: user
    enable_in_development: true
    description: >
      Allows veterans to cancel VA appointments
  va_online_scheduling_requests:
    actor_type: user
    enable_in_development: true
    description: >
      Allows veterans to submit requests for VA appointments
  va_online_scheduling_community_care:
    actor_type: user
    enable_in_development: true
    description: >
      Allows veterans to submit requests for Community Care appointments
  va_online_scheduling_direct:
    actor_type: user
    enable_in_development: true
    description: >
      Allows veterans to directly schedule VA appointments
  va_online_scheduling_vsp_appointment_list:
    actor_type: user
    description: >
      Enables the use of VSP for VA appointment data and cancellation on list page
  va_online_scheduling_vsp_appointment_new:
    actor_type: user
    description: >
      Enables the use of VSP for creating a new VA appointment
  va_online_scheduling_ccsp_appointment_list:
    actor_type: user
    description: >
      Enables the use of CCSP for Community Care appointment data on list page
  va_online_scheduling_ccsp_request_new:
    actor_type: user
    description: >
      Enables the use of CCSP for making a new Community Care appointment request
  va_online_scheduling_vsp_request_list:
    actor_type: user
    description: >
      Enables the use of VSP for request data and cancellation on list page
  va_online_scheduling_vsp_request_new:
    actor_type: user
    description: >
      Enables the use of VSP for making a new VA appointment request
  va_online_scheduling_express_care_new:
    actor_type: user
    enable_in_development: true
    description: >
      Enables Express Care request flow in VAOS
  va_online_scheduling_provider_selection:
    actor_type: user
    enable_in_development: true
    description: >
      Enables the community care provider selection field
  va_online_scheduling_cheetah:
    actor_type: user
    enable_in_development: true
    description: >
      Enables Project Cheetah discovery work
  va_online_scheduling_homepage_refresh:
    actor_type: user
    enable_in_development: true
    description: >
      Set up toggle in anticipation of the next iteration of the homepage and appointment cards.
  va_online_scheduling_facility_selection_v2_2:
    actor_type: user
    enable_in_development: true
    description: >
      Set up toggle in anticipation of the next iteration of facility selection, version 2.2.
  va_global_downtime_notification:
    actor_type: user
    description: >
      Enables global downtime notification- do not use in production
  ssoe:
    actor_type: cookie_id
    enable_in_development: true
    description: >
      Enables ssoe, as opposed to saml authentication wrapped by id.me
  form526_original_claims:
    actor_type: user
    enable_in_development: true
    description: >
      Allows veterans to access form526 as an original claims user. Owned by va-benefits-memorial-1 team.
  form526_benefits_delivery_at_discharge:
    actor_type: user
    enable_in_development: true
    description: >
      Allows veterans to access the BDD flow in the 526 form. Owned by va-benefits-memorial-1 team.
  form526_confirmation_email:
    actor_type: user
    enable_in_development: true
    description: >
      Allows veterans to receive a confirmation email after submitting form526. Owned by va-notify team.
  form526_confirmation_email_show_copy:
    actor_type: user
    enable_in_development: true
    description: >
      Shows vets-website content to inform veterans to expect a form526 confirmation email. Owned by va-notify team.
  va_view_dependents_access:
    actor_type: user
    description: >
      Allows us to gate the View/ Modify dependents content in a progressive rollout
  ssoe_ebenefits_links:
    actor_type: user
    description: >
      Enable eBenefits links to be proxied through eauth.va.gov, this allows users with SSOe sessions to stay logged in.
  ssoe_inbound:
    actor_type: cookie_id
    enable_in_development: true
    description: >
      Enables automatic establishment/disconnection of vets-api session based on a user's SSOe session status
  gibct_eyb_bottom_sheet:
    actor_type: user
    description: >
      Panel that displays while the user is modifying inputs to give context to their currently estimated benefits until they reach the full your estimated benefits panel.
  form996_higher_level_review:
    actor_type: user
    enable_in_development: true
    description: >
      Allows veterans request a higher-level review of an existing claim. Owned by va-benefits-memorial-1 team.
  debt_letters_show_letters:
    actor_type: user
    description: >
      Enables debt letters
  show_edu_benefits_5495_wizard:
    actor_type: user
    description: >
      This determines when the wizard should show up on the 5495 introduction page
  show_edu_benefits_1995_wizard:
    actor_type: user
    description: >
      This determines when the wizard should show up on the 1995 introduction page
  show_edu_benefits_1990n_wizard:
    actor_type: user
    description: >
      This determines when the wizard should show up on the 1990N introduction page
  show_edu_benefits_0994_wizard:
    actor_type: user
    description: >
      This determines when the wizard should show up on the 0994 introduction page
  show_edu_benefits_5490_wizard:
    actor_type: user
    description: >
      This determines when the wizard should show up on the 5490 introduction page
  show_edu_benefits_1990_wizard:
    actor_type: user
    description: >
      This determines when the wizard should show up on the 1990 introduction page
  show_edu_benefits_1990e_wizard:
    actor_type: user
    description: >
      This determines when the wizard should show up on the 1990e introduction page
  get_help_ask_form:
    actor_type: user
    enable_in_development: true
    description: >
      Enables inquiry form for users to submit questions, suggestions, and complaints.
  get_help_messages:
    actor_type: user
    enable_in_development: true
    description: >
      Enables secure messaging
  show_healthcare_experience_questionnaire:
    actor_type: cookie_id
    enable_in_development: true
    description: >
      Enables showing the pre-appointment questionnaire feature.
  show526_wizard:
    actor_type: user
    enable_in_development: true
    description: >
      This determines when the wizard should show up on the form 526 intro page
  show_new_get_medical_records_page:
    actor_type: user
    description: >
      This will show the non-Cerner-user and Cerner-user content for the page /health-care/get-medical-records/
  show_new_refill_track_prescriptions_page:
    actor_type: user
    description: >
      This will show the non-Cerner-user and Cerner-user content for the page /health-care/refill-track-prescriptions/
  show_new_schedule_view_appointments_page:
    actor_type: user
    description: >
      This will show the non-Cerner-user and Cerner-user content for the page /health-care/schedule-view-va-appointments/
  show_new_secure_messaging_page:
    actor_type: user
    description: >
      This will show the non-Cerner-user and Cerner-user content for the page /health-care/secure-messaging/
  show_new_view_test_lab_results_page:
    actor_type: user
    description: >
      This will show the non-Cerner-user and Cerner-user content for the page /health-care/view-test-and-lab-results/
  cerner_override_463:
    actor_type: user
    description: >
      This will show the Cerner facility 463 as `isCerner`.
  cerner_override_531:
    actor_type: user
    description: >
      This will show the Cerner facility 531 as `isCerner`.
  cerner_override_648:
    actor_type: user
    description: >
      This will show the Cerner facility 648 as `isCerner`.
  cerner_override_653:
    actor_type: user
    description: >
      This will show the Cerner facility 653 as `isCerner`.
  cerner_override_663:
    actor_type: user
    description: >
      This will show the Cerner facility 663 as `isCerner`.
  cerner_override_668:
    actor_type: user
    description: >
      This will show the Cerner facility 668 as `isCerner`.
  cerner_override_687:
    actor_type: user
    description: >
      This will show the Cerner facility 687 as `isCerner`.
  cerner_override_692:
    actor_type: user
    description: >
      This will show the Cerner facility 692 as `isCerner`.
  cerner_override_757:
    actor_type: user
    description: >
      This will show the Cerner facility 757 as `isCerner`.
  gibct_school_ratings:
    actor_type: user
    description: >
      Show/Hide the school ratings section of the Comparison Tool School Profile Page.
  mobile_api:
    actor_type: user
    description: >
      API endpoints consumed by the VA Mobile App (iOS/Android)
  show_chapter_31:
    actor_type: user
    description: >
      This will toggle between an eBenefits link and a VA.gov link for the VR&E chapter 31 form
  request_locked_pdf_password:
    actor_type: user
    enable_in_development: true
    description: >
      Ask for a password when an encrypted PDF is detected before uploading
  education_reports_cleanup:
    actor_type: user
    enable_in_development: true
    description: >
      Updates to the daily education reports to remove old data that isn't needed in the new fiscal year
  search_typeahead_enabled:
    actor_type: user
    enable_in_development: true
    description: >
      Enables type ahead search functionality
  async_10_10_cg_attachments:
    actor_type: cookie_id
    description: >
      This will process attachments of 10-10CG submissions using sidekiq.
  multiple_address_10_10ez:
    actor_type: cookie_id
    description: >
      [Front-end only] When enabled, the 10-10EZ will collect a home and mailing address for the veteran vs only collecting a single, "permanent" address.
  evss_upload_limit_150mb:
    actor_type: user
    enable_in_development: true
    description: >
      Allow user to upload files up to 150 MB in size (EVSS endpoint for 526 & CST)
  find_forms_mvp_enhancement:
    actor_type: user
    enable_in_development: true
    description: >
      Enhances Find A Forms MVP.
  yellow_ribbon_mvp_enhancement:
    actor_type: user
    enable_in_development: true
    description: >
      Enhances Yellow Ribbon MVP.
  stem_automated_decision:
    actor_type: user
    enable_in_development: true
    description: >
      Add automated decision to 10203 application workflow
  edu_form_omb_and_expiration:
    actor_type: user
    enable_in_development: true
    description: >
      Update OMB # and expiration dates for forms
  in_progress_form_custom_expiration:
    actor_type: user
    enable_in_development: true
    description: >
      Enable/disable custom expiration dates for forms
  search_representative:
    actor_type: user
    enable_in_development: true
    description: >
      Enable frontend application and cta for Search Representative application
  gibct_state_search:
    actor_type: user
    enable_in_development: true
    description: >
      Include state abbreviation when searching on comparison tool
  dependents_management:
    actor_type: user
    enable_in_development: true
    description: >
      Manage dependent removal from view dependent page
  vanotify_service_enhancement:
    actor_type: user
    enable_in_development: true
    description: >
      Allow consumer to use service specific VaNotify client. Owned by va-notify team.
  subform_8940_4192:
    actor_type: user
    enable_in_development: true
    description: >
      Form 526 subforms for unemployability & connected employment information
<<<<<<< HEAD
  spool_testing_error_1:
    actor_type: user
    description: >
      Support testing of track file spool file creation by RPO
  spool_testing_error_2:
    actor_type: user
    description: >
      Create notification for when spool file processing fails
  spool_testing_error_3:
    actor_type: user
    description: >
      Update processing retry functionality
=======
  dependency_verification:
    actor_type: user
    enable_in_development: true
    description: >
      Feature gates the dependency verification modal for updating the diaries service.
>>>>>>> 9cb7280f
<|MERGE_RESOLUTION|>--- conflicted
+++ resolved
@@ -422,7 +422,6 @@
     enable_in_development: true
     description: >
       Form 526 subforms for unemployability & connected employment information
-<<<<<<< HEAD
   spool_testing_error_1:
     actor_type: user
     description: >
@@ -435,10 +434,8 @@
     actor_type: user
     description: >
       Update processing retry functionality
-=======
   dependency_verification:
     actor_type: user
     enable_in_development: true
     description: >
-      Feature gates the dependency verification modal for updating the diaries service.
->>>>>>> 9cb7280f
+      Feature gates the dependency verification modal for updating the diaries service.