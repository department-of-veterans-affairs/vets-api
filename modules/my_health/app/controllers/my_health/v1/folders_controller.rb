# frozen_string_literal: true

require_relative '../../concerns/my_health/json_api_pagination_links'

module MyHealth
  module V1
    class FoldersController < SMController
      include MyHealth::JsonApiPaginationLinks

      def index
<<<<<<< HEAD
        resource = client.get_folders(1, use_cache?)
=======
        resource = client.get_folders(@current_user.uuid, use_cache?, requires_oh_messages)
        links = pagination_links(resource)
>>>>>>> 73b4eb01
        resource = resource.paginate(**pagination_params)

        options = { meta: resource.metadata, links: }
        render json: MyHealth::V1::FolderSerializer.new(resource.data, options)
      end

      def show
        id = params[:id].try(:to_i)
        resource = client.get_folder(id, requires_oh_messages)
        raise Common::Exceptions::RecordNotFound, id if resource.blank?

        render json: MyHealth::V1::FolderSerializer.new(resource, { meta: resource.metadata })
      end

      def create
        folder = Folder.new(create_folder_params)
        raise Common::Exceptions::ValidationErrors, folder unless folder.valid?

        resource = client.post_create_folder(folder.name)
        render json: MyHealth::V1::FolderSerializer.new(resource, { meta: resource.metadata }), status: :created
      end

      def update
        folder = Folder.new(create_folder_params)
        raise Common::Exceptions::ValidationErrors, folder unless folder.valid?

        resource = client.post_rename_folder(params[:id], folder.name)
        render json: MyHealth::V1::FolderSerializer.new(resource, { meta: resource.metadata }), status: :created
      end

      def destroy
        client.delete_folder(params[:id])
        head :no_content
      end

      def search
        message_search = MessageSearch.new(search_params)
        resource = client.post_search_folder(params[:id], params[:page], params[:per_page], message_search,
                                             requires_oh_messages)

        render json: resource.data,
               serializer: CollectionSerializer,
               each_serializer: MessagesSerializer,
               meta: resource.metadata
      end

      private

      def create_folder_params
        params.require(:folder).permit(:name)
      end

      def search_params
        params.permit(:exact_match, :sender, :subject, :category, :recipient, :from_date, :to_date, :message_id)
      end

      def requires_oh_messages
        params[:requires_oh_messages].try(:to_s)
      end
    end
  end
end<|MERGE_RESOLUTION|>--- conflicted
+++ resolved
@@ -8,12 +8,8 @@
       include MyHealth::JsonApiPaginationLinks
 
       def index
-<<<<<<< HEAD
-        resource = client.get_folders(1, use_cache?)
-=======
-        resource = client.get_folders(@current_user.uuid, use_cache?, requires_oh_messages)
+        resource = client.get_folders(1, use_cache?, requires_oh_messages)
         links = pagination_links(resource)
->>>>>>> 73b4eb01
         resource = resource.paginate(**pagination_params)
 
         options = { meta: resource.metadata, links: }
