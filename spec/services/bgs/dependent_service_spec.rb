--- conflicted
+++ resolved
@@ -55,11 +55,7 @@
     context 'enqueues SubmitForm686cJob' do
       it 'fires jobs correctly' do
         VCR.use_cassette('bgs/dependent_service/submit_686c_form') do
-<<<<<<< HEAD
-          service = BGS::DependentService.new(user)
-=======
-          expect(service).not_to receive(:log_exception_to_sentry)
->>>>>>> aac4971a
+          service = BGS::DependentService.new(user)
           expect(BGS::SubmitForm686cJob).to receive(:perform_async).with(
             user.uuid, claim.id,
             encrypted_vet_info
@@ -74,12 +70,7 @@
         VCR.use_cassette('bgs/dependent_service/submit_686c_form') do
           expect_any_instance_of(BGS::PersonWebService).to receive(:find_person_by_ptcpnt_id).and_return({ file_nbr: '12345678' }) # rubocop:disable Layout/LineLength
           vet_info['veteran_information']['va_file_number'] = '12345678'
-<<<<<<< HEAD
-          service = BGS::DependentService.new(user)
-=======
-
-          expect(service).not_to receive(:log_exception_to_sentry)
->>>>>>> aac4971a
+          service = BGS::DependentService.new(user)
           expect(BGS::SubmitForm686cJob).to receive(:perform_async).with(
             user.uuid, claim.id,
             encrypted_vet_info
@@ -92,12 +83,7 @@
     context 'BGS returns valid file number with dashes' do
       it 'strips out the dashes before enqueuing the SubmitForm686cJob' do
         expect_any_instance_of(BGS::PersonWebService).to receive(:find_person_by_ptcpnt_id).and_return({ file_nbr: '796-04-3735' }) # rubocop:disable Layout/LineLength
-<<<<<<< HEAD
-        service = BGS::DependentService.new(user)
-=======
-
-        expect(service).not_to receive(:log_exception_to_sentry)
->>>>>>> aac4971a
+        service = BGS::DependentService.new(user)
         expect(BGS::SubmitForm686cJob).to receive(:perform_async).with(
           user.uuid, claim.id,
           encrypted_vet_info
@@ -111,12 +97,7 @@
         expect_any_instance_of(BGS::PersonWebService).to receive(:find_person_by_ptcpnt_id).and_return({ file_nbr: '1234567890' }) # rubocop:disable Layout/LineLength
         vet_info['veteran_information']['va_file_number'] = '1234567890'
         enc_vet_info = KmsEncrypted::Box.new.encrypt(vet_info.to_json)
-<<<<<<< HEAD
-        service = BGS::DependentService.new(user)
-=======
-
-        expect(service).not_to receive(:log_exception_to_sentry)
->>>>>>> aac4971a
+        service = BGS::DependentService.new(user)
 
         expect(BGS::SubmitForm686cJob).to receive(:perform_async).with(
           user.uuid, claim.id,
@@ -131,12 +112,7 @@
         expect_any_instance_of(BGS::PersonWebService).to receive(:find_person_by_ptcpnt_id).and_return({ file_nbr: '1234567' }) # rubocop:disable Layout/LineLength
         vet_info['veteran_information']['va_file_number'] = '1234567'
         enc_vet_info = KmsEncrypted::Box.new.encrypt(vet_info.to_json)
-<<<<<<< HEAD
-        service = BGS::DependentService.new(user)
-=======
-
-        expect(service).not_to receive(:log_exception_to_sentry)
->>>>>>> aac4971a
+        service = BGS::DependentService.new(user)
 
         expect(BGS::SubmitForm686cJob).to receive(:perform_async).with(
           user.uuid, claim.id,
@@ -151,12 +127,7 @@
         expect_any_instance_of(BGS::PersonWebService).to receive(:find_person_by_ptcpnt_id).and_return({ file_nbr: '123456789' }) # rubocop:disable Layout/LineLength
         vet_info['veteran_information']['va_file_number'] = '123456789'
         enc_vet_info = KmsEncrypted::Box.new.encrypt(vet_info.to_json)
-<<<<<<< HEAD
-        service = BGS::DependentService.new(user)
-=======
-
-        expect(service).not_to receive(:log_exception_to_sentry)
->>>>>>> aac4971a
+        service = BGS::DependentService.new(user)
 
         expect(BGS::SubmitForm686cJob).to receive(:perform_async).with(
           user.uuid, claim.id,
@@ -179,16 +150,12 @@
 
       it 'submits to backup job on pdf submission errors' do
         VCR.use_cassette('bgs/dependent_service/submit_686c_form') do
-<<<<<<< HEAD
           allow(VBMS::SubmitDependentsPdfJob).to receive(:perform_sync).and_raise(StandardError,
                                                                                   'Test error')
           service = BGS::DependentService.new(user)
-=======
           allow(service).to receive(:submit_pdf_job).and_call_original
           allow(uploader).to receive(:upload_evidence).and_raise(StandardError, 'Test error')
 
-          expect(service).not_to receive(:log_exception_to_sentry)
->>>>>>> aac4971a
           expect(BGS::SubmitForm686cJob).not_to receive(:perform_async)
           expect(service).to receive(:submit_to_central_service)
 
@@ -201,13 +168,9 @@
           allow(BGS::SubmitForm686cJob).to receive(:perform_async).and_raise(StandardError,
                                                                              'Test error')
 
-<<<<<<< HEAD
           service = BGS::DependentService.new(user)
           expect(monitor).to receive(:track_event)
           expect(VBMS::SubmitDependentsPdfJob).to receive(:perform_sync)
-=======
-          expect(service).to receive(:log_exception_to_sentry)
->>>>>>> aac4971a
 
           expect do
             service.submit_686c_form(claim)
@@ -256,11 +219,7 @@
     context 'enqueues SubmitForm674Job' do
       it 'fires jobs correctly' do
         VCR.use_cassette('bgs/dependent_service/submit_686c_form') do
-<<<<<<< HEAD
-          service = BGS::DependentService.new(user)
-=======
-          expect(service).not_to receive(:log_exception_to_sentry)
->>>>>>> aac4971a
+          service = BGS::DependentService.new(user)
           expect(BGS::SubmitForm674Job).to receive(:perform_async).with(
             user.uuid, claim.id,
             encrypted_vet_info
@@ -275,12 +234,7 @@
         VCR.use_cassette('bgs/dependent_service/submit_686c_form') do
           expect_any_instance_of(BGS::PersonWebService).to receive(:find_person_by_ptcpnt_id).and_return({ file_nbr: '12345678' }) # rubocop:disable Layout/LineLength
           vet_info['veteran_information']['va_file_number'] = '12345678'
-<<<<<<< HEAD
-          service = BGS::DependentService.new(user)
-=======
-
-          expect(service).not_to receive(:log_exception_to_sentry)
->>>>>>> aac4971a
+          service = BGS::DependentService.new(user)
           expect(BGS::SubmitForm674Job).to receive(:perform_async).with(
             user.uuid, claim.id,
             encrypted_vet_info
@@ -293,12 +247,7 @@
     context 'BGS returns valid file number with dashes' do
       it 'strips out the dashes before enqueuing the SubmitForm686cJob' do
         expect_any_instance_of(BGS::PersonWebService).to receive(:find_person_by_ptcpnt_id).and_return({ file_nbr: '796-04-3735' }) # rubocop:disable Layout/LineLength
-<<<<<<< HEAD
-        service = BGS::DependentService.new(user)
-=======
-
-        expect(service).not_to receive(:log_exception_to_sentry)
->>>>>>> aac4971a
+        service = BGS::DependentService.new(user)
         expect(BGS::SubmitForm674Job).to receive(:perform_async).with(
           user.uuid, claim.id,
           encrypted_vet_info
@@ -312,12 +261,7 @@
         expect_any_instance_of(BGS::PersonWebService).to receive(:find_person_by_ptcpnt_id).and_return({ file_nbr: '1234567890' }) # rubocop:disable Layout/LineLength
         vet_info['veteran_information']['va_file_number'] = '1234567890'
         enc_vet_info = KmsEncrypted::Box.new.encrypt(vet_info.to_json)
-<<<<<<< HEAD
-        service = BGS::DependentService.new(user)
-=======
-
-        expect(service).not_to receive(:log_exception_to_sentry)
->>>>>>> aac4971a
+        service = BGS::DependentService.new(user)
 
         expect(BGS::SubmitForm674Job).to receive(:perform_async).with(
           user.uuid, claim.id,
@@ -332,12 +276,7 @@
         expect_any_instance_of(BGS::PersonWebService).to receive(:find_person_by_ptcpnt_id).and_return({ file_nbr: '1234567' }) # rubocop:disable Layout/LineLength
         vet_info['veteran_information']['va_file_number'] = '1234567'
         enc_vet_info = KmsEncrypted::Box.new.encrypt(vet_info.to_json)
-<<<<<<< HEAD
-        service = BGS::DependentService.new(user)
-=======
-
-        expect(service).not_to receive(:log_exception_to_sentry)
->>>>>>> aac4971a
+        service = BGS::DependentService.new(user)
 
         expect(BGS::SubmitForm674Job).to receive(:perform_async).with(
           user.uuid, claim.id,
@@ -352,12 +291,7 @@
         expect_any_instance_of(BGS::PersonWebService).to receive(:find_person_by_ptcpnt_id).and_return({ file_nbr: '123456789' }) # rubocop:disable Layout/LineLength
         vet_info['veteran_information']['va_file_number'] = '123456789'
         enc_vet_info = KmsEncrypted::Box.new.encrypt(vet_info.to_json)
-<<<<<<< HEAD
-        service = BGS::DependentService.new(user)
-=======
-
-        expect(service).not_to receive(:log_exception_to_sentry)
->>>>>>> aac4971a
+        service = BGS::DependentService.new(user)
 
         expect(BGS::SubmitForm674Job).to receive(:perform_async).with(
           user.uuid, claim.id,
