--- conflicted
+++ resolved
@@ -12,17 +12,10 @@
         include Swagger::Blocks
 
         SWAGGERED_CLASSES = [
-<<<<<<< HEAD
           VAForms::V0::ControllerSwagger,
-          VAForms::Forms::Form,
+          VAForms::Forms::FormSwagger,
           VAForms::V0::SecuritySchemeSwagger,
           VAForms::V0::SwaggerRoot
-=======
-          VaForms::V0::ControllerSwagger,
-          VaForms::Forms::FormSwagger,
-          VaForms::V0::SecuritySchemeSwagger,
-          VaForms::V0::SwaggerRoot
->>>>>>> 76be9d60
         ].freeze
 
         def index
