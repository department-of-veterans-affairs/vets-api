# frozen_string_literal: true

require_relative '../pdf_mapper_base'
require_relative 'mapper_helpers/auth_headers_lookup'
<<<<<<< HEAD
require_relative 'mapper_helpers/pdf_data_builder'
=======
require_relative 'mapper_helpers/auto_claim_lookup'
>>>>>>> 7c5b8c98

module ClaimsApi
  module V1
    class DisabilityCompensationPdfMapper
      include PdfMapperBase
      include AuthHeadersLookup # get_auth_header
<<<<<<< HEAD
      include PdfDataBuilder # build_pdf_path
=======
      include AutoClaimLookup # lookup_in_auto_claim
>>>>>>> 7c5b8c98

      SECTIONS = %i[
        section_0_claim_attributes
        section_1_veteran_identification
        section_2_change_of_address
        section_3_homeless_information
        section_5_disabilities
        section_5_treatment_centers
        section_6_service_information
      ].freeze

      HOMELESSNESS_RISK_SITUATION_TYPES = {
        'fleeing' => 'FLEEING_CURRENT_RESIDENCE',
        'shelter' => 'LIVING_IN_A_HOMELESS_SHELTER',
        'notShelter' => 'NOT_CURRENTLY_IN_A_SHELTERED_ENVIRONMENT',
        'anotherPerson' => 'STAYING_WITH_ANOTHER_PERSON',
        'other' => 'OTHER'
      }.freeze

      RISK_OF_BECOMING_HOMELESS_TYPES = {
        'losingHousing' => 'HOUSING_WILL_BE_LOST_IN_30_DAYS',
        'leavingShelter' => 'LEAVING_PUBLICLY_FUNDED_SYSTEM_OF_CARE',
        'other' => 'OTHER'
      }.freeze

      def initialize(auto_claim, pdf_data, auth_headers, middle_initial)
        @auto_claim = auto_claim
        @pdf_data = pdf_data
        @auth_headers = auth_headers&.deep_symbolize_keys
        @middle_initial = middle_initial
      end

      def map_claim
        SECTIONS.each { |section| send(section) }

        @pdf_data
      end

      private

      def section_0_claim_attributes
        claim_process_type = lookup_in_auto_claim(:standard_claim) ? 'STANDARD_CLAIM_PROCESS' : 'FDC_PROGRAM'
        claim_process_type = 'BDD_PROGRAM' if any_service_end_dates_in_bdd_window?

        @pdf_data[:data][:attributes][:claimProcessType] = claim_process_type
      end

      def any_service_end_dates_in_bdd_window?
        service_periods_data = lookup_in_auto_claim(:service_periods)
        service_periods_data.each do |sp|
          end_date = sp['activeDutyEndDate'].to_date
          if end_date >= 90.days.from_now.to_date && end_date <= 180.days.from_now.to_date
            identification_info = build_pdf_path(:identification_info)

            future_date = make_date_string_month_first(sp['activeDutyEndDate'], sp['activeDutyEndDate'].length)
            identification_info[:dateOfReleaseFromActiveDuty] = future_date
            return true
          end
        end

        false
      end

      def section_1_veteran_identification
        identification_info_pdf_path = build_pdf_path(:identification_info)

        mailing_address
        va_employee_status(identification_info_pdf_path)
        veteran_ssn(identification_info_pdf_path)
        veteran_file_number(identification_info_pdf_path)
        veteran_name
        veteran_birth_date(identification_info_pdf_path)

        @pdf_data
      end

      def mailing_address
        mailing_addr = lookup_in_auto_claim(:veteran_current_mailing_address)
        return if mailing_addr.blank?

        mailing_address_pdf_path = build_pdf_path(:identification_mailing_address)

        address_data = {
          numberAndStreet: concatenate_address(mailing_addr['addressLine1'], mailing_addr['addressLine2'],
                                               mailing_addr['addressLine3']),
          city: mailing_addr['city'],
          state: mailing_addr['state'],
          country: mailing_addr['country'],
          zip: concatenate_zip_code(mailing_addr)
        }.compact

        mailing_address_pdf_path.merge!(address_data)
      end

<<<<<<< HEAD
      def va_employee_status(identification_info_pdf_path)
        employee_status = @auto_claim&.dig('veteran', 'currentlyVAEmployee')
=======
      def va_employee_status
        employee_status = lookup_in_auto_claim(:veteran_current_va_employee)
>>>>>>> 7c5b8c98
        return if employee_status.nil?

        identification_info_pdf_path[:currentVaEmployee] = employee_status
      end

      def veteran_ssn(identification_info_pdf_path)
        ssn = get_auth_header(:pnid)
        identification_info_pdf_path[:ssn] = format_ssn(ssn) if ssn.present?
      end

      def veteran_file_number(identification_info_pdf_path)
        file_number = get_auth_header(:birls_file_number)
        identification_info_pdf_path[:vaFileNumber] = file_number
      end

      def veteran_name
        veteran_name_base = build_pdf_path(:identification_name)

        fname = get_auth_header(:first_name)
        lname = get_auth_header(:last_name)

        veteran_name_base[:firstName] = fname
        veteran_name_base[:lastName] = lname
        veteran_name_base[:middleInitial] = @middle_initial
      end

      def veteran_birth_date(identification_info_pdf_path)
        birth_date_data = get_auth_header(:birth_date)
        birth_date = format_birth_date(birth_date_data) if birth_date_data

        identification_info_pdf_path[:dateOfBirth] = birth_date
      end

      def section_2_change_of_address
        address_info = lookup_in_auto_claim(:veteran_change_of_address)
        return if address_info.blank?

        change_of_address_pdf_path = build_pdf_path(:change_of_address)

        change_of_address_dates(address_info)
        change_of_address_location(address_info)
        change_of_address_type(address_info, change_of_address_pdf_path)
      end

      def change_of_address_dates(address_info)
        change_of_address_dates_pdf_path = build_pdf_path(:change_of_address_dates)

        start_date = address_info&.dig('beginningDate')
        end_date = address_info&.dig('endingDate')

        if start_date.present? # This is required but checking to be safe anyways
          change_of_address_dates_pdf_path[:start] = make_date_object(start_date, start_date.length)
        end
        change_of_address_dates_pdf_path[:end] = make_date_object(end_date, end_date.length) if end_date.present?
      end

      def change_of_address_location(address_info)
        change_of_address_new_address_pdf_path = build_pdf_path(:change_of_address_new_address)

        number_and_street = concatenate_address(address_info['addressLine1'], address_info['addressLine2'])
        change_of_address_new_address_pdf_path[:numberAndStreet] = number_and_street

        city = address_info&.dig('city')
        change_of_address_new_address_pdf_path[:city] = city if city.present?

        state = address_info&.dig('state')
        change_of_address_new_address_pdf_path[:state] = state if state.present?

        zip = concatenate_zip_code(address_info)
        change_of_address_new_address_pdf_path[:zip] = zip if zip.present?

        # required
        country = address_info&.dig('country')
        change_of_address_new_address_pdf_path[:country] = format_country(country)
      end

      def change_of_address_type(address_info, change_of_address_pdf_path)
        change_of_address_pdf_path[:typeOfAddressChange] = address_info&.dig('addressChangeType')
      end

      def section_3_homeless_information
        homeless_info = lookup_in_auto_claim(:veteran_homelessness)
        return if homeless_info.blank?

        homeless_info_pdf_path = build_pdf_path(:homeless_info)

        point_of_contact(homeless_info_pdf_path)
        currently_homeless
        homelessness_risk
      end

      # If "pointOfContact" is on the form "pointOfContactName", "primaryPhone" are required via the schema
      # "primaryPhone" requires both "areaCode" and "phoneNumber" via the schema
<<<<<<< HEAD
      def point_of_contact(homeless_info_pdf_path)
        point_of_contact_info = @auto_claim&.dig('veteran', 'homelessness', 'pointOfContact')
=======
      def point_of_contact
        point_of_contact_info = lookup_in_auto_claim(:veteran_homelessness_point_of_contact)
>>>>>>> 7c5b8c98
        return if point_of_contact_info.blank?

        homeless_info_pdf_path[:pointOfContact] = point_of_contact_info&.dig('pointOfContactName')
        phone_object = point_of_contact_info&.dig('primaryPhone')
        phone_number = phone_object.values.join

        homeless_info_pdf_path[:pointOfContactNumber] = { telephone: convert_phone(phone_number) }
      end

      # if "currentlyHomeless" is present "homelessSituationType", "otherLivingSituation" are required by the schema
      def currently_homeless
        currently_homeless_info = lookup_in_auto_claim(:veteran_homelessness_currently_homeless)
        return if currently_homeless_info.blank?

        currnetly_homeless_pdf_path = build_pdf_path(:homeless_currently)

        currnetly_homeless_pdf_path[:homelessSituationOptions] =
          HOMELESSNESS_RISK_SITUATION_TYPES[currently_homeless_info['homelessSituationType']]
        currnetly_homeless_pdf_path[:otherDescription] = currently_homeless_info['otherLivingSituation']
      end

      # if "homelessnessRisk" is on the submission "homelessnessRiskSituationType", "otherLivingSituation" are required
      def homelessness_risk
        homelessness_risk_info = lookup_in_auto_claim(:veteran_homelessness_risk)
        return if homelessness_risk_info.blank?

        risk_of_homelessness_pdf_path = build_pdf_path(:homeless_risk)

        risk_of_homelessness_pdf_path[:livingSituationOptions] =
          RISK_OF_BECOMING_HOMELESS_TYPES[homelessness_risk_info['homelessnessRiskSituationType']]
        risk_of_homelessness_pdf_path[:otherDescription] = homelessness_risk_info['otherLivingSituation']
      end

      # Section 4 has no mapped properties in v1

      # "disabilities" are required
      # "disabilityActionType", "name" are required inside "disabilities" via the schema
      def section_5_disabilities
        disabilities_pdf_path = build_pdf_path(:claim_info)

        disabilities_pdf_path[:disabilities] = transform_disabilities
      end

      def transform_disabilities
        disabilities_data = lookup_in_auto_claim(:disabilities)
        disabilities_data.flat_map do |disability|
          primary_disability = build_primary_disability(disability)
          secondary_disabilities = if disability['secondaryDisabilities'].present?
                                     build_secondary_disabilities(disability)
                                   end

          [primary_disability, *secondary_disabilities]
        end
      end

      def build_primary_disability(disability)
        dis_name = disability['name']
        dis_date = format_disability_date(disability['approximateBeginDate'])
        service_relevance = disability['serviceRelevance']

        build_disability_item(dis_name, dis_date, service_relevance)
      end

      def build_secondary_disabilities(disability)
        disability['secondaryDisabilities'].map do |secondary_disability|
          dis_name = "#{secondary_disability['name']} secondary to: #{disability['name']}"
          dis_date = format_disability_date(secondary_disability['approximateBeginDate'])
          service_relevance = secondary_disability['serviceRelevance']

          build_disability_item(dis_name, dis_date, service_relevance)
        end
      end

      def format_disability_date(begin_date)
        return nil if begin_date.blank?

        make_date_string_month_first(begin_date, begin_date.length)
      end

      # 'treatments' is optional
      # If 'treatments' is provided 'treatedDisabilityNames' and 'center' are required via the schema
      def section_5_treatment_centers
        treatment_info = lookup_in_auto_claim(:treatments)
        return if treatment_info.blank?

        treatments_pdf_path = build_pdf_path(:claim_info)

        treatments = get_treatments(treatment_info)
        treatment_details = treatments.map(&:deep_symbolize_keys)

        treatments_pdf_path[:treatments] = treatment_details
      end

      def get_treatments(treatment_info)
        [].tap do |treatments_list|
          treatment_info.map do |tx|
            treatment_details = build_treatment_details(tx)
            treatment_start_date = build_treatment_start_date(tx)
            do_not_have_date = treatment_start_date.blank? || nil

            treatments_list << build_treatment_item(treatment_details, treatment_start_date, do_not_have_date)
          end
        end.flatten
      end

      # String that is a composite of the treatment name and center name
      def build_treatment_details(treatment)
        if treatment['center'].present?
          center_data = treatment['center'].transform_keys(&:to_sym)
          center = center_data.values_at(:name, :country).compact.map(&:presence).compact.join(', ')
        end

        names = treatment['treatedDisabilityNames']
        name = names.join(', ') if names.present?
        [name, center].compact.join(' - ')
      end

      def build_treatment_start_date(treatment)
        return if treatment['startDate'].blank?

        start_date = parse_treatment_date(treatment['startDate'])
        make_date_object(start_date, start_date.length)
      end

      # The PDF Generator only wants month and year for this field
      # The date value sent in is in the format of YYYY-MM-DD
      def parse_treatment_date(date)
        date.length > 7 ? date[0..-4] : date
      end

      def build_treatment_item(treatment_details, treatment_start_date, do_not_have_date)
        { treatmentDetails: treatment_details, dateOfTreatment: treatment_start_date,
          doNotHaveDate: do_not_have_date }.compact
      end

      def section_6_service_information
        service_info_pdf_path = build_pdf_path(:service_info)

        service_periods(service_info_pdf_path)

<<<<<<< HEAD
        confinements(service_info_pdf_path) if @auto_claim.dig('serviceInformation', 'confinements')
        reserves_national_guard_service if @auto_claim.dig('serviceInformation', 'reservesNationalGuardService')
        alternate_names(service_info_pdf_path) if @auto_claim.dig('serviceInformation', 'alternateNames')
      end

      # 'serviceBranch', 'activeDutyBeginDate' & 'activeDutyEndDate' are required via the schema
      def service_periods(service_info_pdf_path)
        most_recent_pdf_path = build_pdf_path(:service_most_recent)
        service_periods_data = @auto_claim.dig('serviceInformation', 'servicePeriods')
=======
        confinements if @auto_claim.dig('serviceInformation', 'confinements')
        reserves_national_guard_service if lookup_in_auto_claim(:reserves_service)
        alternate_names if lookup_in_auto_claim(:reserves_alternate_names)
      end

      def set_pdf_data_for_service_information
        return if @pdf_data[:data][:attributes]&.key?(:serviceInformation)

        @pdf_data[:data][:attributes][:serviceInformation] = {}
      end

      # 'serviceBranch', 'activeDutyBeginDate' & 'activeDutyEndDate' are required via the schema
      def service_periods
        set_pdf_data_for_most_recent_service_period
        service_periods_data = lookup_in_auto_claim(:service_periods)

>>>>>>> 7c5b8c98
        most_recent_service_period_data = service_periods_data.max_by do |sp|
          sp['activeDutyEndDate'].presence || {}
        end
        most_recent_branch = most_recent_service_period_data['serviceBranch']
        most_recent_service_period(most_recent_service_period_data, most_recent_branch, most_recent_pdf_path,
                                   service_info_pdf_path)

        remaining_periods = service_periods_data - [most_recent_service_period_data]
        additional_service_periods(remaining_periods, service_info_pdf_path) if remaining_periods
      end

      # 'separationLocationCode' is optional
      def most_recent_service_period(service_period, branch, most_recent_pdf_path, service_info_pdf_path)
        location_code = service_period['separationLocationCode']
        begin_date = service_period['activeDutyBeginDate']
        end_date = service_period['activeDutyEndDate']

        service_info_pdf_path[:branchOfService] = { branch: }
        service_info_pdf_path[:placeOfLastOrAnticipatedSeparation] = location_code if location_code
        most_recent_pdf_path[:start] = make_date_object(begin_date, begin_date.length)
        most_recent_pdf_path[:end] = make_date_object(end_date, end_date.length)
      end

      def additional_service_periods(remaining_periods, service_info_pdf_path)
        additional_periods = []
        remaining_periods.each do |rp|
          start_date = make_date_object(rp['activeDutyBeginDate'], rp['activeDutyBeginDate'].length)
          end_date = make_date_object(rp['activeDutyEndDate'], rp['activeDutyEndDate'].length)

          additional_periods << {
            start: start_date,
            end: end_date
          }
        end
        service_info_pdf_path[:additionalPeriodsOfService] = additional_periods
      end

      # 'confinementBeginDate' & 'confinementEndDate' are required via the schema if confinements are present
      def confinements(service_info_pdf_path)
        confinements_data = @auto_claim.dig('serviceInformation', 'confinements')

        periods_of_confinement = []
        confinements_data.each do |c|
          begin_date = make_date_object(c['confinementBeginDate'], c['confinementBeginDate'].length)
          end_date = make_date_object(c['confinementEndDate'], c['confinementEndDate'].length)

          periods_of_confinement << { start: begin_date, end: end_date }
        end
        service_info_pdf_path[:prisonerOfWarConfinement] = { confinementDates: periods_of_confinement }
      end

      # If reserves are present
      # 'obligationTermOfServiceFromDate', 'obligationTermOfServiceToDate' & 'unitName' are required via the schema
      def reserves_national_guard_service
        reserves_pdf_path = build_pdf_path(:service_reserves)

        required_reserves_data(reserves_pdf_path)
        optional_reserves_data(reserves_pdf_path)
      end

<<<<<<< HEAD
      def required_reserves_data(reserves_pdf_path)
        unit_name = @auto_claim.dig('serviceInformation', 'reservesNationalGuardService', 'unitName')
        begin_date = @auto_claim.dig('serviceInformation', 'reservesNationalGuardService',
                                     'obligationTermOfServiceFromDate')
        end_date = @auto_claim.dig('serviceInformation', 'reservesNationalGuardService',
                                   'obligationTermOfServiceToDate')
=======
      def required_reserves_data
        reserves_data_object_base = @pdf_data[:data][:attributes][:serviceInformation][:reservesNationalGuardService]
        unit_name = lookup_in_auto_claim(:reserves_unit_name)
        begin_date = lookup_in_auto_claim(:reserves_obligation_from)
        end_date = lookup_in_auto_claim(:reserves_obligation_to)
>>>>>>> 7c5b8c98

        reserves_pdf_path[:unitName] = unit_name
        reserves_pdf_path[:obligationTermsOfService] = {
          start: make_date_object(begin_date, begin_date.length),
          end: make_date_object(end_date, end_date.length)
        }
      end

<<<<<<< HEAD
      def optional_reserves_data(reserves_pdf_path)
        reserves_data = @auto_claim.dig('serviceInformation', 'reservesNationalGuardService')
=======
      def optional_reserves_data
        reserves_data = lookup_in_auto_claim(:reserves_service)
>>>>>>> 7c5b8c98

        unit_phone(reserves_data, reserves_pdf_path) if reserves_data['unitPhone']
        if reserves_data.key?('receivingInactiveDutyTrainingPay')
          inactive_duty_training_pay(reserves_data,
                                     reserves_pdf_path)
        end
        title_10_activation(reserves_pdf_path) if reserves_data['title10Activation']
      end

      def unit_phone(reserves_data, reserves_pdf_path)
        if reserves_data&.dig('unitPhone')
          reserves_pdf_path[:unitPhoneNumber] = [
            reserves_data&.dig('unitPhone', 'areaCode'),
            reserves_data&.dig('unitPhone', 'phoneNumber')&.tr('-', '')
          ].compact.join
        end
      end

      def inactive_duty_training_pay(reserves_data, reserves_pdf_path)
        reserves_pdf_path[:receivingInactiveDutyTrainingPay] =
          handle_yes_no(reserves_data['receivingInactiveDutyTrainingPay'])
      end

      # if 'title_10_activation' is present
      # 'anticipatedSeparationDate' & 'title10ActivationDate'
<<<<<<< HEAD
      def title_10_activation(reserves_pdf_path)
        title_10_data = @auto_claim.dig('serviceInformation', 'reservesNationalGuardService', 'title10Activation')
=======
      def title_10_activation
        title_10_data = lookup_in_auto_claim(:reserves_title_10_activation)
>>>>>>> 7c5b8c98
        activation_date_data = title_10_data['title10ActivationDate']
        anticipated_separation_date_data = title_10_data['anticipatedSeparationDate']
        activation_date = make_date_object(activation_date_data, activation_date_data.length)
        anticipated_separation_date = make_date_object(
          anticipated_separation_date_data, anticipated_separation_date_data.length
        )

        reserves_pdf_path[:federalActivation] = {
          activationDate: activation_date,
          anticipatedSeparationDate: anticipated_separation_date
        }
      end

<<<<<<< HEAD
      def alternate_names(service_info_pdf_path)
        alt_names = @auto_claim.dig('serviceInformation', 'alternateNames')
=======
      def alternate_names
        alt_names = lookup_in_auto_claim(:reserves_alternate_names)
>>>>>>> 7c5b8c98

        names = alt_names.map do |n|
          n.values_at('firstName', 'middleName', 'lastName').compact.join(' ')
        end

        service_info_pdf_path[:alternateNames] = names
      end
    end
  end
end<|MERGE_RESOLUTION|>--- conflicted
+++ resolved
@@ -2,22 +2,16 @@
 
 require_relative '../pdf_mapper_base'
 require_relative 'mapper_helpers/auth_headers_lookup'
-<<<<<<< HEAD
+require_relative 'mapper_helpers/auto_claim_lookup'
 require_relative 'mapper_helpers/pdf_data_builder'
-=======
-require_relative 'mapper_helpers/auto_claim_lookup'
->>>>>>> 7c5b8c98
 
 module ClaimsApi
   module V1
     class DisabilityCompensationPdfMapper
       include PdfMapperBase
       include AuthHeadersLookup # get_auth_header
-<<<<<<< HEAD
+      include AutoClaimLookup # lookup_in_auto_claim
       include PdfDataBuilder # build_pdf_path
-=======
-      include AutoClaimLookup # lookup_in_auto_claim
->>>>>>> 7c5b8c98
 
       SECTIONS = %i[
         section_0_claim_attributes
@@ -112,13 +106,8 @@
         mailing_address_pdf_path.merge!(address_data)
       end
 
-<<<<<<< HEAD
       def va_employee_status(identification_info_pdf_path)
-        employee_status = @auto_claim&.dig('veteran', 'currentlyVAEmployee')
-=======
-      def va_employee_status
         employee_status = lookup_in_auto_claim(:veteran_current_va_employee)
->>>>>>> 7c5b8c98
         return if employee_status.nil?
 
         identification_info_pdf_path[:currentVaEmployee] = employee_status
@@ -212,13 +201,8 @@
 
       # If "pointOfContact" is on the form "pointOfContactName", "primaryPhone" are required via the schema
       # "primaryPhone" requires both "areaCode" and "phoneNumber" via the schema
-<<<<<<< HEAD
       def point_of_contact(homeless_info_pdf_path)
-        point_of_contact_info = @auto_claim&.dig('veteran', 'homelessness', 'pointOfContact')
-=======
-      def point_of_contact
         point_of_contact_info = lookup_in_auto_claim(:veteran_homelessness_point_of_contact)
->>>>>>> 7c5b8c98
         return if point_of_contact_info.blank?
 
         homeless_info_pdf_path[:pointOfContact] = point_of_contact_info&.dig('pointOfContactName')
@@ -359,34 +343,16 @@
 
         service_periods(service_info_pdf_path)
 
-<<<<<<< HEAD
-        confinements(service_info_pdf_path) if @auto_claim.dig('serviceInformation', 'confinements')
-        reserves_national_guard_service if @auto_claim.dig('serviceInformation', 'reservesNationalGuardService')
-        alternate_names(service_info_pdf_path) if @auto_claim.dig('serviceInformation', 'alternateNames')
+        confinements(service_info_pdf_path) if lookup_in_auto_claim(:service_confinements)
+        reserves_national_guard_service if lookup_in_auto_claim(:reserves_service)
+        alternate_names(service_info_pdf_path) if lookup_in_auto_claim(:reserves_alternate_names)
       end
 
       # 'serviceBranch', 'activeDutyBeginDate' & 'activeDutyEndDate' are required via the schema
       def service_periods(service_info_pdf_path)
         most_recent_pdf_path = build_pdf_path(:service_most_recent)
-        service_periods_data = @auto_claim.dig('serviceInformation', 'servicePeriods')
-=======
-        confinements if @auto_claim.dig('serviceInformation', 'confinements')
-        reserves_national_guard_service if lookup_in_auto_claim(:reserves_service)
-        alternate_names if lookup_in_auto_claim(:reserves_alternate_names)
-      end
-
-      def set_pdf_data_for_service_information
-        return if @pdf_data[:data][:attributes]&.key?(:serviceInformation)
-
-        @pdf_data[:data][:attributes][:serviceInformation] = {}
-      end
-
-      # 'serviceBranch', 'activeDutyBeginDate' & 'activeDutyEndDate' are required via the schema
-      def service_periods
-        set_pdf_data_for_most_recent_service_period
         service_periods_data = lookup_in_auto_claim(:service_periods)
 
->>>>>>> 7c5b8c98
         most_recent_service_period_data = service_periods_data.max_by do |sp|
           sp['activeDutyEndDate'].presence || {}
         end
@@ -426,7 +392,7 @@
 
       # 'confinementBeginDate' & 'confinementEndDate' are required via the schema if confinements are present
       def confinements(service_info_pdf_path)
-        confinements_data = @auto_claim.dig('serviceInformation', 'confinements')
+        confinements_data = lookup_in_auto_claim(:service_confinements)
 
         periods_of_confinement = []
         confinements_data.each do |c|
@@ -447,20 +413,10 @@
         optional_reserves_data(reserves_pdf_path)
       end
 
-<<<<<<< HEAD
       def required_reserves_data(reserves_pdf_path)
-        unit_name = @auto_claim.dig('serviceInformation', 'reservesNationalGuardService', 'unitName')
-        begin_date = @auto_claim.dig('serviceInformation', 'reservesNationalGuardService',
-                                     'obligationTermOfServiceFromDate')
-        end_date = @auto_claim.dig('serviceInformation', 'reservesNationalGuardService',
-                                   'obligationTermOfServiceToDate')
-=======
-      def required_reserves_data
-        reserves_data_object_base = @pdf_data[:data][:attributes][:serviceInformation][:reservesNationalGuardService]
         unit_name = lookup_in_auto_claim(:reserves_unit_name)
         begin_date = lookup_in_auto_claim(:reserves_obligation_from)
         end_date = lookup_in_auto_claim(:reserves_obligation_to)
->>>>>>> 7c5b8c98
 
         reserves_pdf_path[:unitName] = unit_name
         reserves_pdf_path[:obligationTermsOfService] = {
@@ -469,13 +425,8 @@
         }
       end
 
-<<<<<<< HEAD
       def optional_reserves_data(reserves_pdf_path)
-        reserves_data = @auto_claim.dig('serviceInformation', 'reservesNationalGuardService')
-=======
-      def optional_reserves_data
         reserves_data = lookup_in_auto_claim(:reserves_service)
->>>>>>> 7c5b8c98
 
         unit_phone(reserves_data, reserves_pdf_path) if reserves_data['unitPhone']
         if reserves_data.key?('receivingInactiveDutyTrainingPay')
@@ -501,13 +452,8 @@
 
       # if 'title_10_activation' is present
       # 'anticipatedSeparationDate' & 'title10ActivationDate'
-<<<<<<< HEAD
       def title_10_activation(reserves_pdf_path)
-        title_10_data = @auto_claim.dig('serviceInformation', 'reservesNationalGuardService', 'title10Activation')
-=======
-      def title_10_activation
         title_10_data = lookup_in_auto_claim(:reserves_title_10_activation)
->>>>>>> 7c5b8c98
         activation_date_data = title_10_data['title10ActivationDate']
         anticipated_separation_date_data = title_10_data['anticipatedSeparationDate']
         activation_date = make_date_object(activation_date_data, activation_date_data.length)
@@ -521,13 +467,8 @@
         }
       end
 
-<<<<<<< HEAD
       def alternate_names(service_info_pdf_path)
-        alt_names = @auto_claim.dig('serviceInformation', 'alternateNames')
-=======
-      def alternate_names
         alt_names = lookup_in_auto_claim(:reserves_alternate_names)
->>>>>>> 7c5b8c98
 
         names = alt_names.map do |n|
           n.values_at('firstName', 'middleName', 'lastName').compact.join(' ')
