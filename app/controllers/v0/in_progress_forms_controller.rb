--- conflicted
+++ resolved
@@ -5,13 +5,7 @@
     include IgnoreNotFound
 
     def index
-<<<<<<< HEAD
-      render(
-        json: InProgressFormSerializer.new(InProgressForm.where(user_uuid: @current_user.uuid)).serializable_hash
-      )
-=======
       render json: current_users_in_progress_forms
->>>>>>> cbd8b752
     end
 
     def show
