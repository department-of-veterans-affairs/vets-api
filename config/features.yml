--- conflicted
+++ resolved
@@ -1254,11 +1254,10 @@
     actor_type: user
     description: Enables/disables the use of pre-transformed health condition objects
     enable_in_development: true
-<<<<<<< HEAD
   mhv_medical_records_immunizations_v2_enabled:
     actor_type: user
     description: Enables/disables the new immunizations v2 endpoint that uses LH as a datasource and aligns with data model that the mobile app uses
-=======
+    enable_in_development: false
   mhv_medical_records_support_new_model_lab_test:
     actor_type: user
     description: Enables/disables the use of pre-transformed lab/test objects
@@ -1270,7 +1269,6 @@
   mhv_medical_records_support_new_model_vital:
     actor_type: user
     description: Enables/disables the use of pre-transformed vital objects
->>>>>>> 0831ba40
     enable_in_development: true
   mhv_medications_to_va_gov_release:
     actor_type: user
