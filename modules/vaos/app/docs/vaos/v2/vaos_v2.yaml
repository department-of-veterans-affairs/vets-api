openapi: "3.0.0"
info:
  version: 2.0.0
  title: VAOS
  description: |
    ## The API for managing Veterans Affairs Online Scheduling

    These endpoints give hooks into VAOS, an existing product suite, containing a veteran-facing healthcare appointment online scheduling tool of
    the same name (formerly named VAR - Veteran Appointment Request), a scheduler-facing appointment management tool named Schedule Manager, and a schedule configuration utility for VA facilities, named VATS (VA Tool Set).
  contact:
    name: va.gov
tags:
  - name: appointments
    description: Appointments
  - name: patients
    description: Patients
  - name: systems
    description: Systems
servers:
  - url: https://sandbox-api.va.gov/v2/vaos/{version}
    description: VA.gov API sandbox environment
    variables:
      version:
        default: v2
  - url: https://api.va.gov/v2/vaos/{version}
    description: VA.gov API production environment
    variables:
      version:
        default: v2
paths:
  "/locations/{location_id}/clinics":
    get:
      tags:
        - facilities
      summary: Returns a list of clinics for a given facility
      operationId: getClinics
      security:
        - bearerAuth: []
      parameters:
        - in: path
          required: true
          name: location_id
          schema:
            type: string
        - in: query
          required: false
          name: patient_icn
          schema:
            type: string
        - in: query
          required: false
          name: clinic_ids
          schema:
            type: string
        - in: query
          required: false
          name: clinical_service
          schema:
            $ref: "#/components/schemas/ClinicalServiceType"
        - in: query
          required: false
          name: page_size
          schema:
            type: integer
        - in: query
          required: false
          name: page_number
          schema:
            type: integer
      responses:
        "200":
          description: Retrives a list of clincs for a given facility
          content:
            application/json:
              schema:
                required:
                  - data
                properties:
                  data:
                    type: array
                    items:
                      $ref: "#/components/schemas/Clinic"
              example:
                data:
                  - id: "983"
                    type: "clinic"
                    attributes:
                      vista_site: "983"
                      id: "308"
                      service_name: "CHY PC KILPATRICK"
                      physical_location: "Green Team Clinic1"
                      phone_number: "111-222-3333"
                      station_id: ""
                      station_name: ""
                      primary_stop_code: "323"
                      primary_stop_code_name: ""
                      secondary_stop_code: ""
                      secondary_stop_code_name: ""
                      patient_direct_scheduling: true
                      patient_display: true
                      char4: "CDQC"
                  - id: "983"
                    type: "clinic"
                    attributes:
                      vista_site: "983"
                      id: "308"
                      service_name: "CHY PC KILPATRICK"
                      physical_location: "Green Team Clinic1"
                      phone_number: "111-222-3333"
                      station_id: ""
                      station_name: ""
                      primary_stop_code: "323"
                      primary_stop_code_name: ""
                      secondary_stop_code: ""
                      secondary_stop_code_name: ""
                      patient_direct_scheduling: true
                      patient_display: true
                      char4: "CDQC"
        "400":
          $ref: "#/components/responses/BadRequest"
        "401":
          $ref: "#/components/responses/Unauthorized"
        "403":
          $ref: "#/components/responses/Forbidden"
        "404":
          $ref: "#/components/responses/NotFound"
        "422":
          $ref: "#/components/responses/Unprocessable"
        "500":
          $ref: "#/components/responses/InternalServerError"
        "501":
          $ref: "#/components/responses/NotImplemented"
        "502":
          $ref: "#/components/responses/BadGateway"
        "503":
          $ref: "#/components/responses/ServiceUnavailable"
        "504":
          $ref: "#/components/responses/GatewayTimeout"
<<<<<<< HEAD
  '/locations/{location_id}/clinics/{clinic_id}/slots':
    get:
      tags:
        - appointments
      summary: Returns a list of available appointment slots for a given clinic
      operationId: getAppointmentSlots
      security:
        - bearerAuth: []
      parameters:                                      
        - in: path
          required: true
          name: location_id
          description: The facility division ID
          schema:
            type: string
        - in: path
          required: true
          name: clinic_id
          description: The clinic IEN
          schema:
            type: string
        - in: query
          required: true
          name: start
          description:  The start date for the query
          schema:
            type: string
        - in: query
          required: true
          name: end
          description:  The end date for the query
          schema:
            type: string
      responses:
        '200':
          description: Retrives a list of available appointment slots for a given clinic
=======
  "/patients":
    get:
      tags:
        - patients
      summary: Returns patient appointment metadata
      operationId: getPatients
      security:
        - bearerAuth: []
      responses:
        "200":
          description: Retrives a list of clincs for a given facility
>>>>>>> 0bbef491
          content:
            application/json:
              schema:
                required:
<<<<<<< HEAD
                  - data
                properties:
                  data:
                    type: array
                    items:
                      $ref: '#/components/schemas/Slot'
        '400':
          $ref: '#/components/responses/BadRequest'
        '401':
          $ref: '#/components/responses/Unauthorized'
        '403':
          $ref: '#/components/responses/Forbidden'
        '404':
          $ref: '#/components/responses/NotFound'
        '422':
          $ref: '#/components/responses/Unprocessable'
        '500':
          $ref: '#/components/responses/InternalServerError'
        '501':
          $ref: '#/components/responses/NotImplemented'
        '502':
          $ref: '#/components/responses/BadGateway'
        '503':
          $ref: '#/components/responses/ServiceUnavailable'
        '504':
          $ref: '#/components/responses/GatewayTimeout'
=======
                  - id
                  - type
                  - attributes
                properties:
                  id:
                    type: string
                  type:
                    type: string
                  attributes:
                    type: object
                    properties:
                      hasRequiredAppointmentHistory:
                        type: boolean
                      isEligibleForNewAppointmentRequest:
                        type: boolean
        "400":
          $ref: "#/components/responses/BadRequest"
        "401":
          $ref: "#/components/responses/Unauthorized"
        "403":
          $ref: "#/components/responses/Forbidden"
        "404":
          $ref: "#/components/responses/NotFound"
        "422":
          $ref: "#/components/responses/Unprocessable"
        "500":
          $ref: "#/components/responses/InternalServerError"
        "501":
          $ref: "#/components/responses/NotImplemented"
        "502":
          $ref: "#/components/responses/BadGateway"
        "503":
          $ref: "#/components/responses/ServiceUnavailable"
        "504":
          $ref: "#/components/responses/GatewayTimeout"

>>>>>>> 0bbef491
components:
  responses:
    "BadGateway":
      description: "The server was acting as a gateway or proxy and received an invalid response from the upstream server."
      content:
        application/json:
          schema:
            $ref: "#/components/schemas/Errors"
    "BadRequest":
      description: "Bad Request, the server cannot or will not process the request due to an apparent client error."
      content:
        application/json:
          schema:
            $ref: "#/components/schemas/Errors"
    "Conflict":
      description: "Conflict, indicates that the request could not be processed because of conflict in the current state of the appointment."
      content:
        application/json:
          schema:
            $ref: "#/components/schemas/Errors"
    "Forbidden":
      description: "Forbidden, user does not have access to VAOS scheduling."
      content:
        application/json:
          schema:
            $ref: "#/components/schemas/Errors"
    "GatewayTimeout":
      description: "The server was acting as a gateway or proxy and did not receive a timely response from the upstream server."
      content:
        application/json:
          schema:
            $ref: "#/components/schemas/Errors"
    "InternalServerError":
      description: "A generic error message, given when an unexpected condition was encountered and no more specific message is suitable."
      content:
        application/json:
          schema:
            $ref: "#/components/schemas/Errors"
    "NotFound":
      description: "Requested resource could not be found."
      content:
        application/json:
          schema:
            $ref: "#/components/schemas/Errors"
    "NotImplemented":
      description: "The server either does not recognize the request method, or it lacks the ability to fulfil the request. Usually this implies future availability (e.g., a new feature of a web-service API)."
      content:
        application/json:
          schema:
            $ref: "#/components/schemas/Errors"
    "ServiceUnavailable":
      description: "The server cannot handle the request (because it is overloaded or down for maintenance). Generally, this is a temporary state."
      content:
        application/json:
          schema:
            $ref: "#/components/schemas/Errors"
    "Unauthorized":
      description: "Unauthorized"
      content:
        application/json:
          schema:
            $ref: "#/components/schemas/Errors"
    "Unprocessable":
      description: "Unprocessable Entity, the request was well-formed but was unable to be followed due to parameter validation errors."
      content:
        application/json:
          schema:
            $ref: "#/components/schemas/Errors"
  securitySchemes:
    bearerAuth:
      type: "http"
      scheme: "bearer"
      bearerFormat: "JWT"
  schemas:
    Errors:
      required:
        - "errors"
      properties:
        errors:
          type: "array"
          items:
            type: "object"
            properties:
              status:
                type: "string"
              code:
                type: "string"
              title:
                type: "string"
              detail:
                type: "string"
    Clinic:
      type: "object"
      required:
        - "id"
        - "type"
        - "attributes"
      properties:
        id:
          type: "string"
        type:
          type: "string"
        attributes:
          type: "object"
          required:
            - "vista_site"
            - "id"
            - "service_name"
            - "physical_location"
            - "phone_number"
            - "station_id"
            - "station_name"
            - "primary_stop_code"
            - "primary_stop_code_name"
            - "secondary_stop_code"
            - "secondary_stop_code_name"
            - "patient_direct_scheduling"
            - "patient_display"
            - "char4"
          properties:
            vista_site:
              type: "integer"
            id:
              type: "string"
            service_name:
              type: "string"
            physical_location:
              type: "string"
            phone_number:
              type: "string"
            station_id:
              type: "string"
            station_name:
              type: "string"
            primary_stop_code:
              type: "integer"
            primary_stop_code_name:
              type: "string"
            secondary_stop_code:
              type: "integer"
            secondary_stop_code_name:
              type: "string"
            patient_direct_scheduling:
              type: "boolean"
            patient_display:
              type: "boolean"
            char4:
              type: "string"
    ClinicalServiceType:
      type: "string"
      enum:
        - "primaryCare"
        - "socialWork"
        - "optometry"
        - "clinicalPharmacyPrimaryCare"
        - "ophthalmology"
        - "foodAndNutrition"
        - "audiology"
        - "amputation"
        - "homeSleepTesting"
        - "moveProgram"
        - "cpap"
        - "outpatientMentalHealth"
        - "covid"
    Slot:
      type: object
      required: 
        - id
        - type
        - attributes
      properties:
        id:
          type: string
          example: ee003057-84b6-4df6-989b-ffac9c8c52d2
        type:
          type: string
          example: slots
        attributes:
          type: object
          required: 
            - start
            - end
          properties:
            start:
              type: string
              example:  '2020-01-01T12:30:00Z'
            end:
              type: string
              example:  '2020-01-01T13:00:00Z'<|MERGE_RESOLUTION|>--- conflicted
+++ resolved
@@ -136,7 +136,6 @@
           $ref: "#/components/responses/ServiceUnavailable"
         "504":
           $ref: "#/components/responses/GatewayTimeout"
-<<<<<<< HEAD
   '/locations/{location_id}/clinics/{clinic_id}/slots':
     get:
       tags:
@@ -173,24 +172,10 @@
       responses:
         '200':
           description: Retrives a list of available appointment slots for a given clinic
-=======
-  "/patients":
-    get:
-      tags:
-        - patients
-      summary: Returns patient appointment metadata
-      operationId: getPatients
-      security:
-        - bearerAuth: []
-      responses:
-        "200":
-          description: Retrives a list of clincs for a given facility
->>>>>>> 0bbef491
           content:
             application/json:
               schema:
                 required:
-<<<<<<< HEAD
                   - data
                 properties:
                   data:
@@ -216,8 +201,22 @@
         '503':
           $ref: '#/components/responses/ServiceUnavailable'
         '504':
-          $ref: '#/components/responses/GatewayTimeout'
-=======
+          $ref: '#/components/responses/GatewayTimeout'  
+  "/patients":
+    get:
+      tags:
+        - patients
+      summary: Returns patient appointment metadata
+      operationId: getPatients
+      security:
+        - bearerAuth: []
+      responses:
+        "200":
+          description: Retrives a list of clincs for a given facility
+          content:
+            application/json:
+              schema:
+                required:
                   - id
                   - type
                   - attributes
@@ -254,7 +253,6 @@
         "504":
           $ref: "#/components/responses/GatewayTimeout"
 
->>>>>>> 0bbef491
 components:
   responses:
     "BadGateway":
@@ -440,7 +438,7 @@
           properties:
             start:
               type: string
-              example:  '2020-01-01T12:30:00Z'
+              example:  "2020-01-01T12:30:00Z"
             end:
               type: string
-              example:  '2020-01-01T13:00:00Z'+              example:  "2020-01-01T13:00:00Z"