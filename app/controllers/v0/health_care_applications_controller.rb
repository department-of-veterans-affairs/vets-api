--- conflicted
+++ resolved
@@ -78,17 +78,13 @@
     end
 
     def facilities
-<<<<<<< HEAD
-      Rails.logger.info '~~~~~~~~~~~~~~~ facilities'
-      lighthouse_facilities = lighthouse_facilities_service.get_facilities(lighthouse_facilities_params)
-=======
       if Flipper.enabled?(:hca_cache_facilities)
         import_facilities_if_empty
         facilities = HealthFacility.where(postal_name: params[:state])
         render json: facilities.map { |facility| { id: facility.station_number, name: facility.name } }
       else
+        Rails.logger.info '~~~~~~~~~~~~~~~ facilities'
         lighthouse_facilities = lighthouse_facilities_service.get_facilities(lighthouse_facilities_params)
->>>>>>> a2dad102
 
         render(json: active_facilities(lighthouse_facilities))
       end
