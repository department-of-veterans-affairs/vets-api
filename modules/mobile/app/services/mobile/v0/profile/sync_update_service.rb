--- conflicted
+++ resolved
@@ -132,15 +132,7 @@
         end
 
         def contact_information_service
-<<<<<<< HEAD
-          VAProfile::V2::ContactInformation::Service.new @user
-=======
-          if Flipper.enabled?(:remove_pciu, @user)
-            VAProfile::ContactInformation::V2::Service.new @user
-          else
-            VAProfile::ContactInformation::Service.new @user
-          end
->>>>>>> 773a5f6d
+          VAProfile::ContactInformation::V2::Service.new @user
         end
 
         def raise_timeout_error(_elapsed, _try)
