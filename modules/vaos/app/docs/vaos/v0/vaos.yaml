--- conflicted
+++ resolved
@@ -69,27 +69,264 @@
                         - $ref: "#/components/schemas/VAAppointment"
                         - $ref: "#/components/schemas/CCAppointment"
                   meta:
-<<<<<<< HEAD
-                    $ref: "#/components/schemas/Pagination"
-              examples:
-                va_type:
-                  summary: Example of a 'va' type response
-                  value:
-                    data:
-                      type: array
-                      items:
-                        $ref: "#/components/schemas/VAAppointment"
-                      meta:
-                        $ref: "#/components/schemas/Pagination"
-                cc_type:
-                  summary: Example of a 'cc' type response
-                  value:
-                    data:
-                      type: array
-                      items:
-                        $ref: "#/components/schemas/CCAppointment"
-                      meta:
-                        $ref: "#/components/schemas/Pagination"
+                    $ref: "#/components/schemas/Pagination" 
+        '207':
+          description: Message body may contain multiple status codes depending on how many subrequests were made.
+        '403':
+          description: Forbidden, user does not have access to VAOS scheduling.
+          content:
+            application/json:
+              schema:
+                $ref: "#/components/schemas/Errors"
+        '502':
+          description: Error in the upstream service
+          content:
+            application/json:
+              schema:
+                $ref: "#/components/schemas/Errors"
+        '504':
+          description: Timeout from the upstream service
+          content:
+            application/json:
+              schema:
+                $ref: "#/components/schemas/Errors"
+    post:
+      tags:
+        - appointments
+      summary: Creates an appointment.
+      operationId: createAppointment
+      security:
+        - bearerAuth: []
+      requestBody:
+        required: true
+        content:
+          application/json:
+            schema:
+              $ref: "#/components/schemas/CreateAppBody"
+      responses:
+        '204':
+          description: The server successfully created the appointment, and is not returning any content.
+        '400':
+          description: Bad Request, the server cannot or will not process the request due to an apparent client error.
+          content:
+            application/json:
+              schema:
+                $ref: "#/components/schemas/Errors"
+        '403':
+          description: Forbidden, user does not have access to VAOS scheduling.
+          content:
+            application/json:
+              schema:
+                $ref: "#/components/schemas/Errors"
+        '409':
+          description: Conflict, indicates that the request could not be processed because of conflict in the current state of the appointment.
+          content:
+            application/json:
+              schema:
+                $ref: "#/components/schemas/Errors"
+        '502':
+          description: Error in the upstream service
+          content:
+            application/json:
+              schema:
+                $ref: "#/components/schemas/Errors"
+        '504':
+          description: Timeout from the upstream service
+          content:
+            application/json:
+              schema:
+                $ref: "#/components/schemas/Errors"
+  '/appointments/{type}/{id}':
+    get:
+      tags:
+        - appointments
+      summary: Returns an appointment of whose id is {id}
+      operationId: getAppointment
+      security:
+        - bearerAuth: []
+      parameters:
+        - in: path
+          required: true
+          name: "type"
+          description: "type of appointment, e.g. 'va' or 'cc' (community care)"
+          schema:
+            type: string
+        - in: path
+          required: true
+          name: id
+          description: "the id of appointment"
+          schema:
+            type: string
+      responses:
+        '200':
+          description: Appointment retrieved successfully
+          content:
+            application/json:
+              schema:
+                required: 
+                  - data
+                properties:
+                  data:
+                    $ref:  "#/components/schemas/VAAppointment"
+        '403':
+          description: Forbidden, user does not have access to VAOS scheduling.
+          content:
+            application/json:
+              schema:
+                $ref: "#/components/schemas/Errors"
+        '404':  
+          description: Not Found, appointment resource not found.
+          content:
+            application/json:
+              schema:
+                $ref: "#/components/schemas/Errors"
+        '502':
+          description: Error in the upstream service
+          content:
+            application/json:
+              schema:
+                $ref: "#/components/schemas/Errors"
+        '504':
+          description: Timeout from the upstream service
+          content:
+            application/json:
+              schema:
+                $ref: "#/components/schemas/Errors"
+  '/appointments/cancel':
+    put:
+      tags: 
+        - appointments
+      summary: Cancels an appointment
+      operationId: cancelAppointment
+      security: 
+        - bearerAuth: []
+      parameters:
+        - in: query
+          required: true
+          name: appointment_time
+          description: The date and time of the appointment. 
+          schema:
+            type: string
+        - in: query
+          required: true
+          name: facility_id
+          description: The facitlity id where the appointment was scheduled.
+          schema:
+            type: string
+        - in: query
+          required: true
+          name: cancel_code
+          description: The code used in cancelling the appointment.
+          schema:
+            type: string
+        - in: query
+          name: clinic_id
+          description: The clinic id where the appointment was scheduled.
+          schema:
+            type: string
+        - in: query
+          name: cancel_reason
+          description: The reason the appointment was cancelled.
+          schema:
+            type: string
+        - in: query
+          name: remarks
+          description: Any remarks entered when cancelling the appointment.
+          schema:
+            type: string
+        - in: query
+          name: clinic_name
+          description: The name of the clinic where the appointment was scheduled.
+          schema:
+            type: string
+      responses:
+        '204':
+          description: The server successfully cancelled the appointment, and is not returning any content.
+        '409':
+          description: Conflict, indicates that the request could not be processed because of conflict in the current state of the appointment.
+          content:
+            application/json:
+              schema:
+                $ref: "#/components/schemas/Errors"
+
+        '422':
+          description: Unprocessable Entity, the request was well-formed but was unable to be followed due to parameter validation errors.
+          content:
+            application/json:
+              schema:
+                $ref: "#/components/schemas/Errors"
+  '/cc_eligibility/{service_type}':
+    get:
+      tags:
+        - cc_eligibility
+      summary: Returns cc eligibility status for a user
+      operationId: getEligibility
+      security:
+        - bearerAuth: []
+      parameters:
+        - in: path
+          required: true
+          name: "service_type"
+          description: "type of service, e.g. 'PrimaryCare' "
+          schema:
+            type: string
+      responses:
+        '200':
+          description: Eligibility retrieved successfully
+          content:
+            application/json:
+              schema:
+                $ref: "#/components/schemas/CCEligibility"
+        '400':
+          description: Bad Request
+          content:
+            application/json:
+              schema:
+                $ref: "#/components/schemas/Errors"
+        '401':
+          description: Unauthorized
+          content:
+            application/json:
+              schema:
+                $ref: "#/components/schemas/Errors"        
+  '/facilities/{facility_id}/cancel_reasons':
+    get:
+      tags:
+        - facilities
+      summary: Returns a list of cancel reasons from the facility
+      security:
+        - bearerAuth: []
+      parameters:
+        - in: path
+          required: true
+          name: "facility_id"
+          schema: 
+            type: string
+      responses:
+        '200':
+          description: OK, returns a list of cancel reasons for the facility
+          content:
+            application/json:
+              schema:
+                required:
+                  - data
+                properties:
+                  data:
+                    type: array
+                    items:
+                      $ref: '#/components/schemas/FacilityCancelReason'
+        '403':
+          description: Forbidden, the request contained valid data and was understood by the server, but the server is refusing action. This may be due to the user not having the necessary permissions. 
+          content:
+            application/json:
+              schema:
+                $ref: "#/components/schemas/Errors" 
+        '502':
+          description: Error in the upstream service
+          content:
+            application/json:
+              schema:
+                $ref: "#/components/schemas/Errors"
   '/facilities':
     get:
       tags:
@@ -143,12 +380,6 @@
                           parent_station_code: "516"                      
         '403':
           description: Forbidden
-=======
-                    $ref: "#/components/schemas/Pagination" 
-        '207':
-          description: Message body may contain multiple status codes depending on how many subrequests were made.
-        '403':
-          description: Forbidden, user does not have access to VAOS scheduling.
           content:
             application/json:
               schema:
@@ -165,110 +396,6 @@
             application/json:
               schema:
                 $ref: "#/components/schemas/Errors"
-    post:
-      tags:
-        - appointments
-      summary: Creates an appointment.
-      operationId: createAppointment
-      security:
-        - bearerAuth: []
-      requestBody:
-        required: true
-        content:
-          application/json:
-            schema:
-              $ref: "#/components/schemas/CreateAppBody"
-      responses:
-        '204':
-          description: The server successfully created the appointment, and is not returning any content.
-        '400':
-          description: Bad Request, the server cannot or will not process the request due to an apparent client error.
-          content:
-            application/json:
-              schema:
-                $ref: "#/components/schemas/Errors"
-        '403':
-          description: Forbidden, user does not have access to VAOS scheduling.
-          content:
-            application/json:
-              schema:
-                $ref: "#/components/schemas/Errors"
-        '409':
-          description: Conflict, indicates that the request could not be processed because of conflict in the current state of the appointment.
-          content:
-            application/json:
-              schema:
-                $ref: "#/components/schemas/Errors"
-        '502':
-          description: Error in the upstream service
-          content:
-            application/json:
-              schema:
-                $ref: "#/components/schemas/Errors"
-        '504':
-          description: Timeout from the upstream service
-          content:
-            application/json:
-              schema:
-                $ref: "#/components/schemas/Errors"
-  '/appointments/{type}/{id}':
-    get:
-      tags:
-        - appointments
-      summary: Returns an appointment of whose id is {id}
-      operationId: getAppointment
-      security:
-        - bearerAuth: []
-      parameters:
-        - in: path
-          required: true
-          name: "type"
-          description: "type of appointment, e.g. 'va' or 'cc' (community care)"
-          schema:
-            type: string
-        - in: path
-          required: true
-          name: id
-          description: "the id of appointment"
-          schema:
-            type: string
-      responses:
-        '200':
-          description: Appointment retrieved successfully
-          content:
-            application/json:
-              schema:
-                required: 
-                  - data
-                properties:
-                  data:
-                    $ref:  "#/components/schemas/VAAppointment"
-        '403':
-          description: Forbidden, user does not have access to VAOS scheduling.
-          content:
-            application/json:
-              schema:
-                $ref: "#/components/schemas/Errors"
-        '404':  
-          description: Not Found, appointment resource not found.
->>>>>>> 8adf2845
-          content:
-            application/json:
-              schema:
-                $ref: "#/components/schemas/Errors"
-        '502':
-          description: Error in the upstream service
-          content:
-            application/json:
-              schema:
-                $ref: "#/components/schemas/Errors"
-        '504':
-          description: Timeout from the upstream service
-          content:
-            application/json:
-              schema:
-                $ref: "#/components/schemas/Errors"
-<<<<<<< HEAD
   '/facilities/limits':
     get:
       tags:
@@ -276,31 +403,16 @@
       operationId:  getLimitsForMultipleFacilities
       summary:  Returns a list of limits for multiple facilities for the given type of care and facility ids.
       security:
-=======
-  '/appointments/cancel':
-    put:
-      tags: 
-        - appointments
-      summary: Cancels an appointment
-      operationId: cancelAppointment
-      security: 
->>>>>>> 8adf2845
         - bearerAuth: []
       parameters:
         - in: query
           required: true
-<<<<<<< HEAD
           name:  type_of_care_id
           example: "323"
-=======
-          name: appointment_time
-          description: The date and time of the appointment. 
->>>>>>> 8adf2845
-          schema:
-            type: string
-        - in: query
-          required: true
-<<<<<<< HEAD
+          schema:
+            type: string
+        - in: query
+          required: true
           name: facility_ids
           schema:
             type: array
@@ -330,123 +442,12 @@
                 - number_of_requests: 0
                   request_limit:  1
                   institution_code: "442"
-=======
-          name: facility_id
-          description: The facitlity id where the appointment was scheduled.
-          schema:
-            type: string
-        - in: query
-          required: true
-          name: cancel_code
-          description: The code used in cancelling the appointment.
-          schema:
-            type: string
-        - in: query
-          name: clinic_id
-          description: The clinic id where the appointment was scheduled.
-          schema:
-            type: string
-        - in: query
-          name: cancel_reason
-          description: The reason the appointment was cancelled.
-          schema:
-            type: string
-        - in: query
-          name: remarks
-          description: Any remarks entered when cancelling the appointment.
-          schema:
-            type: string
-        - in: query
-          name: clinic_name
-          description: The name of the clinic where the appointment was scheduled.
-          schema:
-            type: string
-      responses:
-        '204':
-          description: The server successfully cancelled the appointment, and is not returning any content.
-        '409':
-          description: Conflict, indicates that the request could not be processed because of conflict in the current state of the appointment.
-          content:
-            application/json:
-              schema:
-                $ref: "#/components/schemas/Errors"
-
-        '422':
-          description: Unprocessable Entity, the request was well-formed but was unable to be followed due to parameter validation errors.
-          content:
-            application/json:
-              schema:
-                $ref: "#/components/schemas/Errors"
-  '/cc_eligibility/{service_type}':
-    get:
-      tags:
-        - cc_eligibility
-      summary: Returns cc eligibility status for a user
-      operationId: getEligibility
-      security:
-        - bearerAuth: []
-      parameters:
-        - in: path
-          required: true
-          name: "service_type"
-          description: "type of service, e.g. 'PrimaryCare' "
-          schema:
-            type: string
-      responses:
-        '200':
-          description: Eligibility retrieved successfully
-          content:
-            application/json:
-              schema:
-                $ref: "#/components/schemas/CCEligibility"
->>>>>>> 8adf2845
         '400':
           description: Bad Request
           content:
             application/json:
               schema:
                 $ref: "#/components/schemas/Errors"
-<<<<<<< HEAD
-=======
-        '401':
-          description: Unauthorized
-          content:
-            application/json:
-              schema:
-                $ref: "#/components/schemas/Errors"        
-  '/facilities/{facility_id}/cancel_reasons':
-    get:
-      tags:
-        - facilities
-      summary: Returns a list of cancel reasons from the facility
-      security:
-        - bearerAuth: []
-      parameters:
-        - in: path
-          required: true
-          name: "facility_id"
-          schema: 
-            type: string
-      responses:
-        '200':
-          description: OK, returns a list of cancel reasons for the facility
-          content:
-            application/json:
-              schema:
-                required:
-                  - data
-                properties:
-                  data:
-                    type: array
-                    items:
-                      $ref: '#/components/schemas/FacilityCancelReason'
-        '403':
-          description: Forbidden, the request contained valid data and was understood by the server, but the server is refusing action. This may be due to the user not having the necessary permissions. 
-          content:
-            application/json:
-              schema:
-                $ref: "#/components/schemas/Errors" 
->>>>>>> 8adf2845
         '502':
           description: Error in the upstream service
           content:
@@ -459,10 +460,6 @@
             application/json:
               schema:
                 $ref: "#/components/schemas/Errors"
-<<<<<<< HEAD
-=======
-
->>>>>>> 8adf2845
   '/systems':
     get:
       tags:
@@ -689,9 +686,6 @@
                 type: "string"
               detail:
                 type: "string"
-<<<<<<< HEAD
-    Facility:
-=======
     FacilityCancelReason:
       type: object
       required: 
@@ -722,57 +716,25 @@
             type:
               type: string
               example: "B"
-            inactive:
               type: boolean
               example: false  
     CCEligibility:
->>>>>>> 8adf2845
       type: "object"
       required:
         - "id"
         - "type"
         - "attributes"
-<<<<<<< HEAD
-      properties: 
-=======
       properties:
->>>>>>> 8adf2845
         id:
           type: "string"
         type:
           type: "string"
         attributes:
           type: "object"
-<<<<<<< HEAD
-          required:
-            - "institution_code"
-            - "city"
-            - "state_abbrev"
-            - "authoritative_name"
-            - "root_station_code"
-            - "admin_parent"
-            - "parent_station_code"
-          properties:
-            institution_code:
-              type: "string"
-            city:
-              type: "string"
-            state_abbrev:
-              type: "string"
-            authoritative_name:
-              type: "string"
-            root_station_code:
-              type: "string"
-            admin_parent:
-              type: "boolean"
-            parent_station_code:
-              type: "string"
-=======
           properties:
             eligible:
               type: "boolean"
               example: true
->>>>>>> 8adf2845
     System:
       type: "object"
       properties:
