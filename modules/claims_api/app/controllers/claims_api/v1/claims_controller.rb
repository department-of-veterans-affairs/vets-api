--- conflicted
+++ resolved
@@ -36,14 +36,9 @@
         ClaimsApi::UnsynchronizedEVSSClaimService.new(target_veteran)
       end
 
-<<<<<<< HEAD
       def target_veteran(verify_poa: @current_user.present?)
         if use_headers_for_veteran_info?
           verify_power_of_attorney if verify_poa
-=======
-      def target_veteran
-        if use_headers?
->>>>>>> d754ff31
           ClaimsApi::Veteran.from_headers(request.headers)
         else
           ClaimsApi::Veteran.from_identity(identity: @current_user)
