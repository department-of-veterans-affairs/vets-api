--- conflicted
+++ resolved
@@ -26,10 +26,6 @@
     c.tracing.instrument :redis, service_name: 'vets-api-redis'
     c.tracing.instrument :pg, service_name: 'vets-api-pg'
     c.tracing.instrument :http, service_name: 'vets-api-net-http'
-<<<<<<< HEAD
-    c.tracing.log_injection = false
-=======
->>>>>>> 2b7d105d
 
     # Enable profiling
     c.profiling.enabled = true
