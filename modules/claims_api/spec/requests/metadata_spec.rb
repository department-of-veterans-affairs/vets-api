# frozen_string_literal: true

require 'rails_helper'
require 'bgs/services'
require 'mpi/service'
require 'bgs_service/e_benefits_bnft_claim_status_web_service'
<<<<<<< HEAD
require 'bgs_service/org_web_service'
=======
require 'bgs_service/person_web_service'
>>>>>>> 20b0769a

RSpec.describe 'ClaimsApi::Metadata', type: :request do
  describe '#get /metadata' do
    it 'returns metadata JSON' do
      get '/services/claims/metadata'
      expect(response).to have_http_status(:ok)
      JSON.parse(response.body)
    end
  end

  describe '#healthcheck' do
    %w[v1 v2].each do |version|
      context version do
        it 'returns a successful health check' do
          get "/services/claims/#{version}/healthcheck"

          parsed_response = JSON.parse(response.body)
          expect(response).to have_http_status(:ok)
          expect(parsed_response['default']['message']).to eq('Application is running')
          expect(parsed_response['default']['success']).to eq(true)
          expect(parsed_response['default']['time']).not_to be_nil
        end
      end
    end
  end

  describe '#upstream_healthcheck' do
    before do
      time = Time.utc(2020, 9, 21, 0, 0, 0)
      Timecop.freeze(time)
    end

    after { Timecop.return }

    %w[v1].each do |version|
      context version do
        it 'returns correct response and status when healthy' do
          allow(MPI::Service).to receive(:service_is_up?).and_return(true)
          allow_any_instance_of(ClaimsApi::LocalBGS).to receive(:healthcheck).and_return(200)
          allow_any_instance_of(Faraday::Connection).to receive(:get).and_return(Struct.new(:status).new(200))
          get "/services/claims/#{version}/upstream_healthcheck"
          expect(response).to have_http_status(:ok)
        end

        it 'returns the correct status when MPI is not healthy' do
          allow(MPI::Service).to receive(:service_is_up?).and_return(false)
          get "/services/claims/#{version}/upstream_healthcheck"
          result = JSON.parse(response.body)
          expect(result['mpi']['success']).to eq(false)
        end

<<<<<<< HEAD
        local_bgs_services = %i[claimant person intenttofile trackeditem].freeze
        local_bgs_methods = %i[find_poa_by_participant_id find_by_ssn
=======
        local_bgs_services = %i[claimant org intenttofile trackeditem].freeze
        local_bgs_methods = %i[find_poa_by_participant_id find_poa_history_by_ptcpnt_id
>>>>>>> 20b0769a
                               insert_intent_to_file find_tracked_items].freeze
        local_bgs_services.each do |local_bgs_service|
          it "returns the correct status when the local bgs #{local_bgs_service} is not healthy" do
            local_bgs_methods.each do |local_bgs_method|
              allow_any_instance_of(ClaimsApi::LocalBGS).to receive(local_bgs_method.to_sym)
                .and_return(Struct.new(:healthy?).new(false))
              get "/services/claims/#{version}/upstream_healthcheck"
              result = JSON.parse(response.body)
              expect(result["localbgs-#{local_bgs_service}"]['success']).to eq(false)
            end
          end
        end

        local_bgs_claims_status_services = %i[ebenefitsbenftclaim]
        local_bgs_claims_status_methods = %i[find_benefit_claims_status_by_ptcpnt_id]
        local_bgs_claims_status_services.each do |local_bgs_claims_status_service|
          it "returns the correct status when the local bgs #{local_bgs_claims_status_service} is not healthy" do
            local_bgs_claims_status_methods.each do |local_bgs_claims_status_method|
              allow_any_instance_of(ClaimsApi::EbenefitsBnftClaimStatusWebService).to receive(
                local_bgs_claims_status_method.to_sym
              )
                .and_return(Struct.new(:healthy?).new(false))
              get "/services/claims/#{version}/upstream_healthcheck"
              result = JSON.parse(response.body)
              expect(result["localbgs-#{local_bgs_claims_status_service}"]['success']).to eq(false)
            end
          end
        end

<<<<<<< HEAD
        local_bgs_org_methods = %i[find_poa_history_by_ptcpnt_id]
        it 'returns the correct status when the local bgs orgwebservice is not healthy' do
          local_bgs_org_methods.each do |local_bgs_org_method|
            allow_any_instance_of(ClaimsApi::OrgWebService).to receive(
              local_bgs_org_method.to_sym
=======
        person_web_service = 'person'
        local_bgs_person_methods = %i[find_by_ssn]
        it "returns the correct status when the local bgs #{person_web_service} is not healthy" do
          local_bgs_person_methods.each do |local_bgs_person_method|
            allow_any_instance_of(ClaimsApi::PersonWebService).to receive(
              local_bgs_person_method.to_sym
>>>>>>> 20b0769a
            )
              .and_return(Struct.new(:healthy?).new(false))
            get "/services/claims/#{version}/upstream_healthcheck"
            result = JSON.parse(response.body)
<<<<<<< HEAD
            expect(result['localbgs-org']['success']).to eq(false)
=======
            expect(result["localbgs-#{person_web_service}"]['success']).to eq(false)
>>>>>>> 20b0769a
          end
        end
      end
    end
  end
end<|MERGE_RESOLUTION|>--- conflicted
+++ resolved
@@ -4,11 +4,8 @@
 require 'bgs/services'
 require 'mpi/service'
 require 'bgs_service/e_benefits_bnft_claim_status_web_service'
-<<<<<<< HEAD
 require 'bgs_service/org_web_service'
-=======
 require 'bgs_service/person_web_service'
->>>>>>> 20b0769a
 
 RSpec.describe 'ClaimsApi::Metadata', type: :request do
   describe '#get /metadata' do
@@ -60,13 +57,8 @@
           expect(result['mpi']['success']).to eq(false)
         end
 
-<<<<<<< HEAD
-        local_bgs_services = %i[claimant person intenttofile trackeditem].freeze
-        local_bgs_methods = %i[find_poa_by_participant_id find_by_ssn
-=======
-        local_bgs_services = %i[claimant org intenttofile trackeditem].freeze
-        local_bgs_methods = %i[find_poa_by_participant_id find_poa_history_by_ptcpnt_id
->>>>>>> 20b0769a
+        local_bgs_services = %i[claimant intenttofile trackeditem].freeze
+        local_bgs_methods = %i[find_poa_by_participant_id
                                insert_intent_to_file find_tracked_items].freeze
         local_bgs_services.each do |local_bgs_service|
           it "returns the correct status when the local bgs #{local_bgs_service} is not healthy" do
@@ -96,29 +88,30 @@
           end
         end
 
-<<<<<<< HEAD
         local_bgs_org_methods = %i[find_poa_history_by_ptcpnt_id]
         it 'returns the correct status when the local bgs orgwebservice is not healthy' do
           local_bgs_org_methods.each do |local_bgs_org_method|
             allow_any_instance_of(ClaimsApi::OrgWebService).to receive(
               local_bgs_org_method.to_sym
-=======
+            )
+              .and_return(Struct.new(:healthy?).new(false))
+            get "/services/claims/#{version}/upstream_healthcheck"
+            result = JSON.parse(response.body)
+            expect(result['localbgs-org']['success']).to eq(false)
+          end
+        end
+
         person_web_service = 'person'
         local_bgs_person_methods = %i[find_by_ssn]
         it "returns the correct status when the local bgs #{person_web_service} is not healthy" do
           local_bgs_person_methods.each do |local_bgs_person_method|
             allow_any_instance_of(ClaimsApi::PersonWebService).to receive(
               local_bgs_person_method.to_sym
->>>>>>> 20b0769a
             )
               .and_return(Struct.new(:healthy?).new(false))
             get "/services/claims/#{version}/upstream_healthcheck"
             result = JSON.parse(response.body)
-<<<<<<< HEAD
-            expect(result['localbgs-org']['success']).to eq(false)
-=======
             expect(result["localbgs-#{person_web_service}"]['success']).to eq(false)
->>>>>>> 20b0769a
           end
         end
       end
