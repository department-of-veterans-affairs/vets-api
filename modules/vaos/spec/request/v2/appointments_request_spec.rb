--- conflicted
+++ resolved
@@ -57,13 +57,8 @@
 
             expect(response).to have_http_status(:ok)
             expect(response.body).to be_a(String)
-<<<<<<< HEAD
-            expect(JSON.parse(response.body)['data'].size).to eq(9)
+            expect(JSON.parse(response.body)['data'].size).to eq(81)
             expect(response).to match_camelized_response_schema('vaos/v2/appointments', { strict: false })
-=======
-            expect(JSON.parse(response.body)['data'].size).to eq(81)
-            expect(response).to match_response_schema('vaos/v2/appointments', { strict: false })
->>>>>>> c10cd8c7
           end
         end
 
