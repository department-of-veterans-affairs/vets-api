#! /usr/bin/env bash

set -euo pipefail

(
    cd /usr/local/share/ca-certificates/

    curl -LO https://cacerts.digicert.com/DigiCertTLSRSASHA2562020CA1-1.crt.pem
<<<<<<< HEAD
=======
    curl -LO https://digicert.tbs-certificats.com/DigiCertGlobalG2TLSRSASHA2562020CA1.crt
>>>>>>> cff6907b

    wget \
        --level=1 \
        --quiet \
        --recursive \
        --no-parent \
        --no-host-directories \
        --no-directories \
        --accept="VA*.cer" \
        http://aia.pki.va.gov/PKI/AIA/VA/

    for cert in *.{cer,pem}
    do
        if file "${cert}" | grep 'PEM'
        then
            cp "${cert}" "${cert}.crt"
        else
            openssl x509 -in "${cert}" -inform der -outform pem -out "${cert}.crt"
        fi
        rm "${cert}"
    done

    update-ca-certificates --fresh

    # Display VA Internal certificates that are now trusted
    awk -v cmd='openssl x509 -noout -subject' '/BEGIN/{close(cmd)};{print | cmd}' < /etc/ssl/certs/ca-certificates.crt \
    | grep -iE '(VA-Internal|DigiCert)'
)<|MERGE_RESOLUTION|>--- conflicted
+++ resolved
@@ -6,10 +6,7 @@
     cd /usr/local/share/ca-certificates/
 
     curl -LO https://cacerts.digicert.com/DigiCertTLSRSASHA2562020CA1-1.crt.pem
-<<<<<<< HEAD
-=======
     curl -LO https://digicert.tbs-certificats.com/DigiCertGlobalG2TLSRSASHA2562020CA1.crt
->>>>>>> cff6907b
 
     wget \
         --level=1 \
