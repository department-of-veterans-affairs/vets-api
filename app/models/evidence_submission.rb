--- conflicted
+++ resolved
@@ -7,16 +7,6 @@
   has_kms_key
   has_encrypted :template_metadata, key: :kms_key, **lockbox_options
 
-<<<<<<< HEAD
-  scope :va_notify_email_queued, lambda {
-    where(upload_status: BenefitsDocuments::Constants::UPLOAD_STATUS[:FAILED])
-      .where.not(va_notify_date: nil)
-      .where.not(va_notify_id: nil)
-  }
-  scope :va_notify_email_not_queued, lambda {
-    where(upload_status: BenefitsDocuments::Constants::UPLOAD_STATUS[:FAILED], va_notify_id: nil, va_notify_date: nil)
-  }
-=======
   # Lighthouse upload statuses:
   # IN_PROGRESS: the workflow is currently executing.
   # SUCCESS: the workflow has completed all steps successfully.
@@ -24,6 +14,16 @@
   scope :completed, -> { where(upload_status: BenefitsDocuments::Constants::UPLOAD_STATUS[:SUCCESS]) }
   scope :failed, -> { where(upload_status: BenefitsDocuments::Constants::UPLOAD_STATUS[:FAILED]) }
   scope :pending, -> { where(upload_status: BenefitsDocuments::Constants::UPLOAD_STATUS[:PENDING]) }
+  # used for sending failure notification emails
+  scope :va_notify_email_queued, lambda {
+    where(upload_status: BenefitsDocuments::Constants::UPLOAD_STATUS[:FAILED])
+      .where.not(va_notify_date: nil)
+      .where.not(va_notify_id: nil)
+  }
+  # used for sending failure notification emails
+  scope :va_notify_email_not_queued, lambda {
+    where(upload_status: BenefitsDocuments::Constants::UPLOAD_STATUS[:FAILED], va_notify_id: nil, va_notify_date: nil)
+  }
 
   def completed?
     upload_status == BenefitsDocuments::Constants::UPLOAD_STATUS[:SUCCESS]
@@ -36,5 +36,4 @@
   def pending?
     upload_status == BenefitsDocuments::Constants::UPLOAD_STATUS[:PENDING]
   end
->>>>>>> 4a54f595
 end