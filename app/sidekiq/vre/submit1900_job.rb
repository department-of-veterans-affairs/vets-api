# frozen_string_literal: true

module VRE
  class Submit1900Job
    include Sidekiq::Job
    include SentryLogging

    STATSD_KEY_PREFIX = 'worker.vre.submit_1900_job'
    RETRY = 14

    sidekiq_options retry: RETRY

    sidekiq_retries_exhausted do |msg, _ex|
      Rails.logger.error(
        "Failed all retries on VRE::Submit1900Job, last error: #{msg['error_message']}"
      )
      StatsD.increment("#{STATSD_KEY_PREFIX}.exhausted")
    end

    def perform(claim_id, user_uuid)
      claim = SavedClaim::VeteranReadinessEmploymentClaim.find claim_id
      user = User.find user_uuid
      claim.send_to_vre(user)
<<<<<<< HEAD
    rescue => e
      log_message_to_sentry(
        'VRE::Submit1900Job failed, retrying...', :warn, e.message
      )
      raise
=======
    rescue
      Rails.logger.warn('VRE::Submit1900Job failed, retrying...')
>>>>>>> 4f828173
    end
  end
end<|MERGE_RESOLUTION|>--- conflicted
+++ resolved
@@ -21,16 +21,9 @@
       claim = SavedClaim::VeteranReadinessEmploymentClaim.find claim_id
       user = User.find user_uuid
       claim.send_to_vre(user)
-<<<<<<< HEAD
     rescue => e
-      log_message_to_sentry(
-        'VRE::Submit1900Job failed, retrying...', :warn, e.message
-      )
+      Rails.logger.warn("VRE::Submit1900Job failed, retrying...: #{e.message}")
       raise
-=======
-    rescue
-      Rails.logger.warn('VRE::Submit1900Job failed, retrying...')
->>>>>>> 4f828173
     end
   end
 end