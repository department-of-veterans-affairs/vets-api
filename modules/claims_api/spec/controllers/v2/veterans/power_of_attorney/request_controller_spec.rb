# frozen_string_literal: true

require 'rails_helper'
require_relative '../../../../rails_helper'

Rspec.describe ClaimsApi::V2::Veterans::PowerOfAttorney::RequestController, type: :request do
  include ClaimsApi::Engine.routes.url_helpers

  describe '#index' do
    let(:scopes) { %w[claim.read] }

    it 'raises a ParameterMissing error if poaCodes is not present' do
      expect do
        subject.index
      end.to raise_error(Common::Exceptions::ParameterMissing)
    end

    context 'when poaCodes is present but empty' do
      before do
        allow(subject).to receive(:form_attributes).and_return({ 'poaCodes' => [] })
      end

      it 'raises a ParameterMissing error' do
        expect do
          subject.index
        end.to raise_error(Common::Exceptions::ParameterMissing)
      end
    end

    context 'when poaCodes is present and valid' do
      let(:poa_codes) { %w[002 003 083] }

      it 'returns a list of claimants' do
        mock_ccg(scopes) do |auth_header|
          VCR.use_cassette('claims_api/bgs/manage_representative_service/read_poa_request_valid') do
            index_request_with(poa_codes:, auth_header:)

            expect(response).to have_http_status(:ok)
            expect(JSON.parse(response.body)['data'].size).to eq(3)
          end
        end
      end
    end

    context 'when poaCodes is present but no records are found' do
      let(:poa_codes) { %w[XYZ] }

      it 'raises a ResourceNotFound error' do
        mock_ccg(scopes) do |auth_header|
          VCR.use_cassette('claims_api/bgs/manage_representative_service/read_poa_request_not_found') do
            index_request_with(poa_codes:, auth_header:)

            expect(response).to have_http_status(:not_found)
          end
        end
      end
    end

    context 'when pageIndex is present but pageSize is not' do
      before do
        allow(subject).to receive(:form_attributes).and_return({ 'poaCodes' => %w[002 003 083], 'pageIndex' => '2' })
      end

      it 'raises a ParameterMissing error' do
        expect do
          subject.index
        end.to raise_error(Common::Exceptions::ParameterMissing)
      end
    end

    context 'when valid filters are present' do
      let(:filter) do
        { 'status' => %w[New Accepted Declined], 'state' => 'CA', 'city' => 'Cambria', 'country' => 'USA' }
      end
      let(:poa_codes) { %w[002 003 083] }
      let(:mock_bgs_response) do
        {
          'poaRequestRespondReturnVOList' => [
            { 'some_filtered_key' => 'some_filtered_value' }
          ]
        }
      end

      before do
        service_double = instance_double(ClaimsApi::ManageRepresentativeService)
        allow(ClaimsApi::ManageRepresentativeService).to receive(:new).with(any_args)
                                                                      .and_return(service_double)
        allow(service_double).to receive(:read_poa_request).with(any_args)
                                                           .and_return(mock_bgs_response)
      end

      it 'returns a successful response' do
        mock_ccg(scopes) do |auth_header|
          index_request_with(poa_codes:, filter:, auth_header:)

          expect(response).to have_http_status(:ok)
        end
      end
    end

    context 'when an invalid filter is present' do
      let(:filter) { { 'invalid' => 'invalid' } }
      let(:poa_codes) { %w[002 003 083] }

      it 'raises an UnprocessableEntity error' do
        mock_ccg(scopes) do |auth_header|
          index_request_with(poa_codes:, filter:, auth_header:)

          expect(response).to have_http_status(:unprocessable_entity)
        end
      end
    end

    context 'when the status filter is not a list' do
      let(:filter) { { 'status' => 'New' } }
      let(:poa_codes) { %w[002 003 083] }

      it 'raises an UnprocessableEntity error' do
        mock_ccg(scopes) do |auth_header|
          index_request_with(poa_codes:, filter:, auth_header:)

          expect(response).to have_http_status(:unprocessable_entity)
        end
      end
    end

    context 'when a filter status is invalid' do
      let(:filter) { { 'status' => %w[New Accepted Declined SomeInvalidStatus] } }
      let(:poa_codes) { %w[002 003 083] }

      it 'raises an UnprocessableEntity error' do
        mock_ccg(scopes) do |auth_header|
          index_request_with(poa_codes:, filter:, auth_header:)

          expect(response).to have_http_status(:unprocessable_entity)
        end
      end
    end
  end

  describe '#show' do
    let(:scopes) { %w[claim.read] }

    it 'returns a not found status if the PowerOfAttorneyRequest is not found' do
      mock_ccg(scopes) do |auth_header|
        show_request_with(id: 'some-missing-id', auth_header:)

        expect(response).to have_http_status(:not_found)
      end
    end

    context 'when the PowerOfAttorneyRequest is found' do
      let(:poa_request) { create(:claims_api_power_of_attorney_request) }
      let(:service) { instance_double(ClaimsApi::PowerOfAttorneyRequestService::Show) }

      before do
        allow(ClaimsApi::PowerOfAttorneyRequestService::Show).to receive(:new).and_return(service)
        allow(service).to receive(:get_poa_request).and_return({})
      end

      it 'returns a successful response' do
        mock_ccg(scopes) do |auth_header|
          show_request_with(id: poa_request.id, auth_header:)

          expect(response).to have_http_status(:ok)
        end
      end
    end
  end

  describe '#decide' do
    let(:scopes) { %w[claim.write] }
    let(:id) { '348fa995-5b29-4819-91af-13f1bb3c7d77' }
    let(:request_response) do
      ClaimsApi::PowerOfAttorneyRequest.new(
        id: '348fa995-5b29-4819-91af-13f1bb3c7d77',
        proc_id: '76529',
        veteran_icn: '1008714701V416111',
        claimant_icn: '',
        poa_code: '123',
        metadata: {},
        power_of_attorney_id: nil
      )
    end

    context 'when the decide endpoint is called' do
      context 'when decision is not present' do
        let(:decision) { '' }

        before do
          allow(ClaimsApi::PowerOfAttorneyRequest).to receive(:find_by).and_return(request_response)
        end

        it 'raises an error if decision is not present' do
          mock_ccg(scopes) do |auth_header|
            VCR.use_cassette('claims_api/bgs/manage_representative_service/update_poa_request_accepted') do
              decide_request_with(id:, decision:, auth_header:)
              expect(response).to have_http_status(:bad_request)
              response_body = JSON.parse(response.body)
              expect(response_body['errors'][0]['title']).to eq('Missing parameter')
              expect(response_body['errors'][0]['status']).to eq('400')
            end
          end
        end
      end

      context 'when decision is not ACCEPTED or DECLINED' do
        let(:decision) { 'indecision' }

        before do
          allow(ClaimsApi::PowerOfAttorneyRequest).to receive(:find_by).and_return(request_response)
        end

        it 'raises an error if decision is not valid' do
          mock_ccg(scopes) do |auth_header|
            VCR.use_cassette('claims_api/bgs/manage_representative_service/update_poa_request_accepted') do
              decide_request_with(id:, decision:, auth_header:)
              expect(response).to have_http_status(:bad_request)
              response_body = JSON.parse(response.body)
              expect(response_body['errors'][0]['title']).to eq('Missing parameter')
              expect(response_body['errors'][0]['status']).to eq('400')
            end
          end
        end
      end
    end

    context 'when procId is present and valid and decision is accepted' do
      let(:decision) { 'ACCEPTED' }

      before do
        allow(ClaimsApi::PowerOfAttorneyRequest).to(receive(:find_by).and_return(request_response))
      end

      it 'updates the secondaryStatus and returns a hash containing the ACC code' do
        mock_ccg(scopes) do |auth_header|
          VCR.use_cassette('claims_api/bgs/manage_representative_service/update_poa_request_accepted') do
            decide_request_with(id:, decision:, auth_header:)
            expect(response).to have_http_status(:ok)
            response_body = JSON.parse(response.body)
            expect(response_body['data']['attributes']['id']).to eq(id)
          end
        end
      end
    end

    context 'when the decision is declined and a ptcpntId is present' do
      let(:service) { instance_double(ClaimsApi::ManageRepresentativeService) }
      let(:poa_request_response) do
        {
          'poaRequestRespondReturnVOList' => [
            {
              'procID' => '76529',
              'claimantFirstName' => 'John',
              'poaCode' => '123'
            }
          ]
        }
      end
      let(:mock_lockbox) { double('Lockbox', encrypt: 'encrypted value') }
      let(:decision) { 'DECLINED' }
      let(:representative_id) { '456' }

      before do
        allow(ClaimsApi::ManageRepresentativeService).to receive(:new).with(anything).and_return(service)
        allow(service).to receive(:read_poa_request_by_ptcpnt_id).with(anything)
                                                                 .and_return(poa_request_response)
        allow(service).to receive(:update_poa_request).with(anything).and_return('a successful response')
        allow(ClaimsApi::PowerOfAttorneyRequest).to receive(:find_by).and_return(request_response)
        allow(Lockbox).to receive(:new).and_return(mock_lockbox)
      end

      context 'when the feature flag is enabled' do
        before do
          allow(Flipper).to receive(:enabled?).with(:lighthouse_claims_api_v2_poa_va_notify).and_return(true)
        end

        it 'enqueues the VANotifyDeclinedJob' do
          mock_ccg(scopes) do |auth_header|
            VCR.use_cassette('mpi/find_candidate/valid') do
              expect do
                decide_request_with(id:, decision:, auth_header:,
                                    representative_id:)
              end.to change(ClaimsApi::VANotifyDeclinedJob.jobs, :size).by(1)
            end
          end
        end
      end

      context 'when the feature flag is disabled' do
        before do
          allow(Flipper).to receive(:enabled?).with(:lighthouse_claims_api_v2_poa_va_notify).and_return(false)
        end

        it 'does not enqueue the VANotifyDeclinedJob' do
          VCR.use_cassette('mpi/find_candidate/valid') do
            mock_ccg(scopes) do |auth_header|
              expect do
                decide_request_with(id:, decision:, auth_header:,
                                    representative_id:)
              end.not_to change(ClaimsApi::VANotifyDeclinedJob.jobs, :size)
            end
          end
        end
      end
    end

    context 'when id is present but invalid' do
      let(:id) { '1' }
      let(:decision) { 'ACCEPTED' }
      let(:representative_id) { '456' }

      it 'raises an error' do
        mock_ccg(scopes) do |auth_header|
          VCR.use_cassette('claims_api/bgs/manage_representative_service/update_poa_request_not_found') do
            decide_request_with(id:, decision:, auth_header:, representative_id:)
            expect(response).to have_http_status(:not_found)
          end
        end
      end
    end
  end

  describe '#create' do
    let(:scopes) { %w[claim.write] }
    let(:form_attributes) do
      {
        veteran: {
          serviceNumber: '123678453',
          serviceBranch: 'ARMY',
          address: {
            addressLine1: '2719 Hyperion Ave',
            addressLine2: 'Apt 2',
            city: 'Los Angeles',
            country: 'USA',
            stateCode: 'CA',
            zipCode: '92264',
            zipCodeSuffix: '0200'
          },
          phone: {
            areaCode: '555',
            phoneNumber: '5551234'
          },
          email: 'test@test.com',
          insuranceNumber: '1234567890'
        },
        poa: {
          poaCode: '003',
          registrationNumber: '12345',
          jobTitle: 'MyJob'
        },
        recordConsent: true,
        consentAddressChange: true,
        consentLimits: %w[
          DRUG_ABUSE
          SICKLE_CELL
          HIV
          ALCOHOLISM
        ]
      }
    end
    let(:veteran_id) { '1012667145V762142' }
    let(:representative_data) do
      {
        'poa' => {
          'firstName' => 'John',
          'lastName' => 'Doe'
        }
      }
    end
    let(:terminate_existing_requests) do
      instance_double(ClaimsApi::PowerOfAttorneyRequestService::TerminateExistingRequests)
    end
    let(:create_request) do
      instance_double(ClaimsApi::PowerOfAttorneyRequestService::CreateRequest)
    end
    let(:create_request_response) do
      {
        'addressLine1' => '2719 Hyperion Ave',
        'addressLine2' => 'Apt 2',
        'addressLine3' => nil,
        'changeAddressAuth' => 'true',
        'city' => 'Los Angeles',
        'claimantPtcpntId' => '185953',
        'claimantRelationship' => nil,
        'formTypeCode' => '21-22',
        'insuranceNumbers' => '1234567890',
        'limitationAlcohol' => 'true',
        'limitationDrugAbuse' => 'true',
        'limitationHIV' => 'true',
        'limitationSCA' => 'true',
        'organizationName' => nil,
        'otherServiceBranch' => nil,
        'phoneNumber' => '5555551234',
        'poaCode' => '003',
        'postalCode' => '92264',
        'procId' => '3857415',
        'representativeFirstName' => nil,
        'representativeLastName' => nil,
        'representativeLawFirmOrAgencyName' => nil,
        'representativeTitle' => 'MyJob',
        'representativeType' => 'Recognized Veterans Service Organization',
        'section7332Auth' => 'true',
        'serviceBranch' => 'Army',
        'serviceNumber' => '123678453',
        'state' => 'CA',
        'vdcStatus' => 'Submitted',
        'veteranPtcpntId' => '185953',
        'acceptedBy' => nil,
        'claimantFirstName' => 'TAMARA',
        'claimantLastName' => 'ELLIS',
        'claimantMiddleName' => nil,
        'declinedBy' => nil,
        'declinedReason' => nil,
        'secondaryStatus' => nil,
        'veteranFirstName' => 'TAMARA',
        'veteranLastName' => 'ELLIS',
        'veteranMiddleName' => nil,
        'veteranSSN' => '796130115',
        'veteranVAFileNumber' => '00123456'
      }
    end

    before do
      allow_any_instance_of(ClaimsApi::FormSchemas).to receive(:validate!).and_return(nil)
      allow_any_instance_of(described_class).to receive(:validate_accredited_representative)
        .with(anything, anything)
        .and_return(nil)
      allow_any_instance_of(described_class).to receive(:validate_accredited_organization)
        .with(anything)
        .and_return(nil)
      allow_any_instance_of(described_class).to receive(:representative_data).and_return(representative_data)
      Flipper.disable(:lighthouse_claims_v2_poa_requests_skip_bgs)
      allow(ClaimsApi::PowerOfAttorneyRequestService::TerminateExistingRequests).to receive(:new)
        .with(anything)
        .and_return(terminate_existing_requests)
      allow(terminate_existing_requests).to receive(:call).and_return(nil)
      allow(ClaimsApi::PowerOfAttorneyRequestService::CreateRequest).to receive(:new)
        .with(anything, anything, anything, anything)
        .and_return(create_request)
      allow(create_request).to receive(:call).and_return(create_request_response)
    end

    it 'returns a created status, Lighthouse ID, and type in the response' do
      mock_ccg(scopes) do |auth_header|
        create_request_with(veteran_id:, form_attributes:, auth_header:)

        expect(response).to have_http_status(:created)
        expect(JSON.parse(response.body)['data']['id']).not_to be_nil
        expect(JSON.parse(response.body)['data']['type']).to eq('power-of-attorney-request')
      end
    end
  end

  def index_request_with(poa_codes:, auth_header:, filter: {})
    post v2_veterans_power_of_attorney_requests_path,
         params: { data: { attributes: { poaCodes: poa_codes, filter: } } }.to_json,
         headers: auth_header
  end

<<<<<<< HEAD
  def decide_request_with(id:, decision:, auth_header:, representative_id: nil)
    post "/services/claims/v2/veterans/power-of-attorney-requests/#{id}/decide",
         params: { data: { attributes: { id: id,
                                         decision:,
=======
  def show_request_with(id:, auth_header:)
    get "/services/claims/v2/veterans/power-of-attorney-requests/#{id}", headers: auth_header
  end

  def decide_request_with(proc_id:, decision:, auth_header:, ptcpnt_id: nil, representative_id: nil)
    post v2_veterans_power_of_attorney_requests_decide_path,
         params: { data: { attributes: { procId: proc_id, decision:, participantId: ptcpnt_id,
>>>>>>> fe25bb11
                                         representativeId: representative_id } } }.to_json,
         headers: auth_header
  end

  def create_request_with(veteran_id:, form_attributes:, auth_header:)
    post "/services/claims/v2/veterans/#{veteran_id}/power-of-attorney-request",
         params: { data: { attributes: form_attributes } }.to_json,
         headers: auth_header
  end
end<|MERGE_RESOLUTION|>--- conflicted
+++ resolved
@@ -458,20 +458,14 @@
          headers: auth_header
   end
 
-<<<<<<< HEAD
+  def show_request_with(id:, auth_header:)
+    get "/services/claims/v2/veterans/power-of-attorney-requests/#{id}", headers: auth_header
+  end
+
   def decide_request_with(id:, decision:, auth_header:, representative_id: nil)
     post "/services/claims/v2/veterans/power-of-attorney-requests/#{id}/decide",
          params: { data: { attributes: { id: id,
                                          decision:,
-=======
-  def show_request_with(id:, auth_header:)
-    get "/services/claims/v2/veterans/power-of-attorney-requests/#{id}", headers: auth_header
-  end
-
-  def decide_request_with(proc_id:, decision:, auth_header:, ptcpnt_id: nil, representative_id: nil)
-    post v2_veterans_power_of_attorney_requests_decide_path,
-         params: { data: { attributes: { procId: proc_id, decision:, participantId: ptcpnt_id,
->>>>>>> fe25bb11
                                          representativeId: representative_id } } }.to_json,
          headers: auth_header
   end
