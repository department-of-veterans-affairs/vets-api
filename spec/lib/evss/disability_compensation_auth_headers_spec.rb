--- conflicted
+++ resolved
@@ -21,12 +21,8 @@
 
   # rubocop:disable Layout/LineLength
   it 'raises an error if gender is not included' do
-<<<<<<< HEAD
+    expect(Raven).to receive(:extra_context).with(user_gender: '', mvi_gender: nil)
     expect { invalid_headers.add_headers(auth_headers) }.to raise_error(Common::Exceptions::External::UnprocessableEntity)
-=======
-    expect(Raven).to receive(:extra_context).with(user_gender: '', mvi_gender: nil)
-    expect { invalid_headers.add_headers(auth_headers) }.to raise_error(Common::Exceptions::UnprocessableEntity)
->>>>>>> c559b92a
   end
   # rubocop:enable Layout/LineLength
 end