hostname: 127.0.0.1:3000 # possible fallback for unsafe request.host
vsp_environment:

virtual_hosts: ["127.0.0.1", "localhost"] # Safe host names

# For CORS requests; separate multiple origins with a comma
web_origin: http://localhost:3000,http://localhost:3001,http://127.0.0.1:3000,http://127.0.0.1:3001,null
web_origin_regex: \Ahttps?:\/\/www\.va\.gov\z

# Settings for SAML authentication
saml:
  cert_path: config/certs/vetsgov-localhost.crt
  cert_new_path: config/certs/vetsgov-localhost_new.crt
  key_path: config/certs/vetsgov-localhost.key
  issuer: saml-rp.vetsgov.localhost
  callback_url: http://localhost:3000/auth/saml/callback
  metadata_url: https://api.idmelabs.com/saml/metadata/provider
  authn_requests_signed: false

# Settings for new SAML authentication with SSOe
saml_ssoe:
  idp_metadata_file: config/ssoe_idp_int_metadata_isam.xml
  cert_path: ~
  cert_new_path: ~
  key_path: ~
  issuer: https://ssoe-sp-localhost.va.gov
  callback_url: http://localhost:3000/v1/sessions/callback
  logout_url: https://int.eauth.va.gov/pkmslogout?filename=vagov-logout.html
  request_signing: false
  response_signing: false
  response_encryption: false

ssoe_eauth_cookie:
  name: vagov_saml_request_localhost
  domain: localhost
  secure: false

session_cookie:
  secure: false

# Generate key and iv with: openssl enc -nosalt -aes-256-cbc -k <passphrase> -P
sso:
  cookie_domain: localhost
  cookie_enabled: true
  cookie_iv: A3C0567C78BEC6DDE75E2FEB92DE11AA
  cookie_key: 095B564B0F29EF88A96F1A7584E17516B14F85C2B3AD431E63349AC5272BC86B
  cookie_name: vagov_session_dev
  cookie_secure: false
  cookie_signout_enabled: true

binaries:
  # you can specify a full path in settings.local.yml if necessary
  pdfinfo: pdfinfo
  pdftk: pdftk
  clamdscan: /usr/bin/clamdscan

db_encryption_key: f01ff8ebd1a2b053ad697ae1f0d86adb

database_url: postgis:///vets-api
test_database_url: postgis:///vets-api-test

relative_url_root: /

secret_key_base: 8af0fe1e378586520e4324694897eb269bd0fffa1c5be6cc3b4ffb9dbde095d0bef5c7fdab73cd05685d8fe1dd589287d78b38e4de7116fbe14461e414072677

dmc:
  client_id: "0be3d60e3983438199f192b6e723a6f0"
  client_secret: "secret"
  mock_debts: false
  mock_fsr: false
  url: https://internal-dsva-vagov-dev-fwdproxy-1893365470.us-gov-west-1.elb.amazonaws.com:4465/api/v1/digital-services/
  debts_endpoint: debt-letter/get

fsr:
  prefill: true

review_instance_slug: ~

sidekiq_admin_panel: false

salesforce-gibft:
  url: "https://va--rdtcddev.cs33.my.salesforce.com/"

salesforce-carma:
  mock: true
  url: "https://fake-carma.salesforce.com"
  consumer_key: 12345ABC.QQ_1234BBfake
  signing_key_path: "spec/fixtures/carma/privatekey.pem" # A dummy private key used for test suite
  username: fake-user@va.gov.carmafake

salesforce:
  env: dev

# Settings for Education Benefits
edu:
  prefill: true
  sftp:
    host: ~
    pass: ~
    user: ~
    port: ~

dependents:
  prefill: true

pension_burial:
  prefill: true
  sftp:
    relative_path: "../VETSGOV_PENSION"

central_mail:
  upload:
    enabled: true
    host: "test2.domaonline.com/EmmsAPI"
    token: "<PENSIONS_TOKEN>"

# Settings for BIP Services
bip:
  claims:
    url: "https://claims-uat.dev8.bip.va.gov"

# Settings for Vet360
vet360:
  url: "https://int.vet360.va.gov"
  contact_information:
    cache_enabled: false
    enabled: true
    timeout: 30
    mock: false
  address_validation:
    hostname: "sandbox-api.va.gov"
    api_key: "<AV_KEY>"

# Settings for IHub
ihub:
  url: "https://qacrmdac.np.crm.vrm.vba.va.gov"
  appointments:
    timeout: 30
    mock: true
  in_production: false

# Settings for Medical Devices Ordering Tool
mdot:
  prefill: true
  url: https://internal-dsva-vagov-staging-fwdproxy-1821450725.us-gov-west-1.elb.amazonaws.com:4466
  api_key: abcd1234abcd1234abcd1234abcd1234abcd1234
  mock: false
  enabled: false

# Settings for Decision Reviews
decision_review:
  prefill: true
  url: https://sandbox-api.va.gov/services/appeals/v1/decision_reviews
  api_key: abcd1234abcd1234abcd1234abcd1234abcd1234
  mock: false

# Settings for modules/appeals_api
modules_appeals_api:
  documentation:
    notice_of_disagreements_v1: false
  higher_level_review_pii_expunge_enabled: true
  higher_level_review_updater_enabled: true
  notice_of_disagreement_pii_expunge_enabled: true
  notice_of_disagreement_updater_enabled: true
  report_enabled: false
  report_recipients:
    - drew.fisher@adhocteam.us
    - jack.schuss@oddball.io
    - kelly@adhocteam.us
    - laura.trager@adhocteam.us
    - nathan.wright@oddball.io
  schema_dir: config/schemas

vre_counseling:
  prefill: true

vre_readiness:
  prefill: true

# Settings for EVSS
evss:
  prefill: true
  url: https://csraciapp6.evss.srarad.com
  service_name: "wss-form526-services-web"
  alternate_service_name: "wss-form526-services-web-v2"
  cert_path: ~
  key_path: ~
  root_cert_path: ~
  versions:
    claims: 3.6
    common: 11.6
    documents: 3.7
  s3:
    uploads_enabled: false
    aws_access_key_id: EVSS_S3_AWS_ACCESS_KEY_ID_XYZ
    aws_secret_access_key: EVSS_S3_AWS_SECRET_ACCESS_KEY_XYZ
    bucket: evss_s3_bucket
    region: evss_s3_region
  disability_compensation_form:
    timeout: 55 # ~1 minute
    submit_timeout: 355 # ~6 minutes
  letters:
    url: https://csraciapp6.evss.srarad.com
    timeout: 55
  ppiu:
    timeout: 30
  pciu:
    timeout: 30
  pciu_address:
    timeout: 30
  mock_claims: false
  mock_common_service: true
  mock_disabilities_form: true
  mock_gi_bill_status: false
  mock_itf: true
  mock_letters: false
  mock_pciu: true
  mock_pciu_address: false
  mock_ppiu: true
  mock_reference: true
  mock_vso_search: false
  aws:
    url: http://fake.evss-reference-data-service.dev/v1
    cert_path: ~
    key_path: ~
    root_ca: ~
  reference_data_service:
    enabled: false
  international_postal_codes: "config/evss/international_postal_codes.json"

# Settings for GI Bill Data Service
gids:
  url: https://dev.va.gov/gids
  open_timeout: 1
  read_timeout: 1

mvi_hca:
  url: http://example.com

# Settings for Healthcare Application
# This CA chain is nonsense but allows local development to work with pre-prod environment.
hca:
  prefill: true
  endpoint: https://test-foo.vets.gov
  timeout: 30
  ee:
    endpoint: "http://example.com"
    user: "HCASvcUsr"
    pass: "password"

# Settings for the facility locator
locators:
  vha: https://gis.va.gov/server/rest/services/VA/FacilitySitePoint_VHA/FeatureServer/0/
  nca: https://services3.arcgis.com/aqgBd3l68G8hEFFE/ArcGIS/rest/services/NCA_Facilities/FeatureServer/0
  vba: https://services3.arcgis.com/aqgBd3l68G8hEFFE/ArcGIS/rest/services/VBA_Facilities/FeatureServer/0
  vc: https://services3.arcgis.com/aqgBd3l68G8hEFFE/ArcGIS/rest/services/VHA_VetCenters/FeatureServer/0
  vha_access_satisfaction: https://www.accesstopwt.va.gov/
  vha_access_waittime: https://www.accesstocare.va.gov/
  base_path: https://services3.arcgis.com/aqgBd3l68G8hEFFE/ArcGIS/rest/services/
  gis_base_path: https://gis.va.gov/server/rest/services/VA
  drive_time_band_base_path: https://vhanflwebgistst.v08.med.va.gov
  providers_enabled: false
  mock_gis: false

ppms:
  url: https://some.fakesite.com
  open_timeout: 15
  read_timeout: 55

# Settings for MyHealthEVet
mhv:
  # include ranges first, then individual exceptions to the ranges last.
  facility_range: [[358, 718], [720, 740], [742, 758]]
  facility_specific: [["741MM"]] # 741 is excluded, but 741MM is included
  rx:
    host: https://mhv-api.example.com
    app_token: fake-app-token
    collection_caching_enabled: false
    mock: true
  sm:
    host: https://mhv-api.example.com
    app_token: fake-app-token
    mock: true
  bb:
    mock: true
    collection_caching_enabled: true
  account:
    mock: false

# Settings for Master Veteran Index
mvi:
  url: http://ps-dev.commserv.healthevet.va.gov:8110/psim_webservice/IdMWebService
  open_timeout: 15
  timeout: 30
  mock: false
  processing_code: T
  client_cert_path: /fake/client/cert/path
  client_key_path: /fake/client/key/path
  pii_logging: false
  vba_orchestration: false
  edipi_search: false

# Settings for eMIS
# The certs used here can be obtained from the DevOps team. A different set is required for
# each environment when connecting to the service.
emis:
  mock: true
  host: https://vaausvrsapp81.aac.va.gov
  veteran_status_url: /VIERSService/eMIS/v1/VeteranStatusService
  payment_url:
    v1: /VIERSService/eMIS/v1/PaymentService
    v2: /VIERSService/eMIS/v2/PaymentService
  military_information_url:
    v1: /VIERSService/eMIS/v1/MilitaryInformationService
    v2: /VIERSService/eMIS/v2/MilitaryInformationService
  client_cert_path: /fake/client/cert/path
  client_key_path: /fake/client/key/path
  soap_namespaces:
    xmlns:xsd: http://www.w3.org/2001/XMLSchema
    xmlns:xsi: http://www.w3.org/2001/XMLSchema-instance
    xmlns:soap: http://www.w3.org/2003/05/soap-envelope
    xmlns:v1: http://viers.va.gov/cdi/CDI/commonService/v1
    xmlns:v12: http://viers.va.gov/cdi/eMIS/RequestResponse/v1
    xmlns:v13: http://viers.va.gov/cdi/eMIS/commonService/v1
  military_information:
    v1:
      soap_namespaces:
        xmlns:v11: http://viers.va.gov/cdi/eMIS/RequestResponse/MilitaryInfo/v1
    v2:
      soap_namespaces:
        xmlns:v1: http://viers.va.gov/cdi/CDI/commonService/v2
        xmlns:v12: http://viers.va.gov/cdi/eMIS/RequestResponse/v2
        xmlns:v13: http://viers.va.gov/cdi/eMIS/commonService/v2
        xmlns:v11: http://viers.va.gov/cdi/eMIS/RequestResponse/MilitaryInfo/v2
  payment:
    v1:
      soap_namespaces:
        xmlns:v11: http://viers.va.gov/cdi/eMIS/RequestResponse/Payment/v1
    v2:
      soap_namespaces:
        xmlns:v1: http://viers.va.gov/cdi/CDI/commonService/v2
        xmlns:v12: http://viers.va.gov/cdi/eMIS/RequestResponse/v2
        xmlns:v13: http://viers.va.gov/cdi/eMIS/commonService/v2
        xmlns:v11: http://viers.va.gov/cdi/eMIS/RequestResponse/Payment/v2
  veteran_status:
    soap_namespaces:
      xmlns:v11: http://viers.va.gov/cdi/eMIS/RequestResponse/VetStatus/v1

caseflow:
  mock: true
  app_token: PUBLICDEMO123
  host: https://dsva-appeals-certification-dev-1895622301.us-gov-west-1.elb.amazonaws.com
  timeout: 40

vic:
  url: https://some.fakesite.com
  signing_key_path: /fake/signing/key/path
  prefill: true
  s3:
    aws_access_key_id: "aws_access_key_id"
    aws_secret_access_key: "aws_secret_access_key"
    region: "region"
    bucket: "bucket"

# Settings for (preneeds) burials.
preneeds:
  host: http://some.fakesite.com
  wsdl: "config/preneeds/wsdl/preneeds.wsdl"

# Settings for VBA Document upload service module
vba_documents:
  report_enabled: false
  location:
    prefix: http://some.fakesite.com/path
    replacement: http://another.fakesite.com/rewrittenpath
  s3:
    enabled: false
    aws_access_key_id: "aws_access_key_id"
    aws_secret_access_key: "aws_secret_access_key"
    region: "region"
    bucket: "bucket"
  sns:
    topic_arns:
      - vetsgov-arn
      - vagov-arn

#Settings for Claims Api Module
claims_api:
  report_enabled: false
  s3:
    enabled: false
    aws_access_key_id: ~
    aws_secret_access_key: ~
    region: ~
    bucket: ~
  disability_claims_mock_override: false
  schema_dir: config/schemas

redis:
  host: localhost
  port: 6379
  app_data:
    url: redis://localhost:6379
    # secondary_url: redis://localhost:6378
  sidekiq:
    url: redis://localhost:6379

# Settings for GovDelivery (email delivery)
govdelivery:
  staging_service: true
  server: stage-tms.govdelivery.com
  token: ~

# Settings for Education Benefits report uploading
reports:
  send_email: true
  aws:
    access_key_id: ~
    bucket: ~
    region: ~
    secret_access_key: ~

oidc:
  auth_server_metadata_url: ~
  issuer: ~
  issuer_prefix: ~
  audience: ~
  isolated_audience:
    default: ~
    veteran_verification: ~
    claims: ~
  base_api_url: https://example.com
  base_api_token: ~
  smart_launch_url: ~

sentry:
  dsn: ~

iam_ssoe:
  client_cert_path: ~
  client_key_path: ~
  client_id: "Mobile_App_API_Server_LOWERS"
  # oauth (rest) and sts (soap) services are on different hosts
  oauth_url: "https://int.fed.eauth.va.gov:444"
  sts_url: "https://preprod.services.eauth.va.gov:9301"

statsd:
  host: ~
  port: ~

shrine:
  claims:
    type: local
    path: claims

# Settings for maintenance window API
# Services should be a map from logical service name to PagerDuty service id
maintenance:
  pagerduty_api_url: https://api.pagerduty.com
  pagerduty_api_token: FAKE
  service_query_prefix: "External: "
  services:
    carma: P6XLE0T
    appeals: P9S4RFU
    arcgis: P45YBFA
    dslogon: P9DJJAV
    emis: P0HNT0I
    es: PH7OPR4
    evss: PZKWB6Y
    global: PLPSIB0
    idme: PVWB4R8
    mvi: PCIPVGJ
    mhv: PP2ZZ2V
    search: PRG8HJI
    tims: PUL8OQ4
    vet360: PHVOGQ1
    vetext_vaccine: P9PG8HG
    vic: P7LW3MS
  aws:
    access_key_id: ~
    bucket: ~
    region: ~
    secret_access_key: ~

# Note: in addition to enabling / disabling betamocks here, you _must_ also
# change the 'mock' bool for each service you want to mock in this settings file
betamocks:
  enabled: true
  recording: false
  cache_dir: /cache
  services_config: config/betamocks/services_config.yml

# Settings for search
search:
  access_key: SEARCH_GOV_ACCESS_KEY
  affiliate: va
  mock_search: true
  url: https://search.usa.gov/api/v2

flipper:
  admin_user_emails:
    - adewitt@thoughtworks.com
    - alastair@adhocteam.us
    - anna@adhoc.team
    - bconley@governmentcio.com
    - bill.ryan@adhocteam.us
    - cory.trimm@va.gov
    - dan.hinze@adhocteam.us
    - delli-gatti_michael@bah.com
    - devinmccurdy@gmail.com
    - draju@governmentcio.com
    - ed.mangimelli@adhocteam.us
    - eric.buckley@adhocteam.us
    - erik@adhocteam.us
    - filip.fafara@gmail.com
    - grodriguez@governmentcio.com
    - hshin@thoughtworks.com
    - hughes_dustin@bah.com
    - jacob.gacek@thoughtworks.com
    - jbalboni@gmail.com
    - jeff@adhocteam.us
    - jennie.mcgibney@va.gov
    - jesse.cohn@adhocteam.us
    - jlinn@governmentcio.com
    - kabrown@thoughtworks.com
    - kadams@governmentcio.com
    - kam@adhocteam.us
    - keifer@oddball.io
    - kenneth.gary@va.gov
    - kenneth.santiago2010@gmail.com
    - kmircovich@governmentcio.com
    - lauren.alexanderson@va.gov
    - lihan@adhocteam.us
    - lindsey.hattamer@oddball.io
    - lsanchez@governmentcio.com
    - ltran@thoughtworks.com
    - marisa.hoenig@thoughtworks.com
    - mark.greenburg@adhocteam.us
    - mdewey@governmentcio.com
    - micah@adhocteam.us
    - michael.fleet@oddball.io
    - mnunemak@thoughtworks.com
    - n.ratana@gmail.com
    - narin@adhocteam.us
    - nick.sullivan@adhocteam.us
    - patrick.bateman@va.gov
    - patrick@adhocteam.us
    - paul.phillips@thoughtworks.com
    - pherbert@thoughtworks.com
    - philip.becker@oddball.io
    - regarr@gmail.com # Robin Garrison - AdHoc
    - rian.fowler@adhoc.team
    - rianfowler@outlook.com
    - roth_matthew@bah.com
    - ryan.thurlwell@va.gov
    - saman.moshafi@thoughtworks.com
    - samara.strauss@va.gov
    - shallie@governmentcio.com
    - shawkey_daniel@bah.com
    - shefai.nayak@thoughtworks.com
    - sonntag_adam@bah.com
    - ssuddath@governmentcio.com
    - stephen.barrs@va.gov
    - tony.williams@va.gov
    - travis.hilton@oddball.io
    - tze@adhocteam.us
    - zurbergram@gmail.com
    - zmorel@governmentcio.com
    - callen@governmentcio.com # Remove after Profile 2.0 UAT
    - matt.shea@adhocteam.us # Remove after Profile 2.0 UAT
    - tressa.furner@adhocteam.us # Remove after Profile 2.0 UAT
    - joeyn414@gmail.com # Joe Niquette Oddball VSP Identity Team Sr Security Engineer

bgs:
  application: ~
  client_station_id: ~
  client_username: ~
  env: ~
  mock_response_location: ~
  mock_responses: ~
  ssl_verify_mode: "peer"

va_mobile:
  url: "https://veteran.apps.va.gov"
  mock: false
  key_path: /fake/client/key/path
  timeout: 15

vetext:
  url: "https://something.fake.va.gov"
  mock: false
  token: fake_token
  timeout: 15

hqva_mobile:
  url: "https://veteran.apps.va.gov"
  mock: false
  key_path: /srv/vets-api/secret/health-quest.key
  development_key_path: modules/health_quest/config/rsa/sandbox_rsa
  timeout: 15
  lighthouse:
    url: "https://sandbox-api.va.gov"
    host: "sandbox-api.va.gov"
    aud_claim_url: "https://deptva-eval.okta.com/oauth2/aus8x27nv4g4BS01v2p7"
    claim_common_id: "0oa9gvwf5mvxcX3zH2p7"
    redis_session_prefix: "healthquest_lighthouse"
    mock: false
    key_path: /srv/vets-api/secret/health-quest.lighthouse.key

lighthouse:
  api_key: fake_key
  facilities:
    url: https://sandbox-api.va.gov
    api_key: fake_key

forms:
  url: https://sandbox-api.va.gov/services/va_forms/v0/
  mock: false

vbms:
  url: "https://internal-dsva-vagov-dev-fwdproxy-1893365470.us-gov-west-1.elb.amazonaws.com:4449"
  saml: "vetsapi.client.vbms.aide.oit.va.gov.saml-token.xml"
  ca_cert: VBMS-Client-Signing-CA.crt
  cert: vetsapi.client.vbms.aide.oit.va.gov.crt
  client_keyfile: vetsapi.client.vbms.aide.oit.va.gov.p12
  server_cert: vbms.aide.oit.va.gov.crt
  environment_directory: /srv/vets-api/secret
  env: test

vet_verification:
  key_path: modules/veteran_verification/spec/fixtures/verification_test.pem

github_stats:
  username: github-stats-rake
  token: fake_token

google_analytics:
  url: "https://internal-dsva-vagov-staging-fwdproxy-1821450725.us-gov-west-1.elb.amazonaws.com:4473"
  tracking_id: ~

# Settings for the coronavirus chatbot tokens
coronavirus_chatbot:
  app_secret: fake_secret
  directline_uri: northamerica.directline.botframework.com
  webchat_secret: fake_secret

# Settings for notifications client
vanotify:
  client_url: http://fakeapi.com
  api_key: fake_secret
  template_id:
    form526_confirmation_email: fake_template_id
<<<<<<< HEAD
    connection_template: fake_template_id
    disconnection_template: fake_template_id
=======
    covid_vaccine_registration: fake_template_id
>>>>>>> cb114753
  mock: false
  links:
    connected_applications: https://www.va.gov/profile/connected-applications
    password_reset: https://www.va.gov/resources/signing-in-to-vagov/

# Settings to connect to the drupal forms graphql api
va_forms:
  drupal_username: ~
  drupal_password: ~
  drupal_url: http://internal-dsva-vagov-dev-cms-812329399.us-gov-west-1.elb.amazonaws.com

# Settings for connecting to genISIS, this is the storage system for the COVID Research initiative
genisis:
  base_url: https://vaausapprne60.aac.dva.va.gov
  service_path: /COVID19Service
  user: TestUser
  pass: bogus

veteran_readiness_and_employment:
  base_url: ~
  credentials: ~
  auth_endpoint: ~<|MERGE_RESOLUTION|>--- conflicted
+++ resolved
@@ -650,12 +650,9 @@
   api_key: fake_secret
   template_id:
     form526_confirmation_email: fake_template_id
-<<<<<<< HEAD
     connection_template: fake_template_id
     disconnection_template: fake_template_id
-=======
     covid_vaccine_registration: fake_template_id
->>>>>>> cb114753
   mock: false
   links:
     connected_applications: https://www.va.gov/profile/connected-applications
