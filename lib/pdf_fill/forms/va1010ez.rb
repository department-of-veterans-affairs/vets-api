--- conflicted
+++ resolved
@@ -311,7 +311,8 @@
             key: 'F[0].P5[0].ExpensesPaifByDependentCHild[0]',
             question_num: 4.2,
             question_suffix: 'G',
-            question_text: 'EXPENSES PAID BY YOUR DEPENDENT CHILD WITH REPORTABLE INCOME FOR COLLEGE, VOCATIONAL REHABILITATION OR TRAINING (e.g., tuition, books, materials) '
+            question_text: 'EXPENSES PAID BY YOUR DEPENDENT CHILD WITH REPORTABLE INCOME FOR COLLEGE, VOCATIONAL' \
+            ' REHABILITATION OR TRAINING (e.g., tuition, books, materials) '
           },
           'grossIncome' => {
             key: 'F[0].P6[0].Section7_Child_Q1[0]',
@@ -421,10 +422,6 @@
         @form_data['isEnrolledMedicarePartA'] = map_radio_box_value(@form_data['isEnrolledMedicarePartA'])
         merge_exposure
         merge_military_service
-<<<<<<< HEAD
-=======
-        merge_providers
->>>>>>> 77928c29
         merge_dependents
         merge_tera
         merge_disclose_financial_info
@@ -502,24 +499,12 @@
         @form_data[type] = map_check_box(@form_data[type])
       end
 
-<<<<<<< HEAD
-=======
-      def merge_providers
-        # TODO: Support more than one provider - planned work https://github.com/department-of-veterans-affairs/va.gov-team/issues/102910
-        providers = @form_data['providers']
-        return unless providers.is_a?(Array) && providers.any?
-
-        @form_data['providers'] = providers.first
-      end
-
->>>>>>> 77928c29
       def merge_disclose_financial_info
         @form_data['discloseFinancialInformation'] =
           DISCLOSE_FINANCIAL_INFORMATION[@form_data['discloseFinancialInformation']] || OFF
       end
 
       def merge_dependents
-<<<<<<< HEAD
         return if @form_data['dependents'].blank?
 
         # Format dependent data for pdf field inputs
@@ -541,19 +526,6 @@
             dependent['otherIncome'] = format_currency(dependent['otherIncome'])
           end
         end
-=======
-        # TODO: Support more than one dependent - planned work https://github.com/department-of-veterans-affairs/va.gov-team/issues/102890
-        dependents = @form_data['dependents']
-        return if dependents.blank?
-
-        dependent = dependents.first
-        dependent['fullName'] = combine_full_name(dependent['fullName'])
-        dependent['dependentRelation'] = DEPENDENT_RELATIONSHIP[(dependent['dependentRelation'])] || OFF
-        dependent['attendedSchoolLastYear'] = map_radio_box_value(dependent['attendedSchoolLastYear'])
-        dependent['disabledBefore18'] = map_radio_box_value(dependent['disabledBefore18'])
-        dependent['cohabitedLastYear'] = map_radio_box_value(dependent['cohabitedLastYear'])
-        @form_data['dependents'] = dependent
->>>>>>> 77928c29
       end
 
       def map_value_for_checkbox(input, value)
@@ -580,13 +552,10 @@
         else
           OFF
         end
-<<<<<<< HEAD
       end
 
       def format_currency(value)
         ActiveSupport::NumberHelper.number_to_currency(value)
-=======
->>>>>>> 77928c29
       end
     end
   end
