--- conflicted
+++ resolved
@@ -248,13 +248,10 @@
     actor_type: user
     description: Uses person web service rather than local bgs
     enable_in_development: true
-<<<<<<< HEAD
   claims_api_use_vet_record_service:
     actor_type: user
     description: Uses local_bgs rather than bgs-ext
     enable_in_development: true
-=======
->>>>>>> eff3d537
   claims_api_526_v2_uploads_bd_refactor:
     actor_type: user
     description: When enabled, sends 526 forms to BD via the refactored logic
