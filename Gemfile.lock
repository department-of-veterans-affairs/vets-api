--- conflicted
+++ resolved
@@ -124,6 +124,7 @@
 
 GEM
   remote: https://rubygems.org/
+  remote: https://enterprise.contribsys.com/
   specs:
     Ascii85 (1.0.3)
     aasm (5.0.6)
@@ -338,6 +339,7 @@
     e2mmap (0.1.0)
     ecma-re-validator (0.2.0)
       regexp_parser (~> 1.2)
+    einhorn (0.7.4)
     encryptor (3.0.0)
     equalizer (0.0.11)
     erubi (1.9.0)
@@ -694,9 +696,6 @@
       connection_pool (~> 2.2, >= 2.2.2)
       rack (~> 2.0)
       rack-protection (>= 1.5.0)
-<<<<<<< HEAD
-      redis (>= 3.3.5, < 5)
-=======
       redis (>= 3.3.5, < 4.2)
     sidekiq-ent (1.8.1)
       einhorn (= 0.7.4)
@@ -705,7 +704,6 @@
     sidekiq-pro (5.0.0)
       concurrent-ruby (>= 1.0.5)
       sidekiq (>= 5.2.7)
->>>>>>> e10848b2
     sidekiq-scheduler (3.0.1)
       e2mmap
       redis (>= 3, < 5)
@@ -909,6 +907,8 @@
   shrine
   shrine-memory
   sidekiq (~> 5.0)
+  sidekiq-ent!
+  sidekiq-pro!
   sidekiq-scheduler (~> 3.0)
   simplecov (< 0.18)
   spring
