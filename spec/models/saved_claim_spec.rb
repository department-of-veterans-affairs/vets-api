--- conflicted
+++ resolved
@@ -48,12 +48,9 @@
 
       context 'when fully_validate_schema returns errors' do
         before do
-<<<<<<< HEAD
           allow(Flipper).to receive(:enabled?).with(:saved_claim_schema_validation_disable).and_return(false)
           allow(Flipper).to receive(:enabled?).with(:validate_saved_claims_with_json_schemer).and_return(false)
-=======
           allow(JSON::Validator).to receive_messages(fully_validate_schema: schema_errors, fully_validate: [])
->>>>>>> 16c18e90
         end
 
         it 'logs schema failed error and calls fully_validate' do
@@ -79,13 +76,10 @@
         let(:exception) { StandardError.new('Some exception') }
 
         before do
-<<<<<<< HEAD
           allow(Flipper).to receive(:enabled?).with(:saved_claim_schema_validation_disable).and_return(true)
           allow(Flipper).to receive(:enabled?).with(:validate_saved_claims_with_json_schemer).and_return(false)
-=======
           allow(JSON::Validator).to receive(:fully_validate_schema).and_raise(exception)
           allow(JSON::Validator).to receive(:fully_validate).and_return([])
->>>>>>> 16c18e90
         end
 
         it 'logs exception and raises exception' do
