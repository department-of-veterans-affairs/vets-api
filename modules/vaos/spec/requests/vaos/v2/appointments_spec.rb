# frozen_string_literal: true

require 'rails_helper'

RSpec.describe 'VAOS::V2::Appointments', :skip_mvi, type: :request do
  include SchemaMatchers

  before do
    allow(Settings.mhv).to receive(:facility_range).and_return([[1, 999]])
    allow(Flipper).to receive(:enabled?).with(:va_online_scheduling_vaos_alternate_route).and_return(false)
    allow(Flipper).to receive(:enabled?).with(:appointments_consolidation, instance_of(User)).and_return(true)
    sign_in_as(current_user)
    allow_any_instance_of(VAOS::UserService).to receive(:session).and_return('stubbed_token')
  end

  let(:described_class) { VAOS::V2::AppointmentsController }

  let(:mock_clinic) do
    {
      service_name: 'service_name',
      physical_location: 'physical_location'
    }
  end

  let(:mock_clinic_without_physical_location) { { service_name: 'service_name' } }

  let(:mock_facility) do
    {
      test: 'test',
      id: '668',
      name: 'COL OR 1',
      timezone: {
        time_zone_id: 'America/New_York'
      }
    }
  end

  let(:expected_facility) do
    {
      'test' => 'test',
      'id' => '668',
      'name' => 'COL OR 1',
      'timezone' => {
        'timeZoneId' => 'America/New_York'
      }
    }
  end

  let(:mock_appt_location_openstruct) do
    OpenStruct.new({
                     id: '983',
                     vistaSite: '983',
                     vastParent: '983',
                     type: 'va_facilities',
                     name: 'COL OR 1',
                     classification: 'VA Medical Center (VAMC)',
                     lat: 39.744507,
                     long: -104.830956,
                     website: 'https://www.denver.va.gov/locations/directions.asp',
                     phone: {
                       main: '307-778-7550',
                       fax: '307-778-7381',
                       pharmacy: '866-420-6337',
                       afterHours: '307-778-7550',
                       patientAdvocate: '307-778-7550 x7517',
                       mentalHealthClinic: '307-778-7349',
                       enrollmentCoordinator: '307-778-7550 x7579'
                     },
                     physicalAddress: {
                       type: 'physical',
                       line: ['2360 East Pershing Boulevard'],
                       city: 'Cheyenne',
                       state: 'WY',
                       postalCode: '82001-5356'
                     },
                     mobile: false,
                     healthService: %w[Audiology Cardiology DentalServices EmergencyCare Gastroenterology
                                       Gynecology MentalHealthCare Nutrition Ophthalmology Optometry Orthopedics
                                       Podiatry PrimaryCare SpecialtyCare UrgentCare Urology WomensHealth],
                     operatingStatus: {
                       code: 'NORMAL'
                     }
                   })
  end

  let(:inflection_header) { { 'X-Key-Inflection' => 'camel' } }

  let(:provider_response) do
    OpenStruct.new({ 'providerIdentifier' => '1407938061', 'name' => 'DEHGHAN, AMIR' })
  end

  let(:provider_response2) do
    OpenStruct.new({ 'providerIdentifier' => '1528231610', 'name' => 'CARLTON, ROBERT A  ' })
  end

  let(:provider_response3) do
    OpenStruct.new({ 'providerIdentifier' => '1174506877', 'name' => 'BRIANT G MOYLES' })
  end

  def stub_facilities
    allow_any_instance_of(VAOS::V2::MobileFacilityService).to receive(:get_facility).and_return(mock_facility)
  end

  def stub_clinics
    allow_any_instance_of(VAOS::V2::MobileFacilityService).to receive(:get_clinic).and_return(mock_clinic)
  end

  context 'with jacqueline morgan' do
    let(:current_user) { build(:user, :jac) }

    context 'with VAOS' do
      before do
        allow(Flipper).to receive(:enabled?).with(:va_online_scheduling_OH_request).and_return(false)
        allow(Flipper).to receive(:enabled?).with(:va_online_scheduling_use_vpg, instance_of(User)).and_return(false)
        allow(Flipper).to receive(:enabled?).with(:va_online_scheduling_sts_oauth_token,
                                                  instance_of(User)).and_return(true)
        allow(Flipper).to receive(:enabled?).with(:va_online_scheduling_use_vpg).and_return(false)
      end

      describe 'CREATE cc appointment' do
        let(:community_cares_request_body) do
          build(:appointment_form_v2, :community_cares, user: current_user).attributes
        end

        let(:community_cares_request_body2) do
          build(:appointment_form_v2, :community_cares2, user: current_user).attributes
        end

        it 'creates the cc appointment' do
          VCR.use_cassette('vaos/v2/appointments/post_appointments_cc_200_with_provider',
                           match_requests_on: %i[method path query]) do
            VCR.use_cassette('vaos/v2/mobile_facility_service/get_facility_200',
                             match_requests_on: %i[method path query]) do
              allow_any_instance_of(VAOS::V2::MobilePPMSService).to \
                receive(:get_provider_with_cache).with('1174506877').and_return(provider_response3)
              post '/vaos/v2/appointments', params: community_cares_request_body2, headers: inflection_header

              expect(response).to have_http_status(:created)
              json_body = json_body_for(response)
              expect(json_body.dig('attributes', 'preferredProviderName')).to eq('BRIANT G MOYLES')
              expect(json_body.dig('attributes', 'requestedPeriods', 0, 'localStartTime'))
                .to eq('2023-01-17T00:00:00.000-07:00')
              expect(json_body).to match_camelized_schema('vaos/v2/appointment', { strict: false })
            end
          end
        end

        it 'returns a 400 error' do
          VCR.use_cassette('vaos/v2/appointments/post_appointments_400', match_requests_on: %i[method path query]) do
            post '/vaos/v2/appointments', params: community_cares_request_body
            expect(response).to have_http_status(:bad_request)
            expect(JSON.parse(response.body)['errors'][0]['status']).to eq('400')
            expect(JSON.parse(response.body)['errors'][0]['detail']).to eq(
              'the patientIcn must match the ICN in the request URI'
            )
          end
        end
      end

      describe 'CREATE va appointment' do
        let(:va_booked_request_body) do
          build(:appointment_form_v2, :va_booked, user: current_user).attributes
        end

        let(:va_proposed_request_body) do
          build(:appointment_form_v2, :va_proposed_clinic, user: current_user).attributes
        end

        it 'creates the va appointment - proposed' do
          stub_facilities
          VCR.use_cassette('vaos/v2/appointments/post_appointments_va_proposed_clinic_200',
                           match_requests_on: %i[method path query]) do
            post '/vaos/v2/appointments', params: va_proposed_request_body, headers: inflection_header
            expect(response).to have_http_status(:created)
            expect(json_body_for(response)).to match_camelized_schema('vaos/v2/appointment', { strict: false })
          end
        end

        it 'creates the va appointment - booked' do
          stub_clinics
          VCR.use_cassette('vaos/v2/appointments/post_appointments_va_booked_200_JACQUELINE_M',
                           match_requests_on: %i[method path query]) do
            VCR.use_cassette('vaos/v2/mobile_facility_service/get_facility_200',
                             match_requests_on: %i[method path query]) do
              post '/vaos/v2/appointments', params: va_booked_request_body, headers: inflection_header
              expect(response).to have_http_status(:created)
              json_body = json_body_for(response)
              expect(json_body).to match_camelized_schema('vaos/v2/appointment', { strict: false })
              expect(json_body['attributes']['localStartTime']).to eq('2022-11-30T13:45:00.000-07:00')
            end
          end
        end

        it 'creates the va appointment and logs appointment details when there is a PAP COMPLIANCE comment' do
          stub_clinics
          VCR.use_cassette('vaos/v2/appointments/post_appointments_va_booked_200_and_log_facility',
                           match_requests_on: %i[method path query]) do
            VCR.use_cassette('vaos/v2/mobile_facility_service/get_facility_200',
                             match_requests_on: %i[method path query]) do
              allow(Rails.logger).to receive(:info).at_least(:once)
              post '/vaos/v2/appointments', params: va_booked_request_body, headers: inflection_header
              expect(response).to have_http_status(:created)
              json_body = json_body_for(response)
              expect(json_body).to match_camelized_schema('vaos/v2/appointment', { strict: false })
              expect(Rails.logger).to have_received(:info).with('Details for PAP COMPLIANCE/TELE appointment',
                                                                match("POST '/vaos/v1/patients/<icn>/appointments'"))
                                                          .at_least(:once)
              expect(json_body['attributes']['localStartTime']).to eq('2022-11-30T13:45:00.000-07:00')
            end
          end
        end
      end
    end

    context 'using VPG' do
      before do
        allow(Flipper).to receive(:enabled?).with(:va_online_scheduling_OH_request).and_return(true)
        allow(Flipper).to receive(:enabled?).with(:va_online_scheduling_use_vpg, instance_of(User)).and_return(true)
        allow(Flipper).to receive(:enabled?).with(:va_online_scheduling_sts_oauth_token,
                                                  instance_of(User)).and_return(true)
        allow(Flipper).to receive(:enabled?).with(:va_online_scheduling_use_vpg).and_return(true)
        allow(Flipper).to receive(:enabled?).with(:va_online_scheduling_OH_request, instance_of(User)).and_return(true)
        allow(Flipper).to receive(:enabled?).with(:va_online_scheduling_OH_direct_schedule,
                                                  instance_of(User)).and_return(true)
      end

      describe 'CREATE cc appointment' do
        let(:community_cares_request_body) do
          build(:appointment_form_v2, :community_cares, user: current_user).attributes
        end

        let(:community_cares_request_body2) do
          build(:appointment_form_v2, :community_cares2, user: current_user).attributes
        end

        it 'creates the cc appointment' do
          VCR.use_cassette('vaos/v2/appointments/post_appointments_cc_200_with_provider_vpg',
                           match_requests_on: %i[method path query]) do
            VCR.use_cassette('vaos/v2/mobile_facility_service/get_facility_200',
                             match_requests_on: %i[method path query]) do
              allow_any_instance_of(VAOS::V2::MobilePPMSService).to \
                receive(:get_provider_with_cache).with('1174506877').and_return(provider_response3)
              post '/vaos/v2/appointments', params: community_cares_request_body2, headers: inflection_header

              expect(response).to have_http_status(:created)
              json_body = json_body_for(response)
              expect(json_body.dig('attributes', 'preferredProviderName')).to eq('BRIANT G MOYLES')
              expect(json_body.dig('attributes', 'requestedPeriods', 0, 'localStartTime'))
                .to eq('2023-01-17T00:00:00.000-07:00')
              expect(json_body).to match_camelized_schema('vaos/v2/appointment', { strict: false })
            end
          end
        end

        it 'returns a 400 error' do
          VCR.use_cassette('vaos/v2/appointments/post_appointments_400_vpg',
                           match_requests_on: %i[method path query]) do
            post '/vaos/v2/appointments', params: community_cares_request_body
            expect(response).to have_http_status(:bad_request)
            expect(JSON.parse(response.body)['errors'][0]['status']).to eq('400')
            expect(JSON.parse(response.body)['errors'][0]['detail']).to eq(
              'the patientIcn must match the ICN in the request URI'
            )
          end
        end
      end

      describe 'CREATE va appointment' do
        let(:va_booked_request_body) do
          build(:appointment_form_v2, :va_booked, user: current_user).attributes
        end

        let(:va_proposed_request_body) do
          build(:appointment_form_v2, :va_proposed_clinic, user: current_user).attributes
        end

        it 'creates the va appointment - proposed' do
          stub_facilities
          VCR.use_cassette('vaos/v2/appointments/post_appointments_va_proposed_clinic_200_vpg',
                           match_requests_on: %i[method path query]) do
            post '/vaos/v2/appointments', params: va_proposed_request_body, headers: inflection_header
            expect(response).to have_http_status(:created)
            expect(json_body_for(response)).to match_camelized_schema('vaos/v2/appointment', { strict: false })
          end
        end

        it 'creates the booked va appointment using VPG' do
          stub_clinics
          VCR.use_cassette('vaos/v2/appointments/post_appointments_va_booked_200_JACQUELINE_M_vpg',
                           match_requests_on: %i[method path query]) do
            VCR.use_cassette('vaos/v2/mobile_facility_service/get_facility_200',
                             match_requests_on: %i[method path query]) do
              post '/vaos/v2/appointments', params: va_booked_request_body, headers: inflection_header
              expect(response).to have_http_status(:created)
              json_body = json_body_for(response)
              expect(json_body).to match_camelized_schema('vaos/v2/appointment', { strict: false })
              expect(json_body['attributes']['localStartTime']).to eq('2022-11-30T13:45:00.000-07:00')
            end
          end
        end

        it 'creates the booked va appointment using VAOS' do
          allow(Flipper).to receive(:enabled?).with(:va_online_scheduling_OH_direct_schedule,
                                                    instance_of(User)).and_return(false)

          stub_clinics
          VCR.use_cassette('vaos/v2/appointments/post_appointments_va_booked_200_JACQUELINE_M',
                           match_requests_on: %i[method path query]) do
            VCR.use_cassette('vaos/v2/mobile_facility_service/get_facility_200',
                             match_requests_on: %i[method path query]) do
              post '/vaos/v2/appointments', params: va_booked_request_body, headers: inflection_header
              expect(response).to have_http_status(:created)
              json_body = json_body_for(response)
              expect(json_body).to match_camelized_schema('vaos/v2/appointment', { strict: false })
              expect(json_body['attributes']['localStartTime']).to eq('2022-11-30T13:45:00.000-07:00')
            end
          end
        end

        it 'creates the va appointment and logs appointment details when there is a PAP COMPLIANCE comment' do
          stub_clinics
          VCR.use_cassette('vaos/v2/appointments/post_appointments_va_booked_200_and_log_facility_vpg',
                           match_requests_on: %i[method path query]) do
            VCR.use_cassette('vaos/v2/mobile_facility_service/get_facility_200',
                             match_requests_on: %i[method path query]) do
              allow(Rails.logger).to receive(:info).at_least(:once)
              post '/vaos/v2/appointments', params: va_booked_request_body, headers: inflection_header
              expect(response).to have_http_status(:created)
              json_body = json_body_for(response)
              expect(json_body).to match_camelized_schema('vaos/v2/appointment', { strict: false })
              expect(Rails.logger).to have_received(:info).with('Details for PAP COMPLIANCE/TELE appointment',
                                                                match("POST '/vpg/v1/patients/<icn>/appointments'"))
                                                          .at_least(:once)
              expect(json_body['attributes']['localStartTime']).to eq('2022-11-30T13:45:00.000-07:00')
            end
          end
        end
      end
    end

    describe 'GET appointments' do
      let(:start_date) { Time.zone.parse('2022-01-01T19:25:00Z') }
      let(:end_date) { Time.zone.parse('2022-12-01T19:45:00Z') }
      let(:params) { { start: start_date, end: end_date } }
      let(:facility_error_msg) { 'Error fetching facility details' }

      context 'as Judy Morrison' do
        let(:current_user) { build(:user, :vaos) }
        let(:start_date) { Time.zone.parse('2023-10-13T14:25:00Z') }
        let(:end_date) { Time.zone.parse('2023-10-13T17:45:00Z') }
        let(:params) { { start: start_date, end: end_date } }
        let(:avs_error_message) { 'Error retrieving AVS link' }
        let(:avs_path) do
          '/my-health/medical-records/summaries-and-notes/visit-summary/C46E12AA7582F5714716988663350853'
        end

        context 'using VAOS' do
          before do
            allow(Flipper).to receive(:enabled?).with(:va_online_scheduling_use_vpg,
                                                      instance_of(User)).and_return(false)
            allow(Flipper).to receive(:enabled?).with(:va_online_scheduling_sts_oauth_token,
                                                      instance_of(User)).and_return(true)
            allow(Flipper).to receive(:enabled?).with('schema_contract_appointments_index').and_return(false)
            allow(Flipper).to receive(:enabled?).with(:travel_pay_view_claim_details,
                                                      instance_of(User)).and_return(false)
            allow(Flipper).to receive(:enabled?).with(:va_online_scheduling_use_vpg).and_return(false)
          end

          it 'fetches appointment list and includes avs on past booked appointments' do
            VCR.use_cassette('vaos/v2/appointments/get_appointments_booked_past_avs_200',
                             match_requests_on: %i[method path query], allow_playback_repeats: true) do
              allow_any_instance_of(VAOS::V2::AppointmentsService).to receive(:get_avs_link)
                .and_return(avs_path)
              get '/vaos/v2/appointments' \
                  '?start=2023-10-13T14:25:00Z&end=2023-10-13T17:45:00Z&statuses=booked&_include=avs',
                  params:, headers: inflection_header

              data = JSON.parse(response.body)['data']

              expect(response).to have_http_status(:ok)
              expect(response.body).to be_a(String)

              expect(data[0]['attributes']['avsPath']).to eq(avs_path)

              expect(response).to match_camelized_response_schema('vaos/v2/appointments', { strict: false })
            end
          end

          it 'fetches appointment list and bypasses avs when query param is not included' do
            VCR.use_cassette('vaos/v2/appointments/get_appointments_booked_past_avs_200',
                             match_requests_on: %i[method path query], allow_playback_repeats: true) do
              allow_any_instance_of(VAOS::V2::AppointmentsService).to receive(:get_avs_link)
                .and_return(avs_path)
              get '/vaos/v2/appointments?start=2023-10-13T14:25:00Z&end=2023-10-13T17:45:00Z&statuses=booked',
                  params:, headers: inflection_header

              data = JSON.parse(response.body)['data']

              expect(response).to have_http_status(:ok)
              expect(response.body).to be_a(String)

              expect(data[0]['attributes']['avsPath']).to be_nil

              expect(response).to match_camelized_response_schema('vaos/v2/appointments', { strict: false })
            end
          end
        end
      end

      context 'requests a list of appointments' do
        context 'using VAOS' do
          before do
            Timecop.freeze(DateTime.parse('2021-09-02T14:00:00Z'))
            allow(Flipper).to receive(:enabled?).with(:va_online_scheduling_use_vpg,
                                                      instance_of(User)).and_return(false)
            allow(Flipper).to receive(:enabled?).with(:va_online_scheduling_sts_oauth_token,
                                                      instance_of(User)).and_return(true)
            allow(Flipper).to receive(:enabled?).with('schema_contract_appointments_index').and_return(false)
            allow(Flipper).to receive(:enabled?).with(:travel_pay_view_claim_details,
                                                      instance_of(User)).and_return(false)
            allow(Flipper).to receive(:enabled?).with(:va_online_scheduling_use_vpg).and_return(false)
          end

          after do
            Timecop.unfreeze
          end

          it 'has access and returns va appointments and honors includes' do
            stub_facilities
            stub_clinics
            VCR.use_cassette('vaos/v2/appointments/get_appointments_200_with_facilities_200',
                             match_requests_on: %i[method path query], allow_playback_repeats: true) do
              get '/vaos/v2/appointments?_include=facilities,clinics', params:, headers: inflection_header
              data = JSON.parse(response.body)['data']
              expect(response).to have_http_status(:ok)
              expect(response.body).to be_a(String)
              expect(data.size).to eq(16)
              expect(data[0]['attributes']['serviceName']).to eq('service_name')
              expect(data[0]['attributes']['physicalLocation']).to eq('physical_location')
              expect(data[0]['attributes']['friendlyName']).to eq('service_name')
              expect(data[0]['attributes']['location']).to eq(expected_facility)
              expect(response).to match_camelized_response_schema('vaos/v2/appointments', { strict: false })
            end
          end

          it 'has access and returns cerner appointments and honors includes' do
            VCR.use_cassette('vaos/v2/appointments/get_appointments_200_booked_cerner_with_color1_location',
                             match_requests_on: %i[method path query], allow_playback_repeats: true) do
              allow(Rails.logger).to receive(:info).at_least(:once)
              allow_any_instance_of(VAOS::V2::MobileFacilityService).to receive(
                :get_facility
              ).and_return(mock_appt_location_openstruct)
              get '/vaos/v2/appointments?_include=facilities,clinics', params:, headers: inflection_header
              data = JSON.parse(response.body)['data']
              expect(response).to have_http_status(:ok)
              expect(response.body).to be_a(String)
              expect(data.size).to eq(1)
              expect(data[0]['attributes']['location']['attributes'].to_json).to eq(
                mock_appt_location_openstruct.table.to_json
              )
              expect(Rails.logger).to have_received(:info).with("Details for Cerner 'COL OR 1' Appointment",
                                                                any_args).at_least(:once)
              expect(response).to match_camelized_response_schema('vaos/v2/appointments', { strict: false })
            end
          end

          it 'iterates over appointment list and merges provider name for cc proposed' do
            VCR.use_cassette('vaos/v2/appointments/get_appointments_200_cc_proposed', match_requests_on: %i[method],
                                                                                      allow_playback_repeats: true) do
              allow_any_instance_of(VAOS::V2::MobilePPMSService).to \
                receive(:get_provider_with_cache).with('1528231610').and_return(provider_response2)
              get '/vaos/v2/appointments?_include=facilities,clinics' \
                  '&start=2022-09-13&end=2023-01-12&statuses[]=proposed',
                  headers: inflection_header
              data = JSON.parse(response.body)['data']

              expect(response).to have_http_status(:ok)
              expect(response.body).to be_a(String)
              expect(data[0]['attributes']['preferredProviderName']).to eq('CARLTON, ROBERT A')
              expect(response).to match_camelized_response_schema('vaos/v2/appointments', { strict: false })
            end
          end

          it 'has access and returns va appointments and honors includes with no physical_location field' do
            stub_facilities
            allow_any_instance_of(VAOS::V2::MobileFacilityService).to receive(:get_clinic)
              .and_return(mock_clinic_without_physical_location)
            VCR.use_cassette('vaos/v2/appointments/get_appointments_200_with_facilities_200',
                             match_requests_on: %i[method path query], allow_playback_repeats: true) do
              get '/vaos/v2/appointments?_include=facilities,clinics', params:, headers: inflection_header
              data = JSON.parse(response.body)['data']
              expect(response).to have_http_status(:ok)

              expect(data.size).to eq(16)
              expect(data[0]['attributes']['serviceName']).to eq('service_name')
              expect(data[0]['attributes']['location']).to eq(expected_facility)
              expect(response).to match_camelized_response_schema('vaos/v2/appointments', { strict: false })
            end
          end

          it 'has access and returns va appointments' do
            VCR.use_cassette('vaos/v2/appointments/get_appointments_200_with_facilities_200',
                             match_requests_on: %i[method path query], allow_playback_repeats: true) do
              get '/vaos/v2/appointments', params:, headers: inflection_header
              data = JSON.parse(response.body)['data']
              expect(response).to have_http_status(:ok)
              expect(response.body).to be_a(String)
              expect(data.size).to eq(16)
              expect(data[0]['attributes']['serviceName']).to be_nil
              expect(data[0]['attributes']['location']).to be_nil
              expect(response).to match_camelized_response_schema('vaos/v2/appointments', { strict: false })
            end
          end

          it 'returns va appointments and logs details when there is a PAP COMPLIANCE comment' do
            VCR.use_cassette('vaos/v2/appointments/get_appointments_200_with_facilities_200_and_log_pap_comp',
                             match_requests_on: %i[method path query], allow_playback_repeats: true) do
              allow(Rails.logger).to receive(:info).at_least(:once)
              get '/vaos/v2/appointments', params:, headers: inflection_header
              expect(response).to have_http_status(:ok)
              expect(response.body).to be_a(String)
              expect(Rails.logger).to have_received(:info).with('Details for PAP COMPLIANCE/TELE appointment',
                                                                match("GET '/vaos/v1/patients/<icn>/appointments'"))
                                                          .at_least(:once)
              expect(response).to match_camelized_response_schema('vaos/v2/appointments', { strict: false })
            end
          end

          it 'returns va appointments and logs CnP appointment count' do
            VCR.use_cassette('vaos/v2/appointments/get_appointments_200_with_facilities_200_and_log_cnp',
                             match_requests_on: %i[method path query], allow_playback_repeats: true) do
              allow(Rails.logger).to receive(:info)
              get '/vaos/v2/appointments', params:, headers: inflection_header
              expect(Rails.logger).to have_received(:info).with(
                'Compensation and Pension count on an appointment list retrieval', { CompPenCount: 2 }.to_json
              )
              expect(response).to have_http_status(:ok)
              expect(response.body).to be_a(String)
              expect(response).to match_camelized_response_schema('vaos/v2/appointments', { strict: false })
            end
          end

          it 'does not log cnp count of the returned appointments when there are no cnp appointments' do
            VCR.use_cassette('vaos/v2/appointments/get_appointments_200_with_facilities_200_and_log_pap_comp',
                             match_requests_on: %i[method path query], allow_playback_repeats: true) do
              allow(Rails.logger).to receive(:info)
              get '/vaos/v2/appointments', params:, headers: inflection_header
              expect(Rails.logger).not_to have_received(:info).with(
                'Compensation and Pension count on an appointment list retrieval', { CompPenCount: 0 }.to_json
              )
              expect(response).to have_http_status(:ok)
              expect(response.body).to be_a(String)
              expect(response).to match_camelized_response_schema('vaos/v2/appointments', { strict: false })
            end
          end

          it 'has access and returns a va appointments with no location id' do
            VCR.use_cassette('vaos/v2/appointments/get_appointments_200_no_location_id',
                             match_requests_on: %i[method path query], allow_playback_repeats: true) do
              get '/vaos/v2/appointments?_include=clinics', params:, headers: inflection_header
              data = JSON.parse(response.body)['data']
              expect(response).to have_http_status(:ok)
              expect(response.body).to be_a(String)
              expect(data.size).to eq(1)
              expect(data[0]['attributes']['serviceName']).to be_nil

              expect(response).to match_camelized_response_schema('vaos/v2/appointments', { strict: false })
            end
          end

          it 'has access and returns va appointments when systems service fails' do
            VCR.use_cassette('vaos/v2/appointments/get_appointments_200_with_system_service_500',
                             match_requests_on: %i[method path query], allow_playback_repeats: true) do
              get '/vaos/v2/appointments', params:, headers: inflection_header
              data = JSON.parse(response.body)['data']
              expect(response).to have_http_status(:ok)
              expect(response.body).to be_a(String)

              expect(data[0]['attributes']['serviceName']).to be_nil
              expect(response).to match_camelized_response_schema('vaos/v2/appointments', { strict: false })
            end
          end

          it 'has access and returns va appointments when mobile facility service fails' do
            VCR.use_cassette('vaos/v2/appointments/get_appointments_200_with_mobile_facility_service_500',
                             match_requests_on: %i[method path query], allow_playback_repeats: true) do
              get '/vaos/v2/appointments?_include=facilities', params:, headers: inflection_header
              data = JSON.parse(response.body)['data']
              expect(response).to have_http_status(:ok)
              expect(response.body).to be_a(String)
              expect(data.size).to eq(10)
              expect(data[0]['attributes']['location']).to eq(facility_error_msg)
              expect(data[9]['attributes']['location']).not_to eq(facility_error_msg)
              expect(response).to match_camelized_response_schema('vaos/v2/appointments', { strict: false })
            end
          end

          it 'has access and ensures no logging of facility details on mobile facility service fails' do
            VCR.use_cassette('vaos/v2/appointments/get_appointments_200_with_mobile_facility_service_500',
                             match_requests_on: %i[method path query], allow_playback_repeats: true) do
              allow(Rails.logger).to receive(:info)
              get '/vaos/v2/appointments?_include=facilities', params:, headers: inflection_header
              data = JSON.parse(response.body)['data']
              expect(response).to have_http_status(:ok)
              expect(response.body).to be_a(String)
              expect(data[0]['attributes']['location']).to eq(facility_error_msg)
              expect(data[9]['attributes']['location']).not_to eq(facility_error_msg)
              expect(Rails.logger).not_to have_received(:info).with("Details for Cerner 'COL OR 1' Appointment",
                                                                    any_args)
              expect(response).to match_camelized_response_schema('vaos/v2/appointments', { strict: false })
            end
          end

          it 'has access and returns va appointments given a date range and single status' do
            VCR.use_cassette('vaos/v2/appointments/get_appointments_single_status_200',
                             match_requests_on: %i[method path query]) do
              get '/vaos/v2/appointments?start=2022-01-01T19:25:00Z&end=2022-12-01T19:45:00Z&statuses=proposed',
                  headers: inflection_header
              expect(response).to match_camelized_response_schema('vaos/v2/appointments', { strict: false })
              data = JSON.parse(response.body)['data']
              expect(data.size).to eq(4)
              expect(data[0]['attributes']['status']).to eq('proposed')
              expect(data[1]['attributes']['status']).to eq('proposed')
              expect(response).to match_camelized_response_schema('vaos/v2/va_appointments', { strict: false })
            end
          end

          it 'has access and returns va appointments given date a range and single status (as array)' do
            VCR.use_cassette('vaos/v2/appointments/get_appointments_single_status_200',
                             match_requests_on: %i[method path query]) do
              get '/vaos/v2/appointments?start=2022-01-01T19:25:00Z&end=2022-12-01T19:45:00Z&statuses[]=proposed',
                  headers: inflection_header
              expect(response).to match_camelized_response_schema('vaos/v2/appointments', { strict: false })
              data = JSON.parse(response.body)['data']
              expect(data.size).to eq(4)
              expect(data[0]['attributes']['status']).to eq('proposed')
              expect(data[1]['attributes']['status']).to eq('proposed')
              expect(response).to match_camelized_response_schema('vaos/v2/va_appointments', { strict: false })
            end
          end

          it 'has access and returns va appointments given a date range and multiple statuses' do
            VCR.use_cassette('vaos/v2/appointments/get_appointments_multi_status_200',
                             match_requests_on: %i[method path query]) do
              get '/vaos/v2/appointments?start=2022-01-01T19:25:00Z&end=2022-12-01T19:45:00Z&statuses=proposed,booked',
                  headers: inflection_header
              expect(response).to have_http_status(:ok)
              expect(response).to match_camelized_response_schema('vaos/v2/appointments', { strict: false })
              data = JSON.parse(response.body)['data']
              expect(data.size).to eq(2)
              expect(data[0]['attributes']['status']).to eq('proposed')
              expect(data[1]['attributes']['status']).to eq('booked')
              expect(response).to match_camelized_response_schema('vaos/v2/va_appointments', { strict: false })
            end
          end

          it 'has access and returns va appointments given a date range and multiple statuses (as Array)' do
            VCR.use_cassette('vaos/v2/appointments/get_appointments_multi_status_200',
                             match_requests_on: %i[method path query]) do
              get '/vaos/v2/appointments?start=2022-01-01T19:25:00Z&end=2022-12-01T19:45:00Z&statuses[]=proposed' \
                  '&statuses[]=booked',
                  headers: inflection_header
              expect(response).to have_http_status(:ok)
              expect(response).to match_camelized_response_schema('vaos/v2/appointments', { strict: false })
              data = JSON.parse(response.body)['data']
              expect(data.size).to eq(2)
              expect(data[0]['attributes']['status']).to eq('proposed')
              expect(data[1]['attributes']['status']).to eq('booked')
              expect(response).to match_camelized_response_schema('vaos/v2/va_appointments', { strict: false })
            end
          end

          it 'has access and returns va appointments having partial errors' do
            VCR.use_cassette('vaos/v2/appointments/get_appointments_v2_partial_error',
                             match_requests_on: %i[method path query]) do
              get '/vaos/v2/appointments?start=2022-01-01T19:25:00Z&end=2022-12-01T19:45:00Z&statuses[]=proposed',
                  params:, headers: inflection_header

              expect(response).to have_http_status(:multi_status)
              expect(response).to match_camelized_response_schema('vaos/v2/va_appointments', { strict: false })
            end
          end

          it 'returns a 400 error' do
            VCR.use_cassette('vaos/v2/appointments/get_appointments_400', match_requests_on: %i[method path query]) do
              get '/vaos/v2/appointments', params: { start: start_date }

              expect(response).to have_http_status(:bad_request)
              expect(JSON.parse(response.body)['errors'][0]['status']).to eq('400')
            end
          end
        end
      end
    end

    describe 'GET appointment' do
      context 'when the VAOS service returns a single appointment' do
        before do
          allow(Flipper).to receive(:enabled?).with(:va_online_scheduling_use_vpg, instance_of(User)).and_return(false)
          allow(Flipper).to receive(:enabled?).with(:va_online_scheduling_sts_oauth_token,
                                                    instance_of(User)).and_return(true)
          allow(Flipper).to receive(:enabled?).with('schema_contract_appointments_index').and_return(false)
          allow(Flipper).to receive(:enabled?).with(:travel_pay_view_claim_details, instance_of(User)).and_return(false)
          allow(Flipper).to receive(:enabled?).with(:va_online_scheduling_use_vpg).and_return(false)
        end

        let(:avs_path) do
          '/my-health/medical-records/summaries-and-notes/visit-summary/C46E12AA7582F5714716988663350853'
        end

        it 'has access and returns appointment - va proposed' do
          VCR.use_cassette('vaos/v2/appointments/get_appointment_200_with_facility_200',
                           match_requests_on: %i[method path query]) do
            allow(Rails.logger).to receive(:info).at_least(:once)
            allow_any_instance_of(VAOS::V2::AppointmentsService).to receive(:get_avs_link)
              .and_return(avs_path)
            get '/vaos/v2/appointments/70060', headers: inflection_header
            expect(response).to have_http_status(:ok)
            expect(json_body_for(response)).to match_camelized_schema('vaos/v2/appointment', { strict: false })
            data = JSON.parse(response.body)['data']

            expect(data['id']).to eq('70060')
            expect(data['attributes']['kind']).to eq('clinic')
            expect(data['attributes']['status']).to eq('proposed')
            expect(data['attributes']['pending']).to be(true)
            expect(data['attributes']['past']).to be(true)
            expect(data['attributes']['future']).to be(false)
            expect(data['attributes']['avsPath']).to be_nil
            expect(Rails.logger).to have_received(:info).with(
              'VAOS::V2::AppointmentsController appointment creation time: 2021-12-13T14:03:02Z',
              { created: '2021-12-13T14:03:02Z' }.to_json
            )
          end
        end

        it 'has access and returns appointment with avs included' do
          VCR.use_cassette('vaos/v2/appointments/get_appointment_200_with_facility_200_with_avs',
                           match_requests_on: %i[method path query]) do
            allow(Rails.logger).to receive(:info).at_least(:once)
            allow_any_instance_of(VAOS::V2::AppointmentsService).to receive(:get_avs_link)
              .and_return(avs_path)
            get '/vaos/v2/appointments/70060?_include=avs', headers: inflection_header
            expect(response).to have_http_status(:ok)
            expect(json_body_for(response)).to match_camelized_schema('vaos/v2/appointment', { strict: false })
            data = JSON.parse(response.body)['data']

            expect(data['id']).to eq('70060')
            expect(data['attributes']['kind']).to eq('clinic')
            expect(data['attributes']['status']).to eq('booked')
            expect(data['attributes']['avsPath']).to eq(avs_path)
            expect(Rails.logger).to have_received(:info).with(
              'VAOS::V2::AppointmentsController appointment creation time: 2021-12-13T14:03:02Z',
              { created: '2021-12-13T14:03:02Z' }.to_json
            )
          end
        end

        context 'with judy morrison test appointment' do
          let(:current_user) { build(:user, :vaos) }
          let(:avs_error_message) { 'Error retrieving AVS link' }

          it 'includes an avs error message in response when appointment has no available avs' do
            stub_clinics
            VCR.use_cassette('vaos/v2/appointments/get_appointment_200_no_avs',
                             match_requests_on: %i[method path query]) do
              allow(Rails.logger).to receive(:info).at_least(:once)
              get '/vaos/v2/appointments/192308', headers: inflection_header
              expect(response).to have_http_status(:ok)
              expect(json_body_for(response)).to match_camelized_schema('vaos/v2/appointment', { strict: false })
              data = JSON.parse(response.body)['data']

              expect(data['id']).to eq('192308')
              expect(data['attributes']['avsPath']).to be_nil
              expect(Rails.logger).to have_received(:info).with(
                'VAOS::V2::AppointmentsController appointment creation time: 2023-11-01T00:00:00Z',
                { created: '2023-11-01T00:00:00Z' }.to_json
              )
            end
          end
        end

        it 'has access and returns appointment - cc proposed' do
          VCR.use_cassette('vaos/v2/appointments/get_appointment_200_cc_proposed_with_facility_200',
                           match_requests_on: %i[method path query]) do
            allow_any_instance_of(VAOS::V2::MobilePPMSService).to \
              receive(:get_provider_with_cache).with('1407938061').and_return(provider_response)
            allow(Rails.logger).to receive(:info).at_least(:once)
            get '/vaos/v2/appointments/81063', headers: inflection_header
            expect(response).to have_http_status(:ok)
            expect(json_body_for(response)).to match_camelized_schema('vaos/v2/appointment', { strict: false })
            data = JSON.parse(response.body)['data']

            expect(data['id']).to eq('81063')
            expect(data['attributes']['kind']).to eq('cc')
            expect(data['attributes']['status']).to eq('proposed')
            expect(data['attributes']['preferredProviderName']).to eq('DEHGHAN, AMIR')
            expect(Rails.logger).to have_received(:info).with(
              'VAOS::V2::AppointmentsController appointment creation time: 2022-02-22T21:46:00Z',
              { created: '2022-02-22T21:46:00Z' }.to_json
            )
          end
        end

        it 'has access and returns appointment - cc booked' do
          VCR.use_cassette('vaos/v2/appointments/get_appointment_200_JACQUELINE_M_BOOKED_with_facility_200',
                           match_requests_on: %i[method path query]) do
            allow(Rails.logger).to receive(:info).at_least(:once)
            get '/vaos/v2/appointments/72106', headers: inflection_header
            expect(response).to have_http_status(:ok)
            expect(json_body_for(response)).to match_camelized_schema('vaos/v2/appointment', { strict: false })
            data = JSON.parse(response.body)['data']

            expect(data['id']).to eq('72106')
            expect(data['attributes']['kind']).to eq('cc')
            expect(data['attributes']['status']).to eq('booked')
            expect(Rails.logger).to have_received(:info).with(
              'VAOS::V2::AppointmentsController appointment creation time: 2022-01-10T22:02:08Z',
              { created: '2022-01-10T22:02:08Z' }.to_json
            )
          end
        end

        it 'updates the service name, physical location, friendly name, and location' do
          stub_facilities
          allow_any_instance_of(VAOS::V2::MobileFacilityService).to receive(:get_clinic)
            .and_return(service_name: 'Service Name', physical_location: 'Physical Location')
          VCR.use_cassette('vaos/v2/appointments/get_appointment_200',
                           match_requests_on: %i[method path query]) do
            allow(Rails.logger).to receive(:info).at_least(:once)

            get '/vaos/v2/appointments/70060', headers: inflection_header

            data = json_body_for(response)['attributes']
            expect(data['serviceName']).to eq('Service Name')
            expect(data['physicalLocation']).to eq('Physical Location')
            expect(data['friendlyName']).to eq('Service Name')
            expect(data['location']).to eq(expected_facility)
            expect(Rails.logger).to have_received(:info).with(
              'VAOS::V2::AppointmentsController appointment creation time: 2021-12-13T14:03:02Z',
              { created: '2021-12-13T14:03:02Z' }.to_json
            )
          end
        end
      end

      context 'when the VAOS service errors on retrieving an appointment' do
        before do
          allow(Flipper).to receive(:enabled?).with(:va_online_scheduling_use_vpg, instance_of(User)).and_return(false)
          allow(Flipper).to receive(:enabled?).with(:va_online_scheduling_vaos_alternate_route).and_return(false)
        end

        it 'returns a 502 status code' do
          VCR.use_cassette('vaos/v2/appointments/get_appointment_500', match_requests_on: %i[method path query]) do
            vamf_url = 'https://veteran.apps.va.gov/vaos/v1/patients/' \
                       'd12672eba61b7e9bc50bb6085a0697133a5fbadf195e6cade452ddaad7921c1d/appointments/00000'
            get '/vaos/v2/appointments/00000'
            body = JSON.parse(response.body)
            expect(response).to have_http_status(:bad_gateway)
            expect(body.dig('errors', 0, 'code')).to eq('VAOS_502')
            expect(body.dig('errors', 0, 'source', 'vamf_url')).to eq(vamf_url)
          end
        end
      end
    end

    describe 'PUT appointments' do
      context 'when the appointment is successfully cancelled' do
        before do
          allow(Flipper).to receive(:enabled?).with(:va_online_scheduling_enable_OH_cancellations,
                                                    instance_of(User)).and_return(false)
          allow(Flipper).to receive(:enabled?).with(:va_online_scheduling_sts_oauth_token,
                                                    instance_of(User)).and_return(true)
          allow(Flipper).to receive(:enabled?).with(:va_online_scheduling_use_vpg).and_return(false)
        end

        it 'returns a status code of 200 and the cancelled appointment with the updated status' do
          stub_facilities
          stub_clinics
          VCR.use_cassette('vaos/v2/appointments/cancel_appointments_200', match_requests_on: %i[method path query]) do
            put '/vaos/v2/appointments/70060', params: { status: 'cancelled' }, headers: inflection_header
            expect(response).to have_http_status(:success)
            json_body = json_body_for(response)
            expect(json_body).to match_camelized_schema('vaos/v2/appointment', { strict: false })
            expect(json_body.dig('attributes', 'status')).to eq('cancelled')

            expect(json_body.dig('attributes', 'location', 'timezone', 'timeZoneId')).to eq('America/New_York')
            expect(json_body.dig('attributes', 'requestedPeriods', 0, 'localStartTime'))
              .to eq('2021-12-19T19:00:00.000-05:00')
          end
        end

        context 'when clinic and location_id are present' do
          it 'updates the service name, physical location, friendly name, and location' do
            allow_any_instance_of(VAOS::V2::MobileFacilityService).to receive(:get_clinic)
              .and_return(service_name: 'Service Name', physical_location: 'Physical Location')
            stub_facilities
            VCR.use_cassette('vaos/v2/appointments/cancel_appointments_200',
                             match_requests_on: %i[method path query]) do
              put '/vaos/v2/appointments/70060', params: { status: 'cancelled' }, headers: inflection_header

              data = json_body_for(response)['attributes']
              expect(data['serviceName']).to eq('Service Name')
              expect(data['physicalLocation']).to eq('Physical Location')
              expect(data['friendlyName']).to eq('Service Name')
              expect(data['location']).to eq(expected_facility)
            end
          end
        end

        it 'returns a 400 status code' do
          allow(Flipper).to receive(:enabled?).with(:va_online_scheduling_enable_OH_cancellations).and_return(false)
          VCR.use_cassette('vaos/v2/appointments/cancel_appointment_400', match_requests_on: %i[method path query]) do
            put '/vaos/v2/appointments/42081', params: { status: 'cancelled' }
            expect(response).to have_http_status(:bad_request)
            expect(JSON.parse(response.body)['errors'][0]['code']).to eq('VAOS_400')
          end
        end
      end

      context 'when the backend service cannot handle the request' do
        before do
          allow(Flipper).to receive(:enabled?).with(:va_online_scheduling_enable_OH_cancellations,
                                                    instance_of(User)).and_return(false)
          allow(Flipper).to receive(:enabled?).with(:va_online_scheduling_sts_oauth_token,
                                                    instance_of(User)).and_return(true)
          allow(Flipper).to receive(:enabled?).with(:va_online_scheduling_use_vpg).and_return(false)
        end

        it 'returns a 502 status code' do
          VCR.use_cassette('vaos/v2/appointments/cancel_appointment_500', match_requests_on: %i[method path query]) do
            put '/vaos/v2/appointments/35952', params: { status: 'cancelled' }
            expect(response).to have_http_status(:bad_gateway)
            expect(JSON.parse(response.body)['errors'][0]['code']).to eq('VAOS_502')
          end
        end
      end
    end

    describe 'POST appointments/submit' do
      before do
        allow(Flipper).to receive(:enabled?).with(:va_online_scheduling_enable_OH_cancellations,
                                                  instance_of(User)).and_return(false)
        allow(Flipper).to receive(:enabled?).with(:va_online_scheduling_sts_oauth_token,
                                                  instance_of(User)).and_return(true)
        allow(Flipper).to receive(:enabled?).with(:va_online_scheduling_use_vpg).and_return(false)
      end

      context 'referral appointment' do
        let(:params) do
          { referral_number: '12345',
            provider_service_id: '9mN718pH',
            id: 'J9BhspdR',
            slot_id: '5vuTac8v-practitioner-4-role-1|2a82f6c9-e693-4091-826d' \
                     '-97b392958301|2024-11-04T17:00:00Z|30m0s|1732735998236|ov',
            network_id: 'sandbox-network-5vuTac8v',
            name: {
              family: 'Smith',
              given: %w[
                Sarah
                Elizabeth
              ]
            },
            birth_date: '1985-03-15',
            email: 'sarah.smith@email.com',
            gender: 'female',
            phone_number: '407-555-8899',
            address: {
              city: 'Orlando',
              country: 'USA',
              line: [
                '742 Sunshine Boulevard',
                'Apt 15B'
              ],
              postal_code: '32801',
              state: 'FL',
              type: 'both',
              text: 'text'
            } }
        end

        it 'successfully submits referral appointment' do
          VCR.use_cassette('vaos/v2/eps/post_access_token',
                           match_requests_on: %i[method path]) do
            VCR.use_cassette('vaos/v2/eps/post_submit_appointment',
                             match_requests_on: %i[method path body]) do
              post '/vaos/v2/appointments/submit', params:, headers: inflection_header

              response_obj = JSON.parse(response.body)
              expect(response).to have_http_status(:created)
              expect(response_obj.dig('data', 'id')).to eql('J9BhspdR')
            end
          end
        end

        it 'handles EPS error response' do
          VCR.use_cassette('vaos/v2/eps/post_access_token',
                           match_requests_on: %i[method path]) do
            VCR.use_cassette('vaos/v2/eps/post_submit_appointment_400',
                             match_requests_on: %i[method path]) do
              post '/vaos/v2/appointments/submit', params: { ** params, phone_number: nil }, headers: inflection_header

              response_obj = JSON.parse(response.body)
              expect(response).to have_http_status(:bad_request)
              expect(response_obj['errors'].length).to be(1)
              expect(response_obj['errors'][0]['detail']).to eql('missing patient attributes: phone')
            end
          end
        end
      end
    end
  end

  context 'for eps referrals' do
    before do
      Timecop.freeze(DateTime.parse('2021-09-02T14:00:00Z'))
      Flipper.disable(:va_online_scheduling_use_vpg)
    end

    let(:current_user) { build(:user, :vaos, icn: 'care-nav-patient-casey') }
    let(:draft_params) do
      {
        referral_id: 'ref-123',
        provider_id: '9mN718pH',
        appointment_type_id: 'ov',
        start_date: '2025-01-01T00:00:00Z',
        end_date: '2025-01-03T00:00:00Z'
      }
    end

    before do
      allow(Flipper).to receive(:enabled?).with(:va_online_scheduling_sts_oauth_token,
                                                instance_of(User)).and_return(true)
      allow(Flipper).to receive(:enabled?).with(:va_online_scheduling_use_vpg).and_return(false)
      allow(Flipper).to receive(:enabled?).with(:remove_pciu, instance_of(User)).and_return(false)
    end

    describe 'POST create_draft' do
      context 'when the request is successful' do
        let(:draft_appointment_response) do
          {
            id: 'EEKoGzEf',
            state: 'draft',
            patientId: 'ref-123'
          }
        end

        let(:provider_response) do
          {
            'id' => '9mN718pH',
            'name' => 'Dr. Moreen S. Rafa @ FHA South Melbourne Medical Complex',
            'isActive' => true,
            'individualProviders' => [
              {
                'name' => 'Dr. Moreen S. Rafa',
                'npi' => '91560381x'
              }
            ],
            'providerOrganization' => {
              'name' => 'Meridian Health (Sandbox 5vuTac8v)'
            },
            'location' => {
              'name' => 'FHA South Melbourne Medical Complex',
              'address' => '1105 Palmetto Ave, Melbourne, FL, 32901, US',
              'latitude' => 28.08061,
              'longitude' => -80.60322,
              'timezone' => 'America/New_York'
            },
            'networkIds' => ['sandbox-network-5vuTac8v'],
            'schedulingNotes' => 'New patients need to send their previous records to the office prior to their appt.',
            'appointmentTypes' => [
              {
                'id' => 'ov',
                'name' => 'Office Visit',
                'isSelfSchedulable' => true
              }
            ],
            'specialties' => [
              {
                'id' => '208800000X',
                'name' => 'Urology'
              }
            ],
            'visitMode' => 'phone',
            'features' => {
              'isDigital' => true,
              'directBooking' => {
                'isEnabled' => true,
                'requiredFields' => %w[phone address name birthdate gender]
              }
            }
          }
        end

        let(:slots_response) do
          {
            'count' => 2,
            'slots' => [
              {
                'id' => '5vuTac8v-practitioner-1-role-2|e43a19a8-b0cb-4dcf-befa-8cc511c3999b|' \
                        '2025-01-02T11:00:00Z|30m0s|1736636444704|ov',
                'providerServiceId' => '9mN718pH',
                'appointmentTypeId' => 'ov',
                'start' => '2025-01-02T11:00:00Z',
                'remaining' => 1
              },
              {
                'id' => '5vuTac8v-practitioner-1-role-2|e43a19a8-b0cb-4dcf-befa-8cc511c3999b|' \
                        '2025-01-02T15:30:00Z|30m0s|1736636444704|ov',
                'providerServiceId' => '9mN718pH',
                'appointmentTypeId' => 'ov',
                'start' => '2025-01-02T15:30:00Z',
                'remaining' => 1
              }
            ]
          }
        end

        let(:drive_times_response) do
          {
            'origin' => {
              'latitude' => 40.7128,
              'longitude' => -74.006
            },
            'destination' => {
              'distanceInMiles' => 313,
              'driveTimeInSecondsWithoutTraffic' => 19_096,
              'driveTimeInSecondsWithTraffic' => 19_561,
              'latitude' => 44.475883,
              'longitude' => -73.212074
            }
          }
        end

        let(:expected_response) do
          {
            'data' => {
              'id' => draft_appointment_response[:id],
              'type' => 'draft_appointment',
              'attributes' => {
                'provider' => provider_response,
                'slots' => slots_response['slots'],
                'drivetime' => drive_times_response
              }
            }
          }
        end

        it 'returns a successful response when all calls succeed' do
<<<<<<< HEAD
          VCR.use_cassette('vaos/v2/appointments/get_appointments_200') do
            VCR.use_cassette('vaos/eps/get_drive_times/200') do
              VCR.use_cassette 'vaos/eps/get_provider_slots/200' do
                VCR.use_cassette 'vaos/eps/get_provider_service/200' do
                  VCR.use_cassette 'vaos/eps/draft_appointment/200' do
                    VCR.use_cassette 'vaos/eps/token/token_200' do
                      allow_any_instance_of(Eps::AppointmentService).to receive(:get_appointments).and_return([])
                      post '/vaos/v2/appointments/draft', params: draft_params, headers: inflection_header

                      expect(response).to have_http_status(:created)
                      expect(JSON.parse(response.body)).to eq(expected_response)
                    end
=======
          VCR.use_cassette('vaos/eps/get_drive_times/200', match_requests_on: %i[method path body]) do
            VCR.use_cassette 'vaos/eps/get_provider_slots/200' do
              VCR.use_cassette 'vaos/eps/get_provider_service/200' do
                VCR.use_cassette 'vaos/eps/draft_appointment/200' do
                  VCR.use_cassette 'vaos/eps/token/token_200' do
                    post '/vaos/v2/appointments/draft', params: draft_params, headers: inflection_header
                    expect(response).to have_http_status(:created)
                    expect(JSON.parse(response.body)).to eq(expected_response)
>>>>>>> 6ee22eb5
                  end
                end
              end
            end
          end
        end
      end

      context 'when user address does not have coordinates' do
        let(:draft_params) do
          {
            referral_id: 'ref-123',
            provider_id: '9mN718pH',
            appointment_type_id: 'ov',
            start_date: '2025-01-01T00:00:00Z',
            end_date: '2025-01-03T00:00:00Z'
          }
        end

        let(:draft_appointment_response) do
          {
            id: 'EEKoGzEf',
            state: 'draft',
            patientId: 'ref-123'
          }
        end

        let(:provider_response) do
          {
            'id' => '9mN718pH',
            'name' => 'Dr. Moreen S. Rafa @ FHA South Melbourne Medical Complex',
            'isActive' => true,
            'individualProviders' => [
              {
                'name' => 'Dr. Moreen S. Rafa',
                'npi' => '91560381x'
              }
            ],
            'providerOrganization' => {
              'name' => 'Meridian Health (Sandbox 5vuTac8v)'
            },
            'location' => {
              'name' => 'FHA South Melbourne Medical Complex',
              'address' => '1105 Palmetto Ave, Melbourne, FL, 32901, US',
              'latitude' => 28.08061,
              'longitude' => -80.60322,
              'timezone' => 'America/New_York'
            },
            'networkIds' => ['sandbox-network-5vuTac8v'],
            'schedulingNotes' => 'New patients need to send their previous records to the office prior to their appt.',
            'appointmentTypes' => [
              {
                'id' => 'ov',
                'name' => 'Office Visit',
                'isSelfSchedulable' => true
              }
            ],
            'specialties' => [
              {
                'id' => '208800000X',
                'name' => 'Urology'
              }
            ],
            'visitMode' => 'phone',
            'features' => {
              'isDigital' => true,
              'directBooking' => {
                'isEnabled' => true,
                'requiredFields' => %w[phone address name birthdate gender]
              }
            }
          }
        end

        let(:slots_response) do
          {
            'count' => 2,
            'slots' => [
              {
                'id' => '5vuTac8v-practitioner-1-role-2|e43a19a8-b0cb-4dcf-befa-8cc511c3999b|' \
                        '2025-01-02T11:00:00Z|30m0s|1736636444704|ov',
                'providerServiceId' => '9mN718pH',
                'appointmentTypeId' => 'ov',
                'start' => '2025-01-02T11:00:00Z',
                'remaining' => 1
              },
              {
                'id' => '5vuTac8v-practitioner-1-role-2|e43a19a8-b0cb-4dcf-befa-8cc511c3999b|' \
                        '2025-01-02T15:30:00Z|30m0s|1736636444704|ov',
                'providerServiceId' => '9mN718pH',
                'appointmentTypeId' => 'ov',
                'start' => '2025-01-02T15:30:00Z',
                'remaining' => 1
              }
            ]
          }
        end

        let(:expected_response) do
          {
            'data' => {
              'id' => draft_appointment_response[:id],
              'type' => 'draft_appointment',
              'attributes' => {
                'provider' => provider_response,
                'slots' => slots_response['slots'],
                'drivetime' => nil
              }
            }
          }
        end

        it 'returns a successful response when all calls succeed' do
          allow_any_instance_of(User).to receive(:vet360_contact_info).and_return(nil)
          allow_any_instance_of(Eps::AppointmentService).to receive(:get_appointments).and_return([])
          VCR.use_cassette('vaos/v2/appointments/get_appointments_200',
                           match_requests_on: %i[method path body]) do
            VCR.use_cassette 'vaos/eps/get_provider_slots/200' do
              VCR.use_cassette 'vaos/eps/get_provider_service/200' do
                VCR.use_cassette 'vaos/eps/draft_appointment/200' do
                  VCR.use_cassette 'vaos/eps/token/token_200' do
                    post '/vaos/v2/appointments/draft', params: draft_params, headers: inflection_header

                    expect(response).to have_http_status(:created)
                    expect(JSON.parse(response.body)).to eq(expected_response)
                  end
                end
              end
            end
          end
        end
      end

      context 'when drive time coords are invalid' do
        let(:draft_params) do
          {
            referral_id: 'ref-123',
            provider_id: '9mN718pH',
            appointment_type_id: 'ov',
            start_date: '2025-01-01T00:00:00Z',
            end_date: '2025-01-03T00:00:00Z'
          }
        end

        it 'handles invalid_range response' do
          VCR.use_cassette('vaos/v2/appointments/get_appointments_200',
                           match_requests_on: %i[method path body]) do
            VCR.use_cassette 'vaos/eps/get_drive_times/400_invalid_coords' do
              VCR.use_cassette 'vaos/eps/get_provider_slots/200' do
                VCR.use_cassette 'vaos/eps/get_provider_service/200' do
                  VCR.use_cassette 'vaos/eps/draft_appointment/200' do
                    VCR.use_cassette 'vaos/eps/token/token_200' do
                      allow_any_instance_of(Eps::AppointmentService).to receive(:get_appointments).and_return([])
                      post '/vaos/v2/appointments/draft', params: draft_params

                      expect(response).to have_http_status(:bad_request)
                    end
                  end
                end
              end
            end
          end
        end
      end

      context 'when provider ID is invalid' do
        let(:draft_params) do
          {
            referral_id: 'ref-123',
            provider_id: '9mN718pHa',
            appointment_type_id: 'ov',
            start_date: '2025-01-01T00:00:00Z',
            end_date: '2025-01-03T00:00:00Z'
          }
        end

        it 'handles provider-services 404 response' do
          VCR.use_cassette('vaos/v2/appointments/get_appointments_200',
                           match_requests_on: %i[method path body]) do
            VCR.use_cassette 'vaos/eps/get_provider_service/404_unknown_provider' do
              VCR.use_cassette 'vaos/eps/draft_appointment/200' do
                VCR.use_cassette 'vaos/eps/token/token_200' do
                  allow_any_instance_of(Eps::AppointmentService).to receive(:get_appointments).and_return([])
                  post '/vaos/v2/appointments/draft', params: draft_params

                  expect(response).to have_http_status(:not_found)
                end
              end
            end
          end
        end
      end

      context 'when patient id is invalid' do
        let(:draft_params) do
          {
            referral_id: 'ref-123',
            provider_id: '9mN718pH',
            appointment_type_id: 'ov',
            start_date: '2025-01-01T00:00:00Z',
            end_date: '2025-01-03T00:00:00Z'
          }
        end

        it 'handles invalid patientId response as 400' do
          VCR.use_cassette('vaos/v2/appointments/get_appointments_200',
                           match_requests_on: %i[method path body]) do
            VCR.use_cassette 'vaos/eps/draft_appointment/400_invalid_patientid' do
              VCR.use_cassette 'vaos/eps/token/token_200' do
                allow_any_instance_of(Eps::AppointmentService).to receive(:get_appointments).and_return([])
                post '/vaos/v2/appointments/draft', params: draft_params

                expect(response).to have_http_status(:bad_request)
              end
            end
          end
        end
      end

      context 'when missing provider_id' do
        let(:draft_params) do
          {
            referral_id: 'ref-123',
            appointment_type_id: 'ov',
            start_date: '2025-01-01T00:00:00Z',
            end_date: '2025-01-03T00:00:00Z'
          }
        end

        it 'handles invalid patientId response as 400' do
          post '/vaos/v2/appointments/draft', params: draft_params

          response_obj = JSON.parse(response.body)
          expect(response).to have_http_status(:bad_request)
          expect(response_obj['errors'].length).to be(1)
          expect(response_obj['errors'][0]['detail']).to eql(
            'The required parameter "provider_id", is missing'
          )
        end
      end

      context 'when there is already an appointment associated with the referral' do
        let(:draft_params) do
          {
            referral_id: 'ref-124',
            provider_id: '9mN718pH',
            appointment_type_id: 'ov',
            start_date: '2025-01-01T00:00:00Z',
            end_date: '2025-01-03T00:00:00Z'
          }
        end

        let(:eps_appointments) do
          [
            {
              id: '124',
              state: 'proposed',
              patient_id: '457',
              referral: {
                referral_number: 'ref-126'
              },
              provider_service_id: 'DBKQ-H0a',
              network_id: 'random-sandbox-network-id',
              slot_ids: [
                '5vuTac8v-practitioner-8-role-1|' \
                '9783e46c-efe2-462c-84a1-7af5f5f6613a|' \
                '2024-12-01T10:00:00Z|30m0s|1733338893365|ov'
              ],
              appointment_details: {
                status: 'booked',
                start: '2024-12-02T10:00:00Z',
                is_latest: false,
                last_retrieved: '2024-12-02T10:00:00Z'
              }
            }
          ]
        end

        it 'fails if a vaos appointment with the given referral id already exists' do
          VCR.use_cassette('vaos/v2/appointments/get_appointments_200',
                           match_requests_on: %i[method path query], allow_playback_repeats: true, tag: :force_utf8) do
            post '/vaos/v2/appointments/draft', params: draft_params, headers: inflection_header

            response_obj = JSON.parse(response.body)
            expect(response).to have_http_status(:unprocessable_entity)
            expect(response_obj['message']).to eq('No new appointment created: referral is already used')
          end
        end

        it 'fails if an eps appointment with the given referral id already exists' do
          VCR.use_cassette('vaos/v2/appointments/get_appointments_200',
                           match_requests_on: %i[method path query], allow_playback_repeats: true, tag: :force_utf8) do
            allow_any_instance_of(Eps::AppointmentService).to receive(:get_appointments).and_return(eps_appointments)
            draft_params[:referral_id] = 'ref-126'
            post '/vaos/v2/appointments/draft', params: draft_params, headers: inflection_header

            response_obj = JSON.parse(response.body)
            expect(response).to have_http_status(:unprocessable_entity)
            expect(response_obj['message']).to eq('No new appointment created: referral is already used')
          end
        end
      end

      context 'when there is a failure in the request for appointments from CCRA' do
        it 'handles error response as 500' do
          expected_error = MAP::SecurityToken::Errors::MissingICNError.new 'Missing ICN message'
          allow_any_instance_of(VAOS::SessionService).to receive(:headers).and_raise(expected_error)
          post '/vaos/v2/appointments/draft', params: draft_params, headers: inflection_header

          response_obj = JSON.parse(response.body)
          expect(response).to have_http_status(:bad_gateway)
          expect(response_obj['message']).to eq('Error checking appointments: Missing ICN message')
        end

        it 'handles partial error as 500' do
          expected_error_msg = 'Error checking appointments: ' \
                               '[{:system=>"VSP", :status=>"500", :code=>10000, ' \
                               ':message=>"Could not fetch appointments from Vista Scheduling Provider", ' \
                               ':detail=>"icn=1012846043V576341, startDate=1921-09-02T00:00:00Z, ' \
                               'endDate=2121-09-02T00:00:00Z"}]'
          VCR.use_cassette('vaos/v2/appointments/get_appointments_200_with_partial_errors',
                           match_requests_on: %i[method path query]) do
            post '/vaos/v2/appointments/draft', params: draft_params, headers: inflection_header

            response_obj = JSON.parse(response.body)
            expect(response).to have_http_status(:bad_gateway)
            expect(response_obj['message']).to eq(expected_error_msg)
          end
        end
      end
    end
  end
end<|MERGE_RESOLUTION|>--- conflicted
+++ resolved
@@ -1146,7 +1146,6 @@
         end
 
         it 'returns a successful response when all calls succeed' do
-<<<<<<< HEAD
           VCR.use_cassette('vaos/v2/appointments/get_appointments_200') do
             VCR.use_cassette('vaos/eps/get_drive_times/200') do
               VCR.use_cassette 'vaos/eps/get_provider_slots/200' do
@@ -1159,16 +1158,6 @@
                       expect(response).to have_http_status(:created)
                       expect(JSON.parse(response.body)).to eq(expected_response)
                     end
-=======
-          VCR.use_cassette('vaos/eps/get_drive_times/200', match_requests_on: %i[method path body]) do
-            VCR.use_cassette 'vaos/eps/get_provider_slots/200' do
-              VCR.use_cassette 'vaos/eps/get_provider_service/200' do
-                VCR.use_cassette 'vaos/eps/draft_appointment/200' do
-                  VCR.use_cassette 'vaos/eps/token/token_200' do
-                    post '/vaos/v2/appointments/draft', params: draft_params, headers: inflection_header
-                    expect(response).to have_http_status(:created)
-                    expect(JSON.parse(response.body)).to eq(expected_response)
->>>>>>> 6ee22eb5
                   end
                 end
               end
