--- conflicted
+++ resolved
@@ -50,15 +50,8 @@
           }
         )
 
-<<<<<<< HEAD
-        expect(data).to have_key('filename')
-        expect(data['path']).to eq 'profile_photo_attachments/anonymous'
-=======
-        data = JSON.parse(response.body)['data']['attributes']
-
         expect(data['filename']).to be_nil
         expect(data['path']).to be_nil
->>>>>>> b46daef4
       end
     end
 
