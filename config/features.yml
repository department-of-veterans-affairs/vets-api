---
# Add a new feature toggle here to ensure that it is initialized in all environments.
#
# Features are enabled by default in the test environment and disabled by default in other environments.
# To default a feature to enabled in development, set the `enable_in_development` key to true.
#
# The description should contain any relevant information for an admin who may toggle the feature.
#
# The actor_type should be either `user` for features you want to be "sticky" for a logged in user (default)
#  or `cookie_id` of you wish to use the Google Analytics id as the unique identifier.

# Sorted using http://yaml-sorter.herokuapp.com/

features:
  this_is_only_a_test:
    actor_type: user
    description: Used in feature_toggles_controller_spec.
  this_is_only_a_test_two:
    actor_type: user
    description: Used in feature toggle specs.
  accredited_representative_portal_custom_login:
    actor_type: cookie_id
    description: Controls whether the ARP application uses its custom login page or the platform login.
    enable_in_development: true
  accredited_representative_portal_frontend:
    actor_type: user
    description: Enables the frontend of the accredited representative portal
    enable_in_development: true
  accredited_representative_portal_api:
    actor_type: user
    description: Enables the endpoints of the accredited representative portal
    enable_in_development: true
  accredited_representative_portal_intent_to_file_api:
    actor_type: user
    description: Enables the endpoints of the accredited representative portal intent to file
    enable_in_development: true
  accredited_representative_portal_search:
    actor_type: user
    description: Enables the people search of the accredited representative portal
    enable_in_development: true
  accredited_representative_portal_form_21a:
    actor_type: user
    description: >
      When enabled, shows form 21a in the accredited representative portal.
      NOTE: content-build is using "vagovprod: false" to also hide the form 21a in production.
    enable_in_development: true
  accredited_representative_portal_form_526ez:
    actor_type: user
    description: >
      When enabled, shows form 526ez in the accredited representative portal.
    enable_in_development: true
  accredited_representative_portal_submissions:
    actor_type: user
    description: Enables the form submissions view in the accredited representative portal
    enable_in_development: true
  accredited_representative_portal_email_delivery_callback:
    actor_type: user
    description: Enables a custom email delivery callback to track and log all notification statuses beyond errors
  aedp_vadx:
    actor_type: user
    description: Enables the VADX experimental features in the AEDP application
    enable_in_development: true
  all_claims_add_disabilities_enhancement:
    actor_type: user
    description: Enables enhancement to the 21-526EZ "Add Disabilities" page being implemented by the Conditions Team.
    enable_in_development: true
  appointments_consolidation:
    actor_type: user
    description: For features being tested while merging logic for appointments between web and mobile
  arm_use_datadog_real_user_monitoring:
    actor_type: user
    description: Enables Datadog Real User Monitoring for ARM apps (Find a Rep, Appoint a Rep)
  ar_poa_request_failure_claimant_notification:
    actor_type: user
    description: Enables sending POA failure notifications to claimants
  ar_poa_request_failure_rep_notification:
    actor_type: user
    description: Enables sending POA failure notifications to representatives
  ask_va_announcement_banner:
    actor_type: cookie_id
    description: >
      The Ask VA announcement banner displays message(s) to visitors
      from the CRM-managed, expirable notifications - as retrieved
      from the /ask_va_api/v0/announcements endpoint.
    enable_in_development: true
  ask_va_alert_link_to_old_portal:
    actor_type: user
    description: >
      The Ask VA form alert banner with a link to the old portal. To use while form is down for maintenance.
    enable_in_development: true
  ask_va_canary_release:
    actor_type: cookie_id
    description: >
      Percent of visitors to keep in the updated Ask VA experience on VA.gov.
      All other users are redirected to the legacy experience.
      To route or retain all users, set to 0% for legacy or 100% for the
      updated experience on VA.gov.
      NOTE: When ready for all users to be in the updated experience on
      VA.gov, set this toggle to "Enabled", rather than specifying 100%
      in the percentage.
    enable_in_development: true
  ask_va_mock_api_for_testing:
    actor_type: cookie_id
    description: >
      Use mock API responses in the Ask VA application UI.
      This is used for testing purposes only and should not be enabled in production.
      We need to remove this feature from the codebase ASAP.
      Mocks shouldn't live in the app logic. If needed, add at the API/middleware level.
    enable_in_development: true
  ask_va_api_maintenance_mode:
    actor_type: user
    description: >
      A system-wide control flag that governs the overall availability of Ask VA API endpoints.
      When enabled, the API restricts external access and returns a service unavailable response across all routes.
      Primarily used for coordinated maintenance windows or temporary system suspensions,
      allowing the team to manage API exposure dynamically without requiring a redeploy.
    enable_in_development: true
  ask_va_api_patsr_separation:
    actor_type: user
    description: >
      Use new CRM environments for Ask VA API
    enable_in_development: true
  auth_exp_vba_downtime_message:
    actor_type: user
    description: Show downtime message on Profile and My VA for planned VBA maintenance
  avs_enabled:
    actor_type: user
    description: Enables the After Visit Summary API.
    enable_in_development: true
  benefits_documents_use_lighthouse:
    actor_type: user
    description: Use lighthouse instead of EVSS to upload benefits documents.
    enable_in_development: false
  benefits_require_gateway_origin:
    actor_type: user
    description: Requires that all requests made to endpoints in appeals_api and vba_documents be made through the gateway
  bgs_param_logging_enabled:
    actor_type: user
    description: Enables logging of BGS parameters (filtered in production)
  bpds_service_enabled:
    actor_type: user
    description: Enables the BPDS service
  caregiver_use_facilities_API:
    actor_type: cookie_id
    description: Allow list of caregiver facilites to be fetched by way of the Facilities API.
  caregiver_browser_monitoring_enabled:
    actor_type: user
    description: Enables Datadog Real Time User Monitoring
  cerner_non_eligible_sis_enabled:
    actor_type: user
    description: Enables Sign in Service for cerner authentication
  disability_compensation_new_conditions_workflow:
    actor_type: user
    description: enables new Conditions/Rated Disabilities workflow in 526EZ
    enable_in_development: true
  document_upload_validation_enabled:
    actor_type: user
    description: Enables stamped PDF validation on document upload
    enable_in_development: true
  dv_email_notification:
    actor_type: user
    description: Enables dependents verification emails
  event_bus_gateway_ep040_decision_letter_notifications:
    description: "Gateway: Enable decision letter email notifications for EP040 claims"
  event_bus_gateway_ep120_decision_letter_notifications:
    description: "Gateway: Enable decision letter email notifications for EP120 reopened pension claims"
  event_bus_gateway_ep180_decision_letter_notifications:
    description: "Gateway: Enable decision letter email notifications for EP180 initial pension claims"
  hca_browser_monitoring_enabled:
    actor_type: user
    description: Enables browser monitoring for the health care application.
  hca_disable_bgs_service:
    actor_type: user
    description: Do not call the BGS Service when this is turned on. Instead return 0 for rating.
  hca_enrollment_status_override_enabled:
    actor_type: user
    description: Enables override of enrollment status for a user, to allow multiple submissions with same user.
  hca_insurance_v2_enabled:
    actor_type: user
    description: Enables the upgraded insurance section of the Health Care Application
    enable_in_development: true
  hca_in_progress_form_logging:
    actor_type: user
    description: Add logging for the 10-10EZ around cleaning up InProgressForms after submission
    enable_in_development: true
  hca_performance_alert_enabled:
    actor_type: user
    description: Enables alert notifying users of a potential issue with application performance.
  hca_reg_only_enabled:
    actor_type: user
    description: Enables the registration-only path for the Health Care Application
    enable_in_development: true
  hca_ez_kafka_submission_enabled:
    actor_type: cookie_id
    description: Enables the 10-10EZ Kafka Event Bus submission
  hca_health_facilities_update_job:
    actor_type: user
    description: Enables the health facilities import job - should only run daily by default in prod, staging, and sandbox.
    enable_in_development: false
  ezr_prod_enabled:
    actor_type: user
    description: Enables access to the 10-10EZR application in prod for the purposes of conducting user reasearch
    enable_in_development: true
  ezr_download_pdf_enabled:
    actor_type: user
    description: Enables the download of a pre-filled 10-10EZR PDF form.
    enable_in_development: true
  ezr_upload_enabled:
    actor_type: user
    description: Enables Toxic Exposure File Upload for 10-10EZR applicants.
    enable_in_development: true
  ezr_auth_only_enabled:
    actor_type: user
    description: Enables the auth-only experience, allowing only authenticated users to view any part of the form.
    enable_in_development: true
  ezr_emergency_contacts_enabled:
    actor_type: user
    description: Enables emergency contact experience for 10-10EZR applicants.
    enable_in_development: true
  ezr_use_va_notify_on_submission_failure:
    actor_type: user
    description: Send submission failure email to Veteran using VANotify.
    enable_in_development: true
  ezr_route_guard_enabled:
    actor_type: user
    description: Enables the route guard authentication for 10-10EZR application
    enable_in_development: true
  ezr_form_prefill_with_providers_and_dependents:
    actor_type: user
    description: Adds insurance providers and dependents to ezr prefill data
    enable_in_development: true
  ezr_spouse_confirmation_flow_enabled:
    actor_type: user
    description: Enables the spouse (V2) confirmation flow in the 10-10EZR form.
    enable_in_development: true
  cerner_override_653:
    actor_type: user
    description: This will show the Cerner facility 653 as `isCerner`.
  cerner_override_668:
    actor_type: user
    description: This will show the Cerner facility 668 as `isCerner`.
  cerner_override_687:
    actor_type: user
    description: This will show the Cerner facility 687 as `isCerner`.
  cerner_override_692:
    actor_type: user
    description: This will show the Cerner facility 692 as `isCerner`.
  cerner_override_757:
    actor_type: user
    description: This will show the Cerner facility 757 as `isCerner`.
  champva_vanotify_custom_callback:
    actor_type: user
    description: Enables the custom callback_klass when sending IVC CHAMPVA failure emails with VA Notify
  champva_vanotify_custom_confirmation_callback:
    actor_type: user
    description: Enables the custom callback_klass when sending IVC CHAMPVA confirmation emails with VA Notify
  champva_log_all_s3_uploads:
    actor_type: user
    description: Enables logging for all s3 uploads using UUID or keys for monitoring
  champva_send_to_ves:
    actor_type: user
    description: Enables sending form submission data to the VES API.
  champva_enable_pega_report_check:
    actor_type: user
    description: Enables querying PEGA reporting API from MissingFormStatusJob to determine CHAMPVA form status
  champva_retry_logic_refactor:
    actor_type: user
    description: Enables refactored retry logic for IVC CHAMPVA form submissions
  champva_fmp_single_file_upload:
    actor_type: user
    description: Enables the ability to upload a single merged PDF file for FMP claims
  champva_mpi_validation:
    actor_type: user
    description: Enables MPI veteran and benefificiary validation for IVC CHAMPVA form submissions
  champva_old_records_cleanup_job:
    actor_type: user
    description: Enables the job to cleanup old IVC CHAMPVA form records
  champva_enable_claim_resubmit_question:
    actor_type: user
    description: Enables the claim resubmission screener question page on form 10-7959a
  champva_enable_ocr_on_submit:
    actor_type: user
    description: Enables background OCR scanning and logging on form submissions
  champva_enable_llm_on_submit:
    actor_type: user
    description: Enables background LLM validation and logging on form submissions
  champva_insights_datadog_job:
    actor_type: user
    description: Enables the job to publish insights to Datadog
  champva_claims_llm_validation:
    actor_type: user
    description: Enables LLM validation of claims on form submissions
  champva_resubmission_attachment_ids:
    actor_type: user
    description: Corrects attachment IDs for resubmission of form 10-7959a
  champva_foreign_address_fix:
    actor_type: user
    description: Enables the fix for foreign address fields on form submissions
  champva_form_versioning:
    actor_type: user
    description: Enables the form versioning for IVC CHAMPVA form submissions
  champva_form_10_10d_2027:
    actor_type: user
    description: If enabled uses the 2027 version of form 10-10d with expiration 12/31/2027
  champva_form_10_7959f_2_2025:
    actor_type: user
    description: If enabled uses the 2025 version of form 10-7959f-2 with expiration 12/31/2027
  champva_ves_retry_failures_job:
    actor_type: user
    description: Enables the sidekiq job to retry VES submissions that failed
  champva_use_hexapdf_to_unlock_pdfs:
    actor_type: user
    description: Enables the the use of hexapdf instead of pdftk to unlock password-protected PDFs on form submission
  check_in_experience_enabled:
    actor_type: user
    description: Enables the health care check-in experiences
    enable_in_development: true
  check_in_experience_pre_check_in_enabled:
    actor_type: user
    description: Enables the health care check-in experiences to show the pre-check-in experience.
    enable_in_development: true
  check_in_experience_upcoming_appointments_enabled:
    actor_type: user
    description: Enables the feature to show upcoming appointments to the veterans
    enable_in_development: true
  check_in_experience_translation_disclaimer_spanish_enabled:
    actor_type: user
    description: Enables disclaimer for possible untranslated content on spanish pages
    enable_in_development: true
  check_in_experience_translation_disclaimer_tagalog_enabled:
    actor_type: user
    description: Enables disclaimer for possible untranslated content on tagalog pages
    enable_in_development: true
  check_in_experience_mock_enabled:
    actor_type: user
    description: Enables downstream responses to be returned via betamocks
    enable_in_development: false
  check_in_experience_travel_reimbursement:
    actor_type: user
    description: Enables travel reimbursement workflow for day-of check-in application.
    enable_in_development: true
  check_in_experience_travel_pay_api:
    actor_type: user
    description: Enables the use of Travel Pay API for travel claim operations
    enable_in_development: true
  check_in_experience_lorota_travel_reimbursement:
    actor_type: user
    description: Enables the full LoROTA standalone mileage-only travel reimbursement feature
    enable_in_development: true
  check_in_experience_cerner_travel_claims_enabled:
    actor_type: user
    description: Enables travel claims filing for Oracle Health (Cerner) sites
    enable_in_development: true
  check_in_experience_check_claim_status_on_timeout:
    actor_type: user
    description: Uses a background worker to check travel claim status when the submission times out
    enable_in_development: true
  check_in_experience_travel_claim_notification_callback:
    actor_type: user
    description: Enables VA Notify delivery status callbacks for travel claim notifications
    enable_in_development: true
  check_in_experience_travel_claim_logging:
    actor_type: user
    description: Enables detailed logging for travel claim submission operations
    enable_in_development: true
  check_in_experience_browser_monitoring:
    actor_type: user
    description: Enables browser monitoring for check-in applications.
    enable_in_development: false
  check_in_experience_medication_review_content:
    actor_type: cookie_id
    description: Enables the medication review content in pre-check-in.
    enable_in_development: true
  check_in_experience_use_vaec_cie_endpoints:
    actor_type: user
    description: Enables using VAEC-CIE AWS account endpoints for CHIP and LoROTA instead of VAEC-CMS endpoints.
    enable_in_development: false
  claim_letters_access:
    actor_type: user
    description: Enables users to access the claim letters page
    enable_in_development: true
  claims_api_special_issues_updater_uses_local_bgs:
    actor_type: user
    description: Enables special issues updater to use local_bgs
    enable_in_development: true
  claims_api_flash_updater_uses_local_bgs:
    actor_type: user
    description: Enables flash updater to use local_bgs
    enable_in_development: true
  claims_api_poa_vbms_updater_uses_local_bgs:
    actor_type: user
    description: Enables poa vbms updater to use local_bgs
    enable_in_development: true
  claims_api_bd_refactor:
    actor_type: user
    description: Diverts codepath to use refactored BD methods
    enable_in_development: true
  claims_api_ews_updater_enables_local_bgs:
    actor_type: user
    description: Uses local_bgs rather than bgs-ext
    enable_in_development: true
  claims_api_ews_uploads_bd_refactor:
    actor_type: user
    description: When enabled, sends ews forms to BD via the refactored logic
    enable_in_development: true
  claims_api_poa_uploads_bd_refactor:
    actor_type: user
    description: When enabled, sends poa forms to BD via the refactored logic
    enable_in_development: true
  claims_api_526_validations_v1_local_bgs:
    actor_type: user
    description: Enables the method calls in the v1 526 validations use local_bgs
    enable_in_development: true
  claims_api_use_person_web_service:
    actor_type: user
    description: Uses person web service rather than local bgs
    enable_in_development: true
  claims_api_use_update_poa_relationship:
    actor_type: user
    description: Uses local_bgs rather than bgs-ext
    enable_in_development: true
  claims_api_526_v2_uploads_bd_refactor:
    actor_type: user
    description: When enabled, sends 526 forms to BD via the refactored logic
    enable_in_development: true
  lighthouse_claims_api_add_person_proxy:
    actor_type: user
    description: When enabled, will allow for add_person_proxy call in both versions
    enable_in_development: true
  lighthouse_claims_api_v1_enable_FES:
    actor_type: user
    description: Use new Form526 Establishment Service (FES) for v1 disability compensation claims
    enable_in_development: true
  lighthouse_claims_api_v2_enable_FES:
    actor_type: user
    description: Use new Form526 Establishment Service (FES) for v2 disability compensation claims
    enable_in_development: true
  confirmation_page_new:
    actor_type: user
    description: Enables the 2024 version of the confirmation page view in simple forms
    enable_in_development: true
  lighthouse_claims_api_hardcode_wsdl:
    actor_type: user
    description: Use hardcoded namespaces for WSDL calls to BGS
    enable_in_development: true
  cst_show_document_upload_status:
    actor_type: user
    description: When enabled, claims status tool will display the upload status that comes from the evidence_submissions table.
    enable_in_development: true
  cst_claim_phases:
    actor_type: user
    description: When enabled, claims status tool uses the new claim phase designs
    enable_in_development: true
  cst_include_ddl_5103_letters:
    actor_type: user
    description: When enabled, the Download Decision Letters feature includes 5103 letters
    enable_in_development: true
  cst_include_ddl_boa_letters:
    actor_type: user
    description: When enabled, the Download Decision Letters feature includes Board of Appeals decision letters
    enable_in_development: true
  cst_include_ddl_sqd_letters:
    actor_type: user
    description: When enabled, the Download Decision Letters feature includes Subsequent Development Letters
    enable_in_development: true
  cst_send_evidence_failure_emails:
    actor_type: user
    description: When enabled, emails will be sent when evidence uploads from the CST fail
    enable_in_development: true
  cst_synchronous_evidence_uploads:
    actor_type: user
    description: When enabled, claims status tool uses synchronous evidence uploads
    enable_in_development: true
  cst_use_dd_rum:
    actor_type: user
    description: When enabled, claims status tool uses DataDog's Real User Monitoring logging
    enable_in_development: false
  cst_suppress_evidence_requests_website:
    actor_type: user
    description: When enabled, CST does not show Attorney Fees, Secondary Action Required, or Stage 2 Development on website
    enable_in_development: false
  cst_suppress_evidence_requests_mobile:
    actor_type: user
    description: When enabled, CST does not show Attorney Fees, Secondary Action Required, or Stage 2 Development on mobile
    enable_in_development: false
  cst_override_reserve_records_mobile:
    actor_type: user
    description: When enabled, CST overrides RV1 - Reserve Records Request tracked items to be NEEDED_FROM_OTHERS on mobile app
    enable_in_development: true
  cst_filter_ep_290:
    actor_type: user
    description: When enabled, benefits_claims/get_claims service filters 290 EP code claims from the response
  cst_filter_ep_960:
    actor_type: user
    description: When enabled, benefits_claims/get_claims service filters 960 EP code claims from the response
  cst_smooth_loading_experience:
    actor_type: user
    description: When enabled, the UI of the CST app will have a smoother loading experience
    enable_in_development: true
  cst_claim_letters_use_lighthouse_api_provider:
    actor_type: user
    description: When enabled, claims_letters from the Lighthouse API Provider
  cst_claim_letters_use_lighthouse_api_provider_mobile:
    actor_type: user
    description: When enabled, claims_letters from the Lighthouse API Provider in mobile endpoints
  letters_hide_service_verification_letter:
    actor_type: user
    description: When enabled, CST does not include Service Verification in the list of letters on vets-website
    enable_in_development: true
  coe_access:
    actor_type: user
    description: Feature gates the certificate of eligibility application
    enable_in_development: true
  combined_debt_portal_access:
    actor_type: user
    description: Enables users to interact with combined debt portal experience
    enable_in_development: true
  combined_financial_status_report:
    actor_type: user
    description: Enables users to submit FSR forms for VHA and VBA debts
    enable_in_development: true
  fsr_zero_silent_errors_in_progress_email:
    actor_type: user
    description: Enables sending an email to the veteran when FSR form is in progress
    enable_in_development: true
  digital_dispute_email_notifications:
    actor_type: user
    description: Enables email notifications for digital dispute submissions
    enable_in_development: true
  communication_preferences:
    actor_type: user
    description: Allow user to access backend communication_preferences API
  claims_claim_uploader_use_bd:
    actor_type: user
    description: Use BDS instead of EVSS to upload to VBMS.
  claims_load_testing:
    actor_type: user
    description: Enables the ability to skip jobs for load testing
  claims_status_v1_bgs_enabled:
    actor_type: user
    description: enables calling BGS instead of EVSS for the claims status v1.
  claims_hourly_slack_error_report_enabled:
    actor: user
    description: Enable/disable the running of the hourly slack alert for errored submissions
    enable_in_development: false
  claims_status_v1_lh_auto_establish_claim_enabled:
    actor_type: user
    description: With feature flag enabled, v1 /526 should use Lighthouse Form526 docker container
  cst_send_evidence_submission_failure_emails:
    actor_type: user
    description: >
      If enabled and a user submits an evidence submission upload that fails to send, an email will be sent to the user and retried.
      When disabled and a user submits an evidence submission upload that fails to send, an email will be sent to the user and not retried.
    enable_in_development: true
  debt_letters_show_letters_vbms:
    actor_type: user
    description: Enables debt letter download from VBMS
  debts_cache_dmc_empty_response:
    actor_type: user
    description: Enables caching of empty DMC response
  debts_copay_logging:
    actor_type: user
    description: Logs copay request data
  debts_silent_failure_mailer:
    actor_type: user
    description: Enables silent failure mailer for the 5655
  debts_sharepoint_error_logging:
    actor_type: user
    description: Logs Sharepoint error data
  decision_review_hlr_email:
    actor_type: user
    description: Send email notification for successful HLR submission
  decision_review_nod_email:
    actor_type: user
    description: Send email notification for successful NOD submission
  decision_review_sc_email:
    actor_type: user
    description: Send email notification for successful SC submission
  decision_review_hlr_status_updater_enabled:
    actor_type: user
    description: Enables the Higher Level Review status update batch job
  decision_review_nod_status_updater_enabled:
    actor_type: user
    description: Enables the Notice of Disagreement status update batch job
  decision_review_sc_status_updater_enabled:
    actor_type: user
    description: Enables the Supplemental Claim status update batch job
  decision_review_icn_updater_enabled:
    actor_type: user
    description: Enables the ICN lookup job
  decision_review_weekly_error_report_enabled:
    actor_type: user
    description: Enables the weekly decision review text error report
  decision_review_daily_error_report_enabled:
    actor_type: user
    description: Enables the daily error report email
  decision_review_daily_stuck_records_report_enabled:
    actor_type: user
    description: Enables the daily decision review stuck records Slack report
  decision_review_monthly_stats_report_enabled:
    actor_type: user
    description: Enables the monthly decision review stats report email
  decision_review_delay_evidence:
    actor_type: user
    description: Ensures that NOD and SC evidence is not received in Central Mail before the appeal itself
  decision_review_hlr_form_v4_enabled:
    actor_type: user
    description: Enable using MAR 2024 revision of 200996 Higher Level Review form when submitting to EMMS for intake
    enable_in_development: false
  decision_review_sc_form_v4_enabled:
    actor_type: user
    description: Enable using MAY 2024 revision of 200995 Supplemental Claim form when submitting to EMMS for intake
    enable_in_development: false
  decision_review_saved_claim_hlr_status_updater_job_enabled:
    actor_type: user
    description: Enable job to set delete_date for completed SavedClaim::HigherLevelReviews
    enable_in_development: true
  decision_review_saved_claim_nod_status_updater_job_enabled:
    actor_type: user
    description: Enable job to set delete_date for completed SavedClaim::NoticeOfDisagreements
    enable_in_development: true
  decision_review_saved_claim_sc_status_updater_job_enabled:
    actor_type: user
    description: Enable job to set delete_date for completed SavedClaim::SupplementalClaims
    enable_in_development: true
  decision_review_delete_saved_claims_job_enabled:
    actor_type: user
    description: Enable job to delete SavedClaim records when the record has a delete_date and the date is in the past
    enable_in_development: true
  decision_review_failure_notification_email_job_enabled:
    actor_type: user
    description: Enable job to send form and evidence failure notification emails
    enable_in_development: true
  decision_review_track_4142_submissions:
    actor_type: user
    description: Enable saving record of 4142 forms submitted to Lighthouse as part of a Supplemental Claim
    enable_in_development: true
  decision_review_service_common_exceptions_enabled:
    actor_type: user
    description: Enable using Common::Exception classes instead of DecisionReviewV1::ServiceException
  decision_review_form4142_validate_schema:
    actor_type: user
    description: Enables the use of schema validation for form 4142 in decision review applications
    enable_in_development: true
  decision_review_final_status_polling:
    actor_type: user
    description: Enables enhanced polling for secondary forms in decision review applications with final status
  decision_review_final_status_secondary_form_failure_notifications:
    actor_type: user
    description: Enables failure notifications for secondary forms in decision review applications with final status
  dependency_verification:
    actor_type: user
    description: Feature gates the dependency verification modal for updating the diaries service.
    enable_in_development: true
  dependents_enqueue_with_user_struct:
    actor_type: user
    description: Manage whether the enqueued job for 686c and 674 will be with a User model or the new User struct
    enable_in_development: true
  dependents_module_enabled:
    actor_type: user
    description: Enables new Dependents module
    enable_in_development: false
  dependents_pension_check:
    actor_type: user
    description: Manage whether or not Pension check is enabled for the 686/674
    enable_in_development: true
  dependents_removal_check:
    actor_type: user
    description: Manage whether or not dependent removal claim codes are enabled for the 686
    enable_in_development: true
  dependents_management:
    actor_type: user
    description: Manage dependent removal from view dependent page
    enable_in_development: true
  dependents_claims_evidence_api_upload:
    actor_type: user
    description: Enable using the ClaimsEvidenceAPI module to upload 686/674 documents to VBMS
  dependents_bypass_schema_validation:
    actor_type: user
    description: Bypasses vets_json_schema validation for dependency claims
  disability_526_form4142_polling_records:
    actor_type: user
    description: enables creation of, and tracking of, sent form 4142 documents, from the 526 flow, to the Lighthouse Benefits Intake API
    enable_in_development: true
  disability_526_form4142_polling_record_failure_email:
    actor_type: user
    description: enables failure email when explicit failure is detected downstream
    enable_in_development: true
  contention_classification_claim_linker:
    actor_type: user
    description: enables sending 526 claim id and vbms submitted claim id to Contention Classification service for linking/monitoring.
    enable_in_development: true
  contention_classification_ml_classifier:
    actor_type: user
    description: Enables the machine learning classifier for contention classification by calling the hybrid endpoint instead of expanded endpoint.
    enable_in_development: true
  disability_526_ee_mst_special_issue:
    actor_type: user
    description: enables adding MST special issue to disability_526 prior to submission.
    enable_in_development: true
  disability_526_ee_process_als_flash:
    actor_type: user
    description: enables adding applicable flashes to disability_526 prior to submission.
    enable_in_development: true
  disability_526_call_received_email_from_polling:
    actor_type: user
    description: enables received email in poll_form526_pdf job and disables calling from form526_submission
  disability_526_improved_autosuggestions_add_disabilities_page:
    actor_type: user
    description: enables new version of add disabilities page, with updates to content and search functionality
    enable_in_development: true
  disability_526_show_confirmation_review:
    actor_type: user
    description: enables showing a submission review section on the 526 confirmation page
    enable_in_development: true
  disability_compensation_flashes:
    actor_type: user
    description: enables sending flashes to BGS for disability_compensation submissions.
    enable_in_development: true
  disability_compensation_temp_separation_location_code_string:
    actor_type: user
    description: enables forcing separation location code to be a string in submit_all_claim endpoint.
  disability_compensation_temp_toxic_exposure_optional_dates_fix:
    actor_type: user
    description: enables removing malformed optional dates from the Toxic Exposure node of a Form526Submission at SavedClaim creation.
  disability_compensation_toxic_exposure_destruction_modal:
    actor_type: user
    description: enables confirmation modal when removing toxic exposure data from Form 526
    enable_in_development: true
  disability_compensation_form4142_supplemental:
    actor_type: user
    description: Use Lighthouse API to submit supplemental Form 21-4142 from Form 526EZ submissions
    enable_in_development: true
  disability_compensation_pif_fail_notification:
    actor_type: user
    description: enables sending notifications to vets if their 526 claim submission fails with PIF in Use Error
    enable_in_development: true
  disability_compensation_production_tester:
    actor_type: user
    description: disable certain functionality for production testing of the 526 submission workflow. DO NOT TOGGLE THIS FLAG UNLESS YOU ARE A MEMBER OF DISABILITY BENEFITS EXPERIENCE TEAM.
    enable_in_development: true
  disability_compensation_fail_submission:
    actor_type: user
    description: enable to test the backup submission path. DO NOT TOGGLE THIS FLAG UNLESS YOU ARE A MEMBER OF DISABILITY BENEFITS EXPERIENCE TEAM.
    enable_in_development: true
  disability_compensation_sync_modern_0781_flow:
    actor_type: user
    description: enables a new form flow for 0781 and 0781a in the 526 submission workflow
    enable_in_development: true
  disability_compensation_sync_modern0781_flow_metadata:
    actor_type: user
    description: enables adding new 0781 form indicator to in progress 526 forms and saved claim records for 526 submissions
  disability_compensation_0781_stats_job:
    actor_type: user
    description: enables a job to run that will check DB records and report stats as metrics, into Datadog
    enable_in_development: true
  disability_526_send_form526_submitted_email:
    actor_type: user
    description: enables sending submitted email in both primary and backup paths
  disability_526_send_mas_all_ancillaries:
    actor_type: user
    description: enables sending all 526 uploads and ancillary forms to MAS's APCAS API
  disability_526_send_received_email_from_backup_path:
    actor_type: user
    description: enables received email in complete success state of backup path
  disability_526_form4142_validate_schema:
    actor_type: user
    description: Enables the use of schema validation for form 4142 in disability 526 applications
  disability_526_form4142_use_2024_version:
    actor_type: user
    description: enables the 2024 version of form 4142 in the disability 526 submission frontend workflow
    enable_in_development: true
  disability_526_toxic_exposure_opt_out_data_purge:
    actor_type: user
    description: enables function that removes toxic exposure data if user has opted out from toxic exposure condition on Form 526 submission
    enable_in_development: true
  disability_526_track_saved_claim_error:
    actor_type: user
    description: enables improved logging of SavedClaim::DisabilityCompensation::Form526AllClaim save failures
  education_reports_cleanup:
    actor_type: user
    description: Updates to the daily education reports to remove old data that isn't needed in the new fiscal year
    enable_in_development: true
  enrollment_verification:
    actor_type: user
    description: Enables access to the Enrollment Verification app
    enable_in_development: true
  discharge_wizard_features:
    actor_type: user
    description: Iteration of new features for discharge wizard
    enable_in_development: true
  dispute_debt:
    actor_type: user
    description: Enables the Dispute Debt feature
    enable_in_development: true
  digital_dispute_duplicate_prevention:
    actor_type: user
    description: Enables duplicate prevention for digital dispute submissions
    enable_in_development: false
  digital_dmc_dispute_service:
    actor_type: user
    description: Enables the Digital DMC Dispute Service
    enable_in_development: true
  event_bus_gateway_retry_emails:
    actor_type: user
    description: When enabled, vets-api retries event bus gateway emails that VA Notify marks temporary-failure
    enable_in_development: true
  facilities_autosuggest_vamc_services_enabled:
    actor_type: user
    description: Allow use of the VA health facilities auto-suggest feature (versus static dropdown)
    enable_in_development: true
  facilities_ppms_suppress_all:
    actor_type: user
    description: Hide all ppms search options
  facility_locator_mobile_map_update:
    actor_type: user
    description: Use new mobile map features for research
    enable_in_development: true
  facility_locator_predictive_location_search:
    actor_type: user
    description: Use predictive location search in the Facility Locator UI
  facilities_use_fl_progressive_disclosure:
    actor_type: user
    description: Use progressive disclosure in the Facility Locator UI
    enable_in_development: true
  file_upload_short_workflow_enabled:
    actor_type: user
    description: Enables shorter workflow enhancement for file upload component
  fsr_5655_server_side_transform:
    actor_type: user
    description: Update to use BE for business transform logic for Financial Status Report (FSR - 5655) form
    enable_in_development: true
  financial_status_report_debts_api_module:
    actor_type: user
    description: Points to debts-api module routes
    enable_in_development: true
  financial_status_report_expenses_update:
    actor_type: user
    description: Update expense lists in the Financial Status Report (FSR - 5655) form
    enable_in_development: true
  financial_status_report_review_page_navigation:
    actor_type: user
    description: Enables new review page navigation for users completing the Financial Status Report (FSR) form.
    enable_in_development: true
  financial_management_vbs_only:
    actor_type: user
    description: Enables the Financial Management app to only use the VBS API
    enable_in_development: true
  find_a_representative_enabled:
    actor_type: cookie_id
    description: Generic toggle for gating Find a Rep
    enable_in_development: true
  find_a_representative_enable_api:
    actor_type: user
    description: Enables all Find a Representative api endpoints
    enable_in_development: true
  find_a_representative_enable_frontend:
    actor_type: cookie_id
    description: Enables Find a Representative frontend
    enable_in_development: true
  find_a_representative_flag_results_enabled:
    actor_type: user
    description: Enables flagging feature for Find a Representative frontend
    enable_in_development: true
  find_a_representative_use_accredited_models:
    actor_type: user
    description: Enables Find A Representative APIs using AccreditedX models
    enable_in_development: true
  representative_status_enabled:
    actor_type: cookie_id
    description: Enables flagging feature for Find a Representative frontend
    enable_in_development: true
  form526_include_document_upload_list_in_overflow_text:
    actor_type: user
    description: Appends a list of SupportingEvidenceAttachment filenames the veteran uploaded for a Form 526 into the overflow text in the form submission
  appoint_a_representative_enable_frontend:
    actor_type: cookie_id
    description: Enables Appoint a Representative frontend
    enable_in_development: true
  appoint_a_representative_enable_v2_features:
    actor_type: user
    description: Enables Appoint a Representative 2.0 features for frontend and backend
    enable_in_development: true
  appoint_a_representative_enable_pdf:
    actor_type: user
    description: Enables Appoint a Representative PDF generation endpoint
    enable_in_development: true
  representative_status_enable_v2_features:
    actor_type: user
    description: Enables Representative Status widget 2.0 features for frontend and backend
    enable_in_development: true
  accredited_representative_portal_declination:
    actor_type: user
    description: Enables declination reason feature for frontend and backend
    enable_in_development: true
  form526_legacy:
    actor_type: user
    description: If true, points controllers to the legacy EVSS Form 526 instance. If false, the controllers will use the Dockerized instance running in DVP.
    enable_in_development: true
  form526_send_document_upload_failure_notification:
    actor_type: user
    description: Enables enqueuing a Form526DocumentUploadFailureEmail if a EVSS::DisabilityCompensationForm::SubmitUploads job exhausts its retries
    enable_in_development: true
  form526_send_backup_submission_polling_failure_email_notice:
    actor_type: user
    description: Enables enqueuing a Form526SubmissionFailureEmailJob if a submission is marked as unprocessable through polling of the Benefits Intake API.
    enable_in_development: true
  form526_send_backup_submission_exhaustion_email_notice:
    actor_type: user
    description: Enables enqueuing of a Form526SubmissionFailureEmailJob if a submission exhausts it's attempts to upload to the Benefits Intake API.
    enable_in_development: true
  form526_send_4142_failure_notification:
    actor_type: user
    description: Enables enqueuing of a Form4142DocumentUploadFailureEmail if a SubmitForm4142Job job exhausts its retries
    enable_in_development: true
  form526_send_0781_failure_notification:
    actor_type: user
    description: Enables enqueuing a Form0781DocumentUploadFailureEmail if a SubmitForm0781Job job exhausts its retries
    enable_in_development: true
  form0994_confirmation_email:
    actor_type: user
    description: Enables form 0994 email submission confirmation (VaNotify)
    enable_in_development: true
  form1990_confirmation_email:
    actor_type: user
    description: Enables form 1990 email submission confirmation (VaNotify)
    enable_in_development: true
  form1995_confirmation_email:
    actor_type: user
    description: Enables form 1995 email submission confirmation (VaNotify)
    enable_in_development: true
  form1990e_confirmation_email:
    actor_type: user
    description: Enables form 1990e email submission confirmation (VaNotify)
    enable_in_development: true
  form21_0966_confirmation_email:
    actor_type: user
    description: Enables form 21-0966 email submission confirmation (VaNotify)
    enable_in_development: true
  form21_0966_confirmation_page:
    actor_type: user
    description: Enables form 21-0966 new confirmation page
    enable_in_development: true
  form21_0972_confirmation_email:
    actor_type: user
    description: Enables form 21-0972 email submission confirmation (VaNotify)
    enable_in_development: true
  form21_10203_confirmation_email:
    actor_type: user
    description: Enables form 21-10203 email submission confirmation (VaNotify)
  form21_10210_confirmation_email:
    actor_type: user
    description: Enables form 21-10210 email submission confirmation (VaNotify)
    enable_in_development: true
  form20_10206_confirmation_email:
    actor_type: user
    description: Enables form 20-10206 email submission confirmation (VaNotify)
    enable_in_development: true
  form20_10207_confirmation_email:
    actor_type: user
    description: Enables form 20-10207 email submission confirmation (VaNotify)
    enable_in_development: true
  form21_0845_confirmation_email:
    actor_type: user
    description: Enables form 21-0845 email submission confirmation (VaNotify)
    enable_in_development: true
  form21p_0847_confirmation_email:
    actor_type: user
    description: Enables form 21p-0847 email submission confirmation (VaNotify)
    enable_in_development: true
  form21_4138_confirmation_email:
    actor_type: user
    description: Enables form 21-4138 email submission confirmation (VaNotify)
  form21_4142_confirmation_email:
    actor_type: user
    description: Enables form 21-4142 email submission confirmation (VaNotify)
  form22_10282_confirmation_email:
    actor_type: user
    description: Enables form 22-10282 email submission confirmation (VaNotify)
    enable_in_development: true
  form22_10297_confirmation_email:
    actor_type: user
    description: Enables form 22-10297 email submission confirmation (VaNotify)
    enable_in_development: true
  form26_4555_confirmation_email:
    actor_type: user
    description: Enables form 26-4555 email submission confirmation (VaNotify)
    enable_in_development: true
  form_526_required_identifiers_in_user_object:
    actor_type: user
    description: includes a mapping of booleans in the profile section of a serialized user indicating which ids are nil for the user
  form40_0247_confirmation_email:
    actor_type: user
    description: Enables form 40-0247 email submission confirmation (VaNotify)
    enable_in_development: true
  form40_10007_confirmation_email:
    actor_type: user
    description: Enables form 40-10007 email submission error (VaNotify)
    enable_in_development: true
  form1990meb_confirmation_email:
    actor_type: user
    description: Enables form 1990 MEB email submission confirmation (VaNotify)
    enable_in_development: true
  form1990emeb_confirmation_email:
    actor_type: user
    description: Enables form 1990e MEB email submission confirmation (VaNotify)
    enable_in_development: true
  form5490_confirmation_email:
    actor_type: user
    description: Enables form 5490 email submission confirmation (VaNotify)
    enable_in_development: true
  form5495_confirmation_email:
    actor_type: user
    description: Enables form 5495 email submission confirmation (VaNotify)
    enable_in_development: true
  simple_forms_email_notifications:
    actor_type: user
    description: Enables form email notifications upon certain state changes (error and received)
    enable_in_development: true
  form2010206:
    actor_type: user
    description: If enabled shows the digital form experience for form 20-10206
  form2010207:
    actor_type: user
    description: If enabled shows the digital form experience for form 20-10207
  form210845:
    actor_type: user
    description: If enabled shows the digital form experience for form 21-0845
  form210966:
    actor_type: user
    description: If enabled shows the digital form experience for form 21-0966
  form210972:
    actor_type: user
    description: If enabled shows the digital form experience for form 21-0972
  form214138:
    actor_type: user
    description: If enabled shows the digital form experience for form 21-4138
  form214142:
    actor_type: user
    description: If enabled shows the digital form experience for form 21-4142
  form2110210:
    actor_type: user
    description: If enabled shows the digital form experience for form 21-10210
  form21p0847:
    actor_type: user
    description: If enabled shows the digital form experience for form 21P-0847
  form264555:
    actor_type: user
    description: If enabled shows the digital form experience for form 26-4555
  form400247:
    actor_type: user
    description: If enabled shows the digital form experience for form 40-0247
  form1010d_extended:
    actor_type: user
    description: If enabled shows the digital form experience for form 10-10d merged with form 10-7959c
    enable_in_development: true
  form1010d_browser_monitoring_enabled:
    actor_type: user
    description: Datadog RUM monitoring for form 10-10d (IVC CHAMPVA)
  form107959c_browser_monitoring_enabled:
    actor_type: user
    description: Datadog RUM monitoring for form 10-7959c (IVC CHAMPVA)
  form107959f1_browser_monitoring_enabled:
    actor_type: user
    description: Datadog RUM monitoring for form 10-7959f-1 (IVC CHAMPVA)
  form107959a_browser_monitoring_enabled:
    actor_type: user
    description: Datadog RUM monitoring for form 10-7959a (IVC CHAMPVA)
  form107959c:
    actor_type: cookie_id
    description: If enabled shows the digital form experience for form 10-7959c (IVC CHAMPVA other health insurance)
    enable_in_development: true
  form107959a:
    actor_type: user
    description: If enabled shows the digital form experience for form 10-7959a (IVC CHAMPVA claim form)
    enable_in_development: true
  form107959f2:
    actor_type: user
    description: If enabled shows the digital form experience for form 10-7959f-2 (Foreign Medical Program claim form)
    enable_in_development: true
  form_upload_flow:
    actor_type: user
    description: If enabled shows the find-a-form widget for the Form Upload Flow
  form_pdf_change_detection:
    actor_type: user
    description: If enabled runs the FormPdfChangeDetectionJob daily
  get_help_ask_form:
    actor_type: user
    description: Enables inquiry form for users to submit questions, suggestions, and complaints.
    enable_in_development: true
  get_help_messages:
    actor_type: user
    description: Enables secure messaging
    enable_in_development: true
  ha_cpap_supplies_cta:
    actor_type: user
    description: Toggle CTA for reordering Hearing Aid and CPAP supplies form within static pages.
  in_progress_form_custom_expiration:
    actor_type: user
    description: Enable/disable custom expiration dates for forms
    enable_in_development: true
  in_progress_form_reminder:
    actor_type: user
    description: Enable/disable in progress form reminders (sent via VaNotify)
    enable_in_development: true
  in_progress_form_reminder_age_param:
    actor_type: user
    description: Enable/disable in progress form reminder age param
    enable_in_development: true
  clear_stale_in_progress_reminders_sent:
    actor_type: user
    description: Enable/disable clearing of one-time in progress reminders after 60 days
    enable_in_development: true
  in_progress_1880_form_cron:
    actor_type: user
    description: Enable/disable scheduled cron for 1880 in progress form reminders (sent via VaNotify)
    enable_in_development: true
  in_progress_1880_form_reminder:
    actor_type: user
    description: Enable/disable 1880 in progress form reminders (sent via VaNotify)
    enable_in_development: true
  in_progress_form_reminder_1010ez:
    actor_type: user
    description: Enable/disable 1010ez in progress form reminders (sent via VaNotify)
    enable_in_development: true
  in_progress_form_reminder_526ez:
    actor_type: user
    description: Enable/disable 526ez in progress form reminders (sent via VaNotify)
    enable_in_development: true
  kendra_enabled_for_resources_and_support_search:
    actor_type: user
    description: Enable/disable Amazon Kendra for Resources and Support search
    enable_in_development: true
  letters_page_new_design:
    actor_type: user
    description: Enables ability to show updated letter page design
    enable_in_development: true
  lighthouse_claims_api_v2_add_person_proxy:
    actor_type: user
    description: Lighthouse Benefits Claims API v2 uses add_person_proxy service when target Veteran is missing a Participant ID
    enable_in_development: true
  lighthouse_claims_api_poa_dependent_claimants:
    actor_type: user
    description: Enable/disable dependent claimant support for POA requests
    enable_in_development: true
  lighthouse_claims_api_v2_poa_va_notify:
    actor_type: user
    description: Enable/disable the VA notification emails in V2 POA
    enable_in_development: false
  lighthouse_claims_v2_poa_requests_skip_bgs:
    actor_type: user
    description: Enable/disable skipping BGS calls for POA Requests
    enable_in_development: true
  lighthouse_claims_api_poa_use_bd:
    actor_type: user
    description: Lighthouse Benefits Claims API uses Lighthouse Benefits Documents API to upload POA forms instead of VBMS
    enable_in_development: true
  lighthouse_claims_api_use_birls_id:
    actor_type: user
    description: Lighthouse Benefits Claims API uses MPI birls_id as filenumber parameter to BDS search
    enable_in_development: true
  lighthouse_document_convert_to_unlocked_pdf_use_hexapdf:
    description: Enables the LighthouseDocument class's convert_to_unlocked_pdf method to use hexapdf to unlock encrypted pdfs
  log_eligible_benefits:
    actor_type: user
    description: Allows log_eligible_benefits_job.rb to run in background.
    enable_in_development: true
  logging_data_scrubber:
    actor_type: user
    description: Enable/disable data scrubbing for sensitive information
    enable_in_development: true
  loop_pages:
    actor_type: user
    description: Enable new list loop pattern
    enable_in_development: true
  show_mbs_preneed_change_va_4010007:
    actor_type: user
    description: Updates to text in form VA 40-10007
  medical_copays_six_mo_window:
    actor_type: user
    description: This will filter to only show medical copays within the last 6 months
    enable_in_development: true
  medical_copay_notifications:
    actor_type: user
    description: Enables notifications to be sent for new copay statements
    enable_in_development: true
  mhv_accelerated_delivery_enabled:
    actor_type: user
    description: Control whether vets-api allows fetching MR data from LightHouse
    enable_in_development: false
  mhv_accelerated_delivery_allergies_enabled:
    actor_type: user
    description: Control fetching OH allergies data
    enable_in_development: false
  mhv_accelerated_delivery_care_notes_enabled:
    actor_type: user
    description: Control fetching OH care summary and notes data
    enable_in_development: false
  mhv_accelerated_delivery_conditions_enabled:
    actor_type: user
    description: Control fetching OH health condition data
    enable_in_development: false
  mhv_accelerated_delivery_labs_and_tests_enabled:
    actor_type: user
    description: Control fetching lab and test data from UHD (SCDF) service (web)
    enable_in_development: false
  mhv_accelerated_delivery_vital_signs_enabled:
    actor_type: user
    description: Control fetching OH vitals data
    enable_in_development: false
  mhv_accelerated_delivery_uhd_enabled:
    actor_type: user
    description: Control whether vets-api allows fetching any MR data from MHV UHD
    enable_in_development: false
  mhv_accelerated_delivery_uhd_oh_lab_type_logging_enabled:
    actor_type: user
    description: Control whether vets-api logs lab types returned for OH patients
    enable_in_development: false
  mhv_accelerated_delivery_uhd_vista_lab_type_logging_enabled:
    actor_type: user
    description: Control whether vets-api logs lab types returned for VistA patients
    enable_in_development: false
  mhv_accelerated_delivery_uhd_sp_enabled:
    actor_type: user
    description: Control whether vets-api allows fetching Surgical Pathology data from MHV UHD
    enable_in_development: false
  mhv_accelerated_delivery_uhd_mb_enabled:
    actor_type: user
    description: Control whether vets-api allows fetching Microbiology data from MHV UHD
    enable_in_development: false
  mhv_accelerated_delivery_uhd_ch_enabled:
    actor_type: user
    description: Control whether vets-api allows fetching Chem/Hem data from MHV UHD
  mhv_accelerated_delivery_uhd_filtering_enabled:
    actor_type: user
    description: Control whether vets-api applies filtering logic to UHD lab records
    enable_in_development: false
  mhv_va_health_chat_enabled:
    actor_type: user
    description: Enables the VA Health Chat link at /my-health
  mhv_landing_page_show_priority_group:
    actor_type: user
    description: Shows Veterans their Priority Group on the MHV Landing Page
    enable_in_development: true
  mhv_landing_page_personalization:
    actor_type: user
    description: Enables personalized content on the My HealtheVet landing page.
    enable_in_development: true
  mhv_landing_page_show_share_my_health_data_link:
    actor_type: user
    description: Show Share My Health Data (SMHD) link on Medical Records card of the MHV landing page
  mhv_supply_reordering_enabled:
    actor_type: user
    description: Enables the launch of mhv supply reordering application at /my-health/order-medical-supplies
  mhv_secure_messaging_no_cache:
    actor_type: user
    description: Prevents caching of Secure Messaging data
  mhv_secure_messaging_cerner_pilot:
    actor_type: user
    description: Enables/disables Secure Messaging Cerner Transition Pilot environment on VA.gov and VHAB
  mhv_secure_messaging_filter_accordion:
    actor_type: user
    description: Enables/disables Secure Messaging Filter Accordion re-design updates on VA.gov
    enable_in_development: true
  mhv_secure_messaging_remove_lefthand_nav:
    actor_type: user
    description: Disables/Enables Secure Messaging lefthand navigation for new navigation solution
    enable_in_development: true
  mhv_secure_messaging_triage_group_plain_language:
    actor_type: user
    description: Disables/Enables Secure Messaging recipients group plain language design
    enable_in_development: true
  mhv_secure_messaging_recipient_opt_groups:
    actor_type: user
    description: Disables/Enables Secure Messaging optgroups in recipient dropdown on Start a new message page
    enable_in_development: true
  mhv_secure_messaging_recipient_combobox:
    actor_type: user
    description: Disables/Enables Secure Messaging combobox in recipient dropdown on Start a new message page
<<<<<<< HEAD
  mhv_secure_messaging_migrate_to_api_gateway:
    actor_type: user
    description: Enables/disables Secure Messaging migration to the new API Gateway endpoints
    enable_in_development: false
=======
>>>>>>> aae534ec
  mhv_secure_messaging_read_receipts:
    actor_type: user
    description: Disables/Enables Secure Messaging read receipts
    enable_in_development: true
  mhv_secure_messaging_milestone_2_aal:
    actor_type: user
    description: Disables/Enables Secure Messaging AAL Milestone 2
    enable_in_development: true
  mhv_secure_messaging_policy_va_patient:
    actor_type: user
    description: Disables/Enables Secure Messaging policy check for VA patient
  mhv_secure_messaging_custom_folders_redesign:
    actor_type: user
    description: Disables/Enables Secure Messaging Custom Folders Redesign
    enable_in_development: true
  mhv_secure_messaging_large_attachments:
    actor_type: user
    description: Disables/Enables Secure Messaging Custom Folders Redesign
    enable_in_development: true
  mhv_secure_messaging_curated_list_flow:
    actor_type: user
    description: Disables/Enables Secure Messaging Curated List Flow
    enable_in_development: true
  mhv_secure_messaging_recent_recipients:
    actor_type: user
    description: Disables/Enables Secure Messaging Recent Recipients
    enable_in_development: true
  mhv_bypass_downtime_notification:
    actor_type: user
    description: When enabled, bypass the MHV downtime notification; intended for smoke testing in production
    enable_in_development: true
  mhv_medical_records_allow_txt_downloads:
    actor_type: user
    description: Allows users to download Medical Records data in TXT format
    enable_in_development: true
  mhv_medical_records_ccd_extended_file_types:
    actor_type: user
    description: Allows users to download CCD (health summary) in PDF and HTML formats
    enable_in_development: true
  mhv_medical_records_display_conditions:
    actor_type: user
    description: Show/hide content related to Health Conditions in Medical Records
    enable_in_development: true
  mhv_medical_records_display_domains:
    actor_type: user
    description: Show/hide in-progress Medical Records domains
    enable_in_development: true
  mhv_medical_records_display_labs_and_tests:
    actor_type: user
    description: Show/hide content related to Labs & Tests in Medical Records
    enable_in_development: true
  mhv_medical_records_display_notes:
    actor_type: user
    description: Show/hide content related to Notes in Medical Records
    enable_in_development: true
  mhv_medical_records_display_sidenav:
    actor_type: user
    description: Show/hide the Medical Records side navigation
    enable_in_development: true
  mhv_medical_records_display_vaccines:
    actor_type: user
    description: Show/hide content related to Vaccines in Medical Records
    enable_in_development: true
  mhv_medical_records_display_settings_page:
    actor_type: user
    description: Show/hide the Settings Page in Medical Records
    enable_in_development: true
  mhv_medical_records_display_vitals:
    actor_type: user
    description: Show/hide content related to Vitals in Medical Records
    enable_in_development: true
  mhv_medical_records_migrate_ccd_to_s3:
    actor_type: user
    description: Enables the switch to an s3 bucket for the CCD endpoints
    enable_in_development: true
  mhv_medical_records_migrate_dicom_to_s3:
    actor_type: user
    description: Enables the switch to an s3 bucket for the DICOM endpoint
    enable_in_development: true
  mhv_medical_records_migrate_to_api_gateway:
    actor_type: user
    description: Enables the switch to the new MHV API Gateway endpoints
    enable_in_development: true
  mhv_medical_records_phr_refresh_on_login:
    actor_type: user
    description: Enables/disables the PHR refresh for MHV users when logging into VA.gov
    enable_in_development: true
  mhv_medical_records_redact_fhir_client_logs:
    actor_type: user
    description: Replaces IDs in fhir_client INFO-level logs with X's when enabled
    enable_in_development: true
  mhv_medical_records_to_va_gov_release:
    actor_type: user
    description: Enables/disables Medical Records on VA.gov (intial transition from MHV to VA.gov)
    enable_in_development: true
  mhv_medical_records_new_eligibility_check:
    actor_type: user
    description: Enables/disables Medical Records new access policy eligibility check endpoint
    enable_in_development: true
  mhv_medical_records_update_landing_page:
    actor_type: user
    description: Enables/disables Medical Records new landing page content
    enable_in_development: true
  mhv_medical_records_filter_and_sort:
    actor_type: user
    description: Enables/disables Medical Records new filter and sort changes
    enable_in_development: true
  mhv_medical_records_use_unified_sei_api:
    actor_type: user
    description: Enables/disables use of the unified API call self-entered information
    enable_in_development: true
  mhv_medical_records_milestone_two:
    actor_type: user
    description: Enables/disables Medical Records new Milestone 2 changes
    enable_in_development: true
  mhv_medical_records_retry_next_page:
    actor_type: user
    description: Enables/disables with_retries when getting the next page
    enable_in_development: true
  mhv_medical_records_support_backend_pagination_allergy:
    actor_type: user
    description: Enables/disables backend caching/pagination for allergies
    enable_in_development: true
  mhv_medical_records_support_backend_pagination_care_summary_note:
    actor_type: user
    description: Enables/disables backend caching/pagination for care summaries & notes
    enable_in_development: true
  mhv_medical_records_support_backend_pagination_health_condition:
    actor_type: user
    description: Enables/disables backend caching/pagination for health conditions
    enable_in_development: true
  mhv_medical_records_support_backend_pagination_lab_test:
    actor_type: user
    description: Enables/disables backend caching/pagination for labs & tests
    enable_in_development: true
  mhv_medical_records_support_backend_pagination_vaccine:
    actor_type: user
    description: Enables/disables backend caching/pagination for vaccines
    enable_in_development: true
  mhv_medical_records_support_backend_pagination_vital:
    actor_type: user
    description: Enables/disables backend caching/pagination for vitals
    enable_in_development: true
  mhv_medical_records_support_new_model_allergy:
    actor_type: user
    description: Enables/disables the use of pre-transformed allergy objects
    enable_in_development: true
  mhv_medical_records_support_new_model_care_summary_note:
    actor_type: user
    description: Enables/disables the use of pre-transformed care summary/note objects
    enable_in_development: true
  mhv_medical_records_support_new_model_health_condition:
    actor_type: user
    description: Enables/disables the use of pre-transformed health condition objects
    enable_in_development: true
  mhv_accelerated_delivery_vaccines_enabled:
    actor_type: user
    description: Enables/disables the new immunizations v2 endpoint that uses LH as a datasource and aligns with data model that the mobile app uses
    enable_in_development: false
  mhv_medical_records_support_new_model_lab_test:
    actor_type: user
    description: Enables/disables the use of pre-transformed lab/test objects
    enable_in_development: true
  mhv_medical_records_support_new_model_vaccine:
    actor_type: user
    description: Enables/disables the use of pre-transformed vaccine objects
    enable_in_development: true
  mhv_medical_records_support_new_model_vital:
    actor_type: user
    description: Enables/disables the use of pre-transformed vital objects
    enable_in_development: true
  mhv_medications_display_documentation_content:
    actor_type: user
    description: Enables/disables documentation-related content for Medications on VA.gov
    enable_in_development: true
  mhv_medications_display_filter:
    actor_type: user
    description: Enables/disables filter feature for medications list
    enable_in_development: true
  mhv_medications_display_grouping:
    actor_type: user
    description: Enables/disables grouping medications related work
    enable_in_development: true
  mhv_medications_cerner_pilot:
    actor_type: user
    description: Enables/disables Medications Cerner Transition Pilot environment on VA.gov and VHAB
  mhv_enable_aal_integration:
    actor_type: user
    description: Enables/disables integration with MHV's AAL-creation endpoint
    enable_in_development: true
  mhv_modern_cta_links:
    actor_type: user
    description: CTA widget links point to va.gov services
  mhv_medications_display_pending_meds:
    actor_type: user
    description: Enables/disables pending medications related work
    enable_in_development: true
  mhv_medications_display_refill_progress:
    actor_type: user
    description: Enables/disables refill progress related work
    enable_in_development: true
<<<<<<< HEAD
  mhv_medications_migrate_to_api_gateway:
    actor_type: user
    description: Enables/disables medications migration to the new API Gateway endpoints
    enable_in_development: false
  mhv_medications_remove_landing_page:
    actor_type: user
    description: Enables/disables removal of landing page
    enable_in_development: true
=======
>>>>>>> aae534ec
  mhv_medications_show_ipe_content:
    actor_type: user
    description: Enables/disables ipe content
    enable_in_development: true
  mhv_medications_dont_increment_ipe_count:
    actor_type: user
    description: when this flag is on the count will not be incremented for ipe
    enable_in_development: true
  mhv_medications_partial_fill_content:
    actor_type: user
    description: Enables/disables partial fill content
    enable_in_development: true
  mhv_medications_new_policy:
    actor_type: user
    description: Updates MHV Medications policy based on recent updates to MHV Account Creation API
  mhv_milestone_2_changes_enabled:
    actor_type: user
    description: Enables MHV Milestone 2 changes
  mhv_header_links:
    actor_type: user
    description: Display My HealtheVet and My VA links in the site header
    enable_in_development: true
  mhv_email_confirmation:
    actor_type: user
    description: Enables/disables email confirmation alerts on MHV and My VA pages
  mobile_allergy_intolerance_model:
    actor_type: user
    description: For mobile app, enalbes use of strict models for parsing allergy intolerance
  mobile_api:
    actor_type: user
    description: API endpoints consumed by the VA Mobile App (iOS/Android)
  mobile_filter_doc_27_decision_letters_out:
    actor_type: user
    description: filters out doc type 27 decision letters out of list of decision letters for mobile
    enable_in_development: false
  mobile_claims_log_decision_letter_sent:
    actor_type: user
    description: Logs decision letter info on both claims and decision letter endpoint
    enable_in_development: true
  mobile_coe_letter_use_lgy_service:
    actor_type: user
    description: Use LGY service for retrieving COE letters in the mobile app
    enable_in_development: false
  multiple_address_10_10ez:
    actor_type: cookie_id
    description: >
      [Front-end only] When enabled, the 10-10EZ will collect a home and mailing address for the veteran
      vs only collecting a single, "permanent" address.
  organic_conversion_experiment:
    actor_type: user
    description: Toggle to enable login.gov create account experiment
  profile_show_paperless_delivery:
    actor_type: user
    description: Toggle user's ability to see and modify paperless delivery settings page.
  pcpg_trigger_action_needed_email:
    actor_type: user
    description: Set whether to enable VANotify email to Veteran for PCPG failure exhaustion
  pdf_fill_redesign_form_jumplinks:
    actor_type: user
    description: Enable jumplinks from form to overflow page, when using v2 PDF overflow generator
  pdf_fill_redesign_overflow_jumplinks:
    actor_type: user
    description: Enable jumplinks from overflow page back to form, when using v2 PDF overflow generator
  pension_income_and_assets_clarification:
    actor_type: user
    description: >
      When enabled, 21P-527EZ will display additional explanations for the income and assets requirement.
  pension_medical_evidence_clarification:
    actor_type: user
    description: >
      [Front-end only] When enabled, 21P-527EZ will display additional explanations for the medical evidence requirement.
  pension_error_email_notification:
    actor_type: cookie_id
    description: Toggle sending of the Action Needed email notification
  pension_submitted_email_notification:
    actor_type: cookie_id
    description: Toggle sending of the Submission in Progress email notification
  pension_received_email_notification:
    actor_type: cookie_id
    description: Toggle sending of the Received email notification
  pension_persistent_attachment_error_email_notification:
    actor_type: cookie_id
    description: Toggle sending of the Persistent Attachment Error email notification
  pension_itf_validate_data_logger:
    actor_type: user
    description: Toggle sending of the ITF Validate Data to Rails Logger
    enable_in_development: true
  pre_entry_covid19_screener:
    actor_type: user
    description: >
      Toggle for the entire pre-entry covid 19 self-screener available at /covid19screener and to be used by visitors
      to VHA facilities in lieu of manual screening with a VHA employee.
      This toggle is owned by Patrick B. and the rest of the CTO Health Products team.
  profile_contact_info_page_ui_refresh:
    actor_type: user
    description: Display updated UI/UX for the profile Contact Information page.
  profile_enhanced_military_info:
    actor_type: user
    description: When enabled, /v1/profile/military_info endpoint will return all military information for a user.
  profile_international_phone_numbers:
    actor_type: user
    description: Enables international phone number support on VA.gov profile.
  profile_lighthouse_rating_info:
    actor_type: user
    description: When enabled, will request disability rating info data from lighthouse API.
  profile_user_claims:
    actor_type: user
    description: When enabled, /v0/user will return user profile claims for accessing service endpoints.
  profile_show_mhv_notification_settings_email_appointment_reminders:
    actor_type: user
    description: Show/Hide the email channel for Health appointment reminders notifications
  profile_show_mhv_notification_settings_email_rx_shipment:
    actor_type: user
    description: Show/Hide the email channel for Prescription shipping notifications
  profile_show_mhv_notification_settings_new_secure_messaging:
    actor_type: user
    description: Display MHV notification settings - New secure message notifications
  profile_show_mhv_notification_settings_medical_images:
    actor_type: user
    description: Display MHV notification settings - Medical images/reports notifications
  profile_show_military_academy_attendance:
    actor_type: user
    description: When enabled, profile service history will include military academy attendance.
    enable_in_development: true
  profile_hide_direct_deposit:
    actor_type: user
    description: Hides the Profile - Direct Deposit page content during a service outage
    enable_in_development: false
  profile_limit_direct_deposit_for_non_beneficiaries:
    actor_type: user
    description: Limits the Direct Deposit page functionality based on the veteranStatus property.
    enable_in_development: true
  profile_show_credential_retirement_messaging:
    actor_type: user
    description: Show/hide MHV and DS Logon credential retirement messaging in profile
  profile_show_new_health_care_copay_bill_notification_setting:
    actor_type: user
    description: Show/Hide the Health care copay bill section of notifications in profile
  profile_show_privacy_policy:
    actor_type: user
    description: Show/Hide the privacy policy section on profile pages
  profile_show_pronouns_and_sexual_orientation:
    actor_type: user
    description: Show/hide Pronouns and Sexual Orientation fields on profile page
  profile_show_quick_submit_notification_setting:
    actor_type: user
    description: Show/Hide the quick submit section of notification settings in profile
  profile_validate_address_when_no_candidate_found:
    actor_type: user
    description: When enabled, a CandidateAddressNotFound error will be followed up by a call to the validate endpoint
  profile_show_no_validation_key_address_alert:
    actor_type: user
    description: Show/Hide alert messages when no validationKey is returned from the address_validation endpoint
  profile_use_experimental:
    description: Use experimental features for Profile application - Do not remove
    enable_in_development: true
    actor_type: user
  profile_use_vafsc:
    description: Use VA Forms System Core for forms instead of schema based forms
    actor_type: user
    enable_in_development: true
  pw_ehr_cta_use_slo:
    actor_type: user
    description: Use single-logout (SLO) paths for Public Websites-managed EHR CTAs
  my_va_experimental:
    actor_type: user
    description: Use for experimental features for My VA application (general)
  my_va_experimental_frontend:
    actor_type: user
    description: Use for experimental features for My VA application (frontend)
  my_va_experimental_fullstack:
    actor_type: user
    description: Use for experimental features for My VA application (fullstack)
    enable_in_development: true
  my_va_hide_notifications_section:
    actor_type: user
    description: Hides the Notifications section on My VA
    enable_in_development: true
  my_va_notification_component:
    actor_type: user
    description: Enable users to see va-notification component on My VA
    enable_in_development: true
  my_va_notification_dot_indicator:
    actor_type: user
    description: Enable dot indicator for notifications
  my_va_enable_mhv_link:
    actor_type: user
    description: Enables the "Visit MHV" CTA link under Health care section
  my_va_new_mhv_urls:
    actor_type: user
    description: Updates URLs for the "Health care" section of My VA
  my_va_mhv_link_design_update:
    actor_type: user
    description: Updates to hyperlink design for the "Health care" section of My VA
  my_va_update_errors_warnings:
    actor_type: user
    description: Update all errors and warnings on My VA for consistency (will remove when va-notification component is released)
  my_va_lighthouse_uploads_report:
    actor_type: user
    description: Use lighthouse /uploads/report endpoint for Form status
  my_va_form_submission_pdf_link:
    actor_type: user
    description: Enables users to view PDF link within submitted forms cards
  rated_disabilities_detect_discrepancies:
    actor_type: user
    description:
      When enabled, the rated disabilities application will check for discrepancies between
      the number of rated disabilities returned by EVSS and Lighthouse
    enable_in_development: true
  rated_disabilities_sort_ab_test:
    actor_type: user
    description: Allows us to set up AB test of sorting on rated disabilities app
  rated_disabilities_use_lighthouse:
    actor_type: user
    description: When enabled, the rated disabilities application uses Lighthouse instead of EVSS
    enable_in_development: true
  saved_claim_pdf_overflow_tracking:
    actor_type: user
    description: When enabled, record metrics for claims which have overflow in the generated pdf
    enable_in_development: true
  schema_contract_appointments_index:
    actor_type: user
    description: Enables schema validation for the appointments service index fetch.
  schema_contract_claims_and_appeals_get_claim:
    actor_type: user
    description: Enables schema validation for the claims and appeals service get claim fetch.
  search_representative:
    actor_type: user
    description: Enable frontend application and cta for Search Representative application
    enable_in_development: true
  search_gov_maintenance:
    actor_type: user
    description: Use when Search.gov system maintenance impacts sitewide search
    enable_in_development: true
  show526_wizard:
    actor_type: user
    description: This determines when the wizard should show up on the form 526 intro page
    enable_in_development: true
  show_edu_benefits_0994_wizard:
    actor_type: user
    description: This determines when the wizard should show up on the 0994 introduction page
  show_edu_benefits_1990_wizard:
    actor_type: user
    description: This determines when the wizard should show up on the 1990 introduction page
  show_edu_benefits_1990e_wizard:
    actor_type: user
    description: This determines when the wizard should show up on the 1990e introduction page
  show_edu_benefits_1990n_wizard:
    actor_type: user
    description: This determines when the wizard should show up on the 1990N introduction page
  show_edu_benefits_1995_wizard:
    actor_type: user
    description: This determines when the wizard should show up on the 1995 introduction page
  show_edu_benefits_5490_wizard:
    actor_type: user
    description: This determines when the wizard should show up on the 5490 introduction page
  show_edu_benefits_5495_wizard:
    actor_type: user
    description: This determines when the wizard should show up on the 5495 introduction page
  show_financial_status_report:
    actor_type: user
    description: Enables VA Form 5655 (Financial Status Report)
    enable_in_development: true
  show_financial_status_report_wizard:
    actor_type: user
    description: Enables the Wizard for VA Form 5655 (Financial Status Report)
    enable_in_development: true
  show_financial_status_report_streamlined_waiver:
    actor_type: user
    description: Enables the Streamlined Waiver for VA Form 5655 (Financial Status Report)
    enable_in_development: true
  show_form_i18n:
    actor_type: user
    description: Enables the internationalization features for forms
    enable_in_development: true
  show_dgi_direct_deposit_1990EZ:
    actor_type: user
    description: Displays prefill enabled direct deposit component on 1990EZ form.
    enable_in_development: false
  show_meb_1990EZ_maintenance_alert:
    actor_type: user
    description: Displays an alert to users on 1990EZ intro page that the Backend Service is Down.
    enable_in_development: false
  show_meb_1990EZ_R6_maintenance_message:
    actor_type: user
    description: Displays an alert to users on 1990EZ intro page that the Backend Service is Down.
    enable_in_development: false
  show_meb_1990E_maintenance_alert:
    actor_type: user
    description: Displays an alert to users on 1990E intro page that the Backend Service is Down.
    enable_in_development: false
  show_meb_1990E_R6_maintenance_message:
    actor_type: user
    description: Displays an alert to users on 1990E intro page that the Backend Service is Down.
    enable_in_development: false
  show_meb_letters_maintenance_alert:
    actor_type: user
    description: Displays an alert to users on Letters Inbox page that the Backend Service is Down.
    enable_in_development: false
  show_meb_enrollment_verification_maintenance_alert:
    actor_type: user
    description: Displays an alert to users on Enrollment Verification intro page that the Backend Service is Down.
    enable_in_development: false
  show_meb_international_address_prefill:
    actor_type: user
    description: Enhances form prefilling to include international address.
    enable_in_development: true
  show_meb_service_history_categorize_disagreement:
    actor_type: user
    enable_in_development: false
  show_meb_5490_maintenance_alert:
    actor_type: user
    description: Displays an alert to users on 5490 intro page that the Backend Service is Down.
    enable_in_development: false
  show_meb_5490_1990e_text_update:
    actor_type: user
    description: Displays updated text to more clearly explain who needs to fill out form
    enable_in_development: false
  show_one_va_debt_letter:
    actor_type: user
    description: Enables the One VA Debt Letter feature
    enable_in_development: true
  show_cdp_one_thing_per_page:
    actor_type: user
    description: Enables the Payment History MVP features for development
    enable_in_development: true
  vha_show_payment_history:
    actor_type: user
    description: Enables the VHA Payment history (including copay resolution) feature for combined debt portal
    enable_in_development: true
  meb_1606_30_automation:
    actor_type: user
    description: Enables MEB form to handle Chapter 1606/30 forms as well as Chapter 33.
  meb_exclusion_period_enabled:
    actor_type: user
    description: enables exclusion period checks
    enable_in_development: false
  meb_dpo_address_option_enabled:
    actor_type: user
    description: enables DPO option on address field
    enable_in_development: false
  meb_kicker_notification_enabled:
    actor_type: user
    description: enables kicker notification on additional consideration questions
    enable_in_development: false
  meb_auto_populate_relinquishment_date:
    actor_type: user
    description: Flag to autofill datepicker for reliinquishment date
    enable_in_development: true
  dgi_rudisill_hide_benefits_selection_step:
    actor_type: user
    description: Hides benefit selection page on original claims application.
    enable_in_development: false
  show_forms_app:
    actor_type: user
    description: Enables the TOE form to be displayed.
    enable_in_development: true
  sign_in_service_enabled:
    actor_type: cookie_id
    description: Enables the ability to use OAuth authentication via the Sign in Service (Identity)
    enable_in_development: true
  mhv_credential_button_disabled:
    actor_type: user
    description: Enables the ability to hide the My HealtheVet sign in button (Identity)
    enable_in_development: true
  sign_in_modal_v2:
    actor_type: user
    description: Enables new page design of Sign In modal and USiP
    enable_in_development: false
  confirm_contact_email_interstitial_enabled:
    actor_type: user
    description: Enables users with emails tied to MHV classic accounts to be redirected to the confirm contact email interstitial page (Identity)
    enable_in_development: false
  dslogon_interstitial_redirect:
    actor_type: user
    description: Enables DS Logon users to be redirected to the DS Logon deprecation interstitial page (Identity)
    enable_in_development: false
  dslogon_button_disabled:
    actor_type: user
    description: Hides the DS Logon button credential on sign-in page + modal (Identity)
    enable_in_development: false
  medical_copays_zero_debt:
    actor_type: user
    description: Enables zero debt balances feature on the medical copays application
    enable_in_development: false
  show_healthcare_experience_questionnaire:
    actor_type: cookie_id
    description: Enables showing the pre-appointment questionnaire feature.
    enable_in_development: true
  show_generic_debt_card_myva:
    actor_type: user
    description: Enables the generic debt card on My VA
    enable_in_development: true
  show_new_refill_track_prescriptions_page:
    actor_type: user
    description: This will show the non-Cerner-user and Cerner-user content for the page /health-care/refill-track-prescriptions/
  show_new_schedule_view_appointments_page:
    actor_type: user
    description: This will show the non-Cerner-user and Cerner-user content for the page /health-care/schedule-view-va-appointments/
  show_preneed_mulesoft_integration:
    actor_type: user
    description: Show the va.gov to mulsoft work for Pre-Need form.
  show_updated_fry_dea_app:
    actor_type: user
    description: Show the new version of the Fry/DEA form.
  spool_testing_error_2:
    actor_type: user
    description: Enables Slack notifications for CreateDailySpoolFiles
  spool_testing_error_3:
    actor_type: user
    description: Enables email notifications for CreateDailySpoolFiles errors
  subform_8940_4192:
    actor_type: user
    description: Form 526 subforms for unemployability & connected employment information
    enable_in_development: true
  unified_search_sync_research_and_support:
    actor_type: user
    description: Controls on/off status for a redis job that syncs R&S data to Kendra data source
    enable_in_development: false
  use_veteran_models_for_appoint:
    actor_type: user
    description: Use the original veteran_x models to power Appoint a Rep entity search
    enable_in_development: true
  va1010_forms_eesummary_rest_api_enabled:
    actor_type: user
    description: Utilizes the Enrollment System's eeSummary REST API
    enable_in_development: true
  va_notify_custom_errors:
    actor_type: user
    description: Custom error classes instead of the generic Common::Exceptions::BackendServiceException
  va_notify_custom_bearer_tokens:
    actor_type: user
    description: Iterates through Settings.vanotify.service_callback_tokens for token matching
  va_online_scheduling:
    actor_type: user
    description: Allows veterans to view their VA and Community Care appointments
    enable_in_development: true
  va_online_scheduling_booking_exclusion:
    actor_type: user
    description: Permits the exclusion of Lovell sites from being scheduled prior to Oracle Health cutover
    enable_in_development: true
  va_online_scheduling_cancellation_exclusion:
    actor_type: user
    description: Permits the exclusion of Lovell sites from cancellations prior to Oracle Health cutover
    enable_in_development: true
  va_online_scheduling_cancel:
    actor_type: user
    description: Allows veterans to cancel VA appointments
    enable_in_development: true
  va_online_scheduling_community_care:
    actor_type: user
    description: Allows veterans to submit requests for Community Care appointments
    enable_in_development: true
  va_online_scheduling_direct:
    actor_type: user
    description: Allows veterans to directly schedule VA appointments
    enable_in_development: true
  va_online_scheduling_requests:
    actor_type: user
    description: Allows veterans to submit requests for VA appointments
    enable_in_development: true
  va_online_scheduling_vaos_alternate_route:
    actor_type: user
    enable_in_development: false
    description: Toggle for the vaos module to use an alternate vaos-service route
  va_dependents_verification:
    actor_type: user
    description: Toggles new features for the dependents verification form
  va_dependents_v2:
    actor_type: user
    description: Allows us to toggle bewteen V1 and V2 of the 686c-674 forms.
  va_dependents_v2_banner:
    actor_type: user
    description: Allows us to toggle a form maintenance banner on the V1 form for pre-launch.
  va_dependents_bgs_extra_error_logging:
    actor_type: user
    description: Allows us to toggle extra error logging for BGS in 686C-674
  va_dependents_browser_monitoring_enabled:
    actor_type: user
    description: Allows us to toggle Datadog RUM/LOG monitoring for the 686C-674
  va_dependents_net_worth_and_pension:
    actor_type: user
    description: Allows us to toggle the net worth and pension questions on the 686C-674
  va_dependents_new_fields_for_pdf:
    actor_type: user
    description: Allows us to toggle the new fields on the front end for 686C-674
  va_dependents_duplicate_modals:
    actor_type: user
    description: Allows us to toggle duplicate modals for the 686C-674
    enable_in_development: true
  va_online_scheduling_enable_OH_cancellations:
    actor_type: user
    enable_in_development: true
    description: Allows appointment cancellations to be routed to Oracle Health sites.
  va_online_scheduling_enable_OH_eligibility:
    actor_type: user
    enable_in_development: true
    description: Toggle for routing eligibility requests to the VetsAPI Gateway Service(VPG) instead of vaos-service
  va_online_scheduling_enable_OH_slots_search:
    actor_type: user
    enable_in_development: true
    description: Toggle for routing slots search requests to the VetsAPI Gateway Service(VPG) instead of vaos-service
  va_online_scheduling_cc_direct_scheduling:
    actor_type: user
    description: Enables CC direct scheduling.
    enable_in_development: true
  va_online_scheduling_use_vpg:
    actor_type: user
    enable_in_development: true
    description: Toggle for routing appointment requests to the VetsAPI Gateway Service(VPG) instead of vaos-service.
  va_online_scheduling_recent_locations_filter:
    actor_type: user
    enable_in_development: true
    description: Toggle for displaying the most recent facilities on the Choose your VA location page.
  va_online_scheduling_OH_direct_schedule:
    actor_type: user
    enable_in_development: true
    description: Toggle to enable direct scheduling workflow for Oracle Health appointments.
  va_online_scheduling_OH_request:
    actor_type: user
    enable_in_development: true
    description: Toggle to enable request workflow for Oracle Health appointments.
  va_online_scheduling_remove_podiatry:
    actor_type: user
    enable_in_development: true
    description: Toggle to remove Podiatry from the type of care list when scheduling an online appointment.
  vaos_appointment_notification_callback:
    actor_type: user
    enable_in_development: true
    description: Enables custom email delivery callback for VAOS appointment status notifications
  vba_documents_virus_scan:
    actor_type: user
    description: ClamAV virus scanning for Benefits Intake API upload submissions
  veteran_onboarding_beta_flow:
    actor_type: user
    description: Conditionally display the new veteran onboarding flow to user
  veteran_onboarding_show_to_newly_onboarded:
    actor_type: user
    description: Conditionally display the new veteran onboarding flow to user, based upon number of days since verified
  veteran_onboarding_show_welcome_message_to_new_users:
    actor_type: user
    description: Conditionally display the "Welcome to VA" message to new (LOA1 or LOA3) users
    enable_in_development: false
  vet_status_pdf_logging:
    actor_type: user
    description: Enables the Veteran Status Card to log PDF download events/failures
  vre_cutover_notice:
    actor_type: user
    description: Enables the cutover notice for VR&E users, indicating the timeframe for new form version
  vre_trigger_action_needed_email:
    actor_type: user
    description: Set whether to enable VANotify email to Veteran for VRE failure exhaustion
  vre_use_new_vfs_notification_library:
    actor_type: user
    description: Whether or not to use the VFS library for interacting with VA Notify
  vre_modular_api:
    actor_type: user
    description: Enables calls to the modularized VRE API
  priority_processing_request_apply_vsi_flash:
    actor_type: user
    description: Enables VSI (Very Seriously Injured) flash functionality for form 20-10207 submissions
    enable_in_development: false
  show_edu_benefits_1990EZ_Wizard:
    actor_type: user
    description: Navigates user to 1990EZ or 1990 depending on form questions.
    enable_in_development: true
  show_dashboard_notifications:
    actor_type: user
    description: Enables on-site notifications
  check_va_inbox_enabled:
    actor_type: user
    description: Enables check inbox link
  dhp_connected_devices_fitbit:
    actor_type: user
    description: Enables linking between VA.gov account and fitbit account
  payment_history:
    actor_type: user
    description: Allows manual enabling/disabling payment history when BGS is acting up (5 min response times)
    enable_in_development: true
  cdp_payment_history_vba:
    actor_type: user
    description: Enables showing the overpayment and summary pages for the CDP Payment History
    enable_in_development: true
  show_meb_dgi40_features:
    actor_type: user
    description: Enables the UI integration with the meb dgi
    enable_in_development: true
  show_meb_dgi42_features:
    actor_type: user
    description: Enables UI updates for meb dgi 42
    enable_in_development: true
  show_meb_enhancements:
    actor_type: user
    description: Provides a flag wrapper for minor code changes to be gated from Prod.
    enable_in_development: true
  show_meb_enhancements_06:
    actor_type: user
    description: Provides a flag wrapper for minor code changes to be gated from Prod.
  show_meb_enhancements_08:
    actor_type: user
    description: Provides a flag wrapper for minor code changes to be gated from Prod.
    enable_in_development: true
  show_meb_enhancements_09:
    actor_type: user
    description: Provides a flag wrapper for minor code changes to be gated from Prod.
    enable_in_development: true
  meb_gate_person_criteria:
    actor_type: user
    description: Flag to use Person Criteria on Submission service
    enable_in_development: true
  supply_reordering_sleep_apnea_enabled:
    actor_type: user
    description: Enables sleep apnea supplies to be ordered in the supply reorder tool / MDOT.
    enable_in_development: true
  toe_dup_contact_info_call:
    actor_type: user
    description: Flag to use contact info call and modal
    enable_in_development: true
  toe_short_circuit_bgs_failure:
    actor_type: user
    description: Flag to use begin rescue block for BGS call
    enable_in_development: true
  toe_high_school_info_change:
    actor_type: user
    description: Flag to change order of high school info page
    enable_in_development: false
  toe_light_house_dgi_direct_deposit:
    actor_type: user
    description: Uses lighthouse api for direct deposit information in TOE.
    enable_in_development: false
  move_form_back_button:
    actor_type: user
    description: Test moving form back button to the top of the page
  mobile_cerner_transition:
    actor_type: user
    description: For mobile app, a facility is being transitioned to cerner.
  mobile_iam_authentication_disabled:
    actor_type: user
    description: For mobile app, disable iam authentication method.
  mobile_military_indicator_logger:
    actor_type: user
    description: For mobile app, enables logging of military discharge codes
  mobile_appeal_model:
    actor_type: user
    description: For mobile app, enables use of strict models for parsing appeals
  mobile_push_register_logging:
    actor_type: user
    description: For mobile app, logs push register errors for debugging
  form526_backup_submission_temp_killswitch:
    actor_type: user
    description: Provide a temporary killswitch to disable form526 backup submission if something were to go awry
  virtual_agent_show_ai_disclaimer:
    actor_type: user
    description: Enables a disclaimer for ai generated content - managed by virtual agent team
  virtual_agent_show_floating_chatbot:
    actor_type: user
    description: Enables a floating chatbot on the chatbot page - managed by virtual agent team
  disability_compensation_email_veteran_on_polled_lighthouse_doc_failure:
    actor_type: user
    description: Sends document upload failure emails when polled doc uploaded to Lighthouse has failed to process at Lighthouse
  disability_compensation_lighthouse_document_service_provider:
    actor_type: user
    description: If enabled uses the lighthouse documents service
  disability_compensation_prevent_submission_job:
    actor_type: user
    description: If enabled, the submission form526 record will be created, but there will be submission job
  disability_compensation_use_api_provider_for_bdd_instructions:
    actor_type: user
    description: Provide a temporary killswitch for using the ApiProviderFactory to select an API for uploading BDD instructions
  disability_compensation_upload_bdd_instructions_to_lighthouse:
    actor_type: user
    description: If enabled uploads BDD instructions to Lighthouse Benefits Documents API instead of EVSS
  disability_compensation_0781v2_extras_redesign:
    actor_type: user
    description: If enabled, the 0781v2 overflow page will use the new design
    enable_in_development: true
  disability_compensation_use_api_provider_for_0781_uploads:
    actor_type: user
    description: Provide a temporary killswitch for using the ApiProviderFactory to select an API for uploading 0781/a forms
  disability_compensation_upload_0781_to_lighthouse:
    actor_type: user
    description: If enabled uploads 0781/a forms to Lighthouse Benefits Documents API instead of EVSS
  disability_compensation_use_api_provider_for_submit_veteran_upload:
    actor_type: user
    description: Provide a temporary killswitch for using the ApiProviderFactory to select an API for uploading Veteran Evidence
  disability_compensation_upload_veteran_evidence_to_lighthouse:
    actor_type: user
    description: If enabled uploads Veteran Evidence to Lighthouse Benefits Documents API instead of EVSS
  disablity_benefits_browser_monitoring_enabled:
    actor_type: user
    description: Datadog RUM monitoring for disability benefits applications
  virtual_agent_use_sts_authentication:
    actor_type: user
    description: Use STS authentication for the virtual agent chatbot application
  notification_center:
    actor_type: user
    description: Enable Notification Center
    enable_in_development: true
  nod_part3_update:
    actor_type: user
    description: NOD update to latest form, part III box 11
    enable_in_development: true
  nod_browser_monitoring_enabled:
    actor_type: user
    description: NOD Datadog RUM monitoring
  sc_new_form:
    actor_type: user
    description: Supplemental Claim new form updates
    enable_in_development: true
  hlr_browser_monitoring_enabled:
    actor_type: user
    description: HLR Datadog RUM monitoring
  sc_browser_monitoring_enabled:
    actor_type: user
    description: Supplemental Claim Datadog RUM monitoring
  terms_of_use:
    actor_type: user
    description: This determines whether a user is redirected to the Terms of Use page
    enable_in_development: true
  burial_browser_monitoring_enabled:
    actor_type: user
    description: Burial Datadog RUM monitoring
  burial_confirmation_page:
    actor_type: user
    description: Toggle showing the updated confirmation page
    enable_in_development: true
  burial_extras_redesign_enabled:
    actor_type: user
    description: Enable the new overflow design
    enable_in_development: true
  burial_form_enabled:
    actor_type: user
    description: Enable the burial form
  burial_error_email_notification:
    actor_type: cookie_id
    description: Toggle sending of the Action Needed email notification
  burial_received_email_notification:
    actor_type: cookie_id
    description: Toggle sending of the Received email notification
  burial_submitted_email_notification:
    actor_type: cookie_id
    description: Toggle sending of the Burial Submission in Progress email notification
  burial_persistent_attachment_error_email_notification:
    actor_type: cookie_id
    description: Toggle sending of the Persistent Attachment Error email notification
  pension_form_enabled:
    actor_type: user
    description: Enable the pension form
  pension_browser_monitoring_enabled:
    actor_type: user
    description: Pension Datadog RUM monitoring
  pension_multiple_page_response:
    actor_type: user
    description: Implement multiple page response pattern
    enable_in_development: true
  pension_form_profile_module_enabled:
    actor_type: user
    description: Use the module version of the FormProfile
  pension_kafka_event_bus_submission_enabled:
    actor_type: user
    description: Enable the EventBusSubmissionJob for Kafka
  pension_extras_redesign_enabled:
    actor_type: user
    description: Enable the new overflow design
    enable_in_development: true
  income_and_assets_form_enabled:
    actor_type: user
    description: Enable form 21P-0969 Update Income and Assets Evidence Form
  income_and_assets_browser_monitoring_enabled:
    actor_type: user
    description: Income and Assets Datadog RUM monitoring
  income_and_assets_content_updates:
    actor_type: user
    description: Implement plain language and content updates
  income_and_assets_error_email_notification:
    actor_type: cookie_id
    description: Toggle sending of the Action Needed email notification
  income_and_assets_received_email_notification:
    actor_type: cookie_id
    description: Toggle sending of the Received email notification
  income_and_assets_submitted_email_notification:
    actor_type: user
    description: Toggle sending of the Submission in Progress email notification
  income_and_assets_persistent_attachment_error_email_notification:
    actor_type: cookie_id
    description: Toggle sending of the Persistent Attachment Error email notification
  central_mail_benefits_intake_submission:
    actor_type: user
    description: Enable central mail claims submission uses Benefits Intake API
  ecc_benefits_intake_submission:
    actor_type: user
    description: Enable education and career counseling claim submissions to use Benefits Intake API
  sob_updated_design:
    actor_type: user
    description: >-
      Controls how the GI Bill State of Benefits (SOB) application is presented.
      When enabled: it use the new SOB application that works 24/7.
      When disabled: it will use the old SOB application that only works from 0600 to 2200 hrs
  travel_pay_power_switch:
    actor_type: user
    enable_in_development: true
    description: >-
      Main switch for the Travel Pay feature on VA.gov using the new BTSSS (travel pay) API.
      Enabled - Requests are handled as normal.
      Disabled - Requests are not handled. Server returns a 503 (Service Unavailable) until re-enabled.
  travel_pay_view_claim_details:
    actor_type: user
    enable_in_development: true
    description: >-
      A frontend-focused switch that toggles visibility of and access to the Travel Pay claim details page and entry point (features toggled together).
      Enabled - Entry point link and claim details page are viewable.
      Disabled - Entry point link and claim details page are not viewable.
  travel_pay_enable_complex_claims:
    actor_type: user
    enable_in_development: true
    description: >-
      A switch that toggles the availability of the expense and document submission features for travel pay claims. This feature flag can be retired when the feature is deployed to 100% of logged-in users in production for > 30 days.
      Enabled - Requests are handled as normal. Users can submit various types of expenses (mileage, lodging, meal, other) to their travel pay claims. Users can upload documents to their travel claims.
      Disabled - Requests are not handled. Server returns a 503 (Service Unavailable) until re-enabled.
  travel_pay_exclude_expense_placeholder_receipt:
    actor_type: user
    enable_in_development: false
    description: >-
      A switch for a workaround for the API's requirement of receipts with expenses.
      Enabled - Excludes the placeholder expenseReceipt object on Travel Pay expense create
      Disabled - Placeholder receipt is included
  travel_pay_submit_mileage_expense:
    actor_type: user
    enable_in_development: true
    description: >-
      A switch that toggles availability of the submit mileage expense feature.
      Enabled - Requests are handled as normal. Frontend features are available per toggle settings.
      Disabled - Requests are not handled. Server returns a 503 (Service Unavailable) until re-enabled. Frontend features are not available.
  travel_pay_claims_management:
    actor_type: user
    enable_in_development: true
    description: >-
      A switch that toggles new claims management functionality.
  travel_pay_claims_management_decision_reason:
    actor_type: user
    enable_in_development: true
    description: >-
      A switch that toggles the front-end display of decision reason parsed from the decision letter document on the claim details page.
      Enabled - The Travel Pay FE will show a decision reason section on the claims details page if it receives decision reason text from the API.
      Disabled - The Travel Pay FE will hide the decision reason section on the claims details page.
  travel_pay_claims_management_decision_reason_api:
    actor_type: user
    enable_in_development: true
    description: >-
      A switch that toggles the decision reason API functionality, including finding decision letter documents and extracting decision reasons from them.
      The intention behind this flag is to be able deploy the decision reason parsing functionality ahead of the front-end display (travel_pay_claims_management_decision_reason) to gather data logs and ensure a working state.
      Enabled - Decision letter documents are parsed and the decision reason is extracted.
      Disabled - Decision letter documents are not parsed for the decision reason.
  yellow_ribbon_automated_date_on_school_search:
    actor_type: user
    description: Enable the automated date displayed in the Find a Yellow Ribbon school search results
  accredited_representative_portal_pilot:
    actor_type: user
    description: Enable the Accredited Representative Portal for the pilot
    enable_in_development: true
  toggle_vye_address_direct_deposit_forms:
    actor_type: user
    description: Enable mailing address and direct deposit for VYE
  vye_login_widget:
    actor_type: user
    description: Enable Vye authentication widget
  toggle_vye_address_direct_deposit_forms_in_profile:
    actor_type: user
    description: Enable mailing address and direct deposit for VYE in profile page
  toggle_vye_application:
    actor_type: user
    description: Enable VYE
  military_benefit_estimates:
    actor_type: user
    description: swap order of the military details in GI search filters
  merge_1995_and_5490:
    actore_type: user
    description: Activating the combined 1995 and 5490 form
  mgib_verifications_maintenance:
    actor_type: user
    description: Used to show  maintenance alert for MGIB Verifications
  search_use_v2_gsa:
    actor_type: cookie_id
    description: Swaps the Search Service's for one with an updated api.gsa.gov address
    enable_in_development: true
  override_address_pou:
    actor_type: user
    description: If enabled, ADDRESS_POU == RESIDENCE/CHOICE
    enable_in_development: true
  show_yellow_ribbon_table:
    actor_type: cookie_id
    description: Used to show yellow ribbon table in Comparison Tool
  banner_update_alternative_banners:
    actor_type: user
    description: Used to toggle the DB updating of alternative banners
  banner_use_alternative_banners:
    actor_type: user
    description: Used to toggle use of alternative banners.
  fsr_wizard:
    actor_type: user
    description: Used to toggle the FSR wizard
  gi_comparison_tool_show_ratings:
    actor_type: user
    description: Display Veteran student ratings in GI comparison Tool
  gi_comparison_tool_programs_toggle_flag:
    actor_type: user
    description: Used to show links to programs page in comparison tool
  gi_comparison_tool_lce_toggle_flag:
    actor_type: user
    description: Used to show lce page in comparison tool
  va_notify_in_progress_metadata:
    actor_type: user
    description: If enabled, emails and sms sent through VaNotify::Service will be stored as notifications.
  va_notify_notification_creation:
    actor_type: user
    description: If enabled, emails and sms sent through VaNotify::Service will be stored as notifications.
  va_notify_request_level_callbacks:
    actor_type: user
    description: If enabled, emails and sms sent through VaNotify::Service will authenticate request-level callback data
  is_DGIB_endpoint:
    actor_type: user
    description: used to call data from DGIB endpoints for MGIB VYE application
  lighthouse_veterans_health_debug_logging:
    actor_type: user
    description: Enable debug logging for Lighthouse Veterans Health API
    enable_in_development: false
  benefits_non_disability_ch31_v2:
    actor_type: user
    description: If enabled, use new form and api endpoint for Ch31 VR&E form
  is_updated_gi:
    actor_type: cookie_id
    description: If enabled, use updated gi design
  gi_ct_collab:
    actor_type: cookie_id
    description: If enabled, use VEBT/EDM team GI Comparison Tool homepage
  show_rudisill_1995:
    actor_type: user
    description: If enabled, show rudisill review in 22-1995
  enable_lighthouse:
    actor_type: user
    description: If enabled, user will connect to lighthouse api in sob instead of evss
  benefits_intake_submission_status_job:
    actor_type: user
    description: Batch process FormSubmissionAttempts using ::BenefitsIntake::SubmissionStatusJob
  kafka_producer:
    actor_type: cookie_id
    description: Enables the Kafka producer for the VA.gov platform
  show_about_yellow_ribbon_program:
    actor_type: user
    description: If enabled, show additional info about the yellow ribbon program
  meb_address_validation_api:
    actor_type: user
    description: If enabled, address will be validated against addres validation endpointå
    enable_in_development: false
  toe_address_validation_api:
    actor_type: user
    description: If enabled, address will be validated against addres validation endpoint
    enable_in_development: false
  dea_fry_address_validation_api:
    actor_type: user
    description: If enabled, address will be validated against addres validation endpoint
    enable_in_development: false
  accredited_representative_portal_sort_by:
    actor_type: user
    description: Enables sort by in POA Request Search page
  accredited_representative_portal_help:
    actor_type: user
    description: Enables Get Help link on navigation
  accredited_representative_portal_profile:
    actor_type: user
    description: Enables Profile link on navigation dropdown
  forms_10215_10216_release:
    actor_type: user
    description: If enabled, show links to new forms instead of download links on SCO page
  form_10282_sftp_upload:
    actor_type: user
    description: If enabled, run daily job to process 10282 form submissions and upload resulting data to SFTP
  disable_bdn_processing:
    actor_type: user
    description: If enabled, skip all BDN-related processing for VYE
  my_va_auth_exp_redesign_available_to_opt_in:
    actor_type: user
    description: When enabled, a user will see the option to switch to the redesigned experience of MyVA.
  my_va_auth_exp_redesign_enabled:
    actor_type: user
    description: When enabled, a user will see the redesigned experience of MyVA.
  vff_force_unique_file_name_date_property:
    actor_type: user
    description: Forces the unique_file_name method to use the date property in submission_archive.rb
  gi_ct_mapbox_mitigation:
    actor_type: user
    description: If enabled, hides search by location feature affected by MapBox loss
  accredited_representative_portal_form:
    actor_type: user
    description: Enables form with new options for rep
  my_va_display_all_lighthouse_benefits_intake_forms:
    actor_type: user
    description: When enabled, a user will see all submitted Lighthouse Benefits Intake forms in My VA for form status.
  va_online_scheduling_mental_health_history_filtering:
    actor_type: user
    enable_in_development: true
    description: When enabled, allows past visit filtering for Mental Health
  is_dgib_call_only:
    actor_type: user
    description: If enabled, the DGIB endpoint will only be called for MGIB VYE application
  show_vye_downtime_alert:
    actor_type: user
    description: If enabled, show the VYE downtime alert on the VYE application
  accredited_representative_portal_full_poa_redaction:
    actor_type: user
    description: Enables redaction for the Accredited Representative Portal POA requests
  calculator_constants_versioning:
    actor_type:
    description: (gibct-data-service) If enabled, updates GIDS UI and includes calculator constants in GIDS version generation
  vre_eligibility_status_updates:
    actor_type: user
    description: If enabled, show VRE eligibility content and status updates
  gi_feedback_tool_vet_tec_education_benefit:
    actor_type: user
    description: Includes the (VET TEC 2.0) option for selection under the Education Benefits question in the GI Bill® School Feedback Tool
  discover_your_benefits_browser_monitoring_enabled:
    actor_type: user
    description: Discover Your Benefits Datadog RUM monitoring
  accredited_representative_portal_homepage:
    actor_type: user
    description: Enables new homepage redesign for ARP
  accredited_representative_portal_dashboard_link:
    actor_type: user
    description: Enables new dashboard link on nav
  gi_comparison_tool_cautionary_info_update:
    actor_type: user
    description: Enables updated cautionary info student feedback ui for GI Comparison Tool
  va_online_scheduling_add_substance_use_disorder:
    actor_type: user
    description: Enables substance use disorder as care related to mental health appointments with new codes
    enable_in_development: true
  form10203_confirmation_email_with_silent_failure_processing:
    actor_type: user
    description: If enabled, confirmation email will be sent with silent failure processing
  form10297_confirmation_email_with_silent_failure_processing:
    actor_type: user
    description: If enabled, confirmation email will be sent with silent failure processing
  unique_user_metrics_logging:
    # System level feature flag
    actor_type:
    description: Enables unique user metrics logging for MHV Portal analytics. When disabled, no events will be recorded to database or sent to StatsD.
    enable_in_development: true
  form_8794_release:
    actor_type: user
    description: If enabled, show link to digitized form instead of PDF download on SCO page
  form_1919_release:
    actor_type: user
    description: If enabled, show link to digitized form instead of PDF download on SCO page<|MERGE_RESOLUTION|>--- conflicted
+++ resolved
@@ -1277,13 +1277,6 @@
   mhv_secure_messaging_recipient_combobox:
     actor_type: user
     description: Disables/Enables Secure Messaging combobox in recipient dropdown on Start a new message page
-<<<<<<< HEAD
-  mhv_secure_messaging_migrate_to_api_gateway:
-    actor_type: user
-    description: Enables/disables Secure Messaging migration to the new API Gateway endpoints
-    enable_in_development: false
-=======
->>>>>>> aae534ec
   mhv_secure_messaging_read_receipts:
     actor_type: user
     description: Disables/Enables Secure Messaging read receipts
@@ -1485,17 +1478,6 @@
     actor_type: user
     description: Enables/disables refill progress related work
     enable_in_development: true
-<<<<<<< HEAD
-  mhv_medications_migrate_to_api_gateway:
-    actor_type: user
-    description: Enables/disables medications migration to the new API Gateway endpoints
-    enable_in_development: false
-  mhv_medications_remove_landing_page:
-    actor_type: user
-    description: Enables/disables removal of landing page
-    enable_in_development: true
-=======
->>>>>>> aae534ec
   mhv_medications_show_ipe_content:
     actor_type: user
     description: Enables/disables ipe content
