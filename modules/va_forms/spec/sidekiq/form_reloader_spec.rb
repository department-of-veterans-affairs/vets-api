# frozen_string_literal: true

require 'rails_helper'
require VAForms::Engine.root.join('spec', 'rails_helper.rb')

RSpec.describe VAForms::FormReloader, type: :job do
<<<<<<< HEAD
  describe '#perform' do
    subject { described_class }

    let(:slack_messenger) { instance_double(VAForms::Slack::Messenger) }
    let(:form_count) { 1 } # gql_forms.yml cassette only returns one form

    before do
      Sidekiq::Job.clear_all
      allow(Rails.logger).to receive(:error)
      allow(VAForms::Slack::Messenger).to receive(:new).and_return(slack_messenger)
      allow(slack_messenger).to receive(:notify!)
      allow(StatsD).to receive(:increment)
    end

    it 'schedules a child FormBuilder job for each form retrieved' do
      VCR.use_cassette('va_forms/gql_forms') do
        described_class.new.perform
        expect(VAForms::FormBuilder.jobs.size).to eq(form_count)
      end
    end

    context 'when the Drupal server returns an error' do
      it 'raises an error and does not schedule any child FormBuilder jobs' do
        VCR.use_cassette('va_forms/gql_forms_internal_server_error') do
          expect { described_class.new.perform }.to raise_error(NoMethodError)
          expect(VAForms::FormBuilder.jobs.size).to eq(0)
        end
      end
    end

    context 'when all retries have been exhausted' do
      let(:error) { RuntimeError.new('an error occurred!') }
      let(:msg) do
        {
          'jid' => 123,
          'error_class' => 'RuntimeError',
          'error_message' => 'an error occurred!'
        }
      end

      it 'increments the StatsD counter' do
        described_class.within_sidekiq_retries_exhausted_block(msg, error) do
          expect(StatsD).to(receive(:increment))
                        .with("#{described_class::STATSD_KEY_PREFIX}.exhausted")
                        .exactly(1).time
        end
      end

      it 'logs an error to the Rails console' do
        described_class.within_sidekiq_retries_exhausted_block(msg, error) do
          expect(Rails.logger).to receive(:error).with(
            'VAForms::FormReloader retries exhausted',
            {
              job_id: 123,
              error_class: 'RuntimeError',
              error_message: 'an error occurred!'
            }
          )
        end
      end

      it 'notifies Slack' do
        described_class.within_sidekiq_retries_exhausted_block(msg, error) do
          expect(VAForms::Slack::Messenger).to receive(:new).with(
            {
              class: 'VAForms::FormReloader',
              exception: 'RuntimeError',
              exception_message: 'an error occurred!',
              detail: 'VAForms::FormReloader retries exhausted'
            }
          ).and_return(slack_messenger)
          expect(slack_messenger).to receive(:notify!)
        end
      end
=======
  let(:builder) { class_double(VAForms::FormBuilder) }
  let(:reloader) { described_class.new }
  let(:form_data) { reloader.all_forms_data }
  let(:form_count) { form_data.size }

  it 'schedules a child `FormBuilder` job for each form retrieved' do
    VCR.use_cassette('va_forms/va_forms', record: :new_episodes) do
      form_data.each { |form| VAForms::FormBuilder.perform_async(form) }
      expect(VAForms::FormBuilder.jobs.size).to eq(form_count)
>>>>>>> bddbc047
    end
  end
end<|MERGE_RESOLUTION|>--- conflicted
+++ resolved
@@ -4,7 +4,6 @@
 require VAForms::Engine.root.join('spec', 'rails_helper.rb')
 
 RSpec.describe VAForms::FormReloader, type: :job do
-<<<<<<< HEAD
   describe '#perform' do
     subject { described_class }
 
@@ -20,7 +19,7 @@
     end
 
     it 'schedules a child FormBuilder job for each form retrieved' do
-      VCR.use_cassette('va_forms/gql_forms') do
+      VCR.use_cassette('va_forms/forms') do
         described_class.new.perform
         expect(VAForms::FormBuilder.jobs.size).to eq(form_count)
       end
@@ -28,7 +27,7 @@
 
     context 'when the Drupal server returns an error' do
       it 'raises an error and does not schedule any child FormBuilder jobs' do
-        VCR.use_cassette('va_forms/gql_forms_internal_server_error') do
+        VCR.use_cassette('va_forms/forms_500_error') do
           expect { described_class.new.perform }.to raise_error(NoMethodError)
           expect(VAForms::FormBuilder.jobs.size).to eq(0)
         end
@@ -79,17 +78,6 @@
           expect(slack_messenger).to receive(:notify!)
         end
       end
-=======
-  let(:builder) { class_double(VAForms::FormBuilder) }
-  let(:reloader) { described_class.new }
-  let(:form_data) { reloader.all_forms_data }
-  let(:form_count) { form_data.size }
-
-  it 'schedules a child `FormBuilder` job for each form retrieved' do
-    VCR.use_cassette('va_forms/va_forms', record: :new_episodes) do
-      form_data.each { |form| VAForms::FormBuilder.perform_async(form) }
-      expect(VAForms::FormBuilder.jobs.size).to eq(form_count)
->>>>>>> bddbc047
     end
   end
 end