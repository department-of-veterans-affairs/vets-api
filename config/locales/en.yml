--- conflicted
+++ resolved
@@ -23,17 +23,7 @@
   time:
     formats:
       pdf_stamp: "%Y-%m-%d"
-<<<<<<< HEAD
-  uploads:
-    pdf:
-      locked: PDF must not be encrypted or locked. Please re-save it without a password
-      invalid: PDF is not able to be opened. Try re-saving or re-uploading it.
-      incorrect_password: We're sorry, we were unable to unlock this PDF.
-  dependency_claim_failuer_mailer:
-=======
-
   dependency_claim_failure_mailer:
->>>>>>> f0a04843
     subject: We can't process your dependents application
     body_html: >
       <p>We're sorry. Something went wrong when we tried to submit your application to add or remove a dependent on your VA benefits (VA Forms 21-686c and 21-674).</p>
@@ -67,4 +57,5 @@
         ascii_encoded: 'Cannot read file encoding. Text files must be ASCII encoded.'
         pdf:
           locked: PDF must not be encrypted or locked. Please re-save it without a password
-          invalid: PDF is not able to be opened. Try re-saving or re-uploading it.+          invalid: PDF is not able to be opened. Try re-saving or re-uploading it.
+          incorrect_password: We're sorry, we were unable to unlock this PDF.