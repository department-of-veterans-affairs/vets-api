--- conflicted
+++ resolved
@@ -15,43 +15,6 @@
 
       expect(cemeteries).to be_a(Common::Collection)
       expect(cemeteries.type).to eq(Preneeds::Cemetery)
-    end
-  end
-
-<<<<<<< HEAD
-  describe 'get_states' do
-    it 'gets a collection of states' do
-      states = VCR.use_cassette('preneeds/states/gets_a_list_of_states') do
-        subject.get_states
-      end
-
-      expect(states).to be_a(Common::Collection)
-      expect(states.type).to eq(Preneeds::State)
-    end
-  end
-
-  describe 'get_military_rank_for_branch_of_service' do
-    let(:params) do
-      { branch_of_service: 'AC', start_date: '1926-07-02', end_date: '1926-07-02' }
-    end
-
-    it 'gets a collection of service branches' do
-      ranks = VCR.use_cassette('preneeds/military_ranks/gets_a_list_of_military_ranks') do
-        subject.get_military_rank_for_branch_of_service params
-      end
-
-      expect(ranks).to be_a(Common::Collection)
-      expect(ranks.type).to eq(Preneeds::MilitaryRank)
-=======
-  describe 'get_discharge_types' do
-    it 'gets a collection of discharge_types' do
-      discharge_types = VCR.use_cassette('preneeds/discharge_types/gets_a_list_of_discharge_types') do
-        subject.get_discharge_types
-      end
-
-      expect(discharge_types).to be_a(Common::Collection)
-      expect(discharge_types.type).to eq(Preneeds::DischargeType)
->>>>>>> babc494c
     end
   end
 
