# frozen_string_literal: true

require 'benchmark'
require 'common/client/base'
require 'hca/configuration'
require 'hca/overrides_parser'

module VA1010Forms
  module EnrollmentSystem
    class Service < Common::Client::Base
      include ActionView::Helpers::NumberHelper

      configuration HCA::Configuration

      # @param [Hash] user_identifier
      # @example { 'icn' => user.icn, 'edipi' => user.edipi }
      def initialize(user_identifier = nil)
        super()
        @user_identifier = user_identifier
      end

      def submit(parsed_form, form_id)
        formatted = HCA::EnrollmentSystem.veteran_to_save_submit_form(
          parsed_form,
          @user_identifier,
          form_id
        )
        submission_body = submission_body(formatted)
        response = perform(:post, '', submission_body)

        root = response.body.locate('S:Envelope/S:Body/submitFormResponse').first
        form_submission_id = root.locate('formSubmissionId').first.text.to_i

        {
          success: true,
          formSubmissionId: form_submission_id,
          timestamp: root.locate('timeStamp').first&.text || Time.now.getlocal.to_s
        }
      rescue => e
        Rails.logger.error "#{form_id} form submission failed: #{e.message}"

        if e.is_a?(Ox::ParseError)
          PersonalInformationLog.create!(data: submission_body, error_class: 'Form1010Ezr FailedWithParsingError')
        end

        raise e
      end

      # Class method for creating SOAP client
      def self.soap
        # Savon *seems* like it should be setting these things correctly
        # from what the docs say. Our WSDL file is weird, maybe?
        Savon.client(
          wsdl: HCA::Configuration::WSDL,
          env_namespace: :soap,
          element_form_default: :qualified,
          namespaces: {
            'xmlns:tns': 'http://va.gov/service/esr/voa/v1'
          },
          namespace: 'http://va.gov/schema/esr/voa/v1'
        )
      end

      private

      def log_payload_info(formatted_form, submission_body)
        form_name = formatted_form.dig('va:form', 'va:formIdentifier', 'va:value')
        attachments = formatted_form.dig('va:form', 'va:attachments')
        attachment_count = attachments&.length || 0
        # Log the attachment sizes in descending order
        if attachment_count.positive?
          # Convert the attachments into xml format so they resemble what will be sent to VES
          attachment_sizes =
            attachments.map { |a| a.to_xml.size }.sort.reverse!.map { |size| number_to_human_size(size) }.join(', ')

          Rails.logger.info("Attachment sizes in descending order: #{attachment_sizes}")
        end

        Rails.logger.info(
          "Payload for submitted #{form_name}: Body size of #{number_to_human_size(submission_body.bytesize)} " \
          "with #{attachment_count} attachment(s)"
        )
      end

      def submission_body(formatted_form)
<<<<<<< HEAD
        content = Gyoku.xml(formatted_form, unwrap: [:'va:attachments'])
        submission_body = soap.build_request(:save_submit_form, message: content).body
=======
        content =
          if Flipper.enabled?(:ezr_use_correct_format_for_file_uploads)
            Gyoku.xml(formatted_form, unwrap: [:'va:attachments'])
          else
            Gyoku.xml(formatted_form)
          end
        submission_body = self.class.soap.build_request(:save_submit_form, message: content).body
>>>>>>> 7919fcac
        log_payload_info(formatted_form, submission_body)

        submission_body
      end
    end
  end
end<|MERGE_RESOLUTION|>--- conflicted
+++ resolved
@@ -83,10 +83,6 @@
       end
 
       def submission_body(formatted_form)
-<<<<<<< HEAD
-        content = Gyoku.xml(formatted_form, unwrap: [:'va:attachments'])
-        submission_body = soap.build_request(:save_submit_form, message: content).body
-=======
         content =
           if Flipper.enabled?(:ezr_use_correct_format_for_file_uploads)
             Gyoku.xml(formatted_form, unwrap: [:'va:attachments'])
@@ -94,7 +90,6 @@
             Gyoku.xml(formatted_form)
           end
         submission_body = self.class.soap.build_request(:save_submit_form, message: content).body
->>>>>>> 7919fcac
         log_payload_info(formatted_form, submission_body)
 
         submission_body
