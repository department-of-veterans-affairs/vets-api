--- conflicted
+++ resolved
@@ -106,7 +106,6 @@
     end
   end
 
-<<<<<<< HEAD
   describe('#track_toxic_exposure_changes') do
     let(:user_uuid) { SecureRandom.uuid }
     let(:in_progress_form_data) do
@@ -193,7 +192,9 @@
         expect(monitor).not_to receive(:submit_event)
         monitor.track_toxic_exposure_changes(in_progress_form:, submitted_claim: saved_claim, submission:, user_uuid:)
       end
-=======
+    end
+  end
+
   describe('#track_526_submission_with_banking_info') do
     let(:user) { build(:disabilities_compensation_user, icn: '123498767V234859') }
 
@@ -248,7 +249,6 @@
         ]
       )
       monitor.track_526_submission_without_banking_info(user.uuid)
->>>>>>> 7a7d5d69
     end
   end
 end