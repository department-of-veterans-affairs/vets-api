---
http_interactions:
- request:
    method: get
<<<<<<< HEAD
    uri: https://test.vets.gov/mhv-sm-api/patient/v1/session
=======
    uri: https://mock-prescriptions-api.herokuapp.com/mhv-sm-api/patient/v1/session
>>>>>>> a6ace2f1
    body:
      encoding: US-ASCII
      string: ''
    headers:
      Accept:
      - application/json
      Content-Type:
      - application/json
      User-Agent:
      - Vets.gov Healthcare Secure Messaging API Ruby Gem 0.1.0
      Apptoken:
      - a-fake-app-token
      Mhvcorrelationid:
      - '10616687'
      Accept-Encoding:
      - gzip;q=1.0,deflate;q=0.6,identity;q=0.3
  response:
    status:
      code: 200
      message: OK
    headers:
      Date:
      - Wed, 14 Sep 2016 17:08:07 GMT
      Server:
      - Apache/2.2.15 (Red Hat)
      Content-Length:
      - '0'
      Expires:
      - Wed, 14 Sep 2016 18:08:07 GMT
      Token:
      - 8NYQ91EHmO4=HzcPJ4xQdMfUTshcvY/dSemdRWty1YGrFWBskEx0rxE=
      X-Powered-By:
      - Servlet/2.5 JSP/2.1
      Connection:
      - close
      Content-Type:
      - text/html; charset=UTF-8
    body:
      encoding: UTF-8
      string: ''
    http_version:
  recorded_at: Wed, 14 Sep 2016 17:08:07 GMT
- request:
    method: post
<<<<<<< HEAD
    uri: https://test.vets.gov/mhv-sm-api/patient/v1/message
=======
    uri: https://mock-prescriptions-api.herokuapp.com/mhv-sm-api/patient/v1/message
>>>>>>> a6ace2f1
    body:
      encoding: UTF-8
      string: '{"category":"OTHER","body":"Body 1","recipientId":"585986","subject":"Subject
        1"}'
    headers:
      Accept:
      - application/json
      Content-Type:
      - application/json
      User-Agent:
      - Vets.gov Healthcare Secure Messaging API Ruby Gem 0.1.0
      Token:
      - 8NYQ91EHmO4=HzcPJ4xQdMfUTshcvY/dSemdRWty1YGrFWBskEx0rxE=
      Accept-Encoding:
      - gzip;q=1.0,deflate;q=0.6,identity;q=0.3
  response:
    status:
      code: 200
      message: OK
    headers:
      Date:
      - Wed, 14 Sep 2016 17:08:07 GMT
      Server:
      - Apache/2.2.15 (Red Hat)
      X-Powered-By:
      - Servlet/2.5 JSP/2.1
      Connection:
      - close
      Transfer-Encoding:
      - chunked
      Content-Type:
      - application/json
    body:
      encoding: UTF-8
      string: '{"id":621294,"category":"OTHER","subject":"Subject 1","body":"Body
        1","attachment":false,"attachments":{"attachment":[]},"sentDate":"Wed, 14
        Sep 2016 17:08:08 GMT","senderId":384939,"senderName":"MVIONE, TEST","recipientId":585986,"recipientName":"Triage
        group 311070 test 2","readReceipt":null}'
    http_version:
  recorded_at: Wed, 14 Sep 2016 17:08:08 GMT
recorded_with: VCR 3.0.3<|MERGE_RESOLUTION|>--- conflicted
+++ resolved
@@ -2,11 +2,7 @@
 http_interactions:
 - request:
     method: get
-<<<<<<< HEAD
     uri: https://test.vets.gov/mhv-sm-api/patient/v1/session
-=======
-    uri: https://mock-prescriptions-api.herokuapp.com/mhv-sm-api/patient/v1/session
->>>>>>> a6ace2f1
     body:
       encoding: US-ASCII
       string: ''
@@ -18,7 +14,7 @@
       User-Agent:
       - Vets.gov Healthcare Secure Messaging API Ruby Gem 0.1.0
       Apptoken:
-      - a-fake-app-token
+      - fake-app-token
       Mhvcorrelationid:
       - '10616687'
       Accept-Encoding:
@@ -51,11 +47,7 @@
   recorded_at: Wed, 14 Sep 2016 17:08:07 GMT
 - request:
     method: post
-<<<<<<< HEAD
     uri: https://test.vets.gov/mhv-sm-api/patient/v1/message
-=======
-    uri: https://mock-prescriptions-api.herokuapp.com/mhv-sm-api/patient/v1/message
->>>>>>> a6ace2f1
     body:
       encoding: UTF-8
       string: '{"category":"OTHER","body":"Body 1","recipientId":"585986","subject":"Subject
