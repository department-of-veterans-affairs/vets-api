--- conflicted
+++ resolved
@@ -175,7 +175,7 @@
           it 'maps change of address when address is international' do
             form_data['data']['attributes']['changeOfAddress'] = {
               'typeOfAddressChange' => 'TEMPORARY',
-              'numberAndStreet' => '10 Peach St',
+              'addressLine1' => '10 Peach St',
               'city' => 'London',
               'country' => 'GBR',
               'internationalPostalCode' => 'SW1A 1AA',
@@ -417,125 +417,6 @@
           expect(fes_data[:data][:form526][:claimDate]).to eq(Time.zone.today.to_s)
         end
       end
-<<<<<<< HEAD
-=======
-
-      context 'required field validation' do
-        it 'raises error when veteran participant ID is missing' do
-          auto_claim = create(:auto_established_claim,
-                              form_data: form_data['data']['attributes'],
-                              auth_headers: {})
-
-          mapper = ClaimsApi::V2::DisabilityCompensationFesMapper.new(auto_claim)
-          expect { mapper.map_claim }.to raise_error(ArgumentError, /Missing veteranParticipantId/)
-        end
-
-        it 'raises error when participant ID falls back to ICN' do
-          auto_claim = create(:auto_established_claim,
-                              form_data: form_data['data']['attributes'],
-                              auth_headers: {},
-                              veteran_icn: '1234567890V123456')
-
-          mapper = ClaimsApi::V2::DisabilityCompensationFesMapper.new(auto_claim)
-          expect { mapper.map_claim }.to raise_error(ArgumentError, /Missing veteranParticipantId/)
-        end
-
-        it 'raises error when service periods are missing' do
-          form_data['data']['attributes']['serviceInformation'].delete('servicePeriods')
-          auto_claim = create(:auto_established_claim,
-                              form_data: form_data['data']['attributes'],
-                              auth_headers: { 'va_eauth_pid' => '600061742' })
-
-          mapper = ClaimsApi::V2::DisabilityCompensationFesMapper.new(auto_claim)
-          expect { mapper.map_claim }.to raise_error(ArgumentError,
-                                                     /Missing required serviceInformation.servicePeriods/)
-        end
-
-        it 'raises error when disabilities are missing' do
-          form_data['data']['attributes'].delete('disabilities')
-          auto_claim = create(:auto_established_claim,
-                              form_data: form_data['data']['attributes'],
-                              auth_headers: { 'va_eauth_pid' => '600061742' })
-
-          mapper = ClaimsApi::V2::DisabilityCompensationFesMapper.new(auto_claim)
-          expect { mapper.map_claim }.to raise_error(ArgumentError, /Missing required disabilities array/)
-        end
-
-        it 'raises error when veteran mailing address is missing' do
-          form_data['data']['attributes']['veteranIdentification'].delete('mailingAddress')
-          auto_claim = create(:auto_established_claim,
-                              form_data: form_data['data']['attributes'],
-                              auth_headers: { 'va_eauth_pid' => '600061742' })
-
-          mapper = ClaimsApi::V2::DisabilityCompensationFesMapper.new(auto_claim)
-          expect { mapper.map_claim }.to raise_error(ArgumentError, /Missing required veteran mailing address/)
-        end
-
-        it 'accepts dependent participant ID for claimant' do
-          auto_claim = create(:auto_established_claim,
-                              form_data: form_data['data']['attributes'],
-                              auth_headers: {
-                                'va_eauth_pid' => '600061742'
-                              })
-
-          fes_data = ClaimsApi::V2::DisabilityCompensationFesMapper.new(auto_claim).map_claim
-          expect(fes_data[:data][:claimantParticipantId]).to eq('600061742')
-          expect(fes_data[:data][:veteranParticipantId]).to eq('600061742')
-        end
-      end
-    end
-
-    context 'with v1 form data' do
-      let(:form_data) do
-        JSON.parse(
-          Rails.root.join(
-            'modules',
-            'claims_api',
-            'spec',
-            'fixtures',
-            'form_526_json_api.json'
-          ).read
-        )
-      end
-      let(:auto_claim) do
-        create(:auto_established_claim,
-               form_data: form_data['data']['attributes'],
-               auth_headers: { 'va_eauth_pid' => '600061742' })
-      end
-      let(:fes_data) do
-        ClaimsApi::V2::DisabilityCompensationFesMapper.new(auto_claim).map_claim
-      end
-
-      it 'maps v1 veteran data to FES format' do
-        expect(fes_data).to have_key(:data)
-        expect(fes_data[:data]).to have_key(:form526)
-        expect(fes_data[:data][:form526]).to have_key(:veteran)
-      end
-
-      it 'maps v1 address correctly' do
-        address = fes_data[:data][:form526][:veteran][:currentMailingAddress]
-        expect(address).to include(
-          addressLine1: '1234 Couch Street',
-          city: 'Portland',
-          state: 'OR',
-          country: 'USA',
-          zipFirstFive: '12345',
-          addressType: 'DOMESTIC'
-        )
-      end
-
-      it 'handles v1 disabilities structure' do
-        disabilities = fes_data[:data][:form526][:disabilities]
-        expect(disabilities).to be_an(Array)
-        expect(disabilities).not_to be_empty
-      end
-
-      it 'handles v1 service information' do
-        service_info = fes_data[:data][:form526][:serviceInformation]
-        expect(service_info).to be_present
-        expect(service_info[:servicePeriods]).to be_an(Array)
-      end
->>>>>>> e0d91e6f
     end
   end
 end