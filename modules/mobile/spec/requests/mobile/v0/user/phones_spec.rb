# frozen_string_literal: true

require_relative '../../../../support/helpers/rails_helper'

RSpec.describe 'Mobile::V0::User::Phones', type: :request do
  include JsonSchemaMatchers

  let!(:user) { sis_user }

  let(:headers) do
    sis_headers(json: true)
  end
  let(:telephone) { build(:telephone, :contact_info_v2, source_system_user: user.icn) }

  before do
    allow(Flipper).to receive(:enabled?).with(:mobile_v2_contact_info, instance_of(User)).and_return(true)
    allow(Flipper).to receive(:enabled?).with(:va_v3_contact_information_service, instance_of(User)).and_return(true)
    allow(Flipper).to receive(:enabled?).with(:remove_pciu, instance_of(User)).and_return(false)
<<<<<<< HEAD
    Flipper.enable(:va_v3_contact_information_service)
  end

  after do
    Flipper.disable(:va_v3_contact_information_service)
=======
    Timecop.freeze(Time.zone.parse('2024-08-27T18:51:06.012Z'))
>>>>>>> e82a0d44
  end

  after do
    Timecop.return
  end

  describe 'POST /mobile/v0/user/phones' do
    context 'with a valid phone number' do
      before do
        telephone.id = 42

<<<<<<< HEAD
        VCR.use_cassette('mobile/profile/v2/get_phone_status_complete') do
          VCR.use_cassette('mobile/profile/v2/get_phone_status_incomplete') do
            VCR.use_cassette('mobile/profile/v2/get_phone_status_incomplete_2') do
              VCR.use_cassette('mobile/profile/v2/post_phone_initial') do
=======
        VCR.use_cassette('mobile/profile/v2/get_phone_status_complete', VCR::MATCH_EVERYTHING) do
          VCR.use_cassette('mobile/profile/v2/get_phone_status_incomplete', VCR::MATCH_EVERYTHING) do
            VCR.use_cassette('mobile/profile/v2/get_phone_status_incomplete_2', VCR::MATCH_EVERYTHING) do
              VCR.use_cassette('mobile/profile/v2/post_phone_initial', VCR::MATCH_EVERYTHING) do
>>>>>>> e82a0d44
                post('/mobile/v0/user/phones', params: telephone.to_json, headers:)
              end
            end
          end
        end
      end

      it 'returns a 200' do
        expect(response).to have_http_status(:ok)
      end

      it 'matches the expected schema' do
        expect(response.body).to match_json_schema('profile_update_response')
      end

      it 'includes a transaction id' do
        id = JSON.parse(response.body).dig('data', 'attributes', 'transactionId')
        expect(id).to eq('c3c6502d-f660-409c-9bc9-a7b7ce4f0bc5')
      end
    end

    context 'with missing params' do
      before do
        telephone.phone_number = ''
        post('/mobile/v0/user/phones', params: telephone.to_json, headers:)
      end

      it 'returns a 422' do
        expect(response).to have_http_status(:unprocessable_entity)
      end

      it 'matches the error schema' do
        expect(response.body).to match_json_schema('errors')
      end

      it 'has a helpful error message' do
        message = response.parsed_body['errors'].first
        expect(message).to eq(
          {
            'title' => "Phone number can't be blank",
            'detail' => "phone-number - can't be blank",
            'code' => '100',
            'source' => {
              'pointer' => 'data/attributes/phone-number'
            },
            'status' => '422'
          }
        )
      end
    end
  end

  describe 'PUT /mobile/v0/user/phones' do
    context 'with a valid phone number' do
      before do
        telephone.id = 42

<<<<<<< HEAD
        VCR.use_cassette('mobile/profile/v2/get_phone_status_complete') do
          VCR.use_cassette('mobile/profile/v2/get_phone_status_incomplete') do
            VCR.use_cassette('mobile/profile/v2/put_phone_initial') do
=======
        VCR.use_cassette('mobile/profile/v2/get_phone_status_complete', VCR::MATCH_EVERYTHING) do
          VCR.use_cassette('mobile/profile/v2/get_phone_status_incomplete', VCR::MATCH_EVERYTHING) do
            VCR.use_cassette('mobile/profile/v2/put_phone_initial', VCR::MATCH_EVERYTHING) do
>>>>>>> e82a0d44
              put('/mobile/v0/user/phones', params: telephone.to_json, headers:)
            end
          end
        end
      end

      it 'returns a 200' do
        expect(response).to have_http_status(:ok)
      end

      it 'matches the expected schema' do
        expect(response.body).to match_json_schema('profile_update_response')
      end

      it 'includes a transaction id' do
        id = JSON.parse(response.body).dig('data', 'attributes', 'transactionId')
        expect(id).to eq('c3c6502d-f660-409c-9bc9-a7b7ce4f0bc5')
      end
    end

    context 'with missing params' do
      before do
        telephone.phone_number = ''
        put('/mobile/v0/user/phones', params: telephone.to_json, headers:)
      end

      it 'returns a 422' do
        expect(response).to have_http_status(:unprocessable_entity)
      end

      it 'matches the error schema' do
        expect(response.body).to match_json_schema('errors')
      end

      it 'has a helpful error message' do
        message = response.parsed_body['errors'].first
        expect(message).to eq(
          {
            'title' => "Phone number can't be blank",
            'detail' => "phone-number - can't be blank",
            'code' => '100',
            'source' => {
              'pointer' => 'data/attributes/phone-number'
            },
            'status' => '422'
          }
        )
      end
    end
  end

  describe 'DELETE /mobile/v0/user/phones v2' do
    context 'with a valid phone number' do
      before do
        telephone.id = 42
<<<<<<< HEAD
        VCR.use_cassette('mobile/profile/v2/get_phone_status_complete') do
          VCR.use_cassette('mobile/profile/v2/get_phone_status_incomplete') do
            VCR.use_cassette('mobile/profile/v2/delete_phone_initial') do
=======
        VCR.use_cassette('mobile/profile/v2/get_phone_status_complete', VCR::MATCH_EVERYTHING) do
          VCR.use_cassette('mobile/profile/v2/get_phone_status_incomplete', VCR::MATCH_EVERYTHING) do
            VCR.use_cassette('mobile/profile/v2/delete_phone_initial', VCR::MATCH_EVERYTHING) do
>>>>>>> e82a0d44
              delete '/mobile/v0/user/phones',
                     params: telephone.to_json,
                     headers:
            end
          end
        end
      end

      it 'returns a 200' do
        expect(response).to have_http_status(:ok)
      end

      it 'matches the expected schema' do
        expect(response.body).to match_json_schema('profile_update_response')
      end

      it 'includes a transaction id' do
        id = JSON.parse(response.body).dig('data', 'attributes', 'transactionId')
        expect(id).to eq('c3c6502d-f660-409c-9bc9-a7b7ce4f0bc5')
      end
    end

    context 'with missing params' do
      before do
        telephone.phone_number = ''
        post('/mobile/v0/user/phones', params: telephone.to_json, headers:)
      end

      it 'returns a 422' do
        expect(response).to have_http_status(:unprocessable_entity)
      end

      it 'matches the error schema' do
        expect(response.body).to match_json_schema('errors')
      end

      it 'has a helpful error message' do
        message = response.parsed_body['errors'].first
        expect(message).to eq(
          {
            'title' => "Phone number can't be blank",
            'detail' => "phone-number - can't be blank",
            'code' => '100',
            'source' => {
              'pointer' => 'data/attributes/phone-number'
            },
            'status' => '422'
          }
        )
      end
    end
  end
end<|MERGE_RESOLUTION|>--- conflicted
+++ resolved
@@ -16,15 +16,7 @@
     allow(Flipper).to receive(:enabled?).with(:mobile_v2_contact_info, instance_of(User)).and_return(true)
     allow(Flipper).to receive(:enabled?).with(:va_v3_contact_information_service, instance_of(User)).and_return(true)
     allow(Flipper).to receive(:enabled?).with(:remove_pciu, instance_of(User)).and_return(false)
-<<<<<<< HEAD
-    Flipper.enable(:va_v3_contact_information_service)
-  end
-
-  after do
-    Flipper.disable(:va_v3_contact_information_service)
-=======
     Timecop.freeze(Time.zone.parse('2024-08-27T18:51:06.012Z'))
->>>>>>> e82a0d44
   end
 
   after do
@@ -36,17 +28,10 @@
       before do
         telephone.id = 42
 
-<<<<<<< HEAD
-        VCR.use_cassette('mobile/profile/v2/get_phone_status_complete') do
-          VCR.use_cassette('mobile/profile/v2/get_phone_status_incomplete') do
-            VCR.use_cassette('mobile/profile/v2/get_phone_status_incomplete_2') do
-              VCR.use_cassette('mobile/profile/v2/post_phone_initial') do
-=======
         VCR.use_cassette('mobile/profile/v2/get_phone_status_complete', VCR::MATCH_EVERYTHING) do
           VCR.use_cassette('mobile/profile/v2/get_phone_status_incomplete', VCR::MATCH_EVERYTHING) do
             VCR.use_cassette('mobile/profile/v2/get_phone_status_incomplete_2', VCR::MATCH_EVERYTHING) do
               VCR.use_cassette('mobile/profile/v2/post_phone_initial', VCR::MATCH_EVERYTHING) do
->>>>>>> e82a0d44
                 post('/mobile/v0/user/phones', params: telephone.to_json, headers:)
               end
             end
@@ -104,15 +89,9 @@
       before do
         telephone.id = 42
 
-<<<<<<< HEAD
-        VCR.use_cassette('mobile/profile/v2/get_phone_status_complete') do
-          VCR.use_cassette('mobile/profile/v2/get_phone_status_incomplete') do
-            VCR.use_cassette('mobile/profile/v2/put_phone_initial') do
-=======
         VCR.use_cassette('mobile/profile/v2/get_phone_status_complete', VCR::MATCH_EVERYTHING) do
           VCR.use_cassette('mobile/profile/v2/get_phone_status_incomplete', VCR::MATCH_EVERYTHING) do
             VCR.use_cassette('mobile/profile/v2/put_phone_initial', VCR::MATCH_EVERYTHING) do
->>>>>>> e82a0d44
               put('/mobile/v0/user/phones', params: telephone.to_json, headers:)
             end
           end
@@ -168,15 +147,9 @@
     context 'with a valid phone number' do
       before do
         telephone.id = 42
-<<<<<<< HEAD
-        VCR.use_cassette('mobile/profile/v2/get_phone_status_complete') do
-          VCR.use_cassette('mobile/profile/v2/get_phone_status_incomplete') do
-            VCR.use_cassette('mobile/profile/v2/delete_phone_initial') do
-=======
         VCR.use_cassette('mobile/profile/v2/get_phone_status_complete', VCR::MATCH_EVERYTHING) do
           VCR.use_cassette('mobile/profile/v2/get_phone_status_incomplete', VCR::MATCH_EVERYTHING) do
             VCR.use_cassette('mobile/profile/v2/delete_phone_initial', VCR::MATCH_EVERYTHING) do
->>>>>>> e82a0d44
               delete '/mobile/v0/user/phones',
                      params: telephone.to_json,
                      headers:
