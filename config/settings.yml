hostname: 127.0.0.1:3000 # possible fallback for unsafe request.host

vsp_environment: localhost

virtual_hosts: ["127.0.0.1", "localhost"] # Safe host names

# For CORS requests; separate multiple origins with a comma
web_origin: http://localhost:3000,http://localhost:3001,http://127.0.0.1:3000,http://127.0.0.1:3001,null
web_origin_regex: \Ahttps?:\/\/www\.va\.gov\z

logingov:
  client_id: https://sqa.eauth.va.gov/isam/sps/saml20sp/saml20
  redirect_uri: http://localhost:3000/v0/sign_in/callback
  logout_redirect_uri: http://localhost:3000/v0/sign_in/logingov_logout_proxy
  client_cert_path: spec/fixtures/sign_in/oauth.crt
  client_key_path: spec/fixtures/sign_in/oauth.key
  oauth_url: https://idp.int.identitysandbox.gov
  oauth_public_key: spec/fixtures/logingov/logingov_oauth_pub.pem

idme:
  client_id: ef7f1237ed3c396e4b4a2b04b608a7b1
  client_secret: ae657fd2b253d17be7b48ecdb39d7b34
  redirect_uri: http://localhost:3000/v0/sign_in/callback
  client_cert_path: spec/fixtures/sign_in/oauth.crt
  client_key_path: spec/fixtures/sign_in/oauth.key
  oauth_url: https://api.idmelabs.com

map_services:
  chatbot_client_id: 2bb9803acfc3
  sign_up_service_client_id: c7d6e0fc9a39
  check_in_client_id: bc75b71c7e67
  appointments_client_id: 74b3145e1354555e
  oauth_url: https://veteran.apps-staging.va.gov
  client_cert_path: spec/fixtures/map/oauth.crt
  client_key_path: spec/fixtures/map/oauth.key
  sign_up_service_url: https://cerner.apps-staging.va.gov
  sign_up_service_provisioning_api_key: abcd1234
  secure_token_service:
    mock: true
  sign_up_service:
    mock: true

# Settings for new SAML authentication with SSOe
saml_ssoe:
  idp_metadata_file: config/ssoe_idp_int_metadata_isam.xml
  cert_path: ~
  cert_new_path: ~
  key_path: ~
  issuer: https://ssoe-sp-localhost.va.gov
  callback_url: http://localhost:3000/v1/sessions/callback
  logout_url: https://int.eauth.va.gov/slo/globallogout
  logout_app_key: https://ssoe-sp-dev.va.gov
  tou_decline_logout_app_key: https://dev-api.va.gov/agreements_declined
  request_signing: false
  relay: ~
  response_signing: false
  response_encryption: false
  identity_slack_webhook: ~
  idp_sso_service_binding: "urn:oasis:names:tc:SAML:2.0:bindings:HTTP-POST"

ssoe_eauth_cookie:
  name: vagov_saml_request_localhost
  domain: localhost
  secure: false

session_cookie:
  secure: false

sign_in:
  jwt_encode_key: 'spec/fixtures/sign_in/privatekey.pem'
  jwt_old_encode_key: 'spec/fixtures/sign_in/privatekey_old.pem'
  cookies_secure: false
  info_cookie_domain: localhost
  auto_uplevel: true
  mock_auth_url: http://localhost:3000/mocked_authentication/profiles
  mock_redirect_uri: http://localhost:3000/v0/sign_in/callback
  mockdata_sync_api_key: ~
  vaweb_client_id: vaweb
  vamobile_client_id: vamobile
  arp_client_id: arp
  sts_client:
    base_url: http://localhost:3000
    key_path: spec/fixtures/sign_in/sts_client.pem
  web_origins:
    - http://localhost:4000

terms_of_use:
  current_version: v1
  enabled_clients: vaweb, mhv, myvahealth

lockbox:
  master_key: "0d78eaf0e90d4e7b8910c9112e16e66d8b00ec4054a89aa426e32712a13371e9"

binaries:
  # you can specify a full path in settings.local.yml if necessary
  pdfinfo: pdfinfo
  pdftk: pdftk
  clamdscan: /usr/bin/clamdscan

clamav:
  mock: false
  # host & port here are only used in development here:
  # config/initializers/clamav.rb
  host: 'clamav'
  port: '3310'

database_url: postgis:///vets-api
test_database_url: postgis:///vets-api-test

relative_url_root: /

# This is a fake secret key base... not used in any envs
secret_key_base: c1a13acb916e6ebf1d2a93a3924586520508b609e80e048364902cd36ab602c9ec6ddcb47ac66e7903dbc77ae876df5564658a4f786b50497440b0c7dc029361
old_secret_key_base: 8af0fe1e378586520e4324694897eb269bd0fffa1c5be6cc3b4ffb9dbde095d0bef5c7fdab73cd05685d8fe1dd589287d78b38e4de7116fbe14461e414072677

dmc:
  client_id: "0be3d60e3983438199f192b6e723a6f0"
  client_secret: "secret"
  mock_debts: false
  mock_fsr: false
  url: https://internal-dsva-vagov-dev-fwdproxy-1893365470.us-gov-west-1.elb.amazonaws.com:4465/api/v1/digital-services/
  debts_endpoint: debt-letter/get
  fsr_payment_window: 30

mcp:
  vbs_client_key: abcd1234abcd1234abcd1234abcd1234abcd1234
  vbs:
    url: https://fake_url.com:9000
    host: fake_url.com:9000
    base_path: /base/path
    service_name: VBS
    mock: false
    mock_vista: false
    api_key: abcd1234abcd1234abcd1234abcd1234abcd1234
  vbs_v2:
    url: https://fake_url.com:9000
    host: fake_url.com:9000
    base_path: /base/path
    service_name: VBS
    mock: false
    mock_vista: false
    api_key: abcd1234abcd1234abcd1234abcd1234abcd1234
  notifications:
    job_interval: 10
    batch_size: 10

fsr:
  prefill: true

dispute_debt:
  prefill: true

review_instance_slug: ~

sidekiq_admin_panel: false

salesforce-gibft:
  url: "https://va--rdtcddev.cs33.my.salesforce.com/"

salesforce-carma:
  url: "https://fake-carma.salesforce.com"

salesforce:
  env: dev

form_10_10cg:
  carma:
    mulesoft:
      host: ~
      client_id: ~
      client_secret: ~
      timeout: 30
      async_timeout: 600
      auth:
        mock: false
        timeout: ~
        token_url: ~
        client_id: ~
        client_secret: ~
        auth_token_path: ~
  poa:
    s3:
      aws_access_key_id: my-aws-key-id
      aws_secret_access_key: my-aws-access-key
      bucket: my-bucket
      region: us-gov-west-1

vbs:
  url: https://vbs.example.com/api/v1

# Settings for Education Benefits
edu:
  prefill: true
  sftp:
    host: ~
    pass: ~
    user: ~
    port: ~
    relative_307_path: ~
    relative_351_path: ~
  slack:
    webhook_url: https://example.com
  spool_error:
    emails:
      - Joseph.Preisser@va.gov
      - Shay.Norton-Leonard@va.gov
      - PIERRE.BROWN@va.gov
      - VAVBAHIN/TIMS@vba.va.gov
      - EDUAPPMGMT.VBACO@VA.GOV
      - vfep_support_team@va.gov
      - eugenia.gina.ronat@accenturefederal.com
      - morgan.whaley@accenturefederal.com
      - m.c.shah@accenturefederal.com
      - patrick.arthur@accenturefederal.com
      - adam.freemer@accenturefederal.com
      - dan.brooking@accenturefederal.com
      - sebastian.cooper@accenturefederal.com
      - david.rowley@accenturefederal.com
      - nick.barthelemy@accenturefederal.com
    staging_emails:
  staging_spool_contents:
    emails:
      - noah.stern@va.gov
      - gregg.puhala@va.gov
      - kara.ciprich@va.gov
      - napoleon.kernessant@govcio.com
      - vishnhav.ashok@va.gov
      - donna.saunders@va.gov
      - ariana.adili@govcio.com
      - marelby.hernandez@va.gov
      - nawar.hussein@va.gov
      - engin.akman@va.gov
  staging_excel_contents:
    emails:
      - alex.chan1@va.gov
      - gregg.puhala@va.gov
      - noah.stern@va.gov
      - marelby.hernandez@va.gov
      - nawar.hussein@va.gov
      - engin.akman@va.gov
  production_excel_contents:
    emails:
      - patricia.terry1@va.gov

dependents:
  prefill: true

pension_burial:
  prefill: true
  sftp:
    relative_path: "../VETSGOV_PENSION"

central_mail:
  upload:
    enabled: true
    host: "test2.domaonline.com/EmmsAPI"
    token: "<CENTRAL_MAIL_TOKEN>"

# Settings for BIP Services
bip:
  claims:
    url: "https://claims-uat.dev8.bip.va.gov"
    mock: false

# Settings for VAProfile
vet360:
  url: "https://int.vet360.va.gov"
  contact_information:
    cache_enabled: false
    enabled: true
    timeout: 30
    mock: false
  demographics:
    cache_enabled: false
    enabled: true
    timeout: 30
    mock: true
  military_personnel:
    cache_enabled: false
    enabled: true
    timeout: 30
    mock: false
  veteran_status:
    cache_enabled: true
    enabled: true
    timeout: 30
    mock: false
  address_validation:
    url: "https://sandbox-api.va.gov"
    hostname: "sandbox-api.va.gov"
    api_key: "<AV_KEY>"
  profile_information:
    enabled: true
    timeout: 30
    use_mocks: false

# Settings for IHub
ihub:
  url: "https://qacrmdac.np.crm.vrm.vba.va.gov"
  appointments:
    timeout: 30
    mock: true
  in_production: false

# Settings for Medical Devices Ordering Tool
mdot:
  prefill: true
  url: https://internal-dsva-vagov-staging-fwdproxy-1821450725.us-gov-west-1.elb.amazonaws.com:4466
  api_key: abcd1234abcd1234abcd1234abcd1234abcd1234
  mock: false
  enabled: false

# Settings for Decision Reviews
decision_review:
  benchmark_performance: true
  prefill: true
  url: https://sandbox-api.va.gov/services/appeals/v1/decision_reviews
  api_key: abcd1234abcd1234abcd1234abcd1234abcd1234
  mock: false
  pdf_validation:
    enabled: true
    url: https://sandbox-api.va.gov/services/vba_documents/v1
  s3:
    aws_access_key_id: ~
    aws_secret_access_key: ~
    region: region
    bucket: bucket
  v1:
    url: https://sandbox-api.va.gov/services/appeals/v2/decision_reviews

# Settings for modules/dhp_connected_devices
dhp:
  mock: false
  fitbit:
    client_id: ""
    client_secret: ""
    redirect_uri: "http://localhost:3000/dhp_connected_devices/fitbit-callback"
    scope: "heartrate activity nutrition sleep"
    code_challenge: ""
    code_verifier: ""
  s3:
    aws_access_key_id: ""
    aws_secret_access_key: ""
    bucket: ""
    region: "us-gov-west-1"

# Settings for modules/appeals_api
modules_appeals_api:
  token_validation:
    appeals_status:
      api_key: ""
    contestable_issues:
      api_key: ""
    higher_level_reviews:
      api_key: ""
    legacy_appeals:
      api_key: ""
    notice_of_disagreements:
      api_key: ""
    supplemental_claims:
      api_key: ""
  slack:
    api_key: ""
    appeals_channel_id: ""
  documentation:
    path_enabled_flag: false
    wip_docs:
      # List of flags to indicate parts of documentation that are still WIP and not ready for production.
      # See the rswag:appeals_api:dev rake task, spec_helper, and DocHelpers#wip_doc_enabled? for usage info to opt-in.
      # NOTE: Do not remove this key even if it's empty.
  legacy_appeals_enabled: true
  reports:
    daily_decision_review:
      enabled: false
    weekly_decision_review:
      enabled: false
    weekly_error:
      enabled: false
  schema_dir: config/schemas
  evidence_submissions:
    location:
      prefix: http://some.fakesite.com/path
      replacement: http://another.fakesite.com/rewrittenpath
  s3:
    uploads_enabled: false
    aws_access_key_id: "aws_access_key_id"
    aws_secret_access_key: "aws_secret_access_key"
    region: "region"
    bucket: "bucket"
  status_simulation_enabled: false

onsite_notifications:
  public_key: ~
  template_ids:
    - "f9947b27-df3b-4b09-875c-7f76594d766d" # staging    - debt notification
    - "7efc2b8b-e59a-4571-a2ff-0fd70253e973" # production - debt notification

vre_counseling:
  prefill: true

vre_readiness:
  prefill: true

coe:
  prefill: true

adapted_housing:
  prefill: true

intent_to_file:
  prefill: true

ivc_champva:
<<<<<<< HEAD
=======
  prefill: true
>>>>>>> 6c089e7d
  pega_api:
    api_key: fake_api_key

form_upload_flow:
  prefill: true

# Settings for Expiry Scanner
expiry_scanner:
  slack:
    channel_id: ~
  directories: ~

argocd:
  slack:
    api_key: ~

# Settings for Accredited Rep Management
acc_rep_management:
  prefill: true

# Settings for EVSS
evss:
  prefill: true
  url: https://csraciapp6.evss.srarad.com
  service_name: "wss-form526-services-web"
  alternate_service_name: "wss-form526-services-web-v2"
  cert_path: ~
  key_path: ~
  root_cert_path: ~
  versions:
    claims: 3.6
    common: 11.6
    documents: 3.7
  s3:
    uploads_enabled: false
    aws_access_key_id: EVSS_S3_AWS_ACCESS_KEY_ID_XYZ
    aws_secret_access_key: EVSS_S3_AWS_SECRET_ACCESS_KEY_XYZ
    bucket: evss_s3_bucket
    region: evss_s3_region
  disability_compensation_form:
    timeout: 55 # ~1 minute
    submit_timeout: 355 # ~6 minutes
  dvp:
    url: http://fake.dvp-docker-container
  letters:
    url: https://csraciapp6.evss.srarad.com
    timeout: 55
  ppiu:
    timeout: 30
  pciu:
    timeout: 30
  pciu_address:
    timeout: 30
  mock_claims: false
  mock_common_service: true
  mock_disabilities_form: true
  mock_gi_bill_status: false
  mock_itf: true
  mock_letters: false
  mock_pciu: true
  mock_pciu_address: false
  mock_ppiu: true
  mock_reference: true
  mock_vso_search: false
  aws:
    url: http://fake.evss-reference-data-service.dev/v1
    cert_path: ~
    key_path: ~
    root_ca: ~
  international_postal_codes: "config/evss/international_postal_codes.json"

# Settings for GI Bill Data Service
gids:
  url: https://dev.va.gov/gids
  open_timeout: 1
  read_timeout: 1
  search:
    use_mocks: false
  lce:
    use_mocks: false

mvi_hca:
  url: http://example.com

# Settings for Healthcare Application
# This CA chain is nonsense but allows local development to work with pre-prod environment.
hca:
  prefill: true
  endpoint: https://test-foo.vets.gov
  timeout: 30
  ee:
    endpoint: "http://example.com"
    user: "HCASvcUsr"
    pass: "password"

ppms:
  url: https://some.fakesite.com
  open_timeout: 15
  read_timeout: 55
  api_keys:
    fakekey: fakevalue

# Settings for MyHealthEVet
mhv:
  # include ranges first, then individual exceptions to the ranges last.
  facility_range: [[358, 718], [720, 740], [742, 758]]
  facility_specific: [["741MM"]] # 741 is excluded, but 741MM is included
  rx:
    host: https://mhv-api.example.com
    app_token: fake-app-token
    collection_caching_enabled: false
    mock: true
  sm:
    host: https://mhv-api.example.com
    app_token: fake-app-token
    mock: true
  bb:
    mock: true
    collection_caching_enabled: true
  account:
    mock: false
  medical_records:
    host: fake-host
    app_token: fake-app-token
    x_auth_key: fake-x-auth-key
  account_creation:
    mock: true
    host: https://apigw-intb.aws.myhealth.va.gov
    access_key: some-access-key
    sts:
      service_account_id: c34b86f2130ff3cd4b1d309bc09d8740
      issuer: http://localhost:3000

# Settings for alternate MHV integration for mobile app
mhv_mobile:
  sm:
    app_token: fake-app-token

# Settings for Master Veteran Index
mvi:
  url: http://ps-dev.commserv.healthevet.va.gov:8110/psim_webservice/IdMWebService
  open_timeout: 15
  timeout: 30
  mock: false
  processing_code: T
  client_cert_path: /fake/client/cert/path
  client_key_path: /fake/client/key/path
  pii_logging: false

caseflow:
  mock: true
  app_token: PUBLICDEMO123
  host: https://dsva-appeals-certification-dev-1895622301.us-gov-west-1.elb.amazonaws.com
  timeout: 119
  # The forwardproxy timeout is 2m so I want something slightly less than that so we don't get the forwardproxy's html
  # response when we're expecting JSON.  Ideally, caseflow would respond quicker but they're still giving good responses
  # in over a minute.

vic:
  url: https://some.fakesite.com
  signing_key_path: /fake/signing/key/path

# Settings for (preneeds) burials.
preneeds:
  host: http://some.fakesite.com
  wsdl: "config/preneeds/wsdl/preneeds.wsdl"

webhooks:
  require_https: true

# Settings for VBA Document upload service module
vba_documents:
  v2_upload_endpoint_enabled: false
  v2_enabled: false
  documentation:
    path_enabled_flag: false
  report_enabled: false
  monthly_report: false
  location:
    prefix: http://some.fakesite.com/path
    replacement: http://another.fakesite.com/rewrittenpath
  s3:
    enabled: false
    aws_access_key_id: "aws_access_key_id"
    aws_secret_access_key: "aws_secret_access_key"
    region: "region"
    bucket: "bucket"
  sns:
    topic_arns:
      - vetsgov-arn
      - vagov-arn
  slack:
    enabled: false
    api_key: ""
    channel_id: ""
    default_alert_email: ""
    in_flight_notification_hung_time_in_days: 14
    renotification_in_minutes: 240
    update_stalled_notification_in_minutes: 180
  webhooks:
    registration_next_run_in_minutes: 15
    registration_max_retries: 3

#Settings for Ask VA Api Module
ask_va_api:
  prefill: true
  crm_api:
    auth_url: https://login.microsoftonline.us
    base_url: https://dev.integration.d365.va.gov
    client_id: client_id
    client_secret: secret
    resource: resource
    veis_api_path: eis/vagov.lob.ava/api
    tenant_id: abcdefgh-1234-5678-12345-11e8b8ce491e
    ocp_apim_subscription_key: subscription_key
    service_name: VEIS-API

#Settings for Claims Api Module
claims_api:
  pdf_generator_526:
    url: ~
    path: '/form-526ez-pdf-generator/v1/forms/'
    content_type: 'application/vnd.api+json'
  report_enabled: false
  audit_enabled: false
  disability_claims_mock_override: false
  schema_dir: config/schemas
  slack:
    webhook_url: https://example.com
  claims_error_reporting:
    environment_name: ~
  v2_docs:
    enabled: false
  token_validation:
    api_key:
  benefits_documents:
    auth:
      ccg:
        client_id: ~
        rsa_key: ~
        aud_claim_url: ~
    host: https://sandbox-api.va.gov
    use_mocks: false
  poa_v2:
    disable_jobs: false
  vanotify:
    accepted_representative_template_id: ~
    accepted_service_organization_template_id: ~
    declined_representative_template_id: ~
    declined_service_organization_template_id: ~
    services:
      lighthouse:
        api_key: ~

connected_apps_api:
  connected_apps:
    url: https://sandbox-api.va.gov/internal/auth/v3/user/connected-apps
    api_key: ~
    revoke_url: https://sandbox-api.va.gov/internal/auth/v3/user/consent
    auth_access_key: ~

authorization_server_scopes_api:
  auth_server:
    url: https://sandbox-api.va.gov/internal/auth/v2/server

redis:
  host: localhost
  port: 6379
  app_data:
    url: redis://localhost:6379
  sidekiq:
    url: redis://localhost:6379
  rails_cache:
    url: redis://localhost:6379

# Settings for GovDelivery (email delivery)
govdelivery:
  staging_service: true
  server: stage-tms.govdelivery.com
  token: ~

# Settings for Education Benefits report uploading
reports:
  send_email: true
  aws:
    access_key_id: ~
    bucket: ~
    region: ~
    secret_access_key: ~
  spool10203_submission:
    emails:
      - Brian.Grubb@va.gov
      - dana.kuykendall@va.gov
      - Jennifer.Waltz2@va.gov
      - Joseph.Preisser@va.gov
      - Joshua.Lashbrook@va.gov
      - kathleen.dalfonso@va.gov
      - kyle.pietrosanto@va.gov
      - lihan@adhocteam.us
      - Lucas.Tickner@va.gov
      - Ricardo.DaSilva@va.gov
      - robert.shinners@va.gov
      - shay.norton@va.gov
      - tammy.hurley1@va.gov
    staging_emails:
      - Brian.Grubb@va.gov
      - Joseph.Preisser@va.gov
      - kyle.pietrosanto@va.gov
      - lihan@adhocteam.us
      - Lucas.Tickner@va.gov
      - Ricardo.DaSilva@va.gov
      - tammy.hurley1@va.gov
      - vfep_support_team@va.gov
      - eugenia.gina.ronat@accenturefederal.com
      - morgan.whaley@accenturefederal.com
      - m.c.shah@accenturefederal.com
      - d.a.barnes@accenturefederal.com
      - jacob.finnern@accenturefederal.com
      - hocine.halli@accenturefederal.com
      - adam.freemer@accenturefederal.com
  spool_submission:
    emails:
      - Brian.Grubb@va.gov
      - dana.kuykendall@va.gov
      - Jennifer.Waltz2@va.gov
      - Joseph.Preisser@va.gov
      - Joshua.Lashbrook@va.gov
      - kathleen.dalfonso@va.gov
      - kyle.pietrosanto@va.gov
      - lihan@adhocteam.us
      - Lucas.Tickner@va.gov
      - Ricardo.DaSilva@va.gov
      - shay.norton@va.gov
      - tammy.hurley1@va.gov
    staging_emails:
      - Brian.Grubb@va.gov
      - Joseph.Preisser@va.gov
      - kyle.pietrosanto@va.gov
      - lihan@adhocteam.us
      - Lucas.Tickner@va.gov
      - Ricardo.DaSilva@va.gov
      - tammy.hurley1@va.gov
      - vfep_support_team@va.gov
      - eugenia.gina.ronat@accenturefederal.com
      - morgan.whaley@accenturefederal.com
      - m.c.shah@accenturefederal.com
      - d.a.barnes@accenturefederal.com
      - jacob.finnern@accenturefederal.com
      - hocine.halli@accenturefederal.com
      - adam.freemer@accenturefederal.com
  year_to_date_report:
    emails:
      - 222A.VBAVACO@va.gov
      - 224B.VBAVACO@va.gov
      - 224C.VBAVACO@va.gov
      - Brandon.Scott2@va.gov
      - Brian.Grubb@va.gov
      - Christina.DiTucci@va.gov
      - EDU.VBAMUS@va.gov
      - John.McNeal@va.gov
      - Joseph.Preisser@va.gov
      - Joshua.Lashbrook@va.gov
      - kathleen.dalfonso@va.gov
      - kyle.pietrosanto@va.gov
      - Lucas.Tickner@va.gov
      - michele.mendola@va.gov
      - Ricardo.DaSilva@va.gov
      - shay.norton@va.gov
      - tammy.hurley1@va.gov
    staging_emails:
      - Brian.Grubb@va.gov
      - Joseph.Preisser@va.gov
      - kyle.pietrosanto@va.gov
      - lee.munson@va.gov
      - lihan@adhocteam.us
      - Lucas.Tickner@va.gov
      - matthew.ziolkowski@va.gov
      - Michael.Johnson19@va.gov
      - patrick.burk@va.gov
      - preston.sanders@va.gov
      - robyn.noles@va.gov
      - Ricardo.DaSilva@va.gov
      - tammy.hurley1@va.gov
      - vfep_support_team@va.gov
      - eugenia.gina.ronat@accenturefederal.com
      - morgan.whaley@accenturefederal.com
      - m.c.shah@accenturefederal.com
      - d.a.barnes@accenturefederal.com
      - jacob.finnern@accenturefederal.com
      - hocine.halli@accenturefederal.com
      - adam.freemer@accenturefederal.com

oidc:
  isolated_audience:
    default: ~
    claims: ~

sentry:
  dsn: ~

iam_ssoe:
  client_cert_path: ~
  client_key_path: ~
  client_id: "Mobile_App_API_Server_LOWERS"
  # oauth (rest) and sts (soap) services are on different hosts
  oauth_url: "https://int.fed.eauth.va.gov:444"
  timeout: 20

statsd:
  host: ~
  port: ~

shrine:
  claims:
    type: local
    path: claims

# Settings for maintenance window API
# Services should be a map from logical service name to PagerDuty service id
maintenance:
  pagerduty_api_url: https://api.pagerduty.com
  pagerduty_api_token: FAKE
  service_query_prefix: "External: "
  services:
    carma: P6XLE0T
    appeals: P9S4RFU
    arcgis: P45YBFA
    coe: PSY4HU1
    dslogon: P9DJJAV
    es: PH7OPR4
    evss: PZKWB6Y
    global: PLPSIB0
    idme: PVWB4R8
    logingov: P2SHMM9
    mvi: PCIPVGJ
    mhv: PP2ZZ2V
    form107959f1: P63EKXC
    pega: P3ZJCBK
    search: PRG8HJI
    tims: PUL8OQ4
    vet360: PHVOGQ1
    vetext_vaccine: P9PG8HG
    vic: P7LW3MS
    hcq: PWGA814
  aws:
    access_key_id: ~
    bucket: ~
    region: ~
    secret_access_key: ~

# Note: in addition to enabling / disabling betamocks here, you _must_ also
# change the 'mock' bool for each service you want to mock in this settings file
betamocks:
  enabled: true
  recording: false
  cache_dir: ~
  services_config: config/betamocks/services_config.yml

# Settings for search
search:
  access_key: SEARCH_GOV_ACCESS_KEY
  affiliate: va
  mock_search: false
  url: https://search.usa.gov/api/v2/search/i14y

search_gsa:
  access_key: SEARCH_GOV_ACCESS_KEY
  affiliate: va
  mock_search: false
  url: https://api.gsa.gov/technology/searchgov/v2/results/i14y

# Settings for search-typeahead
search_typeahead:
  api_key: API_GOV_ACCESS_KEY
  name: va
  url: https://api.gsa.gov/technology/searchgov/v1

# Settings for search-click-tracking
search_click_tracking:
  access_key: SEARCH_GOV_ACCESS_KEY
  affiliate: va
  url: https://api.gsa.gov/technology/searchgov/v2

bgs:
  application: ~
  client_station_id: ~
  client_username: ~
  env: ~
  mock_response_location: ~
  mock_responses: ~
  ssl_verify_mode: "peer"
  url: "https://something.fake.va.gov"

directory:
  url: http://example.com/services/apps/v0/
  apikey: fake_apikey

va_mobile:
  url: "https://veteran.apps.va.gov"
  ppms_base_url: "https://staff.apps.va.gov"
  mock: false
  key_path: /fake/client/key/path
  timeout: 25

vetext:
  url: "https://something.fake.va.gov"
  mock: false
  token: fake_token
  timeout: 15

hqva_mobile:
  url: "https://veteran.apps.va.gov"
  mock: false
  development_key_path: modules/health_quest/config/rsa/sandbox_rsa
  facilities:
    url: "https://staging-api.va.gov"
    ids_path: "/facilities_api/v1/va"
  lighthouse:
    url: "https://sandbox-api.va.gov"
    pgd_path: "/services/pgd/v0/r4"
    pgd_token_path: "/oauth2/pgd/v1/token"
    health_api_path: "/services/fhir/v0/r4"
    health_token_path: "/oauth2/health/system/v1/token"
    host: "sandbox-api.va.gov"
    pgd_aud_claim_url: "https://deptva-eval.okta.com/oauth2/aus8x27nv4g4BS01v2p7"
    health_aud_claim_url: "https://deptva-eval.okta.com/oauth2/aus8nm1q0f7VQ0a482p7"
    condition_aud_claim_url: "https://deptva-eval.okta.com/oauth2/aus8nm1q0f7VQ0a482p7/v1/token"
    claim_common_id: "0oabja2lpllERXWxo2p7"
    grant_type: "client_credentials"
    client_assertion_type: "urn:ietf:params:oauth:client-assertion-type:jwt-bearer"
    redis_session_prefix: "healthquest_lighthouse"
    health_api: "health_api"
    pgd_api: "pgd_api"
    mock: false
    key_path: /app/secret/health-quest.lighthouse.key
    pgd_api_scopes:
      - "launch launch/patient"
      - "patient/Observation.read"
      - "patient/Observation.write"
      - "patient/Questionnaire.read"
      - "patient/Questionnaire.write"
      - "patient/QuestionnaireResponse.read"
      - "patient/QuestionnaireResponse.write"
    health_api_scopes:
      - "launch launch/patient"
      - "patient/Appointment.read"
      - "patient/Location.read"
      - "patient/Organization.read"
      - "patient/Patient.read"
      - "patient/Condition.read"
      - "patient/Observation.read"
      - "patient/Practitioner.read"
      - "patient/Medication.read"
      - "system/Endpoint.read"

# settings va.gov uses related to lighthouse api's
lighthouse:
  auth:
    ccg:
      client_id: ~
      rsa_key: ~
  api_key: fake_key
  staging_api_key: fake_key
  benefits_claims:
    host: https://sandbox-api.va.gov
    access_token:
      aud_claim_url: https://deptva-eval.okta.com/oauth2/ausdg7guis2TYDlFe2p7/v1/token
      client_id: ~
      rsa_key: ~
    use_mocks: false
    form526:
      host: https://staging-api.va.gov
      access_token:
        aud_claim_url: https://deptva-eval.okta.com/oauth2/ausdg7guis2TYDlFe2p7/v1/token
        client_id: ~
        rsa_key: ~
      use_mocks: false
  benefits_documents:
    host: https://sandbox-api.va.gov
    access_token:
      aud_claim_url: https://deptva-eval.okta.com/oauth2/ausi3ui83fLa68IJv2p7/v1/token
    use_mocks: false
  benefits_education:
    host: https://sandbox-api.va.gov
    access_token:
      client_id: ~
      rsa_key: ~
      aud_claim_url: https://deptva-eval.okta.com/oauth2/ausln2mo4jCAYRrlR2p7/v1/token
    use_mocks: false
  benefits_intake:
    host: https://sandbox-api.va.gov
    path: /services/vba_documents
    version: v1
    use_mocks: false
    api_key: ~
    report:
      stale_sla: 10 # days
      batch_size: 1000
  letters_generator:
    url: https://sandbox-api.va.gov
    path: /services/va-letter-generator/v1/
    use_mocks: false
    access_token:
      path: oauth2/va-letter-generator/system/v1/token
      client_id: ~
      rsa_key: ~
      aud_claim_url: https://deptva-eval.okta.com/oauth2/ausftw7zk6eHr7gMN2p7/v1/token
  benefits_reference_data:
    url: https://sandbox-api.va.gov
    staging_url: https://staging-api.va.gov
    path: services/benefits-reference-data
    version: v1
  direct_deposit:
    host: https://sandbox-api.va.gov
    access_token:
      aud_claim_url: https://deptva-eval.okta.com/oauth2/ausi0e21hbv5iElEh2p7/v1/token
      client_id: ~
      rsa_key: ~
    use_mocks: false
  veterans_health:
    url: https://sandbox-api.va.gov
    use_mocks: false
    fast_tracker:
      client_assertion_type: "urn:ietf:params:oauth:client-assertion-type:jwt-bearer"
      api_scope:
        - "launch"
        - "patient/AllergyIntolerance.read"
        - "patient/DiagnosticReport.read"
        - "patient/Patient.read"
        - "system/Patient.read"
        - "patient/Observation.read"
        - "patient/Practitioner.read"
        - "patient/MedicationRequest.read"
        - "patient/Condition.read"
      aud_claim_url: "https://deptva-eval.okta.com/oauth2/aus8nm1q0f7VQ0a482p7/v1/token"
      client_id: "0oaaxkp0aeXEJkMFw2p7"
      grant_type: "client_credentials"
      api_key: /app/secret/lighthouse_fast_track_api.key
  facilities:
    url: https://sandbox-api.va.gov
    api_key: fake_key
  veteran_verification:
    host: https://staging-api.va.gov
    aud_claim_url: https://deptva-eval.okta.com/oauth2/ausi3u00gw66b9Ojk2p7/v1/token
    use_mocks: false
    form526:
      host: https://staging-api.va.gov
      access_token:
        client_id: ~
        rsa_key: ~
      use_mocks: true
    status:
      host: https://staging-api.va.gov
      access_token:
        client_id: ~
        rsa_key: ~
      use_mocks: false
  s3:
    uploads_enabled: false
    bucket: lighthouse_s3_bucket
    region: lighthouse_s3_region

mail_automation:
  url: https://viccs-api-test.ibm-intelligent-automation.com
  endpoint: /mas/api/test/masInsertAndInitiateApcasClaimProcessing
  token_endpoint: /pca/api/test/token
  client_id: va_gov_test
  client_secret: fake_key

forms:
  url: https://sandbox-api.va.gov/services/va_forms/v0/
  mock: false

vbms:
  url: "https://internal-dsva-vagov-dev-fwdproxy-1893365470.us-gov-west-1.elb.amazonaws.com:4449"
  saml: "vetsapi.client.vbms.aide.oit.va.gov.saml-token.xml"
  ca_cert: VBMS-Client-Signing-CA.crt
  cert: vetsapi.client.vbms.aide.oit.va.gov.crt
  client_keyfile: vetsapi.client.vbms.aide.oit.va.gov.p12
  server_cert: vbms.aide.oit.va.gov.crt
  environment_directory: /app/secret
  env: test

github_stats:
  username: github-stats-rake
  token: fake_token

google_analytics:
  url: "https://internal-dsva-vagov-staging-fwdproxy-1821450725.us-gov-west-1.elb.amazonaws.com:4473"
  tracking_id: ~

covid_vaccine:
  allowed_facilities:
    [
      402,
      405,
      436,
      437,
      438,
      442,
      459,
      460,
      463,
      501,
      502,
      503,
      504,
      506,
      508,
      509,
      512,
      515,
      516,
      517,
      518,
      519,
      520,
      521,
      523,
      526,
      528,
      529,
      531,
      534,
      537,
      538,
      539,
      540,
      541,
      542,
      544,
      546,
      548,
      549,
      550,
      552,
      553,
      554,
      556,
      557,
      558,
      561,
      562,
      564,
      565,
      568,
      570,
      573,
      575,
      578,
      580,
      581,
      583,
      585,
      586,
      589,
      590,
      593,
      595,
      596,
      598,
      600,
      603,
      605,
      607,
      608,
      610,
      612,
      613,
      614,
      618,
      619,
      620,
      621,
      623,
      626,
      629,
      630,
      631,
      632,
      635,
      636,
      637,
      640,
      642,
      644,
      646,
      648,
      649,
      650,
      652,
      653,
      654,
      655,
      656,
      657,
      658,
      659,
      660,
      662,
      663,
      664,
      666,
      667,
      668,
      671,
      672,
      673,
      674,
      675,
      676,
      678,
      679,
      687,
      688,
      689,
      691,
      692,
      693,
      695,
      740,
      756,
      757,
    ]
  enrollment_service:
    job_enabled: false
    sftp:
      host: fake_host
      port: ~
      username: fake_username
      password: fake_password
      kex_algorithms: fake_kex_algorithms
      host_key_algorithms: fake_host_key_algorithms

virtual_agent:
  webchat_secret: fake_secret
  webchat_secret_msft: fake_secret
  webchat_secret_nlu: fake_secret
  webchat_pva2_secret: fake_secret
  webchat_root_bot_secret: fake_secret
  lighthouse_api_uri: https://sandbox-api.va.gov/services/appeals/v0/appeals
  lighthouse_api_key: fake_api_key
  cxdw_client_secret: fake_secret
  cxdw_client_id: fake_id
  cxdw_app_uri: fake_app_uri
  cxdw_dataverse_uri: fake_dataverse_uri
  cxdw_table_prefix: fake_table_prefix
  speech_token_request_uri: https://eastus.api.cognitive.microsoft.com/sts/v1.0/issuetoken
  speech_token_subscription_key: fake_speech_token_subscription_key

# Settings for notifications client
vanotify:
  client_url: http://fakeapi.com
  services:
    va_gov:
      api_key: fake_secret
      template_id:
        appoint_a_representative_confirmation_email: appoint_a_representative_confirmation_email_template_id
        ch31_vbms_form_confirmation_email: ch31_vbms_fake_template_id
        ch31_central_mail_form_confirmation_email: ch31_central_mail_fake_template_id
        career_counseling_confirmation_email: career_counseling_confirmation_email_template_id
        preneeds_burial_form_email: preneeds_burial_form_email_template_id
        contact_info_change: fake_template_id
        form0994_confirmation_email: form0994_confirmation_email_template_id
        form0994_extra_action_confirmation_email: form0994_extra_action_confirmation_email_template_id
        form1900_action_needed_email: form1900_action_needed_email_template_id
        form1990_confirmation_email: form1990_confirmation_email_template_id
        form1990e_confirmation_email: form1990e_confirmation_email_template_id
        form1990meb_approved_confirmation_email: form1990meb_approved_confirmation_email_template_id
        form1990meb_offramp_confirmation_email: form1990meb_offramp_confirmation_email_template_id
        form1990meb_denied_confirmation_email: form1990meb_denied_confirmation_email_template_id
        form1990emeb_approved_confirmation_email: form1990emeb_approved_confirmation_email_template_id
        form1990emeb_offramp_confirmation_email: form1990emeb_offramp_confirmation_email_template_id
        form1990emeb_denied_confirmation_email: form1990emeb_denied_confirmation_email_template_id
        form1995_confirmation_email: form1995_confirmation_email_template_id
        form21_686c_action_needed_email: form21_686c_action_needed_email_template_id
        form21_686c_674_action_needed_email: form21_686c_674_action_needed_email_template_id
        form21_674_action_needed_email: form21_674_action_needed_email_template_id
        form21_0966_confirmation_email: form21_0966_confirmation_email_template_id
        form21_0966_error_email: form21_0966_error_email_template_id
        form21_0966_received_email: form21_0966_received_email_template_id
        form21_0966_itf_api_received_email: form21_0966_itf_api_received_email_template_id
        form21_0972_confirmation_email: form21_0972_confirmation_email_template_id
        form21_0972_error_email: form21_0972_error_email_template_id
        form21_0972_received_email: form21_0972_received_email_template_id
        form21_10203_confirmation_email: form21_10203_confirmation_email_template_id
        form21_10210_confirmation_email: form21_10210_confirmation_email_template_id
        form21_10210_error_email: form21_10210_error_email_template_id
        form21_10210_received_email: form21_10210_received_email_template_id
        form20_10206_confirmation_email: form20_10206_confirmation_email_template_id
        form20_10206_error_email: form20_10206_error_email_template_id
        form20_10206_received_email: form20_10206_received_email_template_id
        form20_10207_confirmation_email: form20_10207_confirmation_email_template_id
        form20_10207_error_email: form20_10207_error_email_template_id
        form20_10207_received_email: form20_10207_received_email_template_id
        form21_0845_confirmation_email: form21_0845_confirmation_email_template_id
        form21_0845_error_email: form21_0845_error_email_template_id
        form21_0845_received_email: form21_0845_received_email_template_id
        form21p_0847_confirmation_email: form21p_0847_confirmation_email_template_id
        form21p_0847_error_email: form21p_0847_error_email_template_id
        form21p_0847_received_email: form21p_0847_received_email_template_id
        form21_4142_confirmation_email: form21_4142_confirmation_email_template_id
        form21_4142_error_email: form21_4142_error_email_template_id
        form21_4142_received_email: form21_4142_received_email_template_id
        form26_4555_confirmation_email: form26_4555_confirmation_email_template_id
        form26_4555_rejected_email: form26_4555_rejected_email_template_id
        form26_4555_duplicate_email: form26_4555_duplicate_email_template_id
        form27_8832_action_needed_email: form27_8832_action_needed_email_template_id
        form40_0247_confirmation_email: form40_0247_confirmation_email_template_id
        form40_0247_error_email: form40_0247_error_email_template_id
        form40_10007_error_email: form40_10007_error_email_template_id
        form526_confirmation_email: fake_template_id
        form526_submission_failed_email: fake_template_id
        form5490_confirmation_email: form5490_confirmation_email_template_id
        form5495_confirmation_email: form5495_confirmation_email_template_id
        form686c_confirmation_email: fake_template_id
        form686c_reminder_email: fake_template_id
        form1010ez_reminder_email: fake_template_id
        form1880_reminder_email: form1880_reminder_email_template_id
        in_progress_reminder_email_generic: fake_template_id
        covid_vaccine_registration: fake_template_id
        covid_vaccine_expanded_registration: fake_template_id
        direct_deposit: direct_deposit_template_id
        direct_deposit_edu: edu_template_id
        direct_deposit_comp_pen: comp_pen_template_id
        login_reactivation_email: reactivation_email_test_b
    lighthouse:
      api_key: fake_secret
    dmc:
      api_key: fake_secret
      template_id:
        fsr_confirmation_email: fake_template_id
        vha_new_copay_statement_email: fake_template_id
        fsr_streamlined_confirmation_email: fake_template_id
    check_in:
      api_key: fake_secret
      sms_sender_id: fake_secret
      template_id:
        claim_submission_success_text: fake_template_id
        claim_submission_duplicate_text: fake_template_id
        claim_submission_error_text: fake_template_id
    oracle_health:
      sms_sender_id: fake_secret
      template_id:
        claim_submission_success_text: fake_template_id
        claim_submission_duplicate_text: fake_template_id
        claim_submission_error_text: fake_template_id
    benefits_decision_review:
      api_key: fake_secret
      template_id:
        higher_level_review_form_error_email: fake_hlr_template_id
        notice_of_disagreement_evidence_error_email: fake_nod_evidence_template_id
        notice_of_disagreement_form_error_email: fake_nod_template_id
        supplemental_claim_evidence_error_email: fake_sc_evidence_template_id
        supplemental_claim_form_error_email: fake_sc_template_id
        supplemental_claim_secondary_form_error_email: fake_sc_secondary_form_template_id
    benefits_disability:
      api_key: fake_secret
      template_id:
        form526_document_upload_failure_notification_template_id: form526_document_upload_failure_notification_template_id
        form526_submission_failure_notification_template_id: form526_submission_failure_notification_template_id
        form4142_upload_failure_notification_template_id: form4142_upload_failure_notification_template_id
        form0781_upload_failure_notification_template_id: form0781_upload_failure_notification_template_id
    benefits_management_tools:
      api_key: fake_secret
      template_id:
        evidence_submission_failure_email: fake_template_id
    ivc_champva:
      api_key: fake_secret
      failure_email_threshold_days: 7
      pega_inbox_address: fake_email_address
      template_id:
        form_10_10d_email: form_10_10d_email
        form_10_10d_failure_email: form_10_10d_failure_email
        form_10_7959f_1_email: form_10_7959f_1_email
        form_10_7959f_1_failure_email: form_10_7959f_1_failure_email
        form_10_7959f_2_email: form_10_7959f_2_email
        form_10_7959f_2_failure_email: form_10_7959f_2_failure_email
        form_10_7959c_email: form_10_7959c_email
        form_10_7959c_failure_email: form_10_7959c_failure_email
        form_10_7959a_email: form_10_7959a_email
        form_10_7959a_failure_email: form_10_7959a_failure_email
        pega_team_missing_status_email: pega_team_missing_status_email
        pega_team_zsf_email: pega_team_zsf_email

    health_apps_1010:
      api_key: fake_secret
      template_id:
        form1010_cg_failure_email: fake_template_id
        form1010_ez_failure_email: fake_template_id
        form1010_ezr_failure_email: fake_template_id
    # https://support.atlassian.com/bitbucket-cloud/docs/yaml-anchors/
    21p_527ez: &vanotify_services_pension
      api_key: fake_secret
      email:
        confirmation:
          template_id: form527ez_confirmation_email_template_id
          flipper_id: false
        error:
          template_id: form527ez_error_email_template_id
          flipper_id: pension_error_email_notification
        received:
          template_id: null
          flipper_id: pension_received_email_notification
    pensions: *vanotify_services_pension
    21p_530ez: &vanotify_services_burial
      api_key: fake_secret
      email:
        confirmation:
          template_id: burial_claim_confirmation_email_template_id
          flipper_id: false
        error:
          template_id: burial_claim_error_email_template_id
          flipper_id: burial_error_email_notification
        received:
          template_id: null
          flipper_id: burial_received_email_notification
    burials: *vanotify_services_burial
    21p_530: *vanotify_services_burial
    21p_530v2: *vanotify_services_burial
  mock: false
  links:
    connected_applications: https://www.va.gov/profile/connected-applications
    password_reset: https://www.va.gov/resources/signing-in-to-vagov/#what-if-i-cant-sign-in-to-vago
  status_callback:
    bearer_token: fake_bearer_token

# Settings to connect to the drupal forms graphql api
va_forms:
  drupal_username: ~
  drupal_password: ~
  drupal_url: https://fake-url.com
  form_reloader:
    enabled: false
  # A notification for when a forms url has changed
  slack:
    enabled: false
    api_key: ""
    channel_id: ""

# Settings for connecting to genISIS, this is the storage system for the COVID Research initiative
genisis:
  base_url: https://vaausapprne60.aac.dva.va.gov
  service_path: /COVID19Service
  user: TestUser
  pass: bogus

# Settings for connecting AFS Veteran Services
# For locahost we can use the existing certs as long as we don't call out
dgi:
  jwt:
    public_key_path: modules/meb_api/spec/fixtures/dgi_public_test.pem
    private_key_path: modules/meb_api/spec/fixtures/dgi_private_test.pem
  vye:
    jwt:
      public_key_path: modules/vye/spec/fixtures/dgi_public_test.pem
      private_key_path: modules/vye/spec/fixtures/dgi_private_test.pem
      public_ica11_rca2_key_path: modules/vye/spec/fixtures/ICA11-RCA2-combined-cert.pem
    vets:
      url: ""
      mock: false
  vets:
    url: "https://jenkins.ld.afsp.io:32512/vets-service/v1/" # Docker setup for microservice
    mock: false
  post911_sob:
    jwt:
      public_key_path: spec/fixtures/post911_sob/dgib/public_test.pem
      private_key_path: spec/fixtures/post911_sob/dgib/private_test.pem
    claimants:
      url: ~
      mock: false

# Settings for the VEText integration (mobile push notifications)
vetext_push:
  va_mobile_app_sid: mobile-app-sid
  va_mobile_app_debug_sid: mobile-app-debug-sid
  base_url: https://vetext1.r01.med.va.gov
  user: vets-api-username
  pass: secret

res:
  base_url: ~
  api_key: ~

veteran_readiness_and_employment:
  base_url: ~
  credentials: ~
  auth_endpoint: ~
  daily_report:
    emails:
      - VRC.VBABOS@va.gov
      - VRE.VBAPRO@va.gov
      - VRE.VBANYN@va.gov
      - VRC.VBABUF@va.gov
      - VRE.VBAHAR@va.gov
      - vre.vbanew@va.gov
      - VREBDD.VBAPHI@va.gov
      - VRE.VBAPIT@va.gov
      - VRE.VBABAL@va.gov
      - VRE.VBAROA@va.gov
      - VRE.VBAHUN@va.gov
      - VRETMP.VBAATG@va.gov
      - VRE281900.VBASPT@va.gov
      - VRC.VBAWIN@va.gov
      - VRC.VBACMS@va.gov
      - VREAPPS.VBANAS@va.gov
      - VRC.VBANOL@va.gov
      - VRE.VBAMGY@va.gov
      - VRE.VBAJAC@va.gov
      - VRE.VBACLE@va.gov
      - VRE.VBAIND@va.gov
      - VRE.VBALOU@va.gov
      - VAVBACHI.VRE@va.gov
      - VRE.VBADET@va.gov
      - VREApplications.VBAMIW@va.gov
      - VRC.VBASTL@va.gov
      - VRE.VBADES@va.gov
      - VRE.VBALIN@va.gov
      - VRC.VBASPL@va.gov
      - VRE.VBADEN@va.gov
      - VRC.VBAALB@va.gov
      - VRE.VBASLC@va.gov
      - VRC.VBAOAK@va.gov
      - ROVRC.VBALAN@va.gov
      - VRE.VBAPHO@va.gov
      - VRE.VBASEA@va.gov
      - VRE.VBABOI@va.gov
      - VRE.VBAPOR@va.gov
      - VREAPPS.VBAWAC@va.gov
      - VRE.VBALIT@va.gov
      - VREBDD.VBAMUS@va.gov
      - VRE.VBAREN@va.gov
      - MBVRE.VBASAJ@va.gov
      - VRE.VBAMPI@va.gov
      - VRE.VBAHOU@va.gov
      - VRE.VBAWAS@va.gov
      - VRE.VBAMAN@va.gov
      - EBENAPPS.VBASDC@va.gov
      - VRE.VBATOG@va.gov
      - VRE.VBAMAN@va.gov
      - VRC.VBAFHM@va.gov
      - VRC.VBAFAR@va.gov
      - VRC.VBAFAR@va.gov
      - VRE.VBADEN@va.gov
      - VRE.VBAWIC@va.gov
      - VRC.VBAHON@va.gov
      - VAVBA/WIM/RO/VR&E@vba.va.gov
      - VRE.VBAANC@va.gov
      - VRE.VBAPIT@va.gov
      - VRE-CMS.VBAVACO@va.gov

# Settings for connecting to the va.gov Google Analytics for the Cypress Viewport Updater
google_analytics_cvu:
  type: service_account
  project_id: vsp-analytics-and-insights
  private_key_id: ~
  private_key: ~
  client_email: va-gov-top-user-viewports@vsp-analytics-and-insights.iam.gserviceaccount.com
  client_id: ~
  auth_uri: https://accounts.google.com/o/oauth2/auth
  token_uri: https://oauth2.googleapis.com/token
  auth_provider_x509_cert_url: https://www.googleapis.com/oauth2/v1/certs
  client_x509_cert_url: https://www.googleapis.com/robot/v1/metadata/x509/va-gov-top-user-viewports%40vsp-analytics-and-insights.iam.gserviceaccount.com

# Settings for connecting to the cypress-viewport-updater-bot GitHub app
github_cvu:
  installation_id: ~
  integration_id: ~
  private_pem: ~

chip:
  url: https://vpce-06399548ef94bdb41-lk4qp2nd.execute-api.us-gov-west-1.vpce.amazonaws.com
  base_path: dev
  api_gtwy_id: 2dcdrrn5zc
  mock: true
  mobile_app:
    tenant_id: 6f1c8b41-9c77-469d-852d-269c51a7d380
    username: 'testuser'
    password: '12345'

check_in:
  vaos:
    mock: false
  map_api:
    url: https://veteran.apps-staging.va.gov
    service_name: MAP-API
  travel_reimbursement_api:
    auth_url: https://login.microsoftonline.us
    auth_url_v2: ~
    tenant_id: abcdefgh-1234-5678-12345-11e8b8ce491e
    claims_url: https://dev.integration.d365.va.gov
    claims_url_v2: ~
    claims_base_path: EC/ClaimIngestSvc
    redis_token_expiry: 3540 # 59 minutes
    service_name: BTSSS-API
  travel_reimbursement_api_v2:
    auth_url: https://login.microsoftonline.us
    auth_url_v2: ~
    tenant_id: abcdefgh-1234-5678-12345-11e8b8ce491e
    client_id: ~
    client_secret: ~
    claims_url: https://dev.integration.d365.va.gov
    claims_url_v2: ~
    claims_base_path: ~
    redis_token_expiry: 3540 # 59 minutes
    service_name: BTSSS-API
  authentication:
    max_auth_retry_limit: 3
    retry_attempt_expiry: 604800 # 7 Days
  chip_api_v2:
    url: https://vpce-06399548ef94bdb41-lk4qp2nd.execute-api.us-gov-west-1.vpce.amazonaws.com
    base_path: dev
    tmp_api_user: TzY6DFrnjPE8dwxUMbFf9HjbFqRim2MgXpMpMciXJFVohyURUJAc7W99rpFzhfh2B3sVnn4
    tmp_api_id: 2dcdrrn5zc
    tmp_api_username: vetsapiTempUser
    service_name: CHIP-API
    mock: false
    redis_session_prefix: check_in_chip_v2
  lorota_v2:
    url: https://vpce-06399548ef94bdb41-lk4qp2nd.execute-api.us-gov-west-1.vpce.amazonaws.com
    base_path: dev
    api_id: 22t00c6f97
    api_key: fake_key
    service_name: LoROTA-API
    mock: false
    key_path: fake_api_path
    redis_session_prefix: check_in_lorota_v2
    redis_token_expiry: 43200 # 12 Hours

# Settings for BID Services
bid:
  awards:
    base_url: ~
    credentials: ~
    mock: true

rrd:
  alerts:
    recipients:
      - fake_email
  mas_tracking:
    recipients:
      - fake_email
  mas_all_claims_tracking:
    recipients:
      - fake_email
  pact_tracking:
    recipients:
      - fake_email

virtual_regional_office:
  url: http://localhost:8120
  api_key: 9d3868d1-ec15-4889-8002-2bff1b50ba62
  evidence_pdf_path: evidence-pdf
  vagov_classification_path: contention-classification/va-gov-claim-classifier
  expanded_classification_path: contention-classification/expanded-contention-classification
  max_cfi_path: employee-experience/max-ratings
  ep_merge_path: employee-experience-ep-merge-app/merge

# Settings for Test User Dashboard modules
test_user_dashboard:
  env: dev
  github_oauth:
    client_id:
    client_secret:

websockets:
  websocket_settings: false

lighthouse_health_immunization:
  client_id: "0oad0xggirKLf2ger2p7"
  audience_claim_url: "https://deptva-eval.okta.com/oauth2/aus8nm1q0f7VQ0a482p7/v1/token"
  key_path: ~
  access_token_url: "https://sandbox-api.va.gov/oauth2/health/system/v1/token"
  api_url: "https://sandbox-api.va.gov/services/fhir/v0/r4"
  scopes:
    - "launch launch/patient"
    - "patient/Immunization.read"
    - "patient/Location.read"

mobile_lighthouse:
  client_id: "0oajpx78t3M8kurld2p7"
  rsa_key: ~

token_validation:
  url: https://dev-api.va.gov/internal/auth

notifications:
  public_key: ~

sidekiq:
  github_organization: ~
  github_team: ~
  github_oauth_key: ~
  github_oauth_secret: ~

flipper:
  mute_logs: false
  github_organization: ~
  github_team: ~
  github_oauth_key: ~
  github_oauth_secret: ~

lgy:
  base_url: http://www.example.com
  app_id: ~
  api_key: ~
  mock_coe: true

lgy_sahsha:
  base_url: http://www.example.com
  app_id: ~
  api_key: ~

form526_backup:
  enabled: true
  # Can be single or multi, to send 1 payload or many, to central mail
  submission_method: "single"
  api_key: ~
  url: https://sandbox-api.va.gov/services/vba_documents/v1/
  aws:
    bucket: ~
    region: ~
    access_key_id: ~
    secret_access_key: ~

benefits_intake_service:
  enabled: true
  api_key: ~
  url: ~
  aws:
    bucket: ~
    region: ~
    access_key_id: ~
    secret_access_key: ~

form526_export:
  aws:
    bucket: ~
    region: ~
    access_key_id: ~
    secret_access_key: ~

forms_api_benefits_intake:
  api_key: ~
  url: https://sandbox-api.va.gov/services/vba_documents/v1/

form1095_b:
  s3:
    aws_access_key_id: ~
    aws_secret_access_key: ~
    bucket: "bucket"
    region: "region"

ivc_forms:
  s3:
    bucket: "bucket"
    region: "region"
  sidekiq:
    missing_form_status_job:
      enabled: true

coverband:
  github_organization: ~
  github_team: ~
  github_oauth_key: ~
  github_oauth_secret: ~

dogstatsd:
  enabled: false

vha:
  sharepoint:
    sharepoint_url: "dvagov.sharepoint.com"
    client_id: "fake_sharepoint_client_id"
    client_secret: "fake_sharepoint_client_secret"
    tenant_id: "fake_sharepoint_tenant_id"
    resource: "00000003-0000-0ff1-ce00-000000000000"
    service_name: "VHA-SHAREPOINT"
    base_path: "/sites/vhafinance/MDW"
    authentication_url: "https://accounts.accesscontrol.windows.net"
    mock: true

avs:
  mock: true
  timeout: 55
  url: "https://something.fake.va.gov"
  api_jwt: abcd1234abcd1234abcd1234abcd1234abcd1234

brd:
  api_key: 'fake_key'
  base_name: 'https://something.fake.va.gov'

nod_vanotify_status_callback:
  bearer_token: bearer_token_secret

travel_pay:
  sts:
    service_account_id: ~
  mock: true
  veis:
    client_id: ~
    client_secret: ~
    resource: ~
    tenant_id: ~
    auth_url: https://login.microsoftonline.us
  subscription_key: ~
  base_url: ~
  client_number: ~
  service_name: BTSSS-API

xlsx_file_fetcher:
  github_access_token: ~

vye:
  ivr_key: ~
  # The scrypt hash below contains keyword arguments that are passed wholesale to OpenSSL::KDF::scrypt:
  #
  # | Key  | Description                                          |
  # | ---- | ---------------------------------------------------- |
  # | salt | Salt                                                 |
  # | N    | CPU/memory cost parameter. This must be a power of 2 |
  # | r    | Block size parameter                                 |
  # | p    | Parallelization parameter                            |
  #
  # See OpenSSL documentation for more information:
  #   https://ruby-doc.org/core-3.1.2/OpenSSL/KDF.html#method-c-scrypt
  # See OWASP Cheat Sheet Series for more information about the best configuration for production:
  #   https://cheatsheetseries.owasp.org/cheatsheets/Password_Storage_Cheat_Sheet.html#scrypt
  scrypt:
    salt: ~
    N: 16384
    r: 8
    p: 1
    length: 16
  s3:
    access_key_id: ~
    secret_access_key: ~
    region: ~
    bucket: ~

schema_contract:
  appointments_index: 'modules/vaos/app/schemas/appointments_index.json'
  test_index: 'spec/fixtures/schema_contract/test_schema.json'

form_mock_ae_design_patterns:
  prefill: true

vaos:
  eps:
    key_path: /fake/client/key/path
    mock: false
    client_id: "fake_client_id"
    kid: "fake_kid"
    grant_type: "client_credentials"
    client_assertion_type: "urn:ietf:params:oauth:client-assertion-type:jwt-bearer"
    audience_claim_url: "https://login.wellhive.com/oauth2/default/v1/token"
    access_token_url: "https://login.wellhive.com/oauth2/default/v1/token"
    api_url: "https://api.wellhive.com"
    base_path: "care-navigation/v1"
    scopes: "care-nav"

ogc:
  form21a_service_url:
    url: http://localhost:5000/api/v1/accreditation/applications/form21a
    api_key: fake_key

accredited_representative_portal:
  pilot_users_email_poa_codes: ~
  
banners:
  drupal_username: banners_api
  drupal_password: test
  drupal_url: https://test.cms.va.gov/<|MERGE_RESOLUTION|>--- conflicted
+++ resolved
@@ -411,10 +411,7 @@
   prefill: true
 
 ivc_champva:
-<<<<<<< HEAD
-=======
   prefill: true
->>>>>>> 6c089e7d
   pega_api:
     api_key: fake_api_key
 
