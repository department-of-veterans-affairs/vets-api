# frozen_string_literal: true

module VAOS
  class UserService < VAOS::BaseService
<<<<<<< HEAD
    def session
      cached = SessionStore.find(user.account_uuid)
      return save_session(new_session_token) unless cached
      return save_session(update_session_token(cached.token)) if expires_in_two_minutes?(cached.ttl)

      cached.token
=======
    def session(user)
      cached = cached_by_account_uuid(user.account_uuid)
      return cached.token if cached

      new_session_token(user)
    end

    def extend_session(account_uuid)
      unless session_creation_locked?(account_uuid)
        lock_session_creation(account_uuid)
        ExtendSessionJob.perform_async(account_uuid)
      end
    end

    def update_session_token(account_uuid)
      cached = cached_by_account_uuid(account_uuid)
      if cached
        url = '/users/v2/session/jwts'
        response = perform(:get, url, nil, refresh_headers)
        new_token = response.body[:jws]
        Rails.logger.info('VAOS session updated',
          {
            account_uuid: account_uuid,
            new_jti: decoded_token(new_token)['jti'],
            active_jti: decoded_token(cached.token)['jti']
          })
        save_session!(account_uuid, new_token)
      else
        Rails.logger.warn('VAOS no session to update', account_uuid: account_uuid)
      end
    rescue => e
      Rails.logger.error(
        'VAOS session update failed',
        {
          account_uuid: account_uuid,
          error: e.message
        })
      raise e
>>>>>>> 18c966ea
    end

    private

<<<<<<< HEAD
    def expires_in_two_minutes?(ttl)
      ttl < 60 * 5
    end

    def save_session(token)
      session_store = SessionStore.new(account_uuid: user.account_uuid, token: token)
=======
    def cached_by_account_uuid(account_uuid)
      SessionStore.find(account_uuid)
    end

    def redis_session_lock
      @redis ||= Redis::Namespace.new(REDIS_CONFIG[:va_mobile_session_lock][:namespace], redis: Redis.current)
    end

    def lock_session_creation(account_uuid)
      redis_session_lock.set(account_uuid, 1)
      redis_session_lock.expire(account_uuid, REDIS_CONFIG[:va_mobile_session_lock][:each_ttl])
    end

    def session_creation_locked?(account_uuid)
      !redis_session_lock.get(account_uuid).nil?
    end

    def save_session!(account_uuid, token)
      session_store = SessionStore.new(
        account_uuid: account_uuid,
        token: token,
        unix_created_at: Time.now.utc.to_i
      )
>>>>>>> 18c966ea
      session_store.save
      session_store.expire(ttl_duration_from_token(token))
      token
    end

<<<<<<< HEAD
    def new_session_token
=======
    def new_session_token(user)
>>>>>>> 18c966ea
      url = '/users/v2/session?processRules=true'
      token = VAOS::JWT.new(user).token
      response = perform(:post, url, token, headers)
      raise Common::Exceptions::BackendServiceException.new('VAOS_502', source: self.class) unless body?(response)

      Rails.logger.info('VAOS session created',
                        { account_uuid: user.account_uuid, jti: decoded_token(token)['jti'] })

      lock_session_creation(user.account_uuid)
      save_session!(user.account_uuid, response.body)
    end

<<<<<<< HEAD
    def update_session_token(session_token)
      url = '/users/v2/session/jwts'
      response = perform(:get, url, nil, refresh_headers(session_token))
      response.body[:jws]
    end

=======
>>>>>>> 18c966ea
    def headers
      { 'Accept' => 'text/plain', 'Content-Type' => 'text/plain', 'Referer' => referrer }
    end

<<<<<<< HEAD
    def refresh_headers(session_token)
      { 'Referer' => referrer, 'X-VAMF-JWT' => session_token, 'X-Request-ID' => RequestStore.store['request_id'] }
    end

    def ttl_duration_from_token(token)
      decoded_token = ::JWT.decode(token, nil, false).first
=======
    def refresh_headers
      { 'Referer' => referrer, 'X-VAMF-JWT' => cached_by_account_uuid.token, 'X-Request-ID' => RequestStore.store['request_id'] }
    end

    def ttl_duration_from_token(token)
>>>>>>> 18c966ea
      # token expiry with 5 second buffer
      Time.at(decoded_token(token)['exp']).utc.to_i - Time.now.utc.to_i - 5
    end

    def decoded_token(token)
      ::JWT.decode(token, nil, false).first
    end

    def body?(response)
      response&.body && response.body.present?
    end
  end
end<|MERGE_RESOLUTION|>--- conflicted
+++ resolved
@@ -2,14 +2,6 @@
 
 module VAOS
   class UserService < VAOS::BaseService
-<<<<<<< HEAD
-    def session
-      cached = SessionStore.find(user.account_uuid)
-      return save_session(new_session_token) unless cached
-      return save_session(update_session_token(cached.token)) if expires_in_two_minutes?(cached.ttl)
-
-      cached.token
-=======
     def session(user)
       cached = cached_by_account_uuid(user.account_uuid)
       return cached.token if cached
@@ -31,36 +23,22 @@
         response = perform(:get, url, nil, refresh_headers)
         new_token = response.body[:jws]
         Rails.logger.info('VAOS session updated',
-          {
-            account_uuid: account_uuid,
-            new_jti: decoded_token(new_token)['jti'],
-            active_jti: decoded_token(cached.token)['jti']
-          })
+                          {
+                            account_uuid: account_uuid,
+                            new_jti: decoded_token(new_token)['jti'],
+                            active_jti: decoded_token(cached.token)['jti']
+                          })
         save_session!(account_uuid, new_token)
       else
         Rails.logger.warn('VAOS no session to update', account_uuid: account_uuid)
       end
     rescue => e
-      Rails.logger.error(
-        'VAOS session update failed',
-        {
-          account_uuid: account_uuid,
-          error: e.message
-        })
+      Rails.logger.error('VAOS session update failed', { account_uuid: account_uuid, error: e.message })
       raise e
->>>>>>> 18c966ea
     end
 
     private
 
-<<<<<<< HEAD
-    def expires_in_two_minutes?(ttl)
-      ttl < 60 * 5
-    end
-
-    def save_session(token)
-      session_store = SessionStore.new(account_uuid: user.account_uuid, token: token)
-=======
     def cached_by_account_uuid(account_uuid)
       SessionStore.find(account_uuid)
     end
@@ -84,17 +62,12 @@
         token: token,
         unix_created_at: Time.now.utc.to_i
       )
->>>>>>> 18c966ea
       session_store.save
       session_store.expire(ttl_duration_from_token(token))
       token
     end
 
-<<<<<<< HEAD
-    def new_session_token
-=======
     def new_session_token(user)
->>>>>>> 18c966ea
       url = '/users/v2/session?processRules=true'
       token = VAOS::JWT.new(user).token
       response = perform(:post, url, token, headers)
@@ -107,33 +80,19 @@
       save_session!(user.account_uuid, response.body)
     end
 
-<<<<<<< HEAD
-    def update_session_token(session_token)
-      url = '/users/v2/session/jwts'
-      response = perform(:get, url, nil, refresh_headers(session_token))
-      response.body[:jws]
-    end
-
-=======
->>>>>>> 18c966ea
     def headers
       { 'Accept' => 'text/plain', 'Content-Type' => 'text/plain', 'Referer' => referrer }
     end
 
-<<<<<<< HEAD
-    def refresh_headers(session_token)
-      { 'Referer' => referrer, 'X-VAMF-JWT' => session_token, 'X-Request-ID' => RequestStore.store['request_id'] }
+    def refresh_headers
+      {
+        'Referer' => referrer,
+        'X-VAMF-JWT' => cached_by_account_uuid.token,
+        'X-Request-ID' => RequestStore.store['request_id']
+      }
     end
 
     def ttl_duration_from_token(token)
-      decoded_token = ::JWT.decode(token, nil, false).first
-=======
-    def refresh_headers
-      { 'Referer' => referrer, 'X-VAMF-JWT' => cached_by_account_uuid.token, 'X-Request-ID' => RequestStore.store['request_id'] }
-    end
-
-    def ttl_duration_from_token(token)
->>>>>>> 18c966ea
       # token expiry with 5 second buffer
       Time.at(decoded_token(token)['exp']).utc.to_i - Time.now.utc.to_i - 5
     end
