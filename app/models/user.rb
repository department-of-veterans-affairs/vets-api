--- conflicted
+++ resolved
@@ -26,16 +26,9 @@
   attribute :zip
   attribute :ssn
   attribute :loa
-<<<<<<< HEAD
   attribute :multifactor
   attribute :authn_context
-=======
-  # this attribute is set by the User.from_saml method returned only by MHV sign-in users
-  # as part of the sessions#saml_callback user persistence.
-  # it is necessary since "icn" is returned by mvi and hydrated here via delegation.
-  # FIXME: future refactor of making MVI a decorator will allow for cleaning this up a bit.
   attribute :mhv_icn
->>>>>>> 7a005b9f
 
   # vaafi attributes
   attribute :last_signed_in, Common::UTCTime
