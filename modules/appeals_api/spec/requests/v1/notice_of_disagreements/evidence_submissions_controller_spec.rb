--- conflicted
+++ resolved
@@ -75,7 +75,6 @@
       expect(response).to have_http_status(:ok)
     end
 
-<<<<<<< HEAD
     it 'allow for status simulation' do
       with_settings(Settings, vsp_environment: 'development') do
         with_settings(Settings.modules_appeals_api, status_simulation_enabled: true) do
@@ -89,11 +88,6 @@
       end
     end
 
-    it 'returns details for the evidence submission' do
-      es = evidence_submissions.sample
-      get "#{path}#{es.guid}"
-      submission = JSON.parse(response.body)['data']
-=======
     context 'with associated notice of disagreement' do
       it 'returns details for the evidence submission' do
         es = evidence_submissions.sample
@@ -107,7 +101,6 @@
         expect(submission['attributes']['appealId']).to eq(nod_id)
         expect(submission['attributes']['appealType']).to eq('NoticeOfDisagreement')
       end
->>>>>>> 1594a012
 
       it 'returns an error if record is not found' do
         get "#{path}/bueller"
