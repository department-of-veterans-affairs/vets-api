--- conflicted
+++ resolved
@@ -93,25 +93,10 @@
     @user ||= User.find(user_uuid)
   end
 
-<<<<<<< HEAD
-=======
   def mhv_correlation_id
     user.mhv_correlation_id
   end
 
-  def create_mhv_account!
-    mhv_accounts_service.create
-  end
-
-  def upgrade_mhv_account!
-    mhv_accounts_service.upgrade
-  end
-
-  def mhv_accounts_service
-    @mhv_accounts_service || MhvAccountsService.new(user)
-  end
-
->>>>>>> 525671d4
   def setup
     raise StandardError, 'You must use find_or_initialize_by(user_uuid: #)' if user_uuid.nil?
     check_eligibility unless accessible?
