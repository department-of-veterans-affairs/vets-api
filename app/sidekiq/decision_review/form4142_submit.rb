--- conflicted
+++ resolved
@@ -18,11 +18,7 @@
       appeal_submission_id, _encrypted_payload, submitted_appeal_uuid = msg['args']
       job_id = msg['jid']
 
-<<<<<<< HEAD
-      tags = ['service:supplemental-claims-4142', 'function: 21-4142 PDF submission to Lighthouse']
-=======
       tags = ['service:supplemental-claims', 'function: secondary form submission to Lighthouse']
->>>>>>> bbdab6b7
       StatsD.increment('silent_failure', tags:)
 
       ::Rails.logger.error(
@@ -37,8 +33,6 @@
         }
       )
       StatsD.increment("#{STATSD_KEY_PREFIX}.permanent_error")
-<<<<<<< HEAD
-=======
 
       begin
         submission = AppealSubmission.find(appeal_submission_id)
@@ -48,7 +42,6 @@
       rescue => e
         record_email_send_failure(submission, e)
       end
->>>>>>> bbdab6b7
     end
 
     def decrypt_form(encrypted_payload)
