--- conflicted
+++ resolved
@@ -64,15 +64,6 @@
       def metadata=(metadata_hash)
         @metadata = Metadata.new(metadata_hash)
       end
-<<<<<<< HEAD
-
-      private
-
-      def client
-        CARMA::Client::Client.instance
-      end
-=======
->>>>>>> 36d8d886
     end
   end
 end