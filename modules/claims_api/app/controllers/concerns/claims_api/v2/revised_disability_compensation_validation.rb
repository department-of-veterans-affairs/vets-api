--- conflicted
+++ resolved
@@ -265,12 +265,9 @@
       def validate_veteran!
         # FES Val Section 5.b: mailingAddress validations
         validate_current_mailing_address!
-<<<<<<< HEAD
-=======
 
         # FES Val Section 5.c: changeOfAddress validations
         validate_change_of_address!
->>>>>>> a75dbdd5
       end
 
       # FES Val Section 5.b: mailingAddress validations
@@ -356,8 +353,6 @@
         end
       end
 
-<<<<<<< HEAD
-=======
       # FES Val Section 5.c: changeOfAddress validations
       def validate_change_of_address!
         change_of_address = form_attributes['changeOfAddress']
@@ -406,7 +401,6 @@
         )
       end
 
->>>>>>> a75dbdd5
       # Utility methods grouped at the bottom
       def parse_date_safely(date_string)
         Date.parse(date_string)
