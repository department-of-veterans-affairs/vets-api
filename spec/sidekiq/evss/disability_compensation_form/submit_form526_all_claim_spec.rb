# frozen_string_literal: true

require 'rails_helper'
require 'disability_compensation/factories/api_provider_factory'
require 'virtual_regional_office/client'
require 'contention_classification/client'

# pulled from vets-api/spec/support/disability_compensation_form/submissions/only_526.json
ONLY_526_JSON_CLASSIFICATION_CODE = 'string'

RSpec.describe EVSS::DisabilityCompensationForm::SubmitForm526AllClaim, type: :job do
  subject { described_class }

  # This needs to be modernized (using allow)
  before do
    Sidekiq::Job.clear_all
    allow(Flipper).to receive(:enabled?).and_call_original
    allow(Flipper).to receive(:enabled?).with(:validate_saved_claims_with_json_schemer).and_return(false)
    allow(Flipper).to receive(:enabled?).with(:disability_compensation_production_tester,
                                              anything).and_return(false)
    allow(Flipper).to receive(:enabled?).with(:disability_compensation_fail_submission,
                                              anything).and_return(false)
    allow_any_instance_of(BenefitsClaims::Configuration).to receive(:access_token)
      .and_return('access_token')
  end

  let(:user) { create(:user, :loa3) }
  let(:auth_headers) do
    EVSS::DisabilityCompensationAuthHeaders.new(user).add_headers(EVSS::AuthHeaders.new(user).to_h)
  end

  describe '.perform_async' do
    define_negated_matcher :not_change, :change

    let(:saved_claim) { create(:va526ez) }
    let(:submitted_claim_id) { 600_130_094 }
    let(:user_account) { create(:user_account, icn: '123498767V234859') }
    let(:submission) do
      create(:form526_submission,
             user_account_id: user_account.id,
             user_uuid: user.uuid,
             auth_headers_json: auth_headers.to_json,
             saved_claim_id: saved_claim.id)
    end
    let(:open_claims_cassette) { 'evss/claims/claims_without_open_compensation_claims' }
    let(:caseflow_cassette) { 'caseflow/appeals' }
<<<<<<< HEAD
    let(:rated_disabilities_cassette) { 'lighthouse/claims/200_response' }
=======
    let(:rated_disabilities_cassette) { 'evss/disability_compensation_form/rated_disabilities' }
    let(:lh_claims_cassette) { 'lighthouse/claims/200_response' }
>>>>>>> 1616a164
    let(:submit_form_cassette) { 'evss/disability_compensation_form/submit_form_v2' }
    let(:lh_upload) { 'lighthouse/benefits_intake/200_lighthouse_intake_upload_location' }
    let(:evss_get_pdf) { 'form526_backup/200_evss_get_pdf' }
    let(:lh_intake_upload) { 'lighthouse/benefits_intake/200_lighthouse_intake_upload' }
    let(:lh_submission) { 'lighthouse/benefits_claims/submit526/200_synchronous_response' }
    let(:lh_longer_icn_claims) { 'lighthouse/claims/200_response_longer_icn' }
    let(:cassettes) do
      [open_claims_cassette, caseflow_cassette, rated_disabilities_cassette,
       submit_form_cassette, lh_upload, evss_get_pdf,
       lh_intake_upload, lh_submission, lh_claims_cassette, lh_longer_icn_claims]
    end
    let(:backup_klass) { Sidekiq::Form526BackupSubmissionProcess::Submit }

    before do
      cassettes.each { |cassette| VCR.insert_cassette(cassette) }
      allow(Flipper).to receive(:enabled?).with(:disability_526_migrate_contention_classification,
                                                anything).and_return(false)
    end

    after do
      cassettes.each { |cassette| VCR.eject_cassette(cassette) }
    end

    def expect_retryable_error(error_class)
      subject.perform_async(submission.id)
      expect_any_instance_of(Sidekiq::Form526JobStatusTracker::Metrics).to receive(:increment_retryable).once
      expect(Form526JobStatus).to receive(:upsert).twice
      expect do
        described_class.drain
      end.to raise_error(error_class).and not_change(backup_klass.jobs, :size)
    end

    def expect_non_retryable_error
      subject.perform_async(submission.id)
      expect_any_instance_of(Sidekiq::Form526JobStatusTracker::Metrics).to receive(:increment_non_retryable).once
      expect(Form526JobStatus).to receive(:upsert).thrice
      expect_any_instance_of(EVSS::DisabilityCompensationForm::SubmitForm526AllClaim).to(
        receive(:non_retryable_error_handler).and_call_original
      )
      described_class.drain
    end

    context 'Submission inspection for flashes' do
      before do
        allow(Rails.logger).to receive(:info)
        allow(StatsD).to receive(:increment)
      end

      def submit_it
        subject.perform_async(submission.id)
        VCR.use_cassette('virtual_regional_office/contention_classification_null_response') do
          described_class.drain
        end
        submission.reload
        expect(Form526JobStatus.last.status).to eq 'success'
      end

      context 'without any flashes' do
        let(:submission) do
          create(:form526_submission,
                 :asthma_claim_for_increase,
                 user_uuid: user.uuid,
                 auth_headers_json: auth_headers.to_json,
                 saved_claim_id: saved_claim.id)
        end

        it 'does not log or push metrics' do
          submit_it

          expect(Rails.logger).not_to have_received(:info).with('Flash Prototype Added', anything)
          expect(StatsD).not_to have_received(:increment).with('worker.flashes', anything)
        end
      end

      context 'with flash but without prototype' do
        let(:submission) do
          create(:form526_submission,
                 :without_diagnostic_code,
                 user_uuid: user.uuid,
                 auth_headers_json: auth_headers.to_json,
                 saved_claim_id: saved_claim.id)
        end

        it 'does not log prototype statement but pushes metrics' do
          submit_it

          expect(Rails.logger).not_to have_received(:info).with('Flash Prototype Added', anything)
          expect(StatsD).to have_received(:increment).with(
            'worker.flashes',
            tags: ['flash:Priority Processing - Veteran over age 85', 'prototype:false']
          ).once
        end
      end

      context 'with ALS flash' do
        let(:submission) do
          create(:form526_submission,
                 :als_claim_for_increase,
                 user_uuid: user.uuid,
                 auth_headers_json: auth_headers.to_json,
                 saved_claim_id: saved_claim.id)
        end

        it 'logs prototype statement and pushes metrics' do
          submit_it

          expect(Rails.logger).to have_received(:info).with(
            'Flash Prototype Added',
            { submitted_claim_id:, flashes: ['Amyotrophic Lateral Sclerosis'] }
          ).once
          expect(StatsD).to have_received(:increment).with(
            'worker.flashes',
            tags: ['flash:Amyotrophic Lateral Sclerosis', 'prototype:true']
          ).once
        end
      end

      context 'with multiple flashes' do
        let(:submission) do
          create(:form526_submission,
                 :als_claim_for_increase_terminally_ill,
                 user_uuid: user.uuid,
                 auth_headers_json: auth_headers.to_json,
                 saved_claim_id: saved_claim.id)
        end

        it 'logs prototype statement and pushes metrics' do
          submit_it

          expect(Rails.logger).to have_received(:info).with(
            'Flash Prototype Added',
            { submitted_claim_id:, flashes: ['Amyotrophic Lateral Sclerosis', 'Terminally Ill'] }
          ).once
          expect(StatsD).to have_received(:increment).with(
            'worker.flashes',
            tags: ['flash:Amyotrophic Lateral Sclerosis', 'prototype:true']
          ).once
          expect(StatsD).to have_received(:increment).with(
            'worker.flashes',
            tags: ['flash:Terminally Ill', 'prototype:false']
          ).once
        end
      end
    end

    context 'Contention Classification' do
      [
        { new_endpoint_enabled: false, cassette_folder: 'virtual_regional_office' },
        { new_endpoint_enabled: true, cassette_folder: 'contention_classification' }
      ].each do |test_case|
        context "new contention classification endpoint enabled: #{test_case[:new_endpoint_enabled]}" do
          before do
            allow(Flipper).to receive(:enabled?).with(:disability_526_migrate_contention_classification,
                                                      anything).and_return(test_case[:new_endpoint_enabled])
          end

          context 'with contention classification enabled' do
            context 'when diagnostic code is not set' do
              let(:submission) do
                create(:form526_submission,
                       :without_diagnostic_code,
                       user_uuid: user.uuid,
                       auth_headers_json: auth_headers.to_json,
                       saved_claim_id: saved_claim.id)
              end
            end

            context 'when diagnostic code is set' do
              it 'still completes form 526 submission when CC fails' do
                subject.perform_async(submission.id)
                expect do
                  VCR.use_cassette("#{test_case[:cassette_folder]}/contention_classification_failure") do
                    described_class.drain
                  end
                end.not_to change(backup_klass.jobs, :size)
                expect(Form526JobStatus.last.status).to eq 'success'
              end

              it 'handles null response gracefully' do
                subject.perform_async(submission.id)
                expect do
                  VCR.use_cassette("#{test_case[:cassette_folder]}/contention_classification_null_response") do
                    described_class.drain
                    submission.reload

                    final_code = submission.form['form526']['form526']['disabilities'][0]['classificationCode']
                    expect(final_code).to eq(ONLY_526_JSON_CLASSIFICATION_CODE)
                  end
                end.not_to change(Sidekiq::Form526BackupSubmissionProcess::Submit.jobs, :size)
                expect(Form526JobStatus.last.status).to eq 'success'
              end

              it 'updates Form526Submission form with id' do
                expect(described_class).to be < EVSS::DisabilityCompensationForm::SubmitForm526
                subject.perform_async(submission.id)

                expect do
                  VCR.use_cassette("#{test_case[:cassette_folder]}/fully_classified_contention_classification") do
                    described_class.drain
                    submission.reload

                    final_code = submission.form['form526']['form526']['disabilities'][0]['classificationCode']
                    expect(final_code).to eq(9012)
                  end
                end.not_to change(Sidekiq::Form526BackupSubmissionProcess::Submit.jobs, :size)
              end
            end
          end

          context 'with multi-contention classification enabled' do
            let(:submission) do
              create(:form526_submission,
                     :with_mixed_action_disabilities_and_free_text,
                     user_uuid: user.uuid,
                     auth_headers_json: auth_headers.to_json,
                     saved_claim_id: saved_claim.id)
            end

            it 'does something when multi-contention api endpoint is hit' do
              subject.perform_async(submission.id)

              expect do
                VCR.use_cassette("#{test_case[:cassette_folder]}/multi_contention_classification") do
                  described_class.drain
                end
              end.not_to change(Sidekiq::Form526BackupSubmissionProcess::Submit.jobs, :size)
              submission.reload

              classification_codes = submission.form['form526']['form526']['disabilities'].pluck('classificationCode')
              expect(classification_codes).to eq([9012, 8994, nil, nil])
            end

            it 'uses expanded classification to classify contentions' do
              subject.perform_async(submission.id)
              expect do
                VCR.use_cassette("#{test_case[:cassette_folder]}/expanded_classification") do
                  described_class.drain
                end
              end.not_to change(Sidekiq::Form526BackupSubmissionProcess::Submit.jobs, :size)
              submission.reload
              classification_codes = submission.form['form526']['form526']['disabilities'].pluck('classificationCode')
              expect(classification_codes).to eq([9012, 8994, nil, 8997])
            end

            context 'when the disabilities array is empty' do
              before do
                allow(Rails.logger).to receive(:info)
              end

              let(:submission) do
                create(:form526_submission,
                       :with_empty_disabilities,
                       user_uuid: user.uuid,
                       auth_headers_json: auth_headers.to_json,
                       saved_claim_id: saved_claim.id)
              end

              it 'returns false to skip classification and continue other jobs' do
                subject.perform_async(submission.id)
                expect(submission.update_contention_classification_all!).to be false
                expect(Rails.logger).to have_received(:info).with(
                  "No disabilities found for classification on claim #{submission.id}"
                )
              end

              it 'does not call va-gov-claim-classifier' do
                subject.perform_async(submission.id)
                described_class.drain
                expect(submission).not_to receive(:classify_vagov_contentions)
              end
            end
          end
        end
      end
    end

    context 'with a successful submission job' do
      it 'queues a job for submit' do
        expect do
          subject.perform_async(submission.id)
        end.to change(subject.jobs, :size).by(1)
      end

      it 'submits successfully' do
        subject.perform_async(submission.id)
        expect { described_class.drain }.not_to change(backup_klass.jobs, :size)
        expect(Form526JobStatus.last.status).to eq 'success'
      end

      it 'submits successfully without calling classification service' do
        subject.perform_async(submission.id)
        expect do
          VCR.use_cassette('virtual_regional_office/multi_contention_classification') do
            described_class.drain
          end
        end.not_to change(backup_klass.jobs, :size)
        expect(Form526JobStatus.last.status).to eq 'success'
      end

      it 'does not call contention classification endpoint' do
        subject.perform_async(submission.id)
        expect(submission).not_to receive(:classify_vagov_contentions)
        described_class.drain
      end

      context 'with an MAS-related diagnostic code' do
        let(:submission) do
          create(:form526_submission,
                 :non_rrd_with_mas_diagnostic_code,
                 user_uuid: user.uuid,
                 auth_headers_json: auth_headers.to_json,
                 saved_claim_id: saved_claim.id)
        end
        let(:mas_cassette) { 'mail_automation/mas_initiate_apcas_request' }
        let(:cassettes) do
          [open_claims_cassette, rated_disabilities_cassette, submit_form_cassette, mas_cassette,
           lh_claims_cassette, lh_longer_icn_claims]
        end

        before do
          allow(StatsD).to receive(:increment)
        end

        it 'sends form526 to the MAS endpoint successfully' do
          subject.perform_async(submission.id)
          described_class.drain
          expect(Form526JobStatus.last.status).to eq 'success'
          rrd_submission = Form526Submission.find(Form526JobStatus.last.form526_submission_id)
          expect(rrd_submission.form.dig('rrd_metadata', 'mas_packetId')).to eq '12345'
          expect(StatsD).to have_received(:increment)
            .with('worker.rapid_ready_for_decision.notify_mas.success').once
        end

        it 'sends an email for tracking purposes' do
          subject.perform_async(submission.id)
          described_class.drain
          expect(ActionMailer::Base.deliveries.last.subject).to eq 'MA claim - 6847'
        end

        context 'when MAS endpoint handshake fails' do
          let(:mas_cassette) { 'mail_automation/mas_initiate_apcas_request_failure' }

          it 'handles MAS endpoint handshake failure by sending failure notification' do
            subject.perform_async(submission.id)
            described_class.drain
            expect(ActionMailer::Base.deliveries.last.subject).to eq "Failure: MA claim - #{submitted_claim_id}"
            expect(StatsD).to have_received(:increment)
              .with('worker.rapid_ready_for_decision.notify_mas.failure').once
          end
        end

        context 'MAS-related claim that already includes classification code' do
          let(:submission) do
            create(:form526_submission,
                   :mas_diagnostic_code_with_classification,
                   user_uuid: user.uuid,
                   auth_headers_json: auth_headers.to_json,
                   saved_claim_id: saved_claim.id)
          end

          it 'already includes classification code and does not modify' do
            subject.perform_async(submission.id)
            described_class.drain
            mas_submission = Form526Submission.find(Form526JobStatus.last.form526_submission_id)
            expect(mas_submission.form.dig('form526', 'form526',
                                           'disabilities').first['classificationCode']).to eq '8935'
          end
        end

        context 'when the rated disability has decision code NOTSVCCON in EVSS' do
          let(:rated_disabilities_cassette) do
            'evss/disability_compensation_form/rated_disabilities_with_non_service_connected'
          end

          it 'skips forwarding to MAS' do
            subject.perform_async(submission.id)
            described_class.drain
            expect(Form526JobStatus.last.status).to eq 'success'
            rrd_submission = Form526Submission.find(submission.id)
            expect(rrd_submission.form.dig('rrd_metadata', 'mas_packetId')).to be_nil
          end
        end
      end

      context 'with multiple MAS-related diagnostic codes' do
        let(:submission) do
          create(:form526_submission,
                 :with_multiple_mas_diagnostic_code,
                 user_uuid: user.uuid,
                 auth_headers_json: auth_headers.to_json,
                 saved_claim_id: saved_claim.id)
        end

        context 'when tracking and APCAS notification are enabled for all claims' do
          it 'calls APCAS and sends two emails' do
            VCR.use_cassette('mail_automation/mas_initiate_apcas_request') do
              subject.perform_async(submission.id)
            end
            described_class.drain
            expect(ActionMailer::Base.deliveries.length).to eq 2
          end
        end
      end

      context 'with Lighthouse as submission provider' do
        let(:user) { create(:user, :loa3, icn: '123498767V234859') }
        let(:submission) do
          create(:form526_submission,
                 :with_everything,
                 user_uuid: user.uuid,
                 auth_headers_json: auth_headers.to_json,
                 saved_claim_id: saved_claim.id,
                 submit_endpoint: 'claims_api')
        end

        let(:headers) { { 'content-type' => 'application/json' } }

        before do
          allow_any_instance_of(Auth::ClientCredentials::Service).to receive(:get_token)
            .and_return('fake_access_token')
        end

        it 'performs a successful submission' do
          subject.perform_async(submission.id)
          expect { described_class.drain }.not_to change(backup_klass.jobs, :size)
          expect(Form526JobStatus.last.status).to eq Form526JobStatus::STATUS[:success]
          submission.reload
          expect(submission.submitted_claim_id).to eq(Form526JobStatus.last.submission.submitted_claim_id)
        end

        it 'retries UpstreamUnprocessableEntity errors' do
          body = { 'errors' => [{ 'status' => '422', 'title' => 'Backend Service Exception',
                                  'detail' => 'The claim failed to establish' }] }

          allow_any_instance_of(BenefitsClaims::Service).to receive(:prepare_submission_body)
            .and_raise(Faraday::UnprocessableEntityError.new(
                         body:,
                         status: 422,
                         headers:
                       ))
          expect_retryable_error(Common::Exceptions::UpstreamUnprocessableEntity)
        end

        it 'does not retry UnprocessableEntity errors with "pointer" defined' do
          body = { 'errors' => [{ 'status' => '422', 'title' => 'Backend Service Exception',
                                  'detail' => 'The claim failed to establish',
                                  'source' => { 'pointer' => 'data/attributes/' } }] }
          allow_any_instance_of(BenefitsClaims::Service).to receive(:prepare_submission_body)
            .and_raise(Faraday::UnprocessableEntityError.new(
                         body:, status: 422, headers:
                       ))
          expect_non_retryable_error
        end

        it 'does not retry UnprocessableEntity errors with "retries will fail" in detail message' do
          body = { 'errors' => [{ 'status' => '422', 'title' => 'Backend Service Exception',
                                  'detail' => 'The claim failed to establish. rEtries WilL fAiL.' }] }
          allow_any_instance_of(BenefitsClaims::Service).to receive(:prepare_submission_body)
            .and_raise(Faraday::UnprocessableEntityError.new(
                         body:, status: 422, headers:
                       ))
          expect_non_retryable_error
        end

        Lighthouse::ServiceException::ERROR_MAP.slice(429, 499, 500, 501, 502, 503).each do |status, error_class|
          it "throws a #{status} error if Lighthouse sends it back" do
            allow_any_instance_of(Form526Submission).to receive(:prepare_for_evss!).and_return(nil)
            allow_any_instance_of(BenefitsClaims::Service).to receive(:prepare_submission_body)
              .and_raise(error_class.new(status:))
            expect_retryable_error(error_class)
          end

          it "throws a #{status} error if Lighthouse sends it back for rated disabilities" do
            allow_any_instance_of(Flipper)
              .to(receive(:enabled?))
              .with(:validate_saved_claims_with_json_schemer)
              .and_return(false)
            allow_any_instance_of(EVSS::DisabilityCompensationForm::SubmitForm526)
              .to(receive(:fail_submission_feature_enabled?))
              .and_return(false)
            allow_any_instance_of(Form526ClaimFastTrackingConcern).to receive(:pending_eps?)
              .and_return(false)
            allow_any_instance_of(Form526ClaimFastTrackingConcern).to receive(:classify_vagov_contentions)
              .and_return(nil)
            allow_any_instance_of(VeteranVerification::Service).to receive(:get_rated_disabilities)
              .and_raise(error_class.new(status:))
            expect_retryable_error(error_class)
          end
        end

        context 'when disability_526_send_form526_submitted_email is enabled' do
          before do
            allow(Flipper).to receive(:enabled?)
              .with(:disability_526_send_form526_submitted_email)
              .and_return(true)
          end

          it 'sends the submitted email' do
            expect(Form526SubmittedEmailJob).to receive(:perform_async).once
            subject.perform_async(submission.id)
            described_class.drain
          end
        end

        context 'when disability_526_send_form526_submitted_email is disabled' do
          before do
            allow(Flipper).to receive(:enabled?)
              .with(:disability_526_send_form526_submitted_email)
              .and_return(false)
          end

          it 'does not send the submitted email' do
            expect(Form526SubmittedEmailJob).not_to receive(:perform_async)
            subject.perform_async(submission.id)
            described_class.drain
          end
        end
      end
    end

    context 'with non-MAS-related diagnostic code' do
      let(:submission) do
        create(:form526_submission,
               :with_uploads,
               user_uuid: user.uuid,
               auth_headers_json: auth_headers.to_json,
               saved_claim_id: saved_claim.id)
      end

      it 'does not set a classification code for irrelevant claims' do
        subject.perform_async(submission.id)
        described_class.drain
        mas_submission = Form526Submission.find(Form526JobStatus.last.form526_submission_id)
        expect(mas_submission.form.dig('form526', 'form526',
                                       'disabilities').first['classificationCode']).to eq '8935'
      end
    end

    context 'when retrying a job' do
      it 'doesnt recreate the job status' do
        subject.perform_async(submission.id)

        jid = subject.jobs.last['jid']
        values = {
          form526_submission_id: submission.id,
          job_id: jid,
          job_class: subject.class,
          status: Form526JobStatus::STATUS[:try],
          updated_at: Time.now.utc
        }
        Form526JobStatus.upsert(values, unique_by: :job_id)
        expect_any_instance_of(Sidekiq::Form526JobStatusTracker::Metrics).to(
          receive(:increment_success).with(false, 'evss').once
        )
        described_class.drain
        job_status = Form526JobStatus.where(job_id: values[:job_id]).first
        expect(job_status.status).to eq 'success'
        expect(job_status.error_class).to be_nil
        expect(job_status.job_class).to eq 'SubmitForm526AllClaim'
        expect(Form526JobStatus.count).to eq 1
      end
    end

    context 'with an upstream service error for EP code not valid' do
      it 'sets the transaction to "non_retryable_error"' do
        VCR.use_cassette('evss/disability_compensation_form/submit_200_with_ep_not_valid') do
          subject.perform_async(submission.id)
          expect_any_instance_of(Sidekiq::Form526JobStatusTracker::Metrics)
            .to receive(:increment_non_retryable).once
          expect { described_class.drain }.to change(backup_klass.jobs, :size).by(1)
          expect(Form526JobStatus.last.status).to eq Form526JobStatus::STATUS[:non_retryable_error]
          expect(backup_klass.jobs.last['class']).to eq(backup_klass.to_s)
        end
      end
    end

    context 'with a max ep code server error' do
      it 'sets the transaction to "non_retryable_error"' do
        VCR.use_cassette('evss/disability_compensation_form/submit_500_with_max_ep_code') do
          subject.perform_async(submission.id)
          expect_any_instance_of(Sidekiq::Form526JobStatusTracker::Metrics)
            .to receive(:increment_non_retryable).once
          expect { described_class.drain }.to change(backup_klass.jobs, :size).by(1)
          expect(Form526JobStatus.last.status).to eq Form526JobStatus::STATUS[:non_retryable_error]
          expect(backup_klass.jobs.last['class']).to eq(backup_klass.to_s)
        end
      end
    end

    context 'with a unused [418] error' do
      it 'sets the transaction to "retryable_error"' do
        VCR.use_cassette('evss/disability_compensation_form/submit_200_with_418') do
          backup_jobs_count = backup_klass.jobs.count
          subject.perform_async(submission.id)
          expect_any_instance_of(Sidekiq::Form526JobStatusTracker::Metrics).to receive(:increment_retryable).once
          expect { described_class.drain }.to raise_error(EVSS::DisabilityCompensationForm::ServiceException)
            .and not_change(backup_klass.jobs, :size)
          expect(Form526JobStatus.last.status).to eq Form526JobStatus::STATUS[:retryable_error]
          expect(backup_klass.jobs.count).to eq(backup_jobs_count)
        end
      end
    end

    context 'with a BGS error' do
      it 'sets the transaction to "retryable_error"' do
        VCR.use_cassette('evss/disability_compensation_form/submit_200_with_bgs_error') do
          subject.perform_async(submission.id)
          expect_any_instance_of(Sidekiq::Form526JobStatusTracker::Metrics).to receive(:increment_retryable).once
          expect { described_class.drain }.to raise_error(EVSS::DisabilityCompensationForm::ServiceException)
            .and not_change(backup_klass.jobs, :size)
          expect(Form526JobStatus.last.status).to eq Form526JobStatus::STATUS[:retryable_error]
        end
      end
    end

    context 'with a pif in use server error' do
      it 'sets the transaction to "non_retryable_error"' do
        VCR.use_cassette('evss/disability_compensation_form/submit_500_with_pif_in_use') do
          subject.perform_async(submission.id)
          expect_any_instance_of(Sidekiq::Form526JobStatusTracker::Metrics)
            .to receive(:increment_non_retryable).once
          expect { described_class.drain }.to change(backup_klass.jobs, :size).by(1)
          expect(Form526JobStatus.last.status).to eq Form526JobStatus::STATUS[:non_retryable_error]
          expect(backup_klass.jobs.last['class']).to eq(backup_klass.to_s)
        end
      end
    end

    context 'with a VeteranRecordWsClientException java error' do
      it 'sets the transaction to "retryable_error"' do
        VCR.use_cassette('evss/disability_compensation_form/submit_500_with_java_ws_error') do
          subject.perform_async(submission.id)
          expect_any_instance_of(Sidekiq::Form526JobStatusTracker::Metrics).to receive(:increment_retryable).once
          expect { described_class.drain }.to raise_error(EVSS::DisabilityCompensationForm::ServiceException)
          expect(Form526JobStatus.last.status).to eq Form526JobStatus::STATUS[:retryable_error]
        end
      end
    end

    context 'with an error that is not mapped' do
      it 'sets the transaction to "non_retryable_error"' do
        VCR.use_cassette('evss/disability_compensation_form/submit_500_with_unmapped') do
          subject.perform_async(submission.id)
          expect { described_class.drain }.to change(backup_klass.jobs, :size).by(1)
          expect(Form526JobStatus.last.status).to eq Form526JobStatus::STATUS[:non_retryable_error]
        end
      end
    end

    context 'with an unexpected error' do
      before do
        allow_any_instance_of(Faraday::Connection).to receive(:post).and_raise(StandardError.new('foo'))
      end

      it 'sets the transaction to "non_retryable_error"' do
        subject.perform_async(submission.id)
        expect { described_class.drain }.to change(backup_klass.jobs, :size).by(1)
        expect(Form526JobStatus.last.status).to eq Form526JobStatus::STATUS[:non_retryable_error]
      end

      context 'when disability_526_send_form526_submitted_email is enabled' do
        before do
          allow(Flipper).to receive(:enabled?)
            .with(:disability_526_send_form526_submitted_email)
            .and_return(true)
        end

        it 'behaves sends the submitted email in the backup path' do
          expect(Form526SubmittedEmailJob).to receive(:perform_async).once
          subject.perform_async(submission.id)
          described_class.drain
        end
      end

      context 'when disability_526_send_form526_submitted_email is disabled' do
        before do
          allow(Flipper).to receive(:enabled?)
            .with(:disability_526_send_form526_submitted_email)
            .and_return(false)
        end

        it 'behaves does not send the submitted email in the backup path' do
          expect(Form526SubmittedEmailJob).not_to receive(:perform_async)
          subject.perform_async(submission.id)
          described_class.drain
        end
      end
    end

    context 'with an RRD claim' do
      context 'with a non-retryable (unexpected) error' do
        before do
          allow_any_instance_of(Faraday::Connection).to receive(:post).and_raise(StandardError.new('foo'))
        end

        it 'sends a "non-retryable" RRD alert' do
          subject.perform_async(submission.id)
          described_class.drain
          expect(Form526JobStatus.last.status).to eq Form526JobStatus::STATUS[:non_retryable_error]
        end
      end
    end
  end
end<|MERGE_RESOLUTION|>--- conflicted
+++ resolved
@@ -44,12 +44,8 @@
     end
     let(:open_claims_cassette) { 'evss/claims/claims_without_open_compensation_claims' }
     let(:caseflow_cassette) { 'caseflow/appeals' }
-<<<<<<< HEAD
-    let(:rated_disabilities_cassette) { 'lighthouse/claims/200_response' }
-=======
     let(:rated_disabilities_cassette) { 'evss/disability_compensation_form/rated_disabilities' }
     let(:lh_claims_cassette) { 'lighthouse/claims/200_response' }
->>>>>>> 1616a164
     let(:submit_form_cassette) { 'evss/disability_compensation_form/submit_form_v2' }
     let(:lh_upload) { 'lighthouse/benefits_intake/200_lighthouse_intake_upload_location' }
     let(:evss_get_pdf) { 'form526_backup/200_evss_get_pdf' }
