{
  "$schema": "http://json-schema.org/draft-07/schema#",
  "description": "Form 2122 Schema",
  "type": "object",
  "additionalProperties": false,
  "required": [
    "veteran",
    "serviceOrganization"
  ],
  "properties": {
    "veteran": {
      "type": "object",
      "additionalProperties": false,
      "required": [
        "address"
      ],
      "properties": {
        "address": {
          "type": "object",
          "additionalProperties": false,
          "required": [
            "addressLine1",
            "city",
            "country",
            "stateCode",
            "zipCode"
          ],
          "properties" : {
            "addressLine1": {
              "description": "Street address with number and name.",
              "type": "string",
              "pattern": "^([-a-zA-Z0-9'.,&#]([-a-zA-Z0-9'.,&# ])?)+$",
              "maxLength": 30
            },
            "addressLine2": {
              "type": "string",
              "maxLength": 5
            },
            "city": {
              "description": "City for the address.",
              "type": "string",
              "example": "Portland",
              "maxLength": 18
            },
            "stateCode": {
              "description": "State for the address.",
              "type": "string",
              "pattern": "^[a-z,A-Z]{2}$",
              "example": "OR"
            },
            "country": {
              "description": "Country of the address.",
              "type": "string",
              "example": "USA"
            },
            "zipCode": {
              "description": "Zipcode (First 5 digits) of the address.",
              "type": "string",
              "pattern": "^\\d{5}?$",
              "example": "12345"
            },
            "zipCodeSuffix": {
              "description": "Zipcode (Last 4 digits) of the address.",
              "type": "string",
              "pattern": "^\\d{4}?$",
              "example": "6789"
            }
          }
        },
        "phone": {
          "$comment": "the phone fields must not exceed 20 chars, when concatenated",
          "type": "object",
          "additionalProperties": false,
          "required": [
            "areaCode",
            "phoneNumber"
          ],
          "properties": {
            "countryCode": { 
              "type": "string", 
              "pattern": "^[0-9]+$" 
            },
            "areaCode": {
              "description": "Area code of the phone number.",
              "type": "string", "pattern": "^[2-9][0-9]{2}$",
              "example": "555"
            },
            "phoneNumber": {
              "description": "Phone number.",
              "type": "string", "pattern": "^[0-9]{1,14}$",
              "example": "555-5555"
            },
            "phoneNumberExt":  { "type": "string", "pattern": "^[a-zA-Z0-9]{1,10}$" }
          }
        },
        "email": {
          "description": "Email address of the veteran.",
          "type": "string",
          "pattern": ".@.",
          "maxLength": 61,
          "example": "veteran@example.com"
        },
        "serviceNumber": {
          "description": "Service number for the veteran.",
          "type": "string",
          "pattern": "^\\d{9}?$",
          "example": "123456789"
        }
      }
    },
    "claimant": {
      "type": "object",
      "additionalProperties": false,
<<<<<<< HEAD
      "required": [
        "address",
        "phone",
        "email",
        "relationship"
      ],
=======
>>>>>>> 2f5610f1
      "properties": {
        "claimantId": {
          "type": "string",
          "example": "123456789",
          "description": "Id of the claimant."
        },
        "address": {
          "type": "object",
          "additionalProperties": false,
          "properties" : {
            "addressLine1": {
              "description": "Street address with number and name. Required if claimant information provided.",
              "type": "string",
              "pattern": "^([-a-zA-Z0-9'.,&#]([-a-zA-Z0-9'.,&# ])?)+$",
              "maxLength": 30
            },
            "addressLine2": {
              "type": "string",
              "maxLength": 5
            },
            "city": {
              "description": "City for the address. Required if claimant information provided.",
              "type": "string",
              "example": "Portland",
              "maxLength": 18
            },
            "stateCode": {
              "description": "State for the address. Required if claimant information provided.",
              "type": "string",
              "pattern": "^[a-z,A-Z]{2}$",
              "example": "OR"
            },
            "country": {
              "description": "Country of the address. Required if claimant information provided.",
              "type": "string",
              "example": "USA"
            },
            "zipCode": {
              "description": "Zipcode (First 5 digits) of the address. Required if claimant information provided.",
              "type": "string",
              "pattern": "^\\d{5}?$",
              "example": "12345"
            },
            "zipCodeSuffix": {
              "description": "Zipcode (Last 4 digits) of the address.",
              "type": "string",
              "pattern": "^\\d{4}?$",
              "example": "6789"
            },
            "additionalProperties": { "type": "boolean" }
          }
        },
        "phone": {
          "$comment": "the phone fields must not exceed 20 chars, when concatenated",
          "type": "object",
          "additionalProperties": false,
          "required": [
            "areaCode",
            "phoneNumber"
          ],
          "properties": {
            "countryCode":     { "type": "string", "pattern": "^[0-9]+$" },
            "areaCode": {
              "description": "Area code of the phone number.",
              "type": "string", "pattern": "^[2-9][0-9]{2}$",
              "example": "555"
            },
            "phoneNumber": {
              "description": "Phone number.",
              "type": "string", "pattern": "^[0-9]{1,14}$",
              "example": "555-5555"
            },
            "phoneNumberExt":  { "type": "string", "pattern": "^[a-zA-Z0-9]{1,10}$" }
          }
        },
        "email": {
          "description": "Email address of the claimant.",
          "type": "string",
          "pattern": ".@.",
          "maxLength": 61,
          "example": "claimant@example.com"
        },
        "relationship": {
          "description": "Relationship of claimant to the veteran. Required if claimant information provided.",
          "type": "string",
          "example": "Spouse"
        }
      }
    },
    "serviceOrganization": {
      "description": "Details of the Service Organization representing the veteran.",
      "type": "object",
      "additionalProperties": false,
      "required": [
        "poaCode"
      ],
      "properties": {
        "poaCode": {
          "description": "The POA code of the organization.",
          "type": "string",
          "example": "A1Q"
        },
        "organizationName": {
          "description": "Name of the service organization.",
          "type": "string",
          "example": "I help vets LLC."
        },
        "firstName": {
          "description": "First Name of the representative.",
          "type": "string",
          "example": "John"
        },
        "lastName": {
          "description": "Last Name of the representative",
          "type": "string",
          "example": "Doe"
        },
        "jobTitle": {
          "description": "Job title of the representative.",
          "type": "string",
          "example": "Veteran Service representative"
        },
        "email": {
          "description": "Email address of the service organization or representative.",
          "type": "string",
          "pattern": ".@.",
          "maxLength": 61,
          "example": "veteran_representative@example.com"
        },
        "appointmentDate": {
          "description": "Date of appointment with Veteran.",
          "type": "string",
          "pattern": "^(\\d{4})-(0[1-9]|1[0-2])-(0[1-9]|[1-2][0-9]|3[0-1])$"
        }
      }
    },
    "recordConsent": {
      "description": "AUTHORIZATION FOR REPRESENTATIVE'S ACCESS TO RECORDS PROTECTED BY SECTION 7332, TITLE 38, U.S.C.",
      "type": "boolean"
    },
    "consentLimits": {
      "description": "Consent in Item 19 for the disclosure of records relating to treatment for drug abuse, alcoholism or alcohol abuse, infection with the human immunodeficiency virus (HIV), or sickle cell anemia is limited as follows.",
      "type": "array",
      "items": {
        "type": "string",
        "enum": [
          "DRUG_ABUSE",
          "ALCOHOLISM",
          "HIV",
          "SICKLE_CELL"
        ]
      },
      "example": "DRUG_ABUSE"
    },
    "consentAddressChange": {
      "description": "AUTHORIZATION FOR REPRESENTATIVE TO ACT ON CLAIMANT'S BEHALF TO CHANGE CLAIMANT'S ADDRESS.",
      "type": "boolean"
    }
  }
}<|MERGE_RESOLUTION|>--- conflicted
+++ resolved
@@ -111,15 +111,6 @@
     "claimant": {
       "type": "object",
       "additionalProperties": false,
-<<<<<<< HEAD
-      "required": [
-        "address",
-        "phone",
-        "email",
-        "relationship"
-      ],
-=======
->>>>>>> 2f5610f1
       "properties": {
         "claimantId": {
           "type": "string",
