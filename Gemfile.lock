--- conflicted
+++ resolved
@@ -57,17 +57,10 @@
 
 GIT
   remote: https://github.com/department-of-veterans-affairs/vets-json-schema
-<<<<<<< HEAD
   revision: 1ee1fa4d8a04c8776863748689e8e87224c4971d
   branch: master
   specs:
     vets_json_schema (15.2.0)
-=======
-  revision: 58094bd2e593ed11b3e0a2bd18175582560bff6d
-  branch: master
-  specs:
-    vets_json_schema (15.1.0)
->>>>>>> 8211dc37
       multi_json (~> 1.0)
       script_utils (= 0.0.4)
 
