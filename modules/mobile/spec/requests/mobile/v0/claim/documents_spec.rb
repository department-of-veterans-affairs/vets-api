--- conflicted
+++ resolved
@@ -22,6 +22,7 @@
     allow_any_instance_of(BenefitsDocuments::Service).to receive(:validate_claimant_can_upload).and_return(true)
     allow(Flipper).to receive(:enabled?).with(:cst_synchronous_evidence_uploads,
                                               instance_of(User)).and_return(false)
+    allow(Rails.logger).to receive(:info)
     user.user_account_uuid = user_account.id
     user.save!
     FileUtils.rm_rf(Rails.root.join('tmp', 'uploads', 'cache', '*'))
@@ -69,245 +70,6 @@
       end.to change(Lighthouse::EvidenceSubmissions::DocumentUpload.jobs, :size).by(1)
 
       expect(response).to have_http_status(:accepted)
-      expect(response.parsed_body.dig('data', 'jobId'))
-        .to eq(Lighthouse::EvidenceSubmissions::DocumentUpload.jobs.first['jid'])
-      expect(Lighthouse::EvidenceSubmissions::DocumentUpload.jobs.first.dig('args', 1, 'tracked_item_id'))
-        .to eq([tracked_item_id])
-      expect(EvidenceSubmission.count).to eq(evidence_submission_count)
-    end
-
-    it 'uploads multiple jpeg files' do
-      files = [Base64.encode64(File.read('spec/fixtures/files/doctors-note.jpg')),
-               Base64.encode64(File.read('spec/fixtures/files/marriage-cert.jpg'))]
-      params = { files:, claim_id:, tracked_item_id:, document_type: }
-      expect_any_instance_of(BenefitsDocuments::Service).to receive(:cleanup_after_upload)
-      expect do
-        post '/mobile/v0/claim/600117255/documents/multi-image', params: params.to_json,
-                                                                 headers: sis_headers(json: true)
-      end.to change(Lighthouse::EvidenceSubmissions::DocumentUpload.jobs, :size).by(1)
-      expect(response).to have_http_status(:accepted)
-      expect(response.parsed_body.dig('data', 'jobId'))
-        .to eq(Lighthouse::EvidenceSubmissions::DocumentUpload.jobs.first['jid'])
-      expect(Lighthouse::EvidenceSubmissions::DocumentUpload.jobs.first.dig('args', 1, 'tracked_item_id'))
-        .to eq([tracked_item_id])
-      expect(EvidenceSubmission.count).to eq(evidence_submission_count)
-    end
-
-    context 'when camel case is used for parameters and camel case header is disabled' do
-      it 'uploads a file' do
-        params = { file:, claimId: claim_id, trackedItemId: tracked_item_id, documentType: document_type }
-        expect do
-          post '/mobile/v0/claim/600117255/documents',
-               params:, headers: sis_headers(camelize: false)
-        end.to change(Lighthouse::EvidenceSubmissions::DocumentUpload.jobs, :size).by(1)
-        expect(response).to have_http_status(:accepted)
-        expect(response.parsed_body.dig('data', 'job_id'))
-          .to eq(Lighthouse::EvidenceSubmissions::DocumentUpload.jobs.first['jid'])
-        expect(Lighthouse::EvidenceSubmissions::DocumentUpload.jobs.first.dig('args', 1, 'tracked_item_id'))
-          .to eq([tracked_item_id])
-        expect(EvidenceSubmission.count).to eq(evidence_submission_count)
-      end
-
-      it 'uploads multiple jpeg files' do
-        files = [Base64.encode64(File.read('spec/fixtures/files/doctors-note.jpg')),
-                 Base64.encode64(File.read('spec/fixtures/files/marriage-cert.jpg'))]
-        params = { files:, claimId: claim_id, trackedItemId: tracked_item_id, documentType: document_type }
-        expect_any_instance_of(BenefitsDocuments::Service).to receive(:cleanup_after_upload)
-        expect do
-          post '/mobile/v0/claim/600117255/documents/multi-image', params: params.to_json,
-                                                                   headers: sis_headers(camelize: false, json: true)
-        end.to change(Lighthouse::EvidenceSubmissions::DocumentUpload.jobs, :size).by(1)
-
-        expect(response).to have_http_status(:accepted)
-        expect(response.parsed_body.dig('data', 'job_id'))
-          .to eq(Lighthouse::EvidenceSubmissions::DocumentUpload.jobs.first['jid'])
-        expect(Lighthouse::EvidenceSubmissions::DocumentUpload.jobs.first.dig('args', 1, 'tracked_item_id'))
-          .to eq([tracked_item_id])
-        expect(EvidenceSubmission.count).to eq(evidence_submission_count)
-      end
-    end
-
-    it 'uploads multiple gif files' do
-      files = [Base64.encode64(File.read('spec/fixtures/files/doctors-note.gif')),
-               Base64.encode64(File.read('spec/fixtures/files/marriage-cert.gif'))]
-      params = { files:, claim_id:, tracked_item_id:, document_type: }
-      expect_any_instance_of(BenefitsDocuments::Service).to receive(:cleanup_after_upload)
-
-      expect do
-        post '/mobile/v0/claim/600117255/documents/multi-image', params: params.to_json,
-                                                                 headers: sis_headers(json: true)
-      end.to change(Lighthouse::EvidenceSubmissions::DocumentUpload.jobs, :size).by(1)
-      expect(response).to have_http_status(:accepted)
-      expect(response.parsed_body.dig('data', 'jobId'))
-        .to eq(Lighthouse::EvidenceSubmissions::DocumentUpload.jobs.first['jid'])
-      expect(EvidenceSubmission.count).to eq(evidence_submission_count)
-    end
-
-    it 'uploads multiple mixed img files' do
-      files = [Base64.encode64(File.read('spec/fixtures/files/doctors-note.jpg')),
-               Base64.encode64(File.read('spec/fixtures/files/marriage-cert.gif'))]
-      params = { files:, claim_id:, tracked_item_id:, document_type: }
-      expect_any_instance_of(BenefitsDocuments::Service).to receive(:cleanup_after_upload)
-      expect do
-        post '/mobile/v0/claim/600117255/documents/multi-image', params: params.to_json,
-                                                                 headers: sis_headers(json: true)
-      end.to change(Lighthouse::EvidenceSubmissions::DocumentUpload.jobs, :size).by(1)
-      expect(response).to have_http_status(:accepted)
-      expect(response.parsed_body.dig('data', 'jobId'))
-        .to eq(Lighthouse::EvidenceSubmissions::DocumentUpload.jobs.first['jid'])
-      expect(EvidenceSubmission.count).to eq(evidence_submission_count)
-    end
-
-    it 'rejects files with invalid document_types' do
-      params = { file:, claim_id:, tracked_item_id:, document_type: 'Invalid Type' }
-      post '/mobile/v0/claim/600117255/documents', params:, headers: sis_headers
-      expect(response).to have_http_status(:unprocessable_entity)
-      expect(response.parsed_body['errors'].first['title'])
-        .to eq(I18n.t('errors.messages.uploads.document_type_unknown'))
-      expect(EvidenceSubmission.count).to eq(0)
-    end
-
-    it 'normalizes requests with a null tracked_item_id' do
-      params = { file:, claim_id:, tracked_item_id: nil, document_type: }
-      post '/mobile/v0/claim/600117255/documents', params:, headers: sis_headers
-      args = Lighthouse::EvidenceSubmissions::DocumentUpload.jobs.first['args'][1]
-      expect(response).to have_http_status(:accepted)
-      expect(response.parsed_body.dig('data', 'jobId'))
-        .to eq(Lighthouse::EvidenceSubmissions::DocumentUpload.jobs.first['jid'])
-      expect(args.key?('tracked_item_id')).to be(true)
-      expect(args['tracked_item_id']).to be_nil
-      expect(EvidenceSubmission.count).to eq(evidence_submission_count)
-    end
-
-    context 'with a user that has multiple file numbers' do
-      before do
-        allow_any_instance_of(BGS::People::Response).to receive(:file_number).and_return(%w[12345 56789])
-      end
-
-      it 'uploads a file' do
-        params = { file:, claim_id:, tracked_item_id:, document_type: }
-        expect do
-          post '/mobile/v0/claim/600117255/documents', params:, headers: sis_headers
-        end.to change(Lighthouse::EvidenceSubmissions::DocumentUpload.jobs, :size).by(1)
-
-        expect(response).to have_http_status(:accepted)
-        expect(response.parsed_body.dig('data', 'jobId'))
-          .to eq(Lighthouse::EvidenceSubmissions::DocumentUpload.jobs.first['jid'])
-        expect(EvidenceSubmission.count).to eq(evidence_submission_count)
-      end
-    end
-
-    context 'with unaccepted file_type' do
-      let(:file) { fixture_file_upload('invalid_idme_cert.crt', 'application/x-x509-ca-cert') }
-
-      it 'rejects files with invalid document_types' do
-        params = { file:, claim_id:, tracked_item_id:, document_type: }
-        post '/mobile/v0/claim/600117255/documents', params:, headers: sis_headers
-        expect(response).to have_http_status(:unprocessable_entity)
-        expect(response.parsed_body['errors'].first['title']).to eq('File extension is not included in the list')
-        expect(EvidenceSubmission.count).to eq(0)
-      end
-    end
-
-    context 'with a false file extension' do
-      let(:tempfile) do
-        f = Tempfile.new(['not-a', '.pdf'])
-        f.write('I am not a PDF')
-        f.rewind
-        fixture_file_upload(f.path, 'application/pdf')
-      end
-
-      it 'rejects a file that is not really a PDF' do
-        params = { file: tempfile, claim_id:, tracked_item_id:, document_type: }
-        post '/mobile/v0/claim/600117255/documents', params:, headers: sis_headers
-        expect(response).to have_http_status(:unprocessable_entity)
-        expect(response.parsed_body['errors'].first['title'])
-          .to eq(I18n.t('errors.messages.uploads.malformed_pdf'))
-        expect(EvidenceSubmission.count).to eq(0)
-      end
-    end
-
-    context 'with no body' do
-      let(:file) { fixture_file_upload('empty_file.txt', 'text/plain') }
-
-      it 'rejects a text file with no body' do
-        params = { file:, claim_id:, tracked_item_id:, document_type: }
-        post '/mobile/v0/claim/600117255/documents', params:, headers: sis_headers
-        expect(response).to have_http_status(:internal_server_error)
-        expect(response.parsed_body['errors'].first['meta']['exception']).to match(/1 Byte/)
-        expect(EvidenceSubmission.count).to eq(0)
-      end
-    end
-
-    context 'with an emoji in text' do
-      let(:tempfile) do
-        f = Tempfile.new(['test', '.txt'])
-        f.write("I \u2661 Unicode!")
-        f.rewind
-        fixture_file_upload(f.path, 'text/plain')
-      end
-
-      it 'rejects a text file containing untranslatable characters' do
-        params = { file: tempfile, claim_id:, tracked_item_id:, document_type: }
-        post '/mobile/v0/claim/600117255/documents', params:, headers: sis_headers
-        expect(response).to have_http_status(:unprocessable_entity)
-        expect(response.parsed_body['errors'].first['title'])
-          .to eq(I18n.t('errors.messages.uploads.ascii_encoded'))
-        expect(EvidenceSubmission.count).to eq(0)
-      end
-    end
-
-    context 'with UTF-16 ASCII text' do
-      let(:tempfile) do
-        f = Tempfile.new(['test', '.txt'], encoding: 'utf-16be')
-        f.write('I love nulls')
-        f.rewind
-        fixture_file_upload(f.path, 'text/plain')
-      end
-
-      it 'accepts a text file containing translatable characters' do
-        params = { file: tempfile, claim_id:, tracked_item_id:, document_type: }
-        post '/mobile/v0/claim/600117255/documents', params:, headers: sis_headers
-        expect(response).to have_http_status(:accepted)
-        expect(response.parsed_body.dig('data', 'jobId'))
-          .to eq(Lighthouse::EvidenceSubmissions::DocumentUpload.jobs.first['jid'])
-        expect(EvidenceSubmission.count).to eq(evidence_submission_count)
-      end
-    end
-
-    context 'with a PDF pretending to be text' do
-      let(:tempfile) do
-        f = Tempfile.new(['test', '.txt'], encoding: 'utf-16be')
-        pdf = File.open(Rails.root.join(*'/spec/fixtures/files/doctors-note.pdf'.split('/')).to_s, 'rb')
-        FileUtils.copy_stream(pdf, f)
-        pdf.close
-        f.rewind
-        fixture_file_upload(f.path, 'text/plain')
-      end
-
-      it 'rejects a text file containing binary data' do
-        params = { file: tempfile, claim_id:, tracked_item_id:, document_type: }
-        post '/mobile/v0/claim/600117255/documents', params:, headers: sis_headers
-        expect(response).to have_http_status(:unprocessable_entity)
-        expect(response.parsed_body['errors'].first['title'])
-          .to eq(I18n.t('errors.messages.uploads.ascii_encoded'))
-        expect(EvidenceSubmission.count).to eq(0)
-      end
-    end
-  end
-
-  context 'when cst_send_evidence_submission_failure_emails is disabled' do
-    before do
-<<<<<<< HEAD
-      allow(Flipper).to receive(:enabled?).with(:cst_send_evidence_submission_failure_emails).and_return(true)
-      allow(Rails.logger).to receive(:info)
-    end
-
-    it 'uploads a file' do
-      params = { file:, claim_id:, tracked_item_id:, document_type: }
-      expect do
-        post '/mobile/v0/claim/600117255/documents', params:, headers: sis_headers
-      end.to change(Lighthouse::EvidenceSubmissions::DocumentUpload.jobs, :size).by(1)
       # ensure the logger is filtering out sensitive data
       expect(Rails.logger).to have_received(:info).with(
         a_string_starting_with('Parameters for document upload'),
@@ -328,26 +90,22 @@
           qqfilename: 'test.txt'
         )
       )
-      expect(response).to have_http_status(:accepted)
-      expect(response.parsed_body.dig('data',
-                                      'jobId')).to eq(Lighthouse::EvidenceSubmissions::DocumentUpload.jobs.first['jid'])
-      expect(Lighthouse::EvidenceSubmissions::DocumentUpload.jobs.first.dig('args', 1,
-                                                                            'tracked_item_id')).to eq([tracked_item_id])
-      expect(EvidenceSubmission.count).to eq(1)
+      expect(response.parsed_body.dig('data', 'jobId'))
+        .to eq(Lighthouse::EvidenceSubmissions::DocumentUpload.jobs.first['jid'])
+      expect(Lighthouse::EvidenceSubmissions::DocumentUpload.jobs.first.dig('args', 1, 'tracked_item_id'))
+        .to eq([tracked_item_id])
+      expect(EvidenceSubmission.count).to eq(evidence_submission_count)
     end
 
     it 'uploads multiple jpeg files' do
       files = [Base64.encode64(File.read('spec/fixtures/files/doctors-note.jpg')),
                Base64.encode64(File.read('spec/fixtures/files/marriage-cert.jpg'))]
-      params = { files:, claim_id:,
-                 tracked_item_id:, document_type: }
+      params = { files:, claim_id:, tracked_item_id:, document_type: }
       expect_any_instance_of(BenefitsDocuments::Service).to receive(:cleanup_after_upload)
       expect do
         post '/mobile/v0/claim/600117255/documents/multi-image', params: params.to_json,
                                                                  headers: sis_headers(json: true)
-      end.to change(
-        Lighthouse::EvidenceSubmissions::DocumentUpload.jobs, :size
-      ).by(1)
+      end.to change(Lighthouse::EvidenceSubmissions::DocumentUpload.jobs, :size).by(1)
       expect(response).to have_http_status(:accepted)
       # ensure the logger is filtering out sensitive data
       expect(Rails.logger).to have_received(:info).with(
@@ -375,15 +133,219 @@
           qqfilename: 'test.txt'
         )
       )
-      expect(response).to have_http_status(:accepted)
-      expect(response.parsed_body.dig('data',
-                                      'jobId')).to eq(Lighthouse::EvidenceSubmissions::DocumentUpload.jobs.first['jid'])
-      expect(Lighthouse::EvidenceSubmissions::DocumentUpload.jobs.first.dig('args', 1,
-                                                                            'tracked_item_id')).to eq([tracked_item_id])
-      expect(EvidenceSubmission.count).to eq(1)
-=======
+      expect(response.parsed_body.dig('data', 'jobId'))
+        .to eq(Lighthouse::EvidenceSubmissions::DocumentUpload.jobs.first['jid'])
+      expect(Lighthouse::EvidenceSubmissions::DocumentUpload.jobs.first.dig('args', 1, 'tracked_item_id'))
+        .to eq([tracked_item_id])
+      expect(EvidenceSubmission.count).to eq(evidence_submission_count)
+    end
+
+    context 'when camel case is used for parameters and camel case header is disabled' do
+      it 'uploads a file' do
+        params = { file:, claimId: claim_id, trackedItemId: tracked_item_id, documentType: document_type }
+        expect do
+          post '/mobile/v0/claim/600117255/documents',
+               params:, headers: sis_headers(camelize: false)
+        end.to change(Lighthouse::EvidenceSubmissions::DocumentUpload.jobs, :size).by(1)
+        expect(response).to have_http_status(:accepted)
+        expect(response.parsed_body.dig('data', 'job_id'))
+          .to eq(Lighthouse::EvidenceSubmissions::DocumentUpload.jobs.first['jid'])
+        expect(Lighthouse::EvidenceSubmissions::DocumentUpload.jobs.first.dig('args', 1, 'tracked_item_id'))
+          .to eq([tracked_item_id])
+        expect(EvidenceSubmission.count).to eq(evidence_submission_count)
+      end
+
+      it 'uploads multiple jpeg files' do
+        files = [Base64.encode64(File.read('spec/fixtures/files/doctors-note.jpg')),
+                 Base64.encode64(File.read('spec/fixtures/files/marriage-cert.jpg'))]
+        params = { files:, claimId: claim_id, trackedItemId: tracked_item_id, documentType: document_type }
+        expect_any_instance_of(BenefitsDocuments::Service).to receive(:cleanup_after_upload)
+        expect do
+          post '/mobile/v0/claim/600117255/documents/multi-image', params: params.to_json,
+                                                                   headers: sis_headers(camelize: false, json: true)
+        end.to change(Lighthouse::EvidenceSubmissions::DocumentUpload.jobs, :size).by(1)
+
+        expect(response).to have_http_status(:accepted)
+        expect(response.parsed_body.dig('data', 'job_id'))
+          .to eq(Lighthouse::EvidenceSubmissions::DocumentUpload.jobs.first['jid'])
+        expect(Lighthouse::EvidenceSubmissions::DocumentUpload.jobs.first.dig('args', 1, 'tracked_item_id'))
+          .to eq([tracked_item_id])
+        expect(EvidenceSubmission.count).to eq(evidence_submission_count)
+      end
+    end
+
+    it 'uploads multiple gif files' do
+      files = [Base64.encode64(File.read('spec/fixtures/files/doctors-note.gif')),
+               Base64.encode64(File.read('spec/fixtures/files/marriage-cert.gif'))]
+      params = { files:, claim_id:, tracked_item_id:, document_type: }
+      expect_any_instance_of(BenefitsDocuments::Service).to receive(:cleanup_after_upload)
+
+      expect do
+        post '/mobile/v0/claim/600117255/documents/multi-image', params: params.to_json,
+                                                                 headers: sis_headers(json: true)
+      end.to change(Lighthouse::EvidenceSubmissions::DocumentUpload.jobs, :size).by(1)
+      expect(response).to have_http_status(:accepted)
+      expect(response.parsed_body.dig('data', 'jobId'))
+        .to eq(Lighthouse::EvidenceSubmissions::DocumentUpload.jobs.first['jid'])
+      expect(EvidenceSubmission.count).to eq(evidence_submission_count)
+    end
+
+    it 'uploads multiple mixed img files' do
+      files = [Base64.encode64(File.read('spec/fixtures/files/doctors-note.jpg')),
+               Base64.encode64(File.read('spec/fixtures/files/marriage-cert.gif'))]
+      params = { files:, claim_id:, tracked_item_id:, document_type: }
+      expect_any_instance_of(BenefitsDocuments::Service).to receive(:cleanup_after_upload)
+      expect do
+        post '/mobile/v0/claim/600117255/documents/multi-image', params: params.to_json,
+                                                                 headers: sis_headers(json: true)
+      end.to change(Lighthouse::EvidenceSubmissions::DocumentUpload.jobs, :size).by(1)
+      expect(response).to have_http_status(:accepted)
+      expect(response.parsed_body.dig('data', 'jobId'))
+        .to eq(Lighthouse::EvidenceSubmissions::DocumentUpload.jobs.first['jid'])
+      expect(EvidenceSubmission.count).to eq(evidence_submission_count)
+    end
+
+    it 'rejects files with invalid document_types' do
+      params = { file:, claim_id:, tracked_item_id:, document_type: 'Invalid Type' }
+      post '/mobile/v0/claim/600117255/documents', params:, headers: sis_headers
+      expect(response).to have_http_status(:unprocessable_entity)
+      expect(response.parsed_body['errors'].first['title'])
+        .to eq(I18n.t('errors.messages.uploads.document_type_unknown'))
+      expect(EvidenceSubmission.count).to eq(0)
+    end
+
+    it 'normalizes requests with a null tracked_item_id' do
+      params = { file:, claim_id:, tracked_item_id: nil, document_type: }
+      post '/mobile/v0/claim/600117255/documents', params:, headers: sis_headers
+      args = Lighthouse::EvidenceSubmissions::DocumentUpload.jobs.first['args'][1]
+      expect(response).to have_http_status(:accepted)
+      expect(response.parsed_body.dig('data', 'jobId'))
+        .to eq(Lighthouse::EvidenceSubmissions::DocumentUpload.jobs.first['jid'])
+      expect(args.key?('tracked_item_id')).to be(true)
+      expect(args['tracked_item_id']).to be_nil
+      expect(EvidenceSubmission.count).to eq(evidence_submission_count)
+    end
+
+    context 'with a user that has multiple file numbers' do
+      before do
+        allow_any_instance_of(BGS::People::Response).to receive(:file_number).and_return(%w[12345 56789])
+      end
+
+      it 'uploads a file' do
+        params = { file:, claim_id:, tracked_item_id:, document_type: }
+        expect do
+          post '/mobile/v0/claim/600117255/documents', params:, headers: sis_headers
+        end.to change(Lighthouse::EvidenceSubmissions::DocumentUpload.jobs, :size).by(1)
+
+        expect(response).to have_http_status(:accepted)
+        expect(response.parsed_body.dig('data', 'jobId'))
+          .to eq(Lighthouse::EvidenceSubmissions::DocumentUpload.jobs.first['jid'])
+        expect(EvidenceSubmission.count).to eq(evidence_submission_count)
+      end
+    end
+
+    context 'with unaccepted file_type' do
+      let(:file) { fixture_file_upload('invalid_idme_cert.crt', 'application/x-x509-ca-cert') }
+
+      it 'rejects files with invalid document_types' do
+        params = { file:, claim_id:, tracked_item_id:, document_type: }
+        post '/mobile/v0/claim/600117255/documents', params:, headers: sis_headers
+        expect(response).to have_http_status(:unprocessable_entity)
+        expect(response.parsed_body['errors'].first['title']).to eq('File extension is not included in the list')
+        expect(EvidenceSubmission.count).to eq(0)
+      end
+    end
+
+    context 'with a false file extension' do
+      let(:tempfile) do
+        f = Tempfile.new(['not-a', '.pdf'])
+        f.write('I am not a PDF')
+        f.rewind
+        fixture_file_upload(f.path, 'application/pdf')
+      end
+
+      it 'rejects a file that is not really a PDF' do
+        params = { file: tempfile, claim_id:, tracked_item_id:, document_type: }
+        post '/mobile/v0/claim/600117255/documents', params:, headers: sis_headers
+        expect(response).to have_http_status(:unprocessable_entity)
+        expect(response.parsed_body['errors'].first['title'])
+          .to eq(I18n.t('errors.messages.uploads.malformed_pdf'))
+        expect(EvidenceSubmission.count).to eq(0)
+      end
+    end
+
+    context 'with no body' do
+      let(:file) { fixture_file_upload('empty_file.txt', 'text/plain') }
+
+      it 'rejects a text file with no body' do
+        params = { file:, claim_id:, tracked_item_id:, document_type: }
+        post '/mobile/v0/claim/600117255/documents', params:, headers: sis_headers
+        expect(response).to have_http_status(:internal_server_error)
+        expect(response.parsed_body['errors'].first['meta']['exception']).to match(/1 Byte/)
+        expect(EvidenceSubmission.count).to eq(0)
+      end
+    end
+
+    context 'with an emoji in text' do
+      let(:tempfile) do
+        f = Tempfile.new(['test', '.txt'])
+        f.write("I \u2661 Unicode!")
+        f.rewind
+        fixture_file_upload(f.path, 'text/plain')
+      end
+
+      it 'rejects a text file containing untranslatable characters' do
+        params = { file: tempfile, claim_id:, tracked_item_id:, document_type: }
+        post '/mobile/v0/claim/600117255/documents', params:, headers: sis_headers
+        expect(response).to have_http_status(:unprocessable_entity)
+        expect(response.parsed_body['errors'].first['title'])
+          .to eq(I18n.t('errors.messages.uploads.ascii_encoded'))
+        expect(EvidenceSubmission.count).to eq(0)
+      end
+    end
+
+    context 'with UTF-16 ASCII text' do
+      let(:tempfile) do
+        f = Tempfile.new(['test', '.txt'], encoding: 'utf-16be')
+        f.write('I love nulls')
+        f.rewind
+        fixture_file_upload(f.path, 'text/plain')
+      end
+
+      it 'accepts a text file containing translatable characters' do
+        params = { file: tempfile, claim_id:, tracked_item_id:, document_type: }
+        post '/mobile/v0/claim/600117255/documents', params:, headers: sis_headers
+        expect(response).to have_http_status(:accepted)
+        expect(response.parsed_body.dig('data', 'jobId'))
+          .to eq(Lighthouse::EvidenceSubmissions::DocumentUpload.jobs.first['jid'])
+        expect(EvidenceSubmission.count).to eq(evidence_submission_count)
+      end
+    end
+
+    context 'with a PDF pretending to be text' do
+      let(:tempfile) do
+        f = Tempfile.new(['test', '.txt'], encoding: 'utf-16be')
+        pdf = File.open(Rails.root.join(*'/spec/fixtures/files/doctors-note.pdf'.split('/')).to_s, 'rb')
+        FileUtils.copy_stream(pdf, f)
+        pdf.close
+        f.rewind
+        fixture_file_upload(f.path, 'text/plain')
+      end
+
+      it 'rejects a text file containing binary data' do
+        params = { file: tempfile, claim_id:, tracked_item_id:, document_type: }
+        post '/mobile/v0/claim/600117255/documents', params:, headers: sis_headers
+        expect(response).to have_http_status(:unprocessable_entity)
+        expect(response.parsed_body['errors'].first['title'])
+          .to eq(I18n.t('errors.messages.uploads.ascii_encoded'))
+        expect(EvidenceSubmission.count).to eq(0)
+      end
+    end
+  end
+
+  context 'when cst_send_evidence_submission_failure_emails is disabled' do
+    before do
       allow(Flipper).to receive(:enabled?).with(:cst_send_evidence_submission_failure_emails).and_return(false)
->>>>>>> 73a0dc41
     end
 
     context 'with pdftk (hexapdf disabled)' do
@@ -429,6 +391,7 @@
   context 'when cst_send_evidence_submission_failure_emails is enabled' do
     before do
       allow(Flipper).to receive(:enabled?).with(:cst_send_evidence_submission_failure_emails).and_return(true)
+      allow(Rails.logger).to receive(:info)
     end
 
     context 'with pdftk (hexapdf disabled)' do
