--- conflicted
+++ resolved
@@ -54,15 +54,9 @@
         write_files(writer, structured_data: formatted_records)
       rescue => e
         StatsD.increment("#{STATSD_FAILURE_METRIC}.general")
-        log_exception_to_sentry(DailySpoolFileError.new("Error creating spool files.\n\n#{e}"))
+        log_exception(DailySpoolFileError.new("Error creating spool files.\n\n#{e}"))
       end
       true
-<<<<<<< HEAD
-    rescue => e
-      StatsD.increment("#{STATSD_FAILURE_METRIC}.general")
-      log_exception(DailySpoolFileError.new("Error creating spool files.\n\n#{e}"))
-=======
->>>>>>> c67fe01b
     end
 
     def group_submissions_by_region(records)
