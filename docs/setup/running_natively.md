--- conflicted
+++ resolved
@@ -58,11 +58,7 @@
   port: '33100'
 ```
 
-<<<<<<< HEAD
 1. In another terminal window, navigate to the project directory and run
-=======
-1. In another terminal window, navigate to the project directory and run 
->>>>>>> 98d9239b
 ```
 docker-compose -f docker-compose-clamav.yml up
 ```
