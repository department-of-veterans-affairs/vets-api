--- conflicted
+++ resolved
@@ -957,11 +957,7 @@
     x_api_key: <%= ENV['mhv_mobile__rx__x_api_key'] %>
   sm:
     app_token: <%= ENV['mhv_mobile__sm__app_token'] %>
-<<<<<<< HEAD
-=======
     x_api_key: <%= ENV['mhv_mobile__sm__x_api_key'] %>
-  x_api_key: <%= ENV['mhv_mobile__x_api_key'] %>
->>>>>>> 640b54ce
 mobile_lighthouse:
   client_id: <%= ENV['mobile_lighthouse__client_id'] %>
   rsa_key: <%= ENV['mobile_lighthouse__rsa_key'] %>
