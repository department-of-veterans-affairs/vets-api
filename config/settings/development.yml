---
acc_rep_management:
  prefill: true
account:
  enabled: true
accredited_representative_portal:
  allow_list:
    github:
      access_token: ~
      base_uri: ~
      path: ~
      repo: ~
  frontend_base_url: http://localhost:3001/representative
  lighthouse:
    benefits_intake:
      api_key: ~
      host: https://sandbox-api.va.gov
      path: "/services/vba_documents"
      report:
        batch_size: 1000
        stale_sla: 10
      use_mocks: false
      version: v1
adapted_housing:
  prefill: true
argocd:
  slack:
    api_key: ~
ask_va_api:
  crm_api:
    auth_url: https://login.microsoftonline.us
    base_url: https://dev.integration.d365.va.gov
    client_id: client_id
    client_secret: secret
    e_subscription_key: e_subscription_key
    ocp_apim_subscription_key: subscription_key
    resource: resource
    s_subscription_key: s_subscription_key
    service_name: VEIS-API
    tenant_id: abcdefgh-1234-5678-12345-11e8b8ce491e
    veis_api_path: eis/vagov.lob.ava/api
  prefill: true
authorization_server_scopes_api:
  auth_server:
    url: https://sandbox-api.va.gov/internal/auth/v2/server
avs:
  api_jwt: abcd1234abcd1234abcd1234abcd1234abcd1234
  mock: true
  timeout: 55
  url: https://something.fake.va.gov
banners:
  drupal_password: test
  drupal_url: https://test.cms.va.gov/
  drupal_username: banners_api
bd:
  base_name: ~
benefits_intake_service:
  api_key: ~
  aws:
    access_key_id: ~
    bucket: ~
    region: ~
    secret_access_key: ~
  enabled: true
  url: ~
betamocks:
  cache_dir: "../vets-api-mockdata"
  enabled: true
  recording: false
  services_config: config/betamocks/services_config.yml
bgs:
  application: ~
  client_station_id: ~
  client_username: ~
  env: ~
  external_key: lighthouse-vets-api
  external_uid: lighthouse-vets-api
  mock_response_location: ~
  mock_responses: ~
  ssl_verify_mode: peer
  url: https://something.fake.va.gov
bid:
  awards:
    base_url: ~
    credentials: ~
    mock: true
binaries:
  clamdscan: "/usr/bin/clamdscan"
  pdfinfo: pdfinfo
  pdftk: pdftk
bing:
  key: ~
bpds:
  jwt_secret: abcd1234abcd1234abcd1234abcd1234abcd1234
  mock: false
  read_timeout: 20 # using the same timeout as lighthouse
  schema_version: test
  url: https://localhost:4000/api/v1/bpd # See the README for more information on how to run the BPDS locally
brd:
  api_key: fake_key
  base_name: https://something.fake.va.gov
breakers_disabled: ~
caseflow:
  app_token: PUBLICDEMO123
  host: https://dsva-appeals-certification-dev-1895622301.us-gov-west-1.elb.amazonaws.com
  mock: true
  timeout: 119
central_mail:
  upload:
    enabled: true
    host: test2.domaonline.com/EmmsAPI
    token: "<CENTRAL_MAIL_TOKEN>"
check_in:
  authentication:
    max_auth_retry_limit: 3
    retry_attempt_expiry: 604800
  chip_api_v2:
    base_path: dev
    base_path_v2: dev
    mock: false
    redis_session_prefix: check_in_chip_v2
    service_name: CHIP-API
    timeout: 30
    tmp_api_id: 2dcdrrn5zc
    tmp_api_id_v2: 2dcdrrn5zc
    tmp_api_user: TzY6DFrnjPE8dwxUMbFf9HjbFqRim2MgXpMpMciXJFVohyURUJAc7W99rpFzhfh2B3sVnn4
    tmp_api_user_v2: TzY6DFrnjPE8dwxUMbFf9HjbFqRim2MgXpMpMciXJFVohyURUJAc7W99rpFzhfh2B3sVnn4
    tmp_api_username: vetsapiTempUser
    tmp_api_username_v2: vetsapiTempUser
    url: https://vpce-06399548ef94bdb41-lk4qp2nd.execute-api.us-gov-west-1.vpce.amazonaws.com
    url_v2: https://vpce-06399548ef94bdb41-lk4qp2nd.execute-api.us-gov-west-1.vpce.amazonaws.com
  lorota_v2:
    api_id: 22t00c6f97
    api_id_v2: 22t00c6f97
    api_key: fake_key
    api_key_v2: fake_key
    base_path: dev
    base_path_v2: dev
    key_path: fake_api_path
    mock: false
    redis_session_prefix: check_in_lorota_v2
    redis_token_expiry: 43200
    service_name: LoROTA-API
    url: https://vpce-06399548ef94bdb41-lk4qp2nd.execute-api.us-gov-west-1.vpce.amazonaws.com
    url_v2: https://vpce-06399548ef94bdb41-lk4qp2nd.execute-api.us-gov-west-1.vpce.amazonaws.com
  map_api:
    service_name: MAP-API
    url: https://veteran.apps-staging.va.gov
  travel_reimbursement_api_v2:
    auth_url: https://fake.service.us
    auth_url_v2: ~
    claims_base_path: ~
    claims_url: https://fake.dev.va.gov
    claims_url_v2: https://fake.dev.va.gov
    client_id: ~
    client_number: ~
    client_number_oh: ~
    client_secret: ~
    e_subscription_key: ~
    redis_token_expiry: 3540
    s_subscription_key: ~
    scope: ~
    service_name: BTSSS-API
    subscription_key: ~
    tenant_id: abcdefgh-1234-5678-12345-11e8b8ce491e
    travel_pay_client_id: ~
    travel_pay_client_secret: secret
    travel_pay_resource: ~
  vaos:
    mock: false
chip:
  api_gtwy_id: 2dcdrrn5zc
  base_path: dev
  mobile_app:
    password: '12345'
    tenant_id: 6f1c8b41-9c77-469d-852d-269c51a7d380
    username: testuser
  mock: true
  url: https://vpce-06399548ef94bdb41-lk4qp2nd.execute-api.us-gov-west-1.vpce.amazonaws.com
claims_api:
  audit_enabled: false
  benefits_documents:
    auth:
      ccg:
        aud_claim_url: ~
        client_id: ~
        rsa_key: ~
        secret_key: "/srv/vets-api/secret/claims_api_bd_secret.key"
    host: https://sandbox-api.va.gov
    use_mocks: false
  bgs:
    mock_responses: false
  claims_error_reporting:
    environment_name: ~
  disability_claims_mock_override: false
  evss_container:
    auth_base_name: ~
    client_id: ~
    client_key: ~
    client_secret: ~
  fes:
    auth:
      ccg:
        aud_claim_url: https://deptva-eval.okta.com/oauth2/ausi3ui83fLa68IJv2p7/v1/token
        client_id: ~
    host: https://qa.lighthouse.va.gov
  pdf_generator_526:
    content_type: application/vnd.api+json
    path: "/form-526ez-pdf-generator/v1/forms/"
    url: ~
  poa_v2:
    disable_jobs: false
  report_enabled: false
  s3:
    aws_access_key_id: ~
    aws_secret_access_key: ~
    bucket: ~
    region: ~
  schema_dir: config/schemas
  slack:
    webhook_url: https://example.com
  token_validation:
    api_key: ~
    url: ~
  user_info:
    url: ~
  v2_docs:
    enabled: false
  vanotify:
    accepted_representative_template_id: ~
    accepted_service_organization_template_id: ~
    client_url: ~
    declined_representative_template_id: ~
    declined_service_organization_template_id: ~
    services:
      lighthouse:
        api_key: ~
        notification_client_secret: ~
        notify_service_id: ~
claims_evidence_api:
  base_url: https://claimevidence-api-fake.fake.bip.va.gov/api/v1/rest/
  breakers_error_threshold: 80
  include_request: false
  jwt_secret: fake-secret
  mock: false
  ssl: false
  timeout:
    open: 30
    read: 30
clamav:
  host: 0.0.0.0
  mock: true
  port: '33100'
coe:
  prefill: true
connected_apps_api:
  connected_apps:
    api_key: ~
    auth_access_key: ~
    revoke_url: https://sandbox-api.va.gov/internal/auth/v3/user/consent
    url: https://sandbox-api.va.gov/internal/auth/v3/user/connected-apps
contention_classification_api:
  expanded_contention_classification_path: expanded-contention-classification
  hybrid_contention_classification_path: hybrid-contention-classification
  open_timeout: 5
  read_timeout: 10
  url: http://contention-classification-api-dev.vfs.va.gov/
coverband:
  github_api_key: ~
  github_oauth_key: ~
  github_oauth_secret: ~
  github_organization: ~
  github_team: ~
covid_vaccine:
  enrollment_service:
    job_enabled: ~
database_url: postgis:///vets-api
decision_review:
  api_key: abcd1234abcd1234abcd1234abcd1234abcd1234
  benchmark_performance: true
  mock: false
  pdf_validation:
    enabled: true
    url: https://sandbox-api.va.gov/services/vba_documents/v1
  prefill: true
  s3:
    aws_access_key_id: ~
    aws_secret_access_key: ~
    bucket: bucket
    region: region
  url: https://sandbox-api.va.gov/services/appeals/v1/decision_reviews
  v1:
    url: https://sandbox-api.va.gov/services/appeals/v2/decision_reviews
dependents:
  prefill: true
dependents_verification:
  prefill: true
dgi:
  jwt:
    private_key_path: modules/meb_api/spec/fixtures/dgi_private_test.pem
    public_key_path: modules/meb_api/spec/fixtures/dgi_public_test.pem
  sob:
    mock: ~
    url: ~
  vets:
    mock: false
    url: https://jenkins.ld.afsp.io:32512/vets-service/v1/
  vye:
    jwt:
      private_key_path: modules/vye/spec/fixtures/dgi_private_test.pem
      public_ica11_rca2_key_path: modules/vye/spec/fixtures/ICA11-RCA2-combined-cert.pem
      public_key_path: modules/vye/spec/fixtures/dgi_public_test.pem
    vets:
      mock: false
      url: ''
dhp:
  fitbit:
    client_id: ''
    client_secret: ''
    code_challenge: ''
    code_verifier: ''
    redirect_uri: http://localhost:3000/dhp_connected_devices/fitbit-callback
    scope: heartrate activity nutrition sleep
  mock: false
  s3:
    aws_access_key_id: ''
    aws_secret_access_key: ''
    bucket: ''
    region: us-gov-west-1
directory:
  apikey: fake_apikey
  health_server_id: ~
  key: ~
  notification_service_flag: ~
  url: http://example.com/services/apps/v0/
disability_max_ratings_api:
  open_timeout: 5
  ratings_path: "/disability-max-ratings"
  read_timeout: 10
  url: http://disability-max-ratings-api-dev.vfs.va.gov
dispute_debt:
  prefill: true
dmc:
  client_id: 0be3d60e3983438199f192b6e723a6f0
  client_secret: secret
  debts_endpoint: debt-letter/get
  fsr_payment_window: 30
  mock_debts: false
  mock_fsr: false
  url: https://fwdproxy-dev.vfs.va.gov:4465/api/v1/digital-services/
dogstatsd:
  enabled: false
edu:
  prefill: true
  production_excel_contents:
    emails:
      - patricia.terry1@va.gov
  sftp:
    host: ~
    key_path: ~
    pass: ~
    port: ~
    relative_307_path: ~
    relative_351_path: ~
    relative_path: ~
    user: ~
  show_form: ~
  slack:
    webhook_url: https://example.com
  spool_error:
    emails:
      - Joseph.Preisser@va.gov
      - Shay.Norton-Leonard@va.gov
      - PIERRE.BROWN@va.gov
      - VAVBAHIN/TIMS@vba.va.gov
      - EDUAPPMGMT.VBACO@VA.GOV
      - vfep_support_team@va.gov
      - eugenia.gina.ronat@accenturefederal.com
      - morgan.whaley@accenturefederal.com
      - m.c.shah@accenturefederal.com
      - patrick.arthur@accenturefederal.com
      - adam.freemer@accenturefederal.com
      - dan.brooking@accenturefederal.com
      - sebastian.cooper@accenturefederal.com
      - david.rowley@accenturefederal.com
      - nick.barthelemy@accenturefederal.com
    staging_emails: ~
  staging_excel_contents:
    emails:
      - alex.chan1@va.gov
      - gregg.puhala@va.gov
      - noah.stern@va.gov
      - marelby.hernandez@va.gov
      - nawar.hussein@va.gov
      - engin.akman@va.gov
  staging_spool_contents:
    emails:
      - noah.stern@va.gov
      - gregg.puhala@va.gov
      - kara.ciprich@va.gov
      - vishnhav.ashok@va.gov
      - donna.saunders@va.gov
      - ariana.adili@govcio.com
      - marelby.hernandez@va.gov
      - nawar.hussein@va.gov
      - engin.akman@va.gov
evss:
  alternate_service_name: wss-form526-services-web-v2
  aws:
    cert_path: ~
    key_path: ~
    root_ca: ~
    url: http://fake.evss-reference-data-service.dev/v1
  cert_path: ~
  disability_compensation_form:
    submit_timeout: 355
    timeout: 55
  dvp:
    url: http://fake.dvp-docker-container
  international_postal_codes: config/evss/international_postal_codes.json
  key_path: ~
  letters:
    timeout: 55
    url: https://csraciapp6.evss.srarad.com
  mock_claims: false
  mock_common_service: true
  mock_disabilities_form: true
  mock_gi_bill_status: false
  mock_letters: false
  prefill: true
  root_cert_path: ~
  s3:
    aws_access_key_id: EVSS_S3_AWS_ACCESS_KEY_ID_XYZ
    aws_secret_access_key: EVSS_S3_AWS_SECRET_ACCESS_KEY_XYZ
    bucket: evss_s3_bucket
    region: evss_s3_region
    uploads_enabled: false
  service_name: wss-form526-services-web
  url: https://csraciapp6.evss.srarad.com
  versions:
    claims: 3.6
    common: 11.6
    documents: 3.7
expiry_scanner:
  directories: ~
  slack:
    channel_id: ~
flipper:
  github_api_key: ~
  github_oauth_key: ~
  github_oauth_secret: ~
  github_organization: ~
  github_team: ~
  mute_logs: false
form0781_remediation:
  aws:
    bucket: ~
    region: ~
form1095_b:
  s3:
    aws_access_key_id: ~
    aws_secret_access_key: ~
    bucket: bucket
    region: region
form526_backup:
  api_key: ~
  aws:
    access_key_id: ~
    bucket: ~
    region: ~
    secret_access_key: ~
  enabled: true
  submission_method: single
  url: https://sandbox-api.va.gov/services/vba_documents/v1/
form526_export:
  aws:
    access_key_id: ~
    bucket: ~
    region: ~
    secret_access_key: ~
form_10275:
  submission_email: form_10275@example.com
form_10282:
  sftp:
    host: ~
    key_path: ~
    pass: ~
    port: ~
    relative_path: ~
    user: ~
form_10_10cg:
  carma:
    mulesoft:
      async_timeout: 600
      auth:
        auth_token_path: ~
        client_id: ~
        client_secret: ~
        mock: false
        timeout: ~
        token_url: ~
      client_id: ~
      client_secret: ~
      host: ~
      timeout: 30
  poa:
    s3:
      aws_access_key_id: my-aws-key-id
      aws_secret_access_key: my-aws-access-key
      bucket: my-bucket
      enabled: true
      region: us-gov-west-1
form_mock_ae_design_patterns:
  prefill: true
form_upload:
  prefill: true
forms:
  mock: false
  url: https://sandbox-api.va.gov/services/va_forms/v0/
forms_api_benefits_intake:
  api_key: ~
  url: https://sandbox-api.va.gov/services/vba_documents/v1/
fsr:
  prefill: true
gclaws:
  accreditation:
    agents:
      url: http://localhost:5000/api/v2/accreditations/agents
    api_key: fake_key
    attorneys:
      url: http://localhost:5000/api/v2/accreditations/attorneys
    icn:
      url: http://localhost:5000/api/v2/accreditations/icn
    origin: fake_origin
    representatives:
      url: http://localhost:5000/api/v2/accreditations/representatives
    veteran_service_organizations:
      url: http://localhost:5000/api/v2/accreditations/veteranserviceorganizations
genisis:
  base_url: ~
  form_submission_path: "/formdata"
  pass: ~
  service_path: ~
  user: ~
gids:
  open_timeout: 1
  read_timeout: 1
  search:
    open_timeout: 10
    read_timeout: 10
  url: https://dev.va.gov/gids
github_cvu:
  installation_id: ~
  integration_id: ~
  private_pem: ~
github_stats:
  token: fake_token
  username: github-stats-rake
google_analytics:
  tracking_id: ~
  url: https://fwdproxy-staging.vfs.va.gov:4473
google_analytics_cvu:
  auth_provider_x509_cert_url: https://www.googleapis.com/oauth2/v1/certs
  auth_uri: https://accounts.google.com/o/oauth2/auth
  client_email: va-gov-top-user-viewports@vsp-analytics-and-insights.iam.gserviceaccount.com
  client_id: ~
  client_x509_cert_url: https://www.googleapis.com/robot/v1/metadata/x509/va-gov-top-user-viewports%40vsp-analytics-and-insights.iam.gserviceaccount.com
  private_key: ~
  private_key_id: ~
  project_id: vsp-analytics-and-insights
  token_uri: https://oauth2.googleapis.com/token
  type: service_account
govdelivery:
  server: stage-tms.govdelivery.com
  staging_service: true
  token: ~
hca:
  ca: []
  ee:
    endpoint: http://example.com
    pass: password
    user: HCASvcUsr
  endpoint: https://test-foo.vets.gov
  future_discharge_testing: ~
  prefill: true
  s3:
    aws_access_key_id: ~
    aws_secret_access_key: ~
    bucket: ~
    region: ~
  timeout: 30
hostname: 127.0.0.1:3000
iam_ssoe:
  client_cert_path: spec/fixtures/iam_ssoe/oauth.crt
  client_id: Mobile_App_API_Server_LOWERS
  client_key_path: spec/fixtures/iam_ssoe/oauth.key
  oauth_url: https://int.fed.eauth.va.gov:444
  timeout: 20
ihub:
  appointments:
    mock: true
    timeout: 30
  in_production: false
  url: https://qacrmdac.np.crm.vrm.vba.va.gov
intent_to_file:
  prefill: true
ivc_champva:
  pega_api:
    api_key: fake_api_key
    base_path: fake_base_path
  prefill: true
ivc_champva_llm_processor_api:
  api_key: fake_llm_api_key
  host: fake_base_path
ivc_champva_ves_api:
  api_key: fake_api_key
  app_id: ~
  host: https://fwdproxy-staging.vfs.va.gov:4429
  mock: false
  subject: "Proxy Client"
ivc_forms:
  form_status_job:
    enabled: ~
    slack_webhook_url: ~
  s3:
    aws_access_key_id: ~
    aws_secret_access_key: ~
    bucket: bucket
    region: region
  sidekiq:
    missing_form_status_job:
      enabled: true
    old_records_cleanup_job:
      enabled: true
kafka_producer:
  aws_region: "us-gov-west-1"
  aws_role_arn: "arn:aws:iam::123456789012:role/role-name" # this is an example
  broker_urls: ["localhost:19092"] # for local Kafka cluster in Docker
  sasl_mechanisms: 'GSSAPI'
  schema_registry_url: "http://localhost:8081" # for local Schema Registry in Docker
  security_protocol: 'plaintext'
  test_topic_name: submission_trace_mock_test
  topic_name: submission_trace_form_status_change_test
kms_key_id: ~
lgy:
  api_key: ~
  app_id: ~
  base_url: http://www.example.com
  mock_coe: true
lgy_sahsha:
  api_key: ~
  app_id: ~
  base_url: http://www.example.com
  mock_coe: ~
lighthouse:
  api_key: fake_key
  auth:
    ccg:
      client_id: ~
      rsa_key: ~
  benefits_claims:
    access_token:
      aud_claim_url: https://deptva-eval.okta.com/oauth2/ausdg7guis2TYDlFe2p7/v1/token
      client_id: ~
      rsa_key: ~
    aud_claim_url: ~
    form526:
      access_token:
        aud_claim_url: https://deptva-eval.okta.com/oauth2/ausdg7guis2TYDlFe2p7/v1/token
        client_id: ~
        rsa_key: ~
      host: https://staging-api.va.gov
      use_mocks: false
    host: https://sandbox-api.va.gov
    use_mocks: false
  benefits_discovery:
    host: 'https://sandbox.lighthouse.va.gov'
    x_api_key: ~
    x_app_id: ~
  benefits_documents:
    access_token:
      aud_claim_url: https://deptva-eval.okta.com/oauth2/ausi3ui83fLa68IJv2p7/v1/token
    host: https://sandbox-api.va.gov
    timeout: 65
    use_mocks: false
  benefits_education:
    access_token:
      aud_claim_url: https://deptva-eval.okta.com/oauth2/ausln2mo4jCAYRrlR2p7/v1/token
      client_id: ~
      rsa_key: ~
    host: https://sandbox-api.va.gov
    use_mocks: false
  benefits_intake:
    api_key: ~
    breakers_error_threshold: 80
    host: https://sandbox-api.va.gov
    path: "/services/vba_documents"
    report:
      batch_size: 1000
      stale_sla: 10
    use_mocks: false
    version: v1
  benefits_reference_data:
    path: services/benefits-reference-data
    staging_url: https://staging-api.va.gov
    url: https://sandbox-api.va.gov
    version: v1
  direct_deposit:
    access_token:
      aud_claim_url: https://deptva-eval.okta.com/oauth2/ausi0e21hbv5iElEh2p7/v1/token
      client_id: ~
      rsa_key: ~
    host: https://sandbox-api.va.gov
    use_mocks: false
  facilities:
    api_key: fake_key
    hqva_mobile:
      url: https://veteran.apps.va.gov
    url: https://sandbox-api.va.gov
    veterans_health:
      url: ~
  healthcare_cost_and_coverage:
    access_token:
      aud_claim_url: https://deptva-eval.okta.com/oauth2/fake1tcityDg93hgKkd#/v1/token
      client_id: fake_client_id
      rsa_key: path/to/fake/pem
    host: https://test-api.va.gov
    scopes:
      - system/ChargeItem.read
      - system/Invoice.read
      - system/PaymentReconciliation.read
      - system/MedicationDispense.read
      - system/Encounter.read
      - system/Account.read
      - system/Medication.read
      - launch
    timeout: 30
    use_mocks: false
  letters_generator:
    access_token:
      aud_claim_url: https://deptva-eval.okta.com/oauth2/ausftw7zk6eHr7gMN2p7/v1/token
      client_id: ~
      path: oauth2/va-letter-generator/system/v1/token
      rsa_key: ~
    path: "/services/va-letter-generator/v1/"
    url: https://sandbox-api.va.gov
    use_mocks: false
  s3:
    aws_access_key_id: ~
    aws_secret_access_key: ~
    bucket: lighthouse_s3_bucket
    region: lighthouse_s3_region
    uploads_enabled: false
  staging_api_key: fake_key
  veteran_verification:
    aud_claim_url: https://deptva-eval.okta.com/oauth2/ausi3u00gw66b9Ojk2p7/v1/token
    form526:
      access_token:
        client_id: ~
        rsa_key: ~
      aud_claim_url: ~
      host: https://staging-api.va.gov
      use_mocks: true
    host: https://staging-api.va.gov
    status:
      access_token:
        client_id: ~
        rsa_key: ~
      host: https://staging-api.va.gov
      use_mocks: false
    use_mocks: false
  veterans_health:
    fast_tracker:
      api_key: "/app/secret/lighthouse_fast_track_api.key"
      api_scope:
        - launch
        - patient/AllergyIntolerance.read
        - patient/DiagnosticReport.read
        - patient/Patient.read
        - system/Patient.read
        - patient/Observation.read
        - patient/Practitioner.read
        - patient/MedicationRequest.read
        - patient/Condition.read
      aud_claim_url: https://deptva-eval.okta.com/oauth2/aus8nm1q0f7VQ0a482p7/v1/token
      client_assertion_type: urn:ietf:params:oauth:client-assertion-type:jwt-bearer
      client_id: 0oaaxkp0aeXEJkMFw2p7
      grant_type: client_credentials
    url: https://sandbox-api.va.gov
    use_mocks: false
lighthouse_health_immunization:
  access_token_url: https://sandbox-api.va.gov/oauth2/health/system/v1/token
  api_url: https://sandbox-api.va.gov/services/fhir/v0/r4
  audience_claim_url: https://deptva-eval.okta.com/oauth2/aus8nm1q0f7VQ0a482p7/v1/token
  client_id: 0oad0xggirKLf2ger2p7
  key_path: ~
  scopes:
    - launch launch/patient
    - patient/Immunization.read
    - patient/Location.read
locators:
  mock_gis: true
  vha: ~
  vha_access_satisfaction: ~
  vha_access_waittime: ~
lockbox:
  master_key: 0d78eaf0e90d4e7b8910c9112e16e66d8b00ec4054a89aa426e32712a13371e9
mail_automation:
  client_id: va_gov_test
  client_secret: fake_key
  endpoint: "/mas/api/test/masInsertAndInitiateApcasClaimProcessing"
  token_endpoint: "/pca/api/test/token"
  url: https://viccs-api-test.ibm-intelligent-automation.com
maintenance:
  aws:
    access_key_id: ~
    bucket: ~
    region: ~
    secret_access_key: ~
  pagerduty_api_token: FAKE
  pagerduty_api_url: https://api.pagerduty.com
  service_query_prefix: 'External: '
  services:
    1010ez: ~
    1010ezr: ~
    accredited_representative_portal: ~
    appeals: P9S4RFU
    arcgis: P45YBFA
    askva: ~
    avs: ~
    bgs: P5Q2OCZ
    carma: P6XLE0T
    caseflow: ~
    cie: ~
    coe: PSY4HU1
    community_care_ds: ~
    decision_reviews: ~
    disability_compensation_form: ~
    dmc: ~
    dslogon: P9DJJAV
    es: PH7OPR4
    evss: PZKWB6Y
    form1010d: ~
    form1010d_ext: ~
    form107959a: ~
    form107959c: ~
    form107959f1: ~
    form107959f2: ~
    global: PLPSIB0
    hcq: PWGA814
    idme: PVWB4R8
    lighthouse_benefits_claims: ~
    lighthouse_benefits_education: ~
    lighthouse_benefits_intake: ~
    lighthouse_direct_deposit: ~
    lighthouse_vshe: ~
    logingov: P2SHMM9
    mdot: PGT74RC
    mhv: PP2ZZ2V
    mhv_meds: ~
    mhv_mr: ~
    mhv_platform: ~
    mhv_sm: ~
    mvi: PCIPVGJ
    pcie: ~
    pega: P3ZJCBK
    sahsha: ~
    search: PRG8HJI
    ssoe: ~
    ssoe_oauth: ~
    tc: ~
    tims: PUL8OQ4
    travel_pay: ~
    vaos: ~
    vaosWarning: ~
    vapro_contact_info: ~
    vapro_health_care_contacts: ~
    vapro_military_info: ~
    vapro_notification_settings: ~
    vapro_personal_info: ~
    vbms: ~
    vet360: PHVOGQ1
    vetext_vaccine: P9PG8HG
    vic: P7LW3MS
    vre: ~
    vre_ch31_eligibility: ~
mcp:
  notifications:
    batch_size: 10
    job_interval: 10
  vbs:
    api_key: abcd1234abcd1234abcd1234abcd1234abcd1234
    base_path: "/base/path"
    host: fake_url.com:9000
    mock: false
    mock_vista: false
    service_name: VBS
    url: https://fake_url.com:9000
  vbs_client_key: abcd1234abcd1234abcd1234abcd1234abcd1234
  vbs_v2:
    api_key: abcd1234abcd1234abcd1234abcd1234abcd1234
    base_path: "/base/path"
    host: fake_url.com:9000
    mock: false
    mock_vista: false
    service_name: VBS
    url: https://fake_url.com:9000
mdot:
  api_key: abcd1234abcd1234abcd1234abcd1234abcd1234
  mock: false
  prefill: true
  url: https://fwdproxy-staging.vfs.va.gov:4466
mhv:
  account:
    mock: false
  api_gateway:
    hosts:
      bluebutton: fake-host
      fhir: fake-host
      pharmacy: fake-host
      phrmgr: fake-host
      security: fake-host
      sm_patient: fake-host
      usermgmt: fake-host
  bb:
    collection_caching_enabled: true
    mock: true
  facility_range:
    - - 358
      - 718
    - - 720
      - 740
    - - 742
      - 758
  facility_specific:
    - 741MM
  inherited_proofing:
    app_token: ~
    host: ~
  medical_records:
    app_id: 103
    app_token: fake-app-token
    host: fake-host
    mhv_x_api_key: ~
    x_api_key: fake-x-api-key
    x_api_key_v2: fake-x-api-key-v2
    x_auth_key: fake-x-auth-key
  rx:
    app_token: ~
    base_path: mhv-api/patient/v1/
    collection_caching_enabled: false
    gw_base_path: v1/
    host: https://mhv-api.example.com
    mock: true
    x_api_key: fake-x-api-key
  sm:
    app_token: fake-app-token
    gw_base_path: v1/sm/patient/
    mock: true
    timeout: <%= ENV['mhv__sm__timeout'] || 60 %>
    x_api_key: fake-x-api-key
  uhd:
    app_id: 1000
    app_token: faketoken
    host: https://example.myhealth.va.gov
    labs_logging_date_range_days: 30
    mock: true
    security_host: https://security.example.myhealth.va.gov
    subject: "Proxy Client"
    user_type: usertype
    x_api_key: fake-x-api-key
mhv_mobile:
  rx:
    app_token: fake-app-token
    x_api_key: fake-x-api-key
  sm:
    app_token: fake-app-token
    x_api_key: fake-x-api-key
mobile_lighthouse:
  client_id: 0oajpx78t3M8kurld2p7
  rsa_key: ~
modules_appeals_api:
  documentation:
    notice_of_disagreements_v1: true
    path_enabled_flag: false
    wip_docs: ~
  evidence_submissions:
    location:
      prefix: http://some.fakesite.com/path
      replacement: http://another.fakesite.com/rewrittenpath
  legacy_appeals_enabled: true
  notice_of_disagreement_pii_expunge_enabled: ~
  notice_of_disagreement_updater_enabled: ~
  reports:
    daily_decision_review:
      enabled: false
      recipients: ~
    daily_error:
      enabled: ~
      recipients: ~
    weekly_decision_review:
      enabled: false
      recipients: ~
    weekly_error:
      enabled: false
      recipients: ~
  s3:
    aws_access_key_id: aws_access_key_id
    aws_secret_access_key: aws_secret_access_key
    bucket: bucket
    region: region
    uploads_enabled: false
  schema_dir: config/schemas
  slack:
    api_key: ''
    appeals_channel_id: ''
  status_simulation_enabled: false
  token_validation:
    appeals_status:
      api_key: ''
    contestable_issues:
      api_key: ''
    higher_level_reviews:
      api_key: ''
    legacy_appeals:
      api_key: ''
    notice_of_disagreements:
      api_key: ''
    supplemental_claims:
      api_key: ''
mvi_hca:
  url: http://example.com
ogc:
  form21a_service_url:
    api_key: fake_key
    url: http://localhost:5000/api/v1/accreditation/applications/form21a
oidc:
  isolated_audience:
    claims: ~
    default: ~
old_secret_key_base: 8af0fe1e378586520e4324694897eb269bd0fffa1c5be6cc3b4ffb9dbde095d0bef5c7fdab73cd05685d8fe1dd589287d78b38e4de7116fbe14461e414072677
onsite_notifications:
  public_key: ~
  template_ids:
    - f9947b27-df3b-4b09-875c-7f76594d766d # staging    - debt notification
    - 7efc2b8b-e59a-4571-a2ff-0fd70253e973 # production - debt notification
pension_burial:
  prefill: true
  sftp:
    relative_path: "../VETSGOV_PENSION"
pension_ipf_vanotify_status_callback:
  bearer_token: ~
ppms:
  api_keys:
    Ocp-Apim-Subscription-Key-E: ~
    Ocp-Apim-Subscription-Key-S: ~
    fakekey: fakevalue
    ocp-apim-subscription-key: ~
  apim_url: ~
  open_timeout: 15
  read_timeout: 55
  url: https://some.fakesite.com
preneeds:
  host: http://some.fakesite.com
  s3:
    aws_access_key_id: ~
    aws_secret_access_key: ~
    bucket: ~
    region: ~
  wsdl: config/preneeds/wsdl/preneeds.wsdl
rack_timeout:
  service_timeout: ~
  wait_overtime: ~
  wait_timeout: ~
redis:
  app_data:
    url: redis://localhost:6379
  host: localhost
  port: 6379
  rails_cache:
    url: redis://localhost:6379
  sidekiq:
    url: redis://localhost:6379
relative_url_root: "/"
reports:
  aws:
    access_key_id: ~
    bucket: ~
    region: ~
    secret_access_key: ~
  send_email: true
  spool10203_submission:
    emails:
      - Brian.Grubb@va.gov
      - dana.kuykendall@va.gov
      - Jennifer.Waltz2@va.gov
      - Joseph.Preisser@va.gov
      - Joshua.Lashbrook@va.gov
      - kathleen.dalfonso@va.gov
      - kyle.pietrosanto@va.gov
      - lihan@adhocteam.us
      - Lucas.Tickner@va.gov
      - Ricardo.DaSilva@va.gov
      - robert.shinners@va.gov
      - shay.norton@va.gov
      - tammy.hurley1@va.gov
    staging_emails:
      - Brian.Grubb@va.gov
      - Joseph.Preisser@va.gov
      - kyle.pietrosanto@va.gov
      - lihan@adhocteam.us
      - Lucas.Tickner@va.gov
      - Ricardo.DaSilva@va.gov
      - tammy.hurley1@va.gov
      - vfep_support_team@va.gov
      - eugenia.gina.ronat@accenturefederal.com
      - morgan.whaley@accenturefederal.com
      - m.c.shah@accenturefederal.com
      - d.a.barnes@accenturefederal.com
      - jacob.finnern@accenturefederal.com
      - hocine.halli@accenturefederal.com
      - adam.freemer@accenturefederal.com
  spool_submission:
    emails:
      - Brian.Grubb@va.gov
      - dana.kuykendall@va.gov
      - Jennifer.Waltz2@va.gov
      - Joseph.Preisser@va.gov
      - Joshua.Lashbrook@va.gov
      - kathleen.dalfonso@va.gov
      - kyle.pietrosanto@va.gov
      - lihan@adhocteam.us
      - Lucas.Tickner@va.gov
      - Ricardo.DaSilva@va.gov
      - shay.norton@va.gov
      - tammy.hurley1@va.gov
    staging_emails:
      - Brian.Grubb@va.gov
      - Joseph.Preisser@va.gov
      - kyle.pietrosanto@va.gov
      - lihan@adhocteam.us
      - Lucas.Tickner@va.gov
      - Ricardo.DaSilva@va.gov
      - tammy.hurley1@va.gov
      - vfep_support_team@va.gov
      - eugenia.gina.ronat@accenturefederal.com
      - morgan.whaley@accenturefederal.com
      - m.c.shah@accenturefederal.com
      - d.a.barnes@accenturefederal.com
      - jacob.finnern@accenturefederal.com
      - hocine.halli@accenturefederal.com
      - adam.freemer@accenturefederal.com
  year_to_date_report:
    emails:
      - 222A.VBAVACO@va.gov
      - 224B.VBAVACO@va.gov
      - 224C.VBAVACO@va.gov
      - Brandon.Scott2@va.gov
      - Brian.Grubb@va.gov
      - Christina.DiTucci@va.gov
      - EDU.VBAMUS@va.gov
      - John.McNeal@va.gov
      - Joseph.Preisser@va.gov
      - Joshua.Lashbrook@va.gov
      - kathleen.dalfonso@va.gov
      - kyle.pietrosanto@va.gov
      - Lucas.Tickner@va.gov
      - michele.mendola@va.gov
      - Ricardo.DaSilva@va.gov
      - shay.norton@va.gov
      - tammy.hurley1@va.gov
    staging_emails:
      - Brian.Grubb@va.gov
      - Joseph.Preisser@va.gov
      - kyle.pietrosanto@va.gov
      - lee.munson@va.gov
      - lihan@adhocteam.us
      - Lucas.Tickner@va.gov
      - matthew.ziolkowski@va.gov
      - Michael.Johnson19@va.gov
      - patrick.burk@va.gov
      - preston.sanders@va.gov
      - robyn.noles@va.gov
      - Ricardo.DaSilva@va.gov
      - tammy.hurley1@va.gov
      - vfep_support_team@va.gov
      - eugenia.gina.ronat@accenturefederal.com
      - morgan.whaley@accenturefederal.com
      - m.c.shah@accenturefederal.com
      - d.a.barnes@accenturefederal.com
      - jacob.finnern@accenturefederal.com
      - hocine.halli@accenturefederal.com
      - adam.freemer@accenturefederal.com
res:
  api_key: ~
  base_url: https://fake_url.com
  ch_31_eligibility:
    mock: ~
  mock_ch_31: ~
review_instance_slug: ~
rrd:
  alerts:
    recipients:
      - fake_email
  mas_all_claims_tracking:
    recipients:
      - fake_email
  mas_tracking:
    recipients:
      - fake_email
  pact_tracking:
    recipients:
      - fake_email
salesforce:
  consumer_key: ~
  env: dev
salesforce-carma:
  url: https://fake-carma.salesforce.com
salesforce-gibft:
  consumer_key: ~
  env: ~
  signing_key_path: ~
  url: https://va--rdtcddev.cs33.my.salesforce.com/
saml:
  cert_path: ~
  key_path: ~
schema_contract:
  appointments_index: modules/vaos/app/schemas/appointments_index.json
  claims_and_appeals_get_claim: modules/mobile/app/schemas/claims_and_appeals_get_claim.json
  test_index: spec/fixtures/schema_contract/test_schema.json
search:
  access_key: SEARCH_GOV_ACCESS_KEY
  affiliate: va
  mock_search: false
  url: https://search.usa.gov/api/v2/search/i14y
search_click_tracking:
  access_key: SEARCH_GOV_ACCESS_KEY
  affiliate: va
  mock: ~
  module_code: ~
  url: https://api.gsa.gov/technology/searchgov/v2
search_gsa:
  access_key: SEARCH_GOV_ACCESS_KEY
  affiliate: va
  mock_search: false
  url: https://api.gsa.gov/technology/searchgov/v2/results/i14y
search_typeahead:
  api_key: API_GOV_ACCESS_KEY
  name: va
  url: https://api.gsa.gov/technology/searchgov/v1
secret_key_base: c1a13acb916e6ebf1d2a93a3924586520508b609e80e048364902cd36ab602c9ec6ddcb47ac66e7903dbc77ae876df5564658a4f786b50497440b0c7dc029361
sentry:
  dsn: ~
shrine:
  claims:
    access_key_id: ~
    bucket: ~
    path: claims
    region: ~
    secret_access_key: ~
    type: local
    upload_options:
      acl: private
      server_side_encryption: AES256
  local:
    path: ~
    type: ~
  remotes3:
    access_key_id: ~
    bucket: ~
    path: ~
    region: ~
    secret_access_key: ~
    type: ~
sidekiq:
  github_api_key: ~
  github_oauth_key: ~
  github_oauth_secret: ~
  github_organization: ~
  github_team: ~
sidekiq_admin_panel: false
test_database_url: postgis:///vets-api-test
test_user_dashboard:
  env: dev
  github_oauth:
    client_id: ~
    client_secret: ~
token_validation:
  url: https://dev-api.va.gov/internal/auth
travel_pay:
  base_url: ~
  client_number: ~
  mobile_client_number: ~
  mock: true
  service_name: BTSSS-API
  sts:
    scope: ~
    service_account_id: ~
  subscription_key: ~
  subscription_key_e: ~
  subscription_key_s: ~
  veis:
    auth_url: https://login.microsoftonline.us
    client_id: ~
    client_secret: ~
    resource: ~
    tenant_id: ~
va_forms:
  drupal_password: ~
  drupal_url: ~
  drupal_username: ~
  form_reloader:
    enabled: ~
  slack:
    api_key: ~
    channel_id: ~
    enabled: ~
va_mobile:
  claims_path: /services/claims/v2/veterans
  key_path: "/fake/client/key/path"
  mock: false
  patients_path: /vaos/v1/patients
  ppms_base_url: https://staff.apps.va.gov
  timeout: 25
  url: https://veteran.apps.va.gov
va_notify:
  status_callback:
    bearer_token: ~
va_profile:
  address_validation:
    api_key: "<AV_KEY>"
    hostname: sandbox-api.va.gov
  contact_information:
    cache_enabled: false
    enabled: true
    mock: false
    timeout: 30
  demographics:
    cache_enabled: false
    enabled: true
    mock: true
    timeout: 30
  military_personnel:
    cache_enabled: ~
    enabled: true
    mock: true
    timeout: 30
  prefill: true
  url: https://int.vet360.va.gov
  v3:
    address_validation:
      api_key: "<AV_KEY>"
  veteran_status:
    cache_enabled: true
    enabled: true
    mock: false
    timeout: 30
vahb:
  version_requirement:
    allergies_oracle_health: '3.0.0'
    labs_oracle_health: '3.0.0'
    medications_oracle_health: '2.99.99'
valid_va_file_number: false
vanotify:
  callback_url: https://dev-api.va.gov/va_notify/callbacks
  client_url: http://fakeapi.com
  links:
    connected_applications: https://www.va.gov/profile/connected-applications
    password_reset: https://www.va.gov/resources/signing-in-to-vagov/#what-if-i-cant-sign-in-to-vago
  mock: false
  service_callback_tokens:
    1010_health_apps: 1010_health_apps_token
    benefits_decision_review: benefits_decision_review_token
    benefits_disability: benefits_disability_token
    benefits_management_tools: benefits_management_tools_token
    ivc_forms: ivc_forms_token
    va_gov: va_gov_token
  services:
    21_0538: &vanotify_services_dependents_verification
      api_key: fake_secret
      email:
        error:
          flipper_id: dv_email_notification
          template_id: fake_dv_error
        received:
          flipper_id: dv_email_notification
          template_id: fake_dv_received
        submitted:
          flipper_id: dv_email_notification
          template_id: fake_dv_submitted
    21_686c_674: &vanotify_services_dependents_benefits
      api_key: fake_secret
      email:
        error_674_only:
          flipper_id: dependents_benefits_error_email_notification
          template_id: form674_only_error_email_template_id
        error_686c_674:
          flipper_id: dependents_benefits_error_email_notification
          template_id: form686c_674_error_email_template_id
        error_686c_only:
          flipper_id: dependents_benefits_error_email_notification
          template_id: form686c_only_error_email_template_id
        received_674_only:
          flipper_id: dependents_benefits_received_email_notification
          template_id: form674_only_received_email_template_id
        received_686c_674:
          flipper_id: dependents_benefits_received_email_notification
          template_id: form686c_674_received_email_template_id
        received_686c_only:
          flipper_id: dependents_benefits_received_email_notification
          template_id: form686c_only_received_email_template_id
        submitted:
          flipper_id: dependents_benefits_submitted_email_notification
          template_id: form686c_674_submitted_email_template_id
    21p_0969: &vanotify_services_income_and_assets
      api_key: fake_secret
      email:
        error:
          flipper_id: income_and_assets_error_email_notification
          template_id: form0969_error_email_template_id
        persistent_attachment_error:
          flipper_id: income_and_assets_persistent_attachment_error_email_notification
          template_id: form0969_persistent_attachment_error_email_template_id
        received:
          flipper_id: income_and_assets_received_email_notification
          template_id: form0969_received_email_template_id
        submitted:
          flipper_id: income_and_assets_submitted_email_notification
          template_id: form0969_submitted_email_template_id
    21p_527ez: &vanotify_services_pension
      api_key: fake_secret
      email:
        confirmation:
          flipper_id: false
          template_id: form527ez_confirmation_email_template_id
        error:
          flipper_id: pension_error_email_notification
          template_id: form527ez_error_email_template_id
        persistent_attachment_error:
          flipper_id: pension_persistent_attachment_error_email_notification
          template_id: form527ez_persistent_attachment_error_email_template_id
        received:
          flipper_id: pension_received_email_notification
          template_id: form527ez_received_email_template_id
        submitted:
          flipper_id: pension_submitted_email_notification
          template_id: form527ez_submitted_email_template_id
    21p_530ez: &vanotify_services_burial
      api_key: fake_secret
      email:
        confirmation:
          flipper_id: false
          template_id: burial_claim_confirmation_email_template_id
        error:
          flipper_id: burial_error_email_notification
          template_id: burial_claim_error_email_template_id
        persistent_attachment_error:
          flipper_id: burial_persistent_attachment_error_email_notification
          template_id: burial_persistent_attachment_error_email_template_id
        received:
          flipper_id: burial_received_email_notification
          template_id: burial_received_email_template_id
        submitted:
          flipper_id: burial_submitted_email_notification
          template_id: burial_submitted_email_template_id
    21p_530: *vanotify_services_burial
    21p_534ez: &vanotify_services_survivors_benefits
      api_key: fake_secret
      email:
        confirmation:
          flipper_id: false
          template_id: form527ez_confirmation_email_template_id
        error:
          flipper_id: survivors_benefits_error_email_notification
          template_id: form527ez_error_email_template_id
        persistent_attachment_error:
          flipper_id: survivors_benefits_persistent_attachment_error_email_notification
          template_id: form527ez_persistent_attachment_error_email_template_id
        received:
          flipper_id: survivors_benefits_received_email_notification
          template_id: form527ez_received_email_template_id
        submitted:
          flipper_id: survivors_benefits_submitted_email_notification
          template_id: form527ez_submitted_email_template_id
    21p_530v2: *vanotify_services_burial
    21p_8416: &vanotify_services_medical_expense_reports
      api_key: fake_secret
      email:
        confirmation:
          flipper_id: false
          template_id: form8416_confirmation_email_template_id
        error:
          flipper_id: survivors_benefits_error_email_notification
          template_id: form8416_error_email_template_id
        persistent_attachment_error:
          flipper_id: survivors_benefits_persistent_attachment_error_email_notification
          template_id: form8416_persistent_attachment_error_email_template_id
        received:
          flipper_id: survivors_benefits_received_email_notification
          template_id: form8416_received_email_template_id
        submitted:
          flipper_id: survivors_benefits_submitted_email_notification
          template_id: form8416_submitted_email_template_id
    accredited_representative_portal:
      api_key: fake_secret
      email:
        confirmation:
          template_id: accredited_representative_portal_confirmation_email_template_id
        error:
          template_id: accredited_representative_portal_error_email_template_id
        received:
          template_id: accredited_representative_portal_received_email_template_id
    benefits_decision_review:
      api_key: fake_secret
      template_id:
        evidence_recovery_email: fake_evidence_recovery_template_id
        form_recovery_email: fake_form_recovery_template_id
        higher_level_review_form_error_email: fake_hlr_template_id
        notice_of_disagreement_evidence_error_email: fake_nod_evidence_template_id
        notice_of_disagreement_form_error_email: fake_nod_template_id
        supplemental_claim_evidence_error_email: fake_sc_evidence_template_id
        supplemental_claim_form_error_email: fake_sc_template_id
        supplemental_claim_secondary_form_error_email: fake_sc_secondary_form_template_id
    benefits_disability:
      api_key: fake_secret
      template_id:
        form0781_upload_failure_notification_template_id: form0781_upload_failure_notification_template_id
        form4142_upload_failure_notification_template_id: form4142_upload_failure_notification_template_id
        form526_document_upload_failure_notification_template_id: form526_document_upload_failure_notification_template_id
        form526_submission_failure_notification_template_id: form526_submission_failure_notification_template_id
    benefits_management_tools:
      api_key: fake_secret
      template_id:
        decision_letter_ready_email: fake_template_id
        evidence_submission_failure_email: fake_template_id
    burials: *vanotify_services_burial
    check_in:
      api_key: fake_secret
      sms_sender_id: fake_secret
      template_id:
        claim_submission_duplicate_text: fake_template_id
        claim_submission_error_text: fake_template_id
        claim_submission_failure_text: ~
        claim_submission_success_text: fake_template_id
        claim_submission_timeout_text: ~
    dependents:
      api_key: fake_secret
      email:
        received674:
          template_id: fake_received674
        received686:
          template_id: fake_received686
        received686c674:
          template_id: fake_received686c674
        submitted674:
          template_id: fake_submitted674
        submitted686:
          template_id: fake_submitted686
        submitted686c674:
          template_id: fake_submitted686c674
    dependents_benefits: *vanotify_services_dependents_benefits
    dependents_verification: *vanotify_services_dependents_verification
    dmc:
      api_key: fake_secret
      template_id:
        digital_dispute_confirmation_email: fake_template_id
        digital_dispute_failure_email: fake_template_id
        digital_dispute_submission_email: fake_template_id
        fsr_confirmation_email: fake_template_id
        fsr_failed_email: fake_template_id
        fsr_step_1_submission_in_progress_email: fake_template_id
        fsr_streamlined_confirmation_email: fake_template_id
        vha_fsr_confirmation_email: ~
        vha_new_copay_statement_email: fake_template_id
    health_apps_1010:
      api_key: fake_secret
      template_id:
        form1010_cg_failure_email: fake_template_id
        form1010_ez_failure_email: fake_template_id
        form1010_ezr_failure_email: fake_template_id
    income_and_assets: *vanotify_services_income_and_assets
    ivc_champva:
      api_key: fake_secret
      failure_email_threshold_days: 7
      pega_inbox_address: fake_email_address
      template_id:
        form_10_10d_email: form_10_10d_email
        form_10_10d_failure_email: form_10_10d_failure_email
        form_10_7959a_email: form_10_7959a_email
        form_10_7959a_failure_email: form_10_7959a_failure_email
        form_10_7959c_email: form_10_7959c_email
        form_10_7959c_failure_email: form_10_7959c_failure_email
        form_10_7959f_1_email: form_10_7959f_1_email
        form_10_7959f_1_failure_email: form_10_7959f_1_failure_email
        form_10_7959f_2_email: form_10_7959f_2_email
        form_10_7959f_2_failure_email: form_10_7959f_2_failure_email
        pega_team_missing_status_email: pega_team_missing_status_email
        pega_team_zsf_email: pega_team_zsf_email
    lighthouse:
      api_key: fake_secret
      template_id:
        connection_template: ~
        disconnection_template: ~
        higher_level_review_received: ~
        higher_level_review_received_claimant: ~
        notice_of_disagreement_received: ~
        notice_of_disagreement_received_claimant: ~
        supplemental_claim_received: ~
        supplemental_claim_received_claimant: ~
    medical_expense_reports: *vanotify_services_medical_expense_reports
    oracle_health:
      sms_sender_id: fake_secret
      template_id:
        claim_submission_duplicate_text: fake_template_id
        claim_submission_error_text: fake_template_id
        claim_submission_failure_text: ~
        claim_submission_success_text: fake_template_id
        claim_submission_timeout_text: ~
    pensions: *vanotify_services_pension
    survivors_benefits: *vanotify_services_survivors_benefits
    va_gov:
      api_key: fake_secret
      template_id:
        accredited_representative_portal_poa_request_failure_claimant_email: accredited_representative_portal_poa_request_failure_claimant_email_template_id
        accredited_representative_portal_poa_request_failure_rep_email: accredited_representative_portal_poa_request_failure_rep_email_template_id
        appoint_a_representative_confirmation_email: appoint_a_representative_confirmation_email_template_id
        appoint_a_representative_digital_expiration_confirmation_email: appoint_a_representative_digital_expiration_confirmation_email_template_id
        appoint_a_representative_digital_expiration_warning_email: appoint_a_representative_digital_expiration_warning_email_template_id
        appoint_a_representative_digital_submit_confirmation_email: appoint_a_rep_v2_digital_submit_confirm_email_template_id
        appoint_a_representative_digital_submit_decline_email: appoint_a_rep_v2_digital_submit_decline_email_template_id
        career_counseling_confirmation_email: career_counseling_confirmation_email_template_id
        ch31_central_mail_form_confirmation_email: ch31_central_mail_fake_template_id
        ch31_vbms_form_confirmation_email: ch31_vbms_fake_template_id
        contact_email_address_change_confirmation_needed_email: contact_email_address_change_confirmation_needed_email_fake_template_id
        contact_email_address_confirmation_needed_email: contact_email_address_confirmation_needed_email_fake_template_id
        contact_email_address_confirmed_email: contact_email_address_confirmed_email_fake_template_id
        contact_info_change: fake_template_id
        covid_vaccine_registration: ~
        direct_deposit: direct_deposit_template_id
        form0994_confirmation_email: form0994_confirmation_email_template_id
        form0994_extra_action_confirmation_email: form0994_extra_action_confirmation_email_template_id
        form1010ez_reminder_email: fake_template_id
        form10275_submission_email: form10275_submission_email_template_id
        form10297_confirmation_email: form10297_confirmation_email_template_id
        form1880_reminder_email: form1880_reminder_email_template_id
        form1900_action_needed_email: form1900_action_needed_email_template_id
        form1990_confirmation_email: form1990_confirmation_email_template_id
        form1990emeb_approved_confirmation_email: form1990emeb_approved_confirmation_email_template_id
        form1990emeb_denied_confirmation_email: form1990emeb_denied_confirmation_email_template_id
        form1990emeb_offramp_confirmation_email: form1990emeb_offramp_confirmation_email_template_id
        form1990meb_approved_confirmation_email: form1990meb_approved_confirmation_email_template_id
        form1990meb_denied_confirmation_email: form1990meb_denied_confirmation_email_template_id
        form1990meb_offramp_confirmation_email: form1990meb_offramp_confirmation_email_template_id
        form1995_confirmation_email: form1995_confirmation_email_template_id
        form20_10206_confirmation_email: form20_10206_confirmation_email_template_id
        form20_10206_error_email: form20_10206_error_email_template_id
        form20_10206_received_email: form20_10206_received_email_template_id
        form20_10207_confirmation_email: form20_10207_confirmation_email_template_id
        form20_10207_error_email: form20_10207_error_email_template_id
        form20_10207_received_email: form20_10207_received_email_template_id
        form21_0845_confirmation_email: form21_0845_confirmation_email_template_id
        form21_0845_error_email: form21_0845_error_email_template_id
        form21_0845_received_email: form21_0845_received_email_template_id
        form21_0966_confirmation_email: form21_0966_confirmation_email_template_id
        form21_0966_error_email: form21_0966_error_email_template_id
        form21_0966_itf_api_received_email: form21_0966_itf_api_received_email_template_id
        form21_0966_received_email: form21_0966_received_email_template_id
        form21_0972_confirmation_email: form21_0972_confirmation_email_template_id
        form21_0972_error_email: form21_0972_error_email_template_id
        form21_0972_received_email: form21_0972_received_email_template_id
        form21_10203_confirmation_email: form21_10203_confirmation_email_template_id
        form21_10210_confirmation_email: form21_10210_confirmation_email_template_id
        form21_10210_error_email: form21_10210_error_email_template_id
        form21_10210_received_email: form21_10210_received_email_template_id
        form21_4138_confirmation_email: form21_4138_confirmation_email_template_id
        form21_4138_error_email: form21_4138_error_email_template_id
        form21_4138_received_email: form21_4138_received_email_template_id
        form21_4142_confirmation_email: form21_4142_confirmation_email_template_id
        form21_4142_error_email: form21_4142_error_email_template_id
        form21_4142_received_email: form21_4142_received_email_template_id
        form21_674_action_needed_email: form21_674_action_needed_email_template_id
        form21_686c_674_action_needed_email: form21_686c_674_action_needed_email_template_id
        form21_686c_action_needed_email: form21_686c_action_needed_email_template_id
        form21p_0537_confirmation_email: form21p_0537_confirmation_email_template_id
        form21p_0537_error_email: form21p_0537_error_email_template_id
        form21p_0537_received_email: form21p_0537_received_email_template_id
        form21p_0847_confirmation_email: form21p_0847_confirmation_email_template_id
        form21p_0847_error_email: form21p_0847_error_email_template_id
        form21p_0847_received_email: form21p_0847_received_email_template_id
        form21p_601_confirmation_email: form21p_601_confirmation_email_template_id
        form21p_601_error_email: form21p_601_error_email_template_id
        form21p_601_received_email: form21p_601_received_email_template_id
        form26_4555_confirmation_email: form26_4555_confirmation_email_template_id
        form26_4555_duplicate_email: form26_4555_duplicate_email_template_id
        form26_4555_rejected_email: form26_4555_rejected_email_template_id
        form27_8832_action_needed_email: form27_8832_action_needed_email_template_id
        form40_0247_confirmation_email: form40_0247_confirmation_email_template_id
        form40_0247_error_email: form40_0247_error_email_template_id
        form40_10007_error_email: form40_10007_error_email_template_id
        form526_confirmation_email: fake_template_id
        form526_submission_failed_email: fake_template_id
        form526_submitted_email: fake_template_id
        form526ez_reminder_email: ~
        form5490_confirmation_email: form5490_confirmation_email_template_id
        form5495_confirmation_email: form5495_confirmation_email_template_id
        form674_only_confirmation_email: 674_confirmation_template_id
        form686c_674_confirmation_email: 686c_674_confirmation_template_id
        form686c_confirmation_email: fake_template_id
        form686c_only_confirmation_email: 686c_confirmation_template_id
        form686c_reminder_email: fake_template_id
        form_upload_confirmation_email: form_upload_confirmation_template_id
        form_upload_error_email: form_upload_error_template_id
        form_upload_received_email: form_upload_received_template_id
        in_progress_reminder_email_generic: fake_template_id
        login_reactivation_email: reactivation_email_test_b
        preneeds_burial_form_email: preneeds_burial_form_email_template_id
        reactivation_email_test_b: ~
        va_appointment_failure: fake_template_id
    veteran_readiness_and_employment:
      api_key: ~
      email:
        confirmation_lighthouse:
          template_id: 'confirmation_lighthouse_email_template_id'
        confirmation_vbms:
          template_id: 'confirmation_vbms_email_template_id'
        error:
          template_id: 'error_email_template_id'
  status_callback:
    bearer_token: fake_bearer_token
vaos:
  ccra:
    api_url: https://veteran.apps.va.gov
    base_path: vaos/v1/patients
    mock: false
    redis_referral_expiry: 3600
  eps:
    access_token_url: https://login.wellhive.com/oauth2/default/v1/token
    api_url: https://api.wellhive.com
    audience_claim_url: https://login.wellhive.com/oauth2/default/v1/token
    base_path: care-navigation/v1
    client_assertion_type: urn:ietf:params:oauth:client-assertion-type:jwt-bearer
    client_id: fake_client_id
    grant_type: client_credentials
    key_path: <%= ENV['vaos__eps__key_path'] %>
    kid: fake_kid
    mock: false
    pagination_timeout_seconds: 45
    scopes: care-nav
  referral:
    encryption:
      hex_iv: "0123456789abcdef0123456789abcdef"
      hex_secret: "0123456789abcdef0123456789abcdef0123456789abcdef0123456789abcdef"
vass:
<<<<<<< HEAD
  auth_url: https://login.microsoftonline.us
  tenant_id: <%= ENV['vass__tenant_id'] %>
  client_id: <%= ENV['vass__client_id'] %>
  client_secret: <%= ENV['vass__client_secret'] %>
  scope: <%= ENV['vass__scope'] %>
  api_url: <%= ENV['vass__api_url'] %>
  subscription_key: <%= ENV['vass__subscription_key'] %>
  service_name: VASS-API
  redis_token_expiry: 3540 # 59 minutes (OAuth token from Microsoft)
  redis_otc_expiry: 600 # 10 minutes (One-Time Codes)
  redis_session_expiry: 7200 # 2 hours (Session data after OTC verification)
  mock: <%= ENV['vass__mock'] %>
=======
  redis_otc_expiry: 600            # 10 minutes (One-Time Codes)
  redis_session_expiry: 7200       # 2 hours (Session data after OTC verification)
  redis_token_expiry: 3540        # 59 minutes (OAuth token from Microsoft)
>>>>>>> 2e7a80ff
vba_documents:
  custom_metadata_allow_list: ~
  enable_download_endpoint: ~
  enable_status_override: ~
  enable_validate_document_endpoint: true
  location:
    prefix: http://some.fakesite.com/path
    replacement: http://another.fakesite.com/rewrittenpath
  monthly_report: false
  report_enabled: false
  s3:
    aws_access_key_id: aws_access_key_id
    aws_secret_access_key: aws_secret_access_key
    bucket: bucket
    enabled: false
    region: region
  slack:
    api_key: ''
    channel_id: ''
    default_alert_email: ''
    enabled: false
    in_flight_notification_hung_time_in_days: 14
    renotification_in_minutes: 240
    update_stalled_notification_in_minutes: 180
  sns:
    region: us-gov-west-1
    topic_arns:
      - vetsgov-arn
      - vagov-arn
  updater_enabled: ~
vbms:
  ca_cert: VBMS-Client-Signing-CA.crt
  cert: vetsapi.client.vbms.aide.oit.va.gov.crt
  client_keyfile: vetsapi.client.vbms.aide.oit.va.gov.p12
  env: test
  environment_directory: "/app/secret"
  keypass: ~
  saml: vetsapi.client.vbms.aide.oit.va.gov.saml-token.xml
  server_cert: vbms.aide.oit.va.gov.crt
  url: https://fwdproxy-dev.vfs.va.gov:4449
vbs:
  url: https://vbs.example.com/api/v1
vet360:
  address_validation:
    api_key: "<AV_KEY>"
    hostname: sandbox-api.va.gov
    url: https://sandbox-api.va.gov
  contact_information:
    cache_enabled: false
    enabled: true
    mock: true
    timeout: 30
  demographics:
    cache_enabled: false
    enabled: true
    mock: true
    timeout: 30
  military_personnel:
    cache_enabled: false
    enabled: true
    mock: false
    timeout: 30
  profile_information:
    enabled: true
    timeout: 30
    use_mocks: false
  url: https://int.vet360.va.gov
  v3:
    address_validation:
      api_key: "<AV_KEY>"
  veteran_status:
    cache_enabled: true
    enabled: true
    mock: false
    timeout: 30
veteran_enrollment_system:
  associations:
    api_key: ~
  ee_summary:
    api_key: ~
  enrollment_periods:
    api_key: ~
  form1095b:
    api_key: ~
  host: https://localhost
  open_timeout: 10
  port: 4430
  timeout: 30
veteran_onboarding:
  onboarding_threshold_days: ~
veteran_readiness_and_employment:
  auth_endpoint: ~
  base_url: ~
  credentials: ~
  daily_report:
    emails:
      - VRC.VBABOS@va.gov
      - VRE.VBAPRO@va.gov
      - VRE.VBANYN@va.gov
      - VRC.VBABUF@va.gov
      - VRE.VBAHAR@va.gov
      - vre.vbanew@va.gov
      - VREBDD.VBAPHI@va.gov
      - VRE.VBAPIT@va.gov
      - VRE.VBABAL@va.gov
      - VRE.VBAROA@va.gov
      - VRE.VBAHUN@va.gov
      - VRETMP.VBAATG@va.gov
      - VRE281900.VBASPT@va.gov
      - VRC.VBAWIN@va.gov
      - VRC.VBACMS@va.gov
      - VREAPPS.VBANAS@va.gov
      - VRC.VBANOL@va.gov
      - VRE.VBAMGY@va.gov
      - VRE.VBAJAC@va.gov
      - VRE.VBACLE@va.gov
      - VRE.VBAIND@va.gov
      - VRE.VBALOU@va.gov
      - VAVBACHI.VRE@va.gov
      - VRE.VBADET@va.gov
      - VREApplications.VBAMIW@va.gov
      - VRC.VBASTL@va.gov
      - VRE.VBADES@va.gov
      - VRE.VBALIN@va.gov
      - VRC.VBASPL@va.gov
      - VRE.VBADEN@va.gov
      - VRC.VBAALB@va.gov
      - VRE.VBASLC@va.gov
      - VRC.VBAOAK@va.gov
      - ROVRC.VBALAN@va.gov
      - VRE.VBAPHO@va.gov
      - VRE.VBASEA@va.gov
      - VRE.VBABOI@va.gov
      - VRE.VBAPOR@va.gov
      - VREAPPS.VBAWAC@va.gov
      - VRE.VBALIT@va.gov
      - VREBDD.VBAMUS@va.gov
      - VRE.VBAREN@va.gov
      - MBVRE.VBASAJ@va.gov
      - VRE.VBAMPI@va.gov
      - VRE.VBAHOU@va.gov
      - VRE.VBAWAS@va.gov
      - VRE.VBAMAN@va.gov
      - EBENAPPS.VBASDC@va.gov
      - VRE.VBATOG@va.gov
      - VRE.VBAMAN@va.gov
      - VRC.VBAFHM@va.gov
      - VRC.VBAFAR@va.gov
      - VRC.VBAFAR@va.gov
      - VRE.VBADEN@va.gov
      - VRE.VBAWIC@va.gov
      - VRC.VBAHON@va.gov
      - VAVBA/WIM/RO/VR&E@vba.va.gov
      - VRE.VBAANC@va.gov
      - VRE.VBAPIT@va.gov
      - VRE-CMS.VBAVACO@va.gov
vetext:
  mock: ~
vetext_push:
  base_url: https://vetext1.r01.med.va.gov
  pass: secret
  user: vets-api-username
  va_mobile_app_debug_sid: mobile-app-debug-sid
  va_mobile_app_sid: mobile-app-sid
vff_simple_forms:
  aws:
    bucket: ~
    region: ~
vha:
  sharepoint:
    authentication_url: https://accounts.accesscontrol.windows.net
    base_path: "/sites/vhafinance/MDW"
    client_id: fake_sharepoint_client_id
    client_secret: fake_sharepoint_client_secret
    mock: true
    resource: 00000003-0000-0ff1-ce00-000000000000
    service_name: VHA-SHAREPOINT
    sharepoint_url: dvagov.sharepoint.com
    tenant_id: fake_sharepoint_tenant_id
vic:
  s3:
    aws_access_key_id: ~
    aws_secret_access_key: ~
    region: ~
  signing_key_path: "/fake/signing/key/path"
  url: https://some.fakesite.com
virtual_agent:
  cxdw_app_uri: fake_app_uri
  cxdw_client_id: fake_id
  cxdw_client_secret: fake_secret
  cxdw_dataverse_uri: fake_dataverse_uri
  cxdw_table_prefix: fake_table_prefix
  webchat_root_bot_secret: fake_secret
virtual_hosts:
  - 127.0.0.1
  - localhost
  - host.docker.internal
vre_counseling:
  prefill: true
vre_readiness:
  prefill: true
vsp_environment: localhost
vye:
  ivr_key: ~
  s3:
    access_key_id: ~
    bucket: ~
    region: ~
    secret_access_key: ~
  scrypt:
    N: 16384
    length: 16
    p: 1
    r: 8
    salt: development-vye-scrypt-salt
web_origin: http://localhost:3000,http://localhost:3001,http://127.0.0.1:3000,http://127.0.0.1:3001,http://host.docker.internal,null
web_origin_regex: "\\Ahttps?:\\/\\/.*\\z"
websockets:
  require_https: ~
  websocket_settings: false
xlsx_file_fetcher:
  github_access_token: ~<|MERGE_RESOLUTION|>--- conflicted
+++ resolved
@@ -1751,7 +1751,6 @@
       hex_iv: "0123456789abcdef0123456789abcdef"
       hex_secret: "0123456789abcdef0123456789abcdef0123456789abcdef0123456789abcdef"
 vass:
-<<<<<<< HEAD
   auth_url: https://login.microsoftonline.us
   tenant_id: <%= ENV['vass__tenant_id'] %>
   client_id: <%= ENV['vass__client_id'] %>
@@ -1760,15 +1759,10 @@
   api_url: <%= ENV['vass__api_url'] %>
   subscription_key: <%= ENV['vass__subscription_key'] %>
   service_name: VASS-API
-  redis_token_expiry: 3540 # 59 minutes (OAuth token from Microsoft)
-  redis_otc_expiry: 600 # 10 minutes (One-Time Codes)
-  redis_session_expiry: 7200 # 2 hours (Session data after OTC verification)
+  redis_token_expiry: 3540
+  redis_otc_expiry: 600
+  redis_session_expiry: 7200
   mock: <%= ENV['vass__mock'] %>
-=======
-  redis_otc_expiry: 600            # 10 minutes (One-Time Codes)
-  redis_session_expiry: 7200       # 2 hours (Session data after OTC verification)
-  redis_token_expiry: 3540        # 59 minutes (OAuth token from Microsoft)
->>>>>>> 2e7a80ff
 vba_documents:
   custom_metadata_allow_list: ~
   enable_download_endpoint: ~
