--- conflicted
+++ resolved
@@ -12,20 +12,11 @@
 
             tracked_items_data.map do |item_data|
               BenefitsClaims::Responses::TrackedItem.new(
-                # Core fields from Lighthouse API
                 id: item_data['id'],
                 display_name: item_data['displayName'],
                 status: item_data['status'],
                 suspense_date: item_data['suspenseDate'],
                 type: item_data['type'],
-<<<<<<< HEAD
-                # Friendly language fields added by service transformation
-                can_upload_file: item_data['canUploadFile'],
-                friendly_name: item_data['friendlyName'],
-                activity_description: item_data['activityDescription'],
-                short_description: item_data['shortDescription'],
-                support_aliases: item_data['supportAliases']
-=======
                 closed_date: item_data['closedDate'],
                 description: item_data['description'],
                 overdue: item_data['overdue'],
@@ -39,7 +30,6 @@
                 support_aliases: item_data['supportAliases'],
                 documents: item_data['documents'],
                 date: item_data['date']
->>>>>>> 1f05e2ac
               )
             end
           end
