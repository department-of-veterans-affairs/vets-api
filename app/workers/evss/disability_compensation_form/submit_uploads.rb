--- conflicted
+++ resolved
@@ -19,13 +19,6 @@
           client = EVSS::DocumentsService.new(submission.auth_headers)
           client.upload(file_body, document_data)
         end
-<<<<<<< HEAD
-      rescue Breakers::OutageException, Common::Exceptions::SentryIgnoredGatewayTimeout,
-             EVSS::ErrorMiddleware::EVSSError => e
-        retryable_error_handler(e)
-        raise e
-=======
->>>>>>> 7e66ad49
       rescue StandardError => e
         # Can't send a job manually to the dead set.
         # Log and re-raise so the job ends up in the dead set and the parent batch is not marked as complete.
