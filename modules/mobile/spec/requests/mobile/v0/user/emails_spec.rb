# frozen_string_literal: true

require_relative '../../../../support/helpers/rails_helper'

RSpec.describe 'Mobile::V0::User::Email', type: :request do
  include JsonSchemaMatchers

  let!(:user) { sis_user }

  before do
    allow(Flipper).to receive(:enabled?).with(:mobile_v2_contact_info, instance_of(User)).and_return(true)
    allow(Flipper).to receive(:enabled?).with(:va_v3_contact_information_service, instance_of(User)).and_return(true)
    allow(Flipper).to receive(:enabled?).with(:remove_pciu, instance_of(User)).and_return(false)
    Timecop.freeze(Time.zone.parse('2024-08-27T18:51:06.012Z'))
  end

  after do
    Timecop.return
  end

  describe 'POST /mobile/v0/user/emails' do
    context 'with a valid email that takes two tries to complete' do
      before do
<<<<<<< HEAD
        VCR.use_cassette('mobile/profile/v2/get_email_status_complete') do
          VCR.use_cassette('mobile/profile/v2/get_email_status_incomplete') do
            VCR.use_cassette('mobile/profile/v2/post_email_initial') do
=======
        VCR.use_cassette('mobile/profile/v2/get_email_status_complete', VCR::MATCH_EVERYTHING) do
          VCR.use_cassette('mobile/profile/v2/get_email_status_incomplete', VCR::MATCH_EVERYTHING) do
            VCR.use_cassette('mobile/profile/v2/post_email_initial', VCR::MATCH_EVERYTHING) do
>>>>>>> e82a0d44
              post '/mobile/v0/user/emails',
                   params: { id: 42, email_address: 'person42@example.com' }.to_json,
                   headers: sis_headers(json: true)
            end
          end
        end
      end

      it 'returns a 200' do
        expect(response).to have_http_status(:ok)
      end

      it 'matches the expected schema' do
        expect(response.body).to match_json_schema('profile_update_response')
      end

      it 'includes a transaction id' do
        id = JSON.parse(response.body).dig('data', 'attributes', 'transactionId')
        expect(id).to eq('d1018742-9df9-467f-88b6-f7af9e2c9894')
      end
    end

    context 'with email missing from params' do
      before do
        put('/mobile/v0/user/emails', params: { email_address: '' }.to_json,
                                      headers: sis_headers(json: true))
      end

      it 'returns a 422' do
        expect(response).to have_http_status(:unprocessable_entity)
      end

      it 'matches the error schema' do
        expect(response.body).to match_json_schema('errors')
      end

      it 'has a helpful error message' do
        message = response.parsed_body['errors'].first
        expect(message).to eq(
          {
            'title' => "Email address can't be blank",
            'detail' => "email-address - can't be blank",
            'code' => '100',
            'source' => {
              'pointer' => 'data/attributes/email-address'
            },
            'status' => '422'
          }
        )
      end
    end
  end

  describe 'PUT /mobile/v0/user/emails' do
    context 'with a valid email that takes two tries to complete' do
      before do
<<<<<<< HEAD
        VCR.use_cassette('mobile/profile/v2/get_email_status_complete') do
          VCR.use_cassette('mobile/profile/v2/get_email_status_incomplete') do
            VCR.use_cassette('mobile/profile/v2/put_email_initial') do
=======
        VCR.use_cassette('mobile/profile/v2/get_email_status_complete', VCR::MATCH_EVERYTHING) do
          VCR.use_cassette('mobile/profile/v2/get_email_status_incomplete', VCR::MATCH_EVERYTHING) do
            VCR.use_cassette('mobile/profile/v2/put_email_initial', VCR::MATCH_EVERYTHING) do
>>>>>>> e82a0d44
              put '/mobile/v0/user/emails',
                  params: { id: 42, email_address: 'person42@example.com' }.to_json,
                  headers: sis_headers(json: true)
            end
          end
        end
      end

      it 'returns a 200' do
        expect(response).to have_http_status(:ok)
      end

      it 'matches the expected schema' do
        expect(response.body).to match_json_schema('profile_update_response')
      end

      it 'includes a transaction id' do
        id = JSON.parse(response.body).dig('data', 'attributes', 'transactionId')
        expect(id).to eq('d1018742-9df9-467f-88b6-f7af9e2c9894')
      end
    end

    context 'with email missing from params' do
      before do
        put('/mobile/v0/user/emails', params: { email_address: '' }.to_json,
                                      headers: sis_headers(json: true))
      end

      it 'returns a 422' do
        expect(response).to have_http_status(:unprocessable_entity)
      end

      it 'matches the error schema' do
        expect(response.body).to match_json_schema('errors')
      end

      it 'has a helpful error message' do
        message = response.parsed_body['errors'].first
        expect(message).to eq(
          {
            'title' => "Email address can't be blank",
            'detail' => "email-address - can't be blank",
            'code' => '100',
            'source' => {
              'pointer' => 'data/attributes/email-address'
            },
            'status' => '422'
          }
        )
      end
    end
  end

  describe 'DELETE /mobile/v0/user/emails' do
    context 'with a valid email' do
      let(:email) do
        build(:email, vet360_id: user.vet360_id, email_address: 'person103@example.com')
      end

      let(:id_in_cassette) { 42 }

      before do
        allow_any_instance_of(User).to receive(:icn).and_return('64762895576664260')
        email.id = id_in_cassette

<<<<<<< HEAD
        VCR.use_cassette('mobile/profile/v2/get_email_status_complete') do
          VCR.use_cassette('mobile/profile/v2/get_email_status_incomplete') do
            VCR.use_cassette('mobile/profile/v2/delete_email_initial') do
=======
        VCR.use_cassette('mobile/profile/v2/get_email_status_complete', VCR::MATCH_EVERYTHING) do
          VCR.use_cassette('mobile/profile/v2/get_email_status_incomplete', VCR::MATCH_EVERYTHING) do
            VCR.use_cassette('mobile/profile/v2/delete_email_initial', VCR::MATCH_EVERYTHING) do
>>>>>>> e82a0d44
              delete '/mobile/v0/user/emails',
                     params: { id: 42, email_address: 'person42@example.com' }.to_json,
                     headers: sis_headers(json: true)
            end
          end
        end
      end

      it 'returns a 200' do
        expect(response).to have_http_status(:ok)
      end

      it 'matches the expected schema' do
        expect(response.body).to match_json_schema('profile_update_response')
      end

      it 'includes a transaction id' do
        id = JSON.parse(response.body).dig('data', 'attributes', 'transactionId')
        expect(id).to eq('d1018742-9df9-467f-88b6-f7af9e2c9894')
      end
    end

    context 'with email missing from params' do
      before do
        delete '/mobile/v0/user/emails',
               params: { id: 42, email_address: '' }.to_json,
               headers: sis_headers(json: true)
      end

      it 'returns a 422' do
        expect(response).to have_http_status(:unprocessable_entity)
      end

      it 'matches the error schema' do
        expect(response.body).to match_json_schema('errors')
      end

      it 'has a helpful error message' do
        message = response.parsed_body['errors'].first
        expect(message).to eq(
          {
            'title' => "Email address can't be blank",
            'detail' => "email-address - can't be blank",
            'code' => '100',
            'source' => {
              'pointer' => 'data/attributes/email-address'
            },
            'status' => '422'
          }
        )
      end
    end
  end
end<|MERGE_RESOLUTION|>--- conflicted
+++ resolved
@@ -21,15 +21,9 @@
   describe 'POST /mobile/v0/user/emails' do
     context 'with a valid email that takes two tries to complete' do
       before do
-<<<<<<< HEAD
-        VCR.use_cassette('mobile/profile/v2/get_email_status_complete') do
-          VCR.use_cassette('mobile/profile/v2/get_email_status_incomplete') do
-            VCR.use_cassette('mobile/profile/v2/post_email_initial') do
-=======
         VCR.use_cassette('mobile/profile/v2/get_email_status_complete', VCR::MATCH_EVERYTHING) do
           VCR.use_cassette('mobile/profile/v2/get_email_status_incomplete', VCR::MATCH_EVERYTHING) do
             VCR.use_cassette('mobile/profile/v2/post_email_initial', VCR::MATCH_EVERYTHING) do
->>>>>>> e82a0d44
               post '/mobile/v0/user/emails',
                    params: { id: 42, email_address: 'person42@example.com' }.to_json,
                    headers: sis_headers(json: true)
@@ -86,15 +80,9 @@
   describe 'PUT /mobile/v0/user/emails' do
     context 'with a valid email that takes two tries to complete' do
       before do
-<<<<<<< HEAD
-        VCR.use_cassette('mobile/profile/v2/get_email_status_complete') do
-          VCR.use_cassette('mobile/profile/v2/get_email_status_incomplete') do
-            VCR.use_cassette('mobile/profile/v2/put_email_initial') do
-=======
         VCR.use_cassette('mobile/profile/v2/get_email_status_complete', VCR::MATCH_EVERYTHING) do
           VCR.use_cassette('mobile/profile/v2/get_email_status_incomplete', VCR::MATCH_EVERYTHING) do
             VCR.use_cassette('mobile/profile/v2/put_email_initial', VCR::MATCH_EVERYTHING) do
->>>>>>> e82a0d44
               put '/mobile/v0/user/emails',
                   params: { id: 42, email_address: 'person42@example.com' }.to_json,
                   headers: sis_headers(json: true)
@@ -160,15 +148,9 @@
         allow_any_instance_of(User).to receive(:icn).and_return('64762895576664260')
         email.id = id_in_cassette
 
-<<<<<<< HEAD
-        VCR.use_cassette('mobile/profile/v2/get_email_status_complete') do
-          VCR.use_cassette('mobile/profile/v2/get_email_status_incomplete') do
-            VCR.use_cassette('mobile/profile/v2/delete_email_initial') do
-=======
         VCR.use_cassette('mobile/profile/v2/get_email_status_complete', VCR::MATCH_EVERYTHING) do
           VCR.use_cassette('mobile/profile/v2/get_email_status_incomplete', VCR::MATCH_EVERYTHING) do
             VCR.use_cassette('mobile/profile/v2/delete_email_initial', VCR::MATCH_EVERYTHING) do
->>>>>>> e82a0d44
               delete '/mobile/v0/user/emails',
                      params: { id: 42, email_address: 'person42@example.com' }.to_json,
                      headers: sis_headers(json: true)
