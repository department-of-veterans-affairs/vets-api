--- conflicted
+++ resolved
@@ -36,13 +36,8 @@
       claim = config.get("#{@icn}/claims/#{id}", lighthouse_client_id, lighthouse_rsa_key_path, options).body
       # https://github.com/department-of-veterans-affairs/va.gov-team/issues/98364
       # This should be removed when the items are removed by BGS
-<<<<<<< HEAD
       suppress_evidence_requests(claim['data']) if Flipper.enabled?(:cst_suppress_evidence_requests_website)
-      # Manual status override for PMR Pending items
-=======
-      suppress_evidence_requests(claim['data']) if Flipper.enabled?(:cst_suppress_evidence_requests)
       # Manual status override for certain tracked items
->>>>>>> ea6ad265
       # See https://github.com/department-of-veterans-affairs/va-mobile-app/issues/9671
       # This should be removed when the items are re-categorized by BGS
       override_tracked_items(claim['data'])
