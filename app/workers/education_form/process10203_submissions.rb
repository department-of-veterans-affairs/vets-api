# frozen_string_literal: true

require 'evss/gi_bill_status/service'
require 'evss/vso_search/service'
require 'sentry_logging'

module EducationForm
  class FormattingError < StandardError
  end

  class Process10203SubmissionsLogging < StandardError
  end

  class Process10203Submissions
    include Sidekiq::Worker
    include SentryLogging
    sidekiq_options queue: 'default',
                    backtrace: true

    # Get all 10203 submissions that have a row in education_stem_automated_decisions
    def perform(
      records: EducationBenefitsClaim.joins(:education_stem_automated_decision).includes(:saved_claim).where(
        saved_claims: {
          form_id: '22-10203'
        }
      ).order('education_benefits_claims.created_at')
    )
      return false unless Flipper.enabled?(:stem_automated_decision) && evss_is_healthy?

      if records.count.zero?
        log_info('No records to process.')
        return true
      else
        log_info("Processing #{records.count} application(s)")
      end

      user_submissions = group_user_uuid(records)
      process_user_submissions(user_submissions)
    end

    private

    def evss_is_healthy?
      Settings.evss.mock_claims || EVSS::Service.service_is_up?
    end

    # Group the submissions by user_uuid
    def group_user_uuid(records)
      records.group_by { |ebc| ebc.education_stem_automated_decision&.user_uuid }
    end

    # If the user doesn't have EVSS data mark the 10203 as PROCESSED
    # If there are multiple submissions for a user compare un-submitted to most recent processed
    #   by EducationForm::CreateDailySpoolFiles
    # Otherwise check submission data and EVSS data to see if submission can be marked as PROCESSED
    def process_user_submissions(user_submissions)
      user_submissions.each_value do |submissions|
        auth_headers = submissions.last.education_stem_automated_decision.auth_headers
        gi_bill_status = get_gi_bill_status(auth_headers)
        poa = get_user_poa_status(auth_headers)

        if gi_bill_status == {} || gi_bill_status.remaining_entitlement.blank?
          submissions.each do |submission|
            update_automated_decision(submission, EducationStemAutomatedDecision::PROCESSED, poa)
          end
        elsif submissions.count > 1
          check_previous_submissions(submissions, gi_bill_status, poa)
        else
          process_submission(submissions.first, gi_bill_status, poa)
        end
      end
    end

    # Retrieve EVSS gi_bill_status data for a user
    def get_gi_bill_status(auth_headers)
      return {} if auth_headers.nil?

      service = EVSS::GiBillStatus::Service.new(nil, auth_headers)
      service.get_gi_bill_status(auth_headers)
    rescue => e
      Rails.logger.error "Failed to retrieve GiBillStatus data: #{e.message}"
      {}
    end

    # Retrieve poa status fromEVSS VSOSearch for a user
    def get_user_poa_status(auth_headers)
      return nil if auth_headers.nil?

      service = EVSS::VSOSearch::Service.new(nil, auth_headers)
      service.get_current_info(auth_headers)['userPoaInfoAvailable']
    rescue => e
      Rails.logger.error "Failed to retrieve VSOSearch data: #{e.message}"
      nil
    end

    # Ignore already processed either by CreateDailySpoolFiles or this job
    def update_automated_decision(submission, status, poa, remaining_entitlement = nil)
      if submission.processed_at.nil? &&
         submission.education_stem_automated_decision&.automated_decision_state == EducationStemAutomatedDecision::INIT

        submission.education_stem_automated_decision.update(
          automated_decision_state: status,
          poa: poa,
          remaining_entitlement: remaining_entitlement
        )
      end
    end

    # Makes a list of all submissions that have not been processed and have a status of INIT
    # Finds most recent submission that has already been processed
    #
    # Submissions are marked as processed in EducationForm::CreateDailySpoolFiles
    #
    # For each unprocessed submission compare isEnrolledStem, isPursuingTeachingCert, and benefitLeft values
    #     to most recent processed submissions
    # If values are the same set status as PROCESSED
    # Otherwise check submission data and EVSS data to see if submission can be marked as PROCESSED
    def check_previous_submissions(submissions, gi_bill_status, user_has_poa)
      unprocessed_submissions = submissions.find_all do |ebc|
        ebc.processed_at.nil? &&
          ebc.education_stem_automated_decision&.automated_decision_state == EducationStemAutomatedDecision::INIT
      end
      most_recent_processed = submissions.find_all do |ebc|
        ebc.processed_at.present? &&
          ebc.education_stem_automated_decision&.automated_decision_state != EducationStemAutomatedDecision::INIT
      end
                                         .max_by(&:processed_at)

      processed_form = format_application(most_recent_processed) if most_recent_processed.present?

      unprocessed_submissions.each do |submission|
        unprocessed_form = format_application(submission)
        if repeat_form?(unprocessed_form, processed_form)
          update_automated_decision(submission, EducationStemAutomatedDecision::PROCESSED,
                                    user_has_poa, remaining_entitlement_days(gi_bill_status))
        else
          process_submission(submission, gi_bill_status, user_has_poa)
        end
      end
    end

    def repeat_form?(unprocessed_form, processed_form)
      processed_form.present? &&
        unprocessed_form.enrolled_stem == processed_form.enrolled_stem &&
        unprocessed_form.pursuing_teaching_cert == processed_form.pursuing_teaching_cert &&
        unprocessed_form.benefit_left == processed_form.benefit_left
    end

    # Set status to DENIED when EVSS data for a user shows there is more than 6 months of remaining_entitlement
    #
    # This is only checking EVSS data until form questions that affect setting to DENIED have been reviewed
    def process_submission(submission, gi_bill_status, user_has_poa)
<<<<<<< HEAD
      submission_form = format_application(submission)
      status = if (!submission_form.enrolled_stem && !submission_form.pursuing_teaching_cert) ||
                  more_than_six_months?(gi_bill_status)
                 EducationStemAutomatedDecision::DENIED
=======
      status = if more_than_six_months?(gi_bill_status)
                 DENIED
>>>>>>> e583a8ea
               else
                 EducationStemAutomatedDecision::PROCESSED
               end
      update_automated_decision(submission, status, user_has_poa, remaining_entitlement_days(gi_bill_status))
    end

    def format_application(data)
      # This check was added to ensure that the model passes validation before
      # attempting to build a form from it. This logic should be refactored as
      # part of a larger effort to clean up the spool file generation if that occurs.
      if data.saved_claim.valid?
        EducationForm::Forms::VA10203.build(data)
      else
        inform_on_error(data)
        nil
      end
    rescue => e
      inform_on_error(data, e)
      nil
    end

    def remaining_entitlement_days(gi_bill_status)
      months = gi_bill_status.remaining_entitlement.months
      days = gi_bill_status.remaining_entitlement.days
      months * 30 + days
    end

    # Inverse of less than six months check performed in EducationForm::SendSchoolCertifyingOfficialsEmail
    def more_than_six_months?(gi_bill_status)
      return true if gi_bill_status.remaining_entitlement.blank?

      remaining_entitlement_days(gi_bill_status) > 180
    end

    def inform_on_error(claim, error = nil)
      region = EducationFacility.facility_for(region: :eastern)
      StatsD.increment("worker.education_benefits_claim.failed_formatting.#{region}.22-#{claim.form_type}")
      exception = if error.present?
                    FormattingError.new("Could not format #{claim.confirmation_number}.\n\n#{error}")
                  else
                    FormattingError.new("Could not format #{claim.confirmation_number}")
                  end
      log_exception_to_sentry(exception)
    end

    def log_info(message)
      log_exception_to_sentry(Process10203SubmissionsLogging.new(message), {}, {}, :info)
    end
  end
end<|MERGE_RESOLUTION|>--- conflicted
+++ resolved
@@ -150,15 +150,8 @@
     #
     # This is only checking EVSS data until form questions that affect setting to DENIED have been reviewed
     def process_submission(submission, gi_bill_status, user_has_poa)
-<<<<<<< HEAD
-      submission_form = format_application(submission)
-      status = if (!submission_form.enrolled_stem && !submission_form.pursuing_teaching_cert) ||
-                  more_than_six_months?(gi_bill_status)
+      status = if more_than_six_months?(gi_bill_status)
                  EducationStemAutomatedDecision::DENIED
-=======
-      status = if more_than_six_months?(gi_bill_status)
-                 DENIED
->>>>>>> e583a8ea
                else
                  EducationStemAutomatedDecision::PROCESSED
                end
