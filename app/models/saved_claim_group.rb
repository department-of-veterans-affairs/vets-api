# frozen_string_literal: true

require 'json_marshal/marshaller'

# create_table :saved_claim_group do |t|
#   t.uuid :claim_group_guid, null: false
#   t.integer :parent_claim_id, null: false, comment: 'ID of the saved claim in vets-api'
#   t.integer :saved_claim_id, null: false, comment: 'ID of the saved claim in vets-api'
#   t.enum :status, enum_type: 'saved_claim_group_status', default: 'pending'
#   t.jsonb :user_data_ciphertext, comment: 'encrypted data that can be used to identify the associated user'
#   t.text :encrypted_kms_key, comment: 'KMS key used to encrypt the reference data'
#   t.boolean :needs_kms_rotation, default: false, null: false
class SavedClaimGroup < ApplicationRecord
  serialize :user_data, coder: ::JsonMarshal::Marshaller

  has_kms_key
  has_encrypted :user_data, key: :kms_key, **lockbox_options

  # Associations
  belongs_to :parent, class_name: 'SavedClaim', foreign_key: 'parent_claim_id', inverse_of: :parent_of_groups
  belongs_to :child, class_name: 'SavedClaim', foreign_key: 'saved_claim_id', inverse_of: :child_of_groups

  # Scopes
  scope :by_claim_group_guid, ->(guid) { where(claim_group_guid: guid) }
  scope :by_parent_claim, ->(claim_id) { where(parent_claim_id: claim_id) }
  scope :by_child_claim, ->(claim_id) { where(saved_claim_id: claim_id) }
  scope :by_status, ->(status) { where(status: status) }
  scope :pending, -> { by_status('pending') }
  scope :needs_kms_rotation, -> { where(needs_kms_rotation: true) }

  # Scope for finding siblings (groups with same parent and claim_group_guid)
  scope :siblings_of, ->(group) { by_claim_group_guid(group.claim_group_guid).by_parent_claim(group.parent_claim_id) }

  after_create { track_event(:create) }
  after_destroy { track_event(:destroy) }

<<<<<<< HEAD
  # Returns all child claims for the same group and parent
  def children
    SavedClaim.joins(:child_of_groups)
              .merge(self.class.siblings_of(self))
=======
  scope :child_claims_for, ->(parent_id) { where(parent_claim_id: parent_id).where.not(saved_claim_id: parent_id) }

  def parent
    @parent_claim ||= ::SavedClaim.find(parent_claim_id)
  end

  def child
    @child_claim ||= ::SavedClaim.find(saved_claim_id)
>>>>>>> 2949071d
  end

  # Returns sibling groups (same parent and claim_group_guid)
  def siblings
    self.class.siblings_of(self).where.not(id: id)
  end

  private

  def track_event(action)
    StatsD.increment('saved_claim_group', tags: ["form_id:#{parent.form_id}", "action:#{action}"])

    parent_claim = "#{parent.form_id} #{parent.id}"
    child_claim = "#{child.form_id} #{child.id}"
    Rails.logger.info("#{self.class} #{action} for #{parent_claim} child #{child_claim}")
  end
end<|MERGE_RESOLUTION|>--- conflicted
+++ resolved
@@ -34,12 +34,6 @@
   after_create { track_event(:create) }
   after_destroy { track_event(:destroy) }
 
-<<<<<<< HEAD
-  # Returns all child claims for the same group and parent
-  def children
-    SavedClaim.joins(:child_of_groups)
-              .merge(self.class.siblings_of(self))
-=======
   scope :child_claims_for, ->(parent_id) { where(parent_claim_id: parent_id).where.not(saved_claim_id: parent_id) }
 
   def parent
@@ -48,7 +42,12 @@
 
   def child
     @child_claim ||= ::SavedClaim.find(saved_claim_id)
->>>>>>> 2949071d
+  end
+
+  # return all the
+  def children
+    SavedClaim.joins(:child_of_groups)
+              .merge(self.class.siblings_of(self))
   end
 
   # Returns sibling groups (same parent and claim_group_guid)
