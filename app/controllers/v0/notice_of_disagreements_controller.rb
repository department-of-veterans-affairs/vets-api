# frozen_string_literal: true

module V0
  class NoticeOfDisagreementsController < AppealsBaseController
<<<<<<< HEAD
    def create
      nod_response_body = decision_review_service
                          .create_notice_of_disagreement(request_body: request_body_hash, user: @current_user)
                          .body
      submitted_appeal_uuid = nod_response_body.dig('data', 'id')
      AppealSubmission.create!(user_uuid: @current_user.uuid,
                               type_of_appeal: 'NOD',
                               submitted_appeal_uuid: submitted_appeal_uuid)
      render json: nod_response_body
    rescue => e
      request = begin
        { body: request_body_hash }
      rescue
        request_body_debug_data
      end

      log_exception_to_personal_information_log(
        e, error_class: error_class(method: 'create', exception_class: e.class), request: request
=======
    def show
      render json: decision_review_service.get_notice_of_disagreement(params[:id]).body
    rescue => e
      log_exception_to_personal_information_log(
        e, error_class: error_class(method: 'show', exception_class: e.class), id: params[:id]
>>>>>>> c0d19334
      )
      raise
    end

    private

    def error_class(method:, exception_class:)
      "#{self.class.name}##{method} exception #{exception_class} (NOD)"
    end
  end
end<|MERGE_RESOLUTION|>--- conflicted
+++ resolved
@@ -2,7 +2,6 @@
 
 module V0
   class NoticeOfDisagreementsController < AppealsBaseController
-<<<<<<< HEAD
     def create
       nod_response_body = decision_review_service
                           .create_notice_of_disagreement(request_body: request_body_hash, user: @current_user)
@@ -21,13 +20,15 @@
 
       log_exception_to_personal_information_log(
         e, error_class: error_class(method: 'create', exception_class: e.class), request: request
-=======
+      )
+      raise
+    end
+
     def show
       render json: decision_review_service.get_notice_of_disagreement(params[:id]).body
     rescue => e
       log_exception_to_personal_information_log(
         e, error_class: error_class(method: 'show', exception_class: e.class), id: params[:id]
->>>>>>> c0d19334
       )
       raise
     end
