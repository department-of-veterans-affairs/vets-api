# frozen_string_literal: true

# This file is copied to spec/ when you run 'rails generate rspec:install'
ENV['RAILS_ENV'] ||= 'test'
ENV['RACK_ENV'] ||= 'test' # Shrine uses this to determine log levels
require File.expand_path('../config/environment', __dir__)
# Prevent database truncation if the environment is production
abort('The Rails environment is running in production mode!') if Rails.env.production?
require 'statsd-instrument'
require 'statsd/instrument/matchers'
require 'rspec/rails'
require 'webmock/rspec'
require 'sidekiq/semantic_logging'
require 'sidekiq/error_tag'
require 'support/mvi/stub_mvi'
require 'support/stub_evss_pciu'
require 'support/vet360/stub_vet360'
require 'support/factory_bot'
require 'support/serializer_spec_helper'
require 'support/validation_helpers'
require 'support/model_helpers'
require 'support/authenticated_session_helper'
require 'support/aws_helpers'
require 'support/mdot_helpers'
require 'support/poa_stub'
require 'support/vcr_multipart_matcher_helper'
require 'support/request_helper'
require 'support/uploader_helpers'
require 'super_diff/rspec-rails'
require './spec/support/default_configuration_helper'

WebMock.disable_net_connect!(allow_localhost: true)

# Helper function for testing changes to the global Settings object
# Pass in the particular settings object that you want to change,
# along with temporary values that should be set on that object.
# For example,
#
# with_settings(Settings.some_group, {foo: 'temp1', bar: 'temp2'}) do
#   expect(something).to equal(2)
# end
def with_settings(settings, temp_values)
  old_settings = temp_values.keys.index_with { |k| settings[k] }

  # The `Config` object doesn't support `.merge!`, so manually copy
  # the updated values.
  begin
    temp_values.each do |k, v|
      settings[k] = v
    end

    yield
  ensure
    old_settings.each do |k, v|
      settings[k] = v
    end
  end
end

VCR::MATCH_EVERYTHING = { match_requests_on: %i[method uri headers body] }.freeze

module VCR
  def self.all_matches
    %i[method uri body]
  end
end

VCR.configure do |c|
  c.cassette_library_dir = 'spec/support/vcr_cassettes'
  c.hook_into :webmock
  c.configure_rspec_metadata!
  c.filter_sensitive_data('<APP_TOKEN>') { Settings.mhv.rx.app_token }
  c.filter_sensitive_data('<AV_KEY>') { Settings.vet360.address_validation.api_key }
  c.filter_sensitive_data('<EE_PASS>') { Settings.hca.ee.pass }
  c.filter_sensitive_data('<EVSS_AWS_BASE_URL>') { Settings.evss.aws.url }
  c.filter_sensitive_data('<EVSS_BASE_URL>') { Settings.evss.url }
  c.filter_sensitive_data('<GIDS_URL>') { Settings.gids.url }
  c.filter_sensitive_data('<LIGHTHOUSE_API_KEY>') { Settings.lighthouse.facilities.api_key }
  c.filter_sensitive_data('<MDOT_KEY>') { Settings.mdot.api_key }
  c.filter_sensitive_data('<MHV_HOST>') { Settings.mhv.rx.host }
  c.filter_sensitive_data('<MHV_SM_APP_TOKEN>') { Settings.mhv.sm.app_token }
  c.filter_sensitive_data('<MHV_SM_HOST>') { Settings.mhv.sm.host }
  c.filter_sensitive_data('<MVI_URL>') { Settings.mvi.url }
  c.filter_sensitive_data('<OKTA_TOKEN>') { Settings.oidc.base_api_token }
  c.filter_sensitive_data('<PD_TOKEN>') { Settings.maintenance.pagerduty_api_token }
  c.filter_sensitive_data('<PENSIONS_TOKEN>') { Settings.central_mail.upload.token }
  c.filter_sensitive_data('<PRENEEDS_HOST>') { Settings.preneeds.host }
  c.filter_sensitive_data('<DEBTS_TOKEN>') { Settings.debts.client_secret }
  c.before_record do |i|
    %i[response request].each do |env|
      next unless i.send(env).headers.keys.include?('Token')

      i.send(env).headers.update('Token' => '<SESSION_TOKEN>')
    end
  end
end

ActiveRecord::Migration.maintain_test_schema!

require 'sidekiq/testing'
Sidekiq::Testing.fake!
Sidekiq::Testing.server_middleware do |chain|
  chain.add Sidekiq::SemanticLogging
  chain.add Sidekiq::ErrorTag
end

require 'shrine/storage/memory'

Shrine.storages = {
  cache: Shrine::Storage::Memory.new,
  store: Shrine::Storage::Memory.new
}

CarrierWave.root = Rails.root.join('spec', 'support', 'uploads')

FactoryBot::SyntaxRunner.class_eval do
  include RSpec::Mocks::ExampleMethods
end

RSpec.configure do |config|
  # Remove this line if you're not using ActiveRecord or ActiveRecord fixtures
  config.fixture_path = Rails.root.join('spec', 'fixtures')

  config.include(ValidationHelpers, type: :model)
  %i[controller model].each do |type|
    config.include(ModelHelpers, type: type)
  end
  config.include(SAML, type: :controller)
  config.include(AwsHelpers, type: :aws_helpers)
  config.include(UploaderHelpers, uploader_helpers: true)

  %i[controller mdot_helpers request].each do |type|
    config.include(MDOTHelpers, type: type)
  end

  # Adding support for url_helper
  config.include Rails.application.routes.url_helpers

  # If you're not using ActiveRecord, or you'd prefer not to run each of your
  # examples within a transaction, remove the following line or assign false
  # instead of true.
  config.use_transactional_fixtures = true

  # RSpec Rails can automatically mix in different behaviours to your tests
  # based on their file location, for example enabling you to call `get` and
  # `post` in specs under `spec/controllers`.
  #
  # You can disable this behaviour by removing the line below, and instead
  # explicitly tag your specs with their type, e.g.:
  #
  #     RSpec.describe UsersController, :type => :controller do
  #       # ...
  #     end
  #
  # The different available types are documented in the features, such as in
  # https://relishapp.com/rspec/rspec-rails/docs
  config.infer_spec_type_from_file_location!

  # Filter lines from Rails gems in backtraces.
  config.filter_rails_from_backtrace!
  # arbitrary gems may also be filtered via:
  # config.filter_gems_from_backtrace("gem name")

  # serializer_spec_helper
  config.include SerializerSpecHelper, type: :serializer

  # authentication_session_helper
  config.include AuthenticatedSessionHelper, type: :request
  config.include AuthenticatedSessionHelper, type: :controller

  # ability to test options
  config.include RequestHelper, type: :request

  config.include StatsD::Instrument::Matchers

  config.before :each, type: :controller do
    request.host = Settings.hostname
  end

<<<<<<< HEAD
  config.before(:suite) do
    Sidekiq::Batch = Class.new do
      def on(_callback, _klass, _options) end

      def jobs
        yield
      end
    end
  end

=======
>>>>>>> 40683b36
  config.before do |example|
    stub_mvi unless example.metadata[:skip_mvi]
    stub_emis unless example.metadata[:skip_emis]
    stub_vet360 unless example.metadata[:skip_vet360]

    Sidekiq::Worker.clear_all
  end

  # clean up carrierwave uploads
  # https://github.com/carrierwaveuploader/carrierwave/wiki/How-to:-Cleanup-after-your-Rspec-tests
  config.after(:all) do
    FileUtils.rm_rf(Dir[Rails.root.join('spec', 'support', 'uploads')]) if Rails.env.test?
  end
end<|MERGE_RESOLUTION|>--- conflicted
+++ resolved
@@ -177,19 +177,6 @@
     request.host = Settings.hostname
   end
 
-<<<<<<< HEAD
-  config.before(:suite) do
-    Sidekiq::Batch = Class.new do
-      def on(_callback, _klass, _options) end
-
-      def jobs
-        yield
-      end
-    end
-  end
-
-=======
->>>>>>> 40683b36
   config.before do |example|
     stub_mvi unless example.metadata[:skip_mvi]
     stub_emis unless example.metadata[:skip_emis]
