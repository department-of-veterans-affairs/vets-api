--- conflicted
+++ resolved
@@ -14,11 +14,7 @@
     }.freeze
 
     FORM_TYPES = EducationBenefitsClaim::FORM_TYPES.reject do |form_type|
-<<<<<<< HEAD
-      %w[10282 10216 10215 10297 1919 0839 10275 8794 0976 10278 1990e].include?(form_type)
-=======
-      %w[10282 10216 10215 10297 1919 0839 10275 8794 0976 1990e 0803].include?(form_type)
->>>>>>> 9b13f06c
+      %w[10282 10216 10215 10297 1919 0839 10275 8794 0976 10278 1990e 0803].include?(form_type)
     end.freeze
 
     FORM_TYPE_HEADERS = EducationBenefitsClaim.form_headers(FORM_TYPES).map do |form_header|
