--- conflicted
+++ resolved
@@ -6,14 +6,10 @@
     DEFAULT_SORT  = 'name'
 
     def index
-<<<<<<< HEAD
-      teams = client.get_triage_teams
-=======
       resource = client.get_triage_teams
       resource = resource.sort(params[:sort] || DEFAULT_SORT, allowed: SORT_TYPES)
 
       raise Common::Exceptions::InternalServerError unless resource.present?
->>>>>>> c0619ca1
 
       render json: resource.data,
              serializer: CollectionSerializer,
