GIT
  remote: https://github.com/department-of-veterans-affairs/active_model_serializers
  revision: 19015caa80227e5ae5d62179129edcaa43fb3d9d
  branch: master
  specs:
    active_model_serializers (0.10.4.vsp)
      actionpack (>= 4.1)
      activemodel (>= 4.1)
      case_transform (>= 0.2)
      jsonapi (= 0.1.1.beta6)

GIT
  remote: https://github.com/department-of-veterans-affairs/apivore
  revision: b5b6c9803334f9ddc1c11e4f201fdc9f6353ef59
  branch: master
  specs:
    apivore (1.6.2.vsp)
      actionpack (>= 4)
      hashie (~> 3.3)
      json-schema (~> 2.5)
      rspec (~> 3)
      rspec-expectations (~> 3.1)
      rspec-mocks (~> 3.1)

GIT
  remote: https://github.com/department-of-veterans-affairs/betamocks
  revision: df8f8e600863fe35b1d0bab01372f65a75d50937
  branch: master
  specs:
    betamocks (0.7.0)
      activesupport (>= 4.2)
      adler32
      faraday (>= 0.7.4, <= 0.17.0)

GIT
  remote: https://github.com/department-of-veterans-affairs/bgs-ext.git
<<<<<<< HEAD
  revision: 3f70650a80e2a4b8273679fb5dfde0bc7db0e859
  specs:
    bgs_ext (0.14.1)
=======
  revision: 0ad1cd274698c1779ef3d95669db846ca2d484ea
  specs:
    bgs_ext (0.14.2)
>>>>>>> 36d8d886
      httpclient
      nokogiri (>= 1.8.5)
      savon (~> 2.12)

GIT
  remote: https://github.com/department-of-veterans-affairs/connect_vbms.git
  revision: bebad55f8723f091c7d41522178b11999f574499
  branch: master
  specs:
    connect_vbms (1.2.0)
      httpclient (~> 2.8.0)
      httpi (~> 2.4)
      mail
      nokogiri (>= 1.8.4)
      nori
      xmldsig (~> 0.3.1)
      xmlenc

GIT
  remote: https://github.com/department-of-veterans-affairs/vets-json-schema
  revision: ecae25f8c61c74a38b1be0c8def2d151a59764a3
  branch: master
  specs:
    vets_json_schema (6.2.0)
      multi_json (~> 1.0)
      script_utils (= 0.0.4)

PATH
  remote: modules/appeals_api
  specs:
    appeals_api (0.0.1)
      sidekiq

PATH
  remote: modules/claims_api
  specs:
    claims_api (0.0.1)

PATH
  remote: modules/openid_auth
  specs:
    openid_auth (0.0.1)

PATH
  remote: modules/va_facilities
  specs:
    va_facilities (0.0.1)

PATH
  remote: modules/va_forms
  specs:
    va_forms (0.0.1)
      faraday
      nokogiri
      paper_trail
      sidekiq

PATH
  remote: modules/vaos
  specs:
    vaos (0.1.0)
      sidekiq

PATH
  remote: modules/vba_documents
  specs:
    vba_documents (0.0.1)
      aws-sdk-s3 (~> 1)
      sidekiq

PATH
  remote: modules/veteran_confirmation
  specs:
    veteran_confirmation (0.0.1)

PATH
  remote: modules/veteran_verification
  specs:
    veteran_verification (0.0.1)

PATH
  remote: modules/veteran
  specs:
    veteran (0.0.1)

GEM
  remote: https://rubygems.org/
  remote: https://enterprise.contribsys.com/
  specs:
    Ascii85 (1.0.3)
    aasm (5.0.6)
      concurrent-ruby (~> 1.0)
    actioncable (6.0.3.2)
      actionpack (= 6.0.3.2)
      nio4r (~> 2.0)
      websocket-driver (>= 0.6.1)
    actionmailbox (6.0.3.2)
      actionpack (= 6.0.3.2)
      activejob (= 6.0.3.2)
      activerecord (= 6.0.3.2)
      activestorage (= 6.0.3.2)
      activesupport (= 6.0.3.2)
      mail (>= 2.7.1)
    actionmailer (6.0.3.2)
      actionpack (= 6.0.3.2)
      actionview (= 6.0.3.2)
      activejob (= 6.0.3.2)
      mail (~> 2.5, >= 2.5.4)
      rails-dom-testing (~> 2.0)
    actionpack (6.0.3.2)
      actionview (= 6.0.3.2)
      activesupport (= 6.0.3.2)
      rack (~> 2.0, >= 2.0.8)
      rack-test (>= 0.6.3)
      rails-dom-testing (~> 2.0)
      rails-html-sanitizer (~> 1.0, >= 1.2.0)
    actiontext (6.0.3.2)
      actionpack (= 6.0.3.2)
      activerecord (= 6.0.3.2)
      activestorage (= 6.0.3.2)
      activesupport (= 6.0.3.2)
      nokogiri (>= 1.8.5)
    actionview (6.0.3.2)
      activesupport (= 6.0.3.2)
      builder (~> 3.1)
      erubi (~> 1.4)
      rails-dom-testing (~> 2.0)
      rails-html-sanitizer (~> 1.1, >= 1.2.0)
    activejob (6.0.3.2)
      activesupport (= 6.0.3.2)
      globalid (>= 0.3.6)
    activemodel (6.0.3.2)
      activesupport (= 6.0.3.2)
    activerecord (6.0.3.2)
      activemodel (= 6.0.3.2)
      activesupport (= 6.0.3.2)
    activerecord-import (1.0.4)
      activerecord (>= 3.2)
    activerecord-postgis-adapter (6.0.0)
      activerecord (~> 6.0)
      rgeo-activerecord (~> 6.0)
    activestorage (6.0.3.2)
      actionpack (= 6.0.3.2)
      activejob (= 6.0.3.2)
      activerecord (= 6.0.3.2)
      marcel (~> 0.3.1)
    activesupport (6.0.3.2)
      concurrent-ruby (~> 1.0, >= 1.0.2)
      i18n (>= 0.7, < 2)
      minitest (~> 5.1)
      tzinfo (~> 1.1)
      zeitwerk (~> 2.2, >= 2.2.2)
    addressable (2.7.0)
      public_suffix (>= 2.0.2, < 5.0)
    adler32 (0.0.2)
    afm (0.2.2)
    akami (1.3.1)
      gyoku (>= 0.4.0)
      nokogiri
    ast (2.4.1)
    attr_encrypted (3.1.0)
      encryptor (~> 3.0.0)
    attr_extras (6.2.4)
    awesome_print (1.8.0)
    awrence (1.1.1)
    aws-partitions (1.79.0)
    aws-sdk-core (3.19.0)
      aws-partitions (~> 1.0)
      aws-sigv4 (~> 1.0)
      jmespath (~> 1.0)
    aws-sdk-kms (1.5.0)
      aws-sdk-core (~> 3)
      aws-sigv4 (~> 1.0)
    aws-sdk-s3 (1.9.0)
      aws-sdk-core (~> 3)
      aws-sdk-kms (~> 1)
      aws-sigv4 (~> 1.0)
    aws-sdk-sns (1.1.0)
      aws-sdk-core (~> 3)
      aws-sigv4 (~> 1.0)
    aws-sigv4 (1.0.2)
    axiom-types (0.1.1)
      descendants_tracker (~> 0.0.4)
      ice_nine (~> 0.11.0)
      thread_safe (~> 0.3, >= 0.3.1)
    benchmark-ips (2.8.2)
    bindex (0.8.1)
    brakeman (4.8.2)
    breakers (0.3.0)
      faraday (>= 0.7.4, < 0.18)
      multi_json (~> 1.0)
    builder (3.2.4)
    bundler-audit (0.7.0.1)
      bundler (>= 1.2.0, < 3)
      thor (>= 0.18, < 2)
    byebug (11.1.3)
    carrierwave (0.11.2)
      activemodel (>= 3.2.0)
      activesupport (>= 3.2.0)
      json (>= 1.7)
      mime-types (>= 1.16)
      mimemagic (>= 0.3.0)
    carrierwave-aws (1.3.0)
      aws-sdk-s3 (~> 1.0)
      carrierwave (>= 0.7, < 2.0)
    case_transform (0.2)
      activesupport
    childprocess (3.0.0)
    claide (1.0.3)
    claide-plugins (0.9.2)
      cork
      nap
      open4 (~> 1.3)
    clam_scan (0.0.2)
    cliver (0.3.2)
    coderay (1.1.2)
    coercible (1.0.0)
      descendants_tracker (~> 0.0.1)
    colored2 (3.1.2)
    colorize (0.8.1)
    combine_pdf (1.0.16)
      ruby-rc4 (>= 0.1.5)
    concurrent-ruby (1.1.6)
    config (2.2.1)
      deep_merge (~> 1.2, >= 1.2.1)
      dry-validation (~> 1.0, >= 1.0.0)
    connection_pool (2.2.3)
    content_disposition (1.0.0)
    cork (0.3.0)
      colored2 (~> 3.1)
    crack (0.4.3)
      safe_yaml (~> 1.0.0)
    crass (1.0.6)
    danger (8.0.2)
      claide (~> 1.0)
      claide-plugins (>= 0.9.2)
      colored2 (~> 3.1)
      cork (~> 0.1)
      faraday (>= 0.9.0, < 2.0)
      faraday-http-cache (~> 2.0)
      git (~> 1.7)
      kramdown (~> 2.0)
      kramdown-parser-gfm (~> 1.0)
      no_proxy_fix
      octokit (~> 4.7)
      terminal-table (~> 1)
    database_cleaner (1.8.5)
    date_validator (0.9.0)
      activemodel
      activesupport
    deep_merge (1.2.1)
    descendants_tracker (0.0.4)
      thread_safe (~> 0.3, >= 0.3.1)
    diff-lcs (1.4.2)
    docile (1.3.2)
    down (4.8.1)
      addressable (~> 2.5)
    dry-configurable (0.9.0)
      concurrent-ruby (~> 1.0)
      dry-core (~> 0.4, >= 0.4.7)
    dry-container (0.7.2)
      concurrent-ruby (~> 1.0)
      dry-configurable (~> 0.1, >= 0.1.3)
    dry-core (0.4.9)
      concurrent-ruby (~> 1.0)
    dry-equalizer (0.3.0)
    dry-inflector (0.2.0)
    dry-initializer (3.0.3)
    dry-logic (1.0.5)
      concurrent-ruby (~> 1.0)
      dry-core (~> 0.2)
      dry-equalizer (~> 0.2)
    dry-schema (1.4.3)
      concurrent-ruby (~> 1.0)
      dry-configurable (~> 0.8, >= 0.8.3)
      dry-core (~> 0.4)
      dry-equalizer (~> 0.2)
      dry-initializer (~> 3.0)
      dry-logic (~> 1.0)
      dry-types (~> 1.2)
    dry-struct (1.2.0)
      dry-core (~> 0.4, >= 0.4.3)
      dry-equalizer (~> 0.3)
      dry-types (~> 1.0)
      ice_nine (~> 0.11)
    dry-types (1.2.2)
      concurrent-ruby (~> 1.0)
      dry-container (~> 0.3)
      dry-core (~> 0.4, >= 0.4.4)
      dry-equalizer (~> 0.3)
      dry-inflector (~> 0.1, >= 0.1.2)
      dry-logic (~> 1.0, >= 1.0.2)
    dry-validation (1.4.1)
      concurrent-ruby (~> 1.0)
      dry-container (~> 0.7, >= 0.7.1)
      dry-core (~> 0.4)
      dry-equalizer (~> 0.2)
      dry-initializer (~> 3.0)
      dry-schema (~> 1.0, >= 1.4.3)
    e2mmap (0.1.0)
    ecma-re-validator (0.2.0)
      regexp_parser (~> 1.2)
    einhorn (0.7.4)
    encryptor (3.0.0)
    equalizer (0.0.11)
    erubi (1.9.0)
    et-orbi (1.2.4)
      tzinfo
    ethon (0.12.0)
      ffi (>= 1.3.0)
    factory_bot (6.0.2)
      activesupport (>= 5.0.0)
    factory_bot_rails (6.0.0)
      factory_bot (~> 6.0.0)
      railties (>= 5.0.0)
    faker (2.13.0)
      i18n (>= 1.6, < 2)
    fakeredis (0.8.0)
      redis (~> 4.1)
    faraday (0.17.0)
      multipart-post (>= 1.2, < 3)
    faraday-http-cache (2.2.0)
      faraday (>= 0.8)
    faraday_curl (0.0.2)
      faraday (>= 0.9.0)
    faraday_middleware (0.13.1)
      faraday (>= 0.7.4, < 1.0)
    fast_jsonapi (1.5)
      activesupport (>= 4.2)
    fastimage (2.1.7)
    ffi (1.12.2)
    flipper (0.17.2)
    flipper-active_record (0.17.2)
      activerecord (>= 4.2, < 7)
      flipper (~> 0.17.2)
    flipper-active_support_cache_store (0.17.2)
      activesupport (>= 4.2, < 7)
      flipper (~> 0.17.2)
    flipper-ui (0.17.2)
      erubi (>= 1.0.0, < 2.0.0)
      flipper (~> 0.17.2)
      rack (>= 1.4, < 3)
      rack-protection (>= 1.5.3, < 2.1.0)
    foreman (0.87.1)
    formatador (0.2.5)
    fugit (1.3.3)
      et-orbi (~> 1.1, >= 1.1.8)
      raabro (~> 1.1)
    fuubar (2.5.0)
      rspec-core (~> 3.0)
      ruby-progressbar (~> 1.4)
    git (1.7.0)
      rchardet (~> 1.8)
    globalid (0.4.2)
      activesupport (>= 4.2.0)
    govdelivery-tms (2.8.4)
      activesupport
      faraday
      faraday_middleware
      mime-types
    guard (2.16.2)
      formatador (>= 0.2.4)
      listen (>= 2.7, < 4.0)
      lumberjack (>= 1.0.12, < 2.0)
      nenv (~> 0.1)
      notiffany (~> 0.0)
      pry (>= 0.9.12)
      shellany (~> 0.0)
      thor (>= 0.18.1)
    guard-compat (1.2.1)
    guard-rspec (4.7.3)
      guard (~> 2.1)
      guard-compat (~> 1.1)
      rspec (>= 2.99.0, < 4.0)
    guard-rubocop (1.3.0)
      guard (~> 2.0)
      rubocop (~> 0.20)
    gyoku (1.3.1)
      builder (>= 2.1.2)
    hana (1.3.5)
    hashdiff (1.0.1)
    hashery (2.1.2)
    hashie (3.6.0)
    holidays (8.1.0)
    httpclient (2.8.3)
    httpi (2.4.4)
      rack
      socksify
    i18n (1.8.3)
      concurrent-ruby (~> 1.0)
    ice_nine (0.11.2)
    iniparse (1.5.0)
    iso_country_codes (0.7.8)
    jmespath (1.4.0)
    json (2.3.0)
    json-schema (2.8.1)
      addressable (>= 2.4)
    json_schemer (0.2.8)
      ecma-re-validator (~> 0.2)
      hana (~> 1.3)
      regexp_parser (~> 1.5)
      uri_template (~> 0.7)
    jsonapi (0.1.1.beta6)
      jsonapi-parser (= 0.1.1.beta3)
      jsonapi-renderer (= 0.1.1.beta1)
    jsonapi-parser (0.1.1.beta3)
    jsonapi-renderer (0.1.1.beta1)
    jwt (2.2.1)
    kramdown (2.2.1)
      rexml
    kramdown-parser-gfm (1.1.0)
      kramdown (~> 2.0)
    levenshtein-ffi (1.1.0)
      ffi (~> 1.9)
    liquid (4.0.3)
    listen (3.2.1)
      rb-fsevent (~> 0.10, >= 0.10.3)
      rb-inotify (~> 0.9, >= 0.9.10)
    loofah (2.6.0)
      crass (~> 1.0.2)
      nokogiri (>= 1.5.9)
    lumberjack (1.2.4)
    mail (2.7.1)
      mini_mime (>= 0.1.1)
    marcel (0.3.3)
      mimemagic (~> 0.3.2)
    memoist (0.16.2)
    method_source (1.0.0)
    mime-types (3.3)
      mime-types-data (~> 3.2015)
    mime-types-data (3.2019.1009)
    mimemagic (0.3.5)
    mini_magick (4.10.1)
    mini_mime (1.0.2)
    mini_portile2 (2.4.0)
    minitest (5.14.1)
    multi_json (1.14.1)
    multipart-post (2.1.1)
    nap (1.1.0)
    nenv (0.3.0)
    net-sftp (2.1.2)
      net-ssh (>= 2.6.5)
    net-ssh (4.1.0)
    nio4r (2.5.2)
    no_proxy_fix (0.1.2)
    nokogiri (1.10.9)
      mini_portile2 (~> 2.4.0)
    nori (2.6.0)
    notiffany (0.1.3)
      nenv (~> 0.1)
      shellany (~> 0.0)
    notifications-ruby-client (5.1.2)
      jwt (>= 1.5, < 3)
    octokit (4.18.0)
      faraday (>= 0.9)
      sawyer (~> 0.8.0, >= 0.5.3)
    oj (3.9.0)
    olive_branch (3.0.0)
      multi_json
      oj
      rails (>= 4.0)
    open4 (1.3.4)
    operating_hours (0.1.0)
    origami (2.1.0)
      colorize (~> 0.7)
    overcommit (0.53.0)
      childprocess (>= 0.6.3, < 4)
      iniparse (~> 1.4)
    ox (2.13.2)
    paper_trail (10.3.1)
      activerecord (>= 4.2)
      request_store (~> 1.1)
    parallel (1.19.2)
    parser (2.7.1.4)
      ast (~> 2.4.1)
    patience_diff (1.1.0)
      trollop (~> 1.16)
    pdf-core (0.7.0)
    pdf-forms (1.2.0)
      cliver (~> 0.3.2)
      safe_shell (>= 1.0.3, < 2.0)
    pdf-inspector (1.3.0)
      pdf-reader (>= 1.0, < 3.0.a)
    pdf-reader (2.4.0)
      Ascii85 (~> 1.0.0)
      afm (~> 0.2.1)
      hashery (~> 2.0)
      ruby-rc4
      ttfunk
    pg (1.2.3)
    prawn (2.2.2)
      pdf-core (~> 0.7.0)
      ttfunk (~> 1.5)
    pry (0.13.0)
      coderay (~> 1.1)
      method_source (~> 1.0)
    pry-byebug (3.9.0)
      byebug (~> 11.0)
      pry (~> 0.13.0)
    public_suffix (4.0.5)
    puma (4.3.5)
      nio4r (~> 2.0)
    puma-plugin-statsd (0.1.0)
      json
      puma (>= 3.12, < 5)
    pundit (1.1.0)
      activesupport (>= 3.0.0)
    raabro (1.1.6)
    rack (2.2.3)
    rack-attack (6.2.2)
      rack (>= 1.0, < 3)
    rack-cors (1.1.1)
      rack (>= 2.0.0)
    rack-protection (2.0.8.1)
      rack
    rack-test (1.1.0)
      rack (>= 1.0, < 3)
    rack-vcr (0.1.5)
      vcr (>= 2.9)
    rails (6.0.3.2)
      actioncable (= 6.0.3.2)
      actionmailbox (= 6.0.3.2)
      actionmailer (= 6.0.3.2)
      actionpack (= 6.0.3.2)
      actiontext (= 6.0.3.2)
      actionview (= 6.0.3.2)
      activejob (= 6.0.3.2)
      activemodel (= 6.0.3.2)
      activerecord (= 6.0.3.2)
      activestorage (= 6.0.3.2)
      activesupport (= 6.0.3.2)
      bundler (>= 1.3.0)
      railties (= 6.0.3.2)
      sprockets-rails (>= 2.0.0)
    rails-dom-testing (2.0.3)
      activesupport (>= 4.2.0)
      nokogiri (>= 1.6)
    rails-html-sanitizer (1.3.0)
      loofah (~> 2.3)
    rails-session_cookie (0.2.2)
      rails (>= 4.0)
    rails_semantic_logger (4.4.0)
      rails (>= 3.2)
      semantic_logger (~> 4.4)
    railties (6.0.3.2)
      actionpack (= 6.0.3.2)
      activesupport (= 6.0.3.2)
      method_source
      rake (>= 0.8.7)
      thor (>= 0.20.3, < 2.0)
    rainbow (3.0.0)
    rake (13.0.1)
    rb-fsevent (0.10.3)
    rb-inotify (0.10.1)
      ffi (~> 1.0)
    rchardet (1.8.0)
    redis (4.1.4)
    redis-namespace (1.7.0)
      redis (>= 3.0.4)
    regexp_parser (1.6.0)
    request_store (1.5.0)
      rack (>= 1.4)
    restforce (3.0.0)
      faraday (>= 0.9.0, <= 1.0)
      faraday_middleware (>= 0.8.8, <= 1.0)
      hashie (>= 1.2.0, < 4.0)
      json (>= 1.7.5)
    rexml (3.2.4)
    rgeo (2.0.1)
    rgeo-activerecord (6.2.1)
      activerecord (>= 5.0)
      rgeo (>= 1.0.0)
    rgeo-geojson (2.1.1)
      rgeo (>= 1.0.0)
    rspec (3.9.0)
      rspec-core (~> 3.9.0)
      rspec-expectations (~> 3.9.0)
      rspec-mocks (~> 3.9.0)
    rspec-core (3.9.2)
      rspec-support (~> 3.9.3)
    rspec-expectations (3.9.2)
      diff-lcs (>= 1.2.0, < 2.0)
      rspec-support (~> 3.9.0)
    rspec-instrumentation-matcher (0.0.9)
      activesupport
      rspec-expectations
    rspec-mocks (3.9.1)
      diff-lcs (>= 1.2.0, < 2.0)
      rspec-support (~> 3.9.0)
    rspec-rails (4.0.1)
      actionpack (>= 4.2)
      activesupport (>= 4.2)
      railties (>= 4.2)
      rspec-core (~> 3.9)
      rspec-expectations (~> 3.9)
      rspec-mocks (~> 3.9)
      rspec-support (~> 3.9)
    rspec-retry (0.6.2)
      rspec-core (> 3.3)
    rspec-support (3.9.3)
    rspec_junit_formatter (0.4.1)
      rspec-core (>= 2, < 4, != 2.12.0)
    rubocop (0.84.0)
      parallel (~> 1.10)
      parser (>= 2.7.0.1)
      rainbow (>= 2.2.2, < 4.0)
      rexml
      rubocop-ast (>= 0.0.3)
      ruby-progressbar (~> 1.7)
      unicode-display_width (>= 1.4.0, < 2.0)
    rubocop-ast (0.0.3)
      parser (>= 2.7.0.1)
    rubocop-junit-formatter (0.1.4)
    rubocop-rails (2.6.0)
      activesupport (>= 4.2.0)
      rack (>= 1.1)
      rubocop (>= 0.82.0)
    rubocop-rspec (1.40.0)
      rubocop (>= 0.68.1)
    rubocop-thread_safety (0.4.0)
      rubocop (>= 0.51.0)
    ruby-progressbar (1.10.1)
    ruby-rc4 (0.1.5)
    ruby-saml (1.11.0)
      nokogiri (>= 1.5.10)
    rubyzip (2.0.0)
    rufus-scheduler (3.6.0)
      fugit (~> 1.1, >= 1.1.6)
    safe_shell (1.1.0)
    safe_yaml (1.0.5)
    savon (2.12.0)
      akami (~> 1.2)
      builder (>= 2.1.2)
      gyoku (~> 1.2)
      httpi (~> 2.3)
      nokogiri (>= 1.8.1)
      nori (~> 2.4)
      wasabi (~> 3.4)
    sawyer (0.8.2)
      addressable (>= 2.3.5)
      faraday (> 0.8, < 2.0)
    script_utils (0.0.4)
    seedbank (0.5.0)
      rake (>= 10.0)
    semantic_logger (4.5.0)
      concurrent-ruby (~> 1.0)
    sentry-raven (2.13.0)
      faraday (>= 0.7.6, < 1.0)
    shellany (0.0.1)
    shrine (2.19.3)
      content_disposition (~> 1.0)
      down (~> 4.1)
    shrine-memory (0.2.2)
      down
      shrine (~> 2.0)
    sidekiq (5.2.9)
      connection_pool (~> 2.2, >= 2.2.2)
      rack (~> 2.0)
      rack-protection (>= 1.5.0)
      redis (>= 3.3.5, < 4.2)
    sidekiq-ent (1.8.1)
      einhorn (= 0.7.4)
      sidekiq (>= 5.2.3)
      sidekiq-pro (>= 4.0.4)
    sidekiq-pro (5.0.0)
      concurrent-ruby (>= 1.0.5)
      sidekiq (>= 5.2.7)
    sidekiq-scheduler (3.0.1)
      e2mmap
      redis (>= 3, < 5)
      rufus-scheduler (~> 3.2)
      sidekiq (>= 3)
      thwait
      tilt (>= 1.4.0)
    simplecov (0.17.1)
      docile (~> 1.1)
      json (>= 1.8, < 3)
      simplecov-html (~> 0.10.0)
    simplecov-html (0.10.2)
    socksify (1.7.1)
    spring (2.1.0)
    spring-commands-rspec (1.0.4)
      spring (>= 0.9.1)
    sprockets (4.0.2)
      concurrent-ruby (~> 1.0)
      rack (> 1, < 3)
    sprockets-rails (3.2.1)
      actionpack (>= 4.0)
      activesupport (>= 4.0)
      sprockets (>= 3.0.0)
    staccato (0.5.3)
    statsd-instrument (2.6.0)
    super_diff (0.5.1)
      attr_extras (>= 6.2.4)
      diff-lcs
      patience_diff
    swagger-blocks (3.0.0)
    terminal-table (1.8.0)
      unicode-display_width (~> 1.1, >= 1.1.1)
    thor (1.0.1)
    thread_safe (0.3.6)
    thwait (0.1.0)
    tilt (2.0.10)
    timecop (0.9.1)
    trollop (1.16.2)
    ttfunk (1.5.1)
    typhoeus (1.3.1)
      ethon (>= 0.9.0)
    tzinfo (1.2.7)
      thread_safe (~> 0.1)
    unicode-display_width (1.7.0)
    upsert (2.9.10)
    uri_template (0.7.0)
    utf8-cleaner (0.2.5)
      activesupport
    vcr (6.0.0)
    virtus (1.0.5)
      axiom-types (~> 0.1)
      coercible (~> 1.0)
      descendants_tracker (~> 0.0, >= 0.0.3)
      equalizer (~> 0.0, >= 0.0.9)
    wasabi (3.5.0)
      httpi (~> 2.0)
      nokogiri (>= 1.4.2)
    web-console (3.7.0)
      actionview (>= 5.0)
      activemodel (>= 5.0)
      bindex (>= 0.4.0)
      railties (>= 5.0)
    webmock (3.8.3)
      addressable (>= 2.3.6)
      crack (>= 0.3.2)
      hashdiff (>= 0.4.0, < 2.0.0)
    webrick (1.6.0)
    websocket-driver (0.7.2)
      websocket-extensions (>= 0.1.0)
    websocket-extensions (0.1.5)
    will_paginate (3.1.0)
    xmldsig (0.3.2)
      nokogiri
    xmlenc (0.7.1)
      activemodel (>= 3.0.0)
      activesupport (>= 3.0.0)
      nokogiri (>= 1.6.0, < 2.0.0)
      xmlmapper (>= 0.7.3)
    xmlmapper (0.7.3)
      nokogiri (~> 1.5)
    yard (0.9.25)
    zeitwerk (2.3.0)
    zero_downtime_migrations (0.0.7)
      activerecord

PLATFORMS
  ruby

DEPENDENCIES
  aasm
  active_model_serializers!
  activerecord-import
  activerecord-postgis-adapter (~> 6.0.0)
  addressable
  apivore!
  appeals_api!
  attr_encrypted (= 3.1.0)
  awesome_print (~> 1.8)
  awrence
  aws-sdk-s3 (~> 1)
  aws-sdk-sns (~> 1)
  benchmark-ips
  betamocks!
  bgs_ext!
  brakeman (~> 4.7)
  breakers
  bundler-audit
  byebug
  carrierwave (~> 0.11)
  carrierwave-aws
  claims_api!
  clam_scan
  combine_pdf
  config
  connect_vbms!
  danger
  database_cleaner
  date_validator
  dry-struct
  dry-types
  factory_bot_rails (> 5)
  faker
  fakeredis
  faraday
  faraday_curl
  faraday_middleware
  fast_jsonapi
  fastimage
  flipper
  flipper-active_record
  flipper-active_support_cache_store
  flipper-ui
  foreman
  fuubar
  govdelivery-tms (= 2.8.4)
  guard-rspec (~> 4.7)
  guard-rubocop
  gyoku
  holidays
  httpclient
  ice_nine
  iso_country_codes
  json (>= 2.3.0)
  json-schema
  json_schemer
  jsonapi-parser
  jwt
  levenshtein-ffi
  liquid
  mail (= 2.7.1)
  memoist
  mini_magick (~> 4.10.1)
  net-sftp
  nokogiri (~> 1.10)
  notifications-ruby-client (~> 5.1)
  oj
  olive_branch
  openid_auth!
  operating_hours
  origami
  overcommit
  ox
  paper_trail
  pdf-forms
  pdf-inspector
  pdf-reader
  pg
  prawn
  pry-byebug
  puma (~> 4.3.5)
  puma-plugin-statsd (~> 0.1.0)
  pundit
  rack
  rack-attack
  rack-cors
  rack-test
  rack-vcr
  rails (~> 6.0.2)
  rails-session_cookie
  rails_semantic_logger (~> 4.4)
  rainbow
  redis
  redis-namespace
  request_store
  restforce
  rgeo-geojson
  rspec-instrumentation-matcher
  rspec-rails
  rspec-retry
  rspec_junit_formatter
  rubocop
  rubocop-junit-formatter
  rubocop-rails
  rubocop-rspec
  rubocop-thread_safety
  ruby-saml
  rubyzip (>= 1.3.0)
  savon
  seedbank
  sentry-raven
  shrine
  shrine-memory
  sidekiq (~> 5.0)
  sidekiq-ent!
  sidekiq-pro!
  sidekiq-scheduler (~> 3.0)
  simplecov (< 0.18)
  spring
  spring-commands-rspec
  staccato
  statsd-instrument (~> 2.6.0)
  super_diff
  swagger-blocks
  timecop
  typhoeus
  tzinfo-data
  upsert
  utf8-cleaner
  va_facilities!
  va_forms!
  vaos!
  vba_documents!
  vcr
  veteran!
  veteran_confirmation!
  veteran_verification!
  vets_json_schema!
  virtus
  web-console
  webmock
  webrick
  websocket-extensions (>= 0.1.5)
  will_paginate
  yard
  zero_downtime_migrations

RUBY VERSION
   ruby 2.6.6p146

BUNDLED WITH
   1.17.3<|MERGE_RESOLUTION|>--- conflicted
+++ resolved
@@ -34,15 +34,9 @@
 
 GIT
   remote: https://github.com/department-of-veterans-affairs/bgs-ext.git
-<<<<<<< HEAD
-  revision: 3f70650a80e2a4b8273679fb5dfde0bc7db0e859
-  specs:
-    bgs_ext (0.14.1)
-=======
   revision: 0ad1cd274698c1779ef3d95669db846ca2d484ea
   specs:
     bgs_ext (0.14.2)
->>>>>>> 36d8d886
       httpclient
       nokogiri (>= 1.8.5)
       savon (~> 2.12)
