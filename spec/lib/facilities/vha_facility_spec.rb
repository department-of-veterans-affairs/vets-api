# frozen_string_literal: true

require 'rails_helper'
require 'facilities/bulk_json_client'

RSpec.describe Facilities::VHAFacility do
  before(:each) { BaseFacility.validate_on_load = false }
  after(:each) { BaseFacility.validate_on_load = true }
  it 'should be a Facilities::VHAFacility object' do
    expect(described_class.new).to be_a(Facilities::VHAFacility)
  end

  describe 'pull_source_data' do
    it 'should pull data from a GIS endpoint' do
      VCR.use_cassette('facilities/va/vha_facilities_limit_results') do
        list = Facilities::VHAFacility.pull_source_data
        expect(list.size).to eq(4)
        expect(list.all? { |item| item.is_a?(Facilities::VHAFacility) })
      end
    end

    context 'with single facility' do
      let(:facilities) { Facilities::VHAFacility.pull_source_data }
      let(:facility) { facilities.first }
      let(:facility_2) { facilities.second }
      it 'should parse hours correctly' do
        VCR.use_cassette('facilities/va/vha_facilities_limit_results') do
          expect(facility.hours.values).to match_array(
            ['730AM-430PM', '730AM-430PM', '730AM-430PM', '730AM-430PM', '730AM-430PM', 'Closed', 'Closed']
          )
        end
      end

      it 'should parse mailing address correctly' do
        VCR.use_cassette('facilities/va/vha_facilities_limit_results') do
          expect(facility.address['mailing']).to eq({})
        end
      end

      it 'should parse mailing address correctly' do
        VCR.use_cassette('facilities/va/vha_facilities_limit_results') do
          expect(facility.address['physical']).to eq('address_1' => '1501 Roxas Boulevard',
                                                     'address_2' => 'NOX3 Seafront Compound',
                                                     'address_3' => nil, 'city' => 'Pasay City',
                                                     'state' => 'PH', 'zip' => '01302')
        end
      end

      it 'should include just be 5 digit if zip +4 is empty' do
        VCR.use_cassette('facilities/va/vha_facilities_limit_results') do
          expect(facility.address['physical']['zip']).to eq('01302')
        end
      end

      it 'should include zip +4 when available' do
        VCR.use_cassette('facilities/va/vha_facilities_limit_results') do
          expect(facility_2.address['physical']['zip']).to eq('04330-6796')
        end
      end

      it 'should include websites for facilities' do
        VCR.use_cassette('facilities/va/vha_facilities_limit_results') do
          expect(facility_2.website).to eq('http://www.maine.va.gov/')
        end
      end

      context 'services' do
        let(:satisfaction_data) do
          fixture_file_name = "#{::Rails.root}/spec/fixtures/facility_access/satisfaction_data.json"
          File.open(fixture_file_name, 'rb') do |f|
            JSON.parse(f.read)
          end
        end

        let(:wait_time_data) do
          fixture_file_name = "#{::Rails.root}/spec/fixtures/facility_access/wait_time_data.json"
          File.open(fixture_file_name, 'rb') do |f|
            JSON.parse(f.read)
          end
        end

        let(:sat_client_stub) { instance_double('Facilities::AccessSatisfactionClient') }
        let(:wait_client_stub) { instance_double('Facilities::AccessWaitTimeClient') }

        before(:each) do
          allow(Facilities::AccessSatisfactionClient).to receive(:new) { sat_client_stub }
          allow(Facilities::AccessWaitTimeClient).to receive(:new) { wait_client_stub }
          allow(sat_client_stub).to receive(:download).and_return(satisfaction_data)
          allow(wait_client_stub).to receive(:download).and_return(wait_time_data)
          Facilities::AccessDataDownload.new.perform
        end

<<<<<<< HEAD
          before(:each) do
            allow(Facilities::AccessSatisfactionClient).to receive(:new) { sat_client_stub }
            allow(Facilities::AccessWaitTimeClient).to receive(:new) { wait_client_stub }
            allow(sat_client_stub).to receive(:download).and_return(satisfaction_data)
            allow(wait_client_stub).to receive(:download).and_return(wait_time_data)
            Facilities::AccessDataDownload.new.perform
            Facilities::DentalServiceReloadJob.new.perform
          end

          it 'should parse services' do
            VCR.use_cassette('facilities/va/vha_facilities_limit_results') do
              f1_services = facility.services
              f2_services = facility_2.services
              f1_health = f1_services['health']
              f2_health = f2_services['health']

              expect(f1_services.keys).to match(%w[last_updated health other])
              expect(f1_services['last_updated']).to eq('2017-03-31')
              expect(f1_health.size).to eq(2)
              expect(f1_health.first.keys).to eq(%w[sl1 sl2])
              expect(f1_health.first.values).to eq([['PrimaryCare'], []])
              expect(f1_health.second.keys).to eq(%w[sl1 sl2])
              expect(f1_health.second.values).to eq([['MentalHealthCare'], []])
              expect(f1_services['other']).to be_empty

              expect(f2_services.keys).to match(%w[last_updated health other])
              expect(f2_services['last_updated']).to eq('2017-03-31')
              expect(f2_health.size).to eq(3)
              expect(f2_health.first.keys).to eq(%w[sl1 sl2])
              expect(f2_health.second.keys).to eq(%w[sl1 sl2])
              expect(f2_health.first.values).to eq([['PrimaryCare'], []])
              expect(f2_health.second.values).to eq([['MentalHealthCare'], []])
              expect(f2_health.third.keys).to eq(%w[sl1 sl2])
              expect(f2_health.third.values).to eq([['DentalServices'], []])
            end
=======
        it 'should parse services' do
          VCR.use_cassette('facilities/va/vha_facilities_limit_results') do
            f1_services = facility.services
            f2_services = facility_2.services
            f1_health = f1_services['health']
            f2_health = f2_services['health']

            expect(f1_services.keys).to match(%w[last_updated health other])
            expect(f1_services['last_updated']).to eq('2019-07-09')
            expect(f1_health.size).to eq(2)
            expect(f1_health.first.keys).to eq(%w[sl1 sl2])
            expect(f1_health.first.values).to eq([['PrimaryCare'], []])
            expect(f1_health.second.keys).to eq(%w[sl1 sl2])
            expect(f1_health.second.values).to eq([['MentalHealthCare'], []])
            expect(f1_services['other']).to be_empty

            expect(f2_services.keys).to match(%w[last_updated health other])
            expect(f2_services['last_updated']).to eq('2019-07-09')
            expect(f2_health.size).to eq(2)
            # expect(f2_health.size).to eq(3)
            expect(f2_health.first.keys).to eq(%w[sl1 sl2])
            expect(f2_health.second.keys).to eq(%w[sl1 sl2])
            expect(f2_health.first.values).to eq([['PrimaryCare'], []])
            expect(f2_health.second.values).to eq([['MentalHealthCare'], []])
            # expect(f2_health.third.keys).to eq(%w[sl1 sl2])
            # expect(f2_health.third.values).to eq([['DentalServices'], []])
>>>>>>> e05308ae
          end
        end
      end
    end
  end
end<|MERGE_RESOLUTION|>--- conflicted
+++ resolved
@@ -88,45 +88,9 @@
           allow(sat_client_stub).to receive(:download).and_return(satisfaction_data)
           allow(wait_client_stub).to receive(:download).and_return(wait_time_data)
           Facilities::AccessDataDownload.new.perform
+          Facilities::DentalServiceReloadJob.new.perform
         end
 
-<<<<<<< HEAD
-          before(:each) do
-            allow(Facilities::AccessSatisfactionClient).to receive(:new) { sat_client_stub }
-            allow(Facilities::AccessWaitTimeClient).to receive(:new) { wait_client_stub }
-            allow(sat_client_stub).to receive(:download).and_return(satisfaction_data)
-            allow(wait_client_stub).to receive(:download).and_return(wait_time_data)
-            Facilities::AccessDataDownload.new.perform
-            Facilities::DentalServiceReloadJob.new.perform
-          end
-
-          it 'should parse services' do
-            VCR.use_cassette('facilities/va/vha_facilities_limit_results') do
-              f1_services = facility.services
-              f2_services = facility_2.services
-              f1_health = f1_services['health']
-              f2_health = f2_services['health']
-
-              expect(f1_services.keys).to match(%w[last_updated health other])
-              expect(f1_services['last_updated']).to eq('2017-03-31')
-              expect(f1_health.size).to eq(2)
-              expect(f1_health.first.keys).to eq(%w[sl1 sl2])
-              expect(f1_health.first.values).to eq([['PrimaryCare'], []])
-              expect(f1_health.second.keys).to eq(%w[sl1 sl2])
-              expect(f1_health.second.values).to eq([['MentalHealthCare'], []])
-              expect(f1_services['other']).to be_empty
-
-              expect(f2_services.keys).to match(%w[last_updated health other])
-              expect(f2_services['last_updated']).to eq('2017-03-31')
-              expect(f2_health.size).to eq(3)
-              expect(f2_health.first.keys).to eq(%w[sl1 sl2])
-              expect(f2_health.second.keys).to eq(%w[sl1 sl2])
-              expect(f2_health.first.values).to eq([['PrimaryCare'], []])
-              expect(f2_health.second.values).to eq([['MentalHealthCare'], []])
-              expect(f2_health.third.keys).to eq(%w[sl1 sl2])
-              expect(f2_health.third.values).to eq([['DentalServices'], []])
-            end
-=======
         it 'should parse services' do
           VCR.use_cassette('facilities/va/vha_facilities_limit_results') do
             f1_services = facility.services
@@ -135,7 +99,7 @@
             f2_health = f2_services['health']
 
             expect(f1_services.keys).to match(%w[last_updated health other])
-            expect(f1_services['last_updated']).to eq('2019-07-09')
+            expect(f1_services['last_updated']).to eq('2017-03-31')
             expect(f1_health.size).to eq(2)
             expect(f1_health.first.keys).to eq(%w[sl1 sl2])
             expect(f1_health.first.values).to eq([['PrimaryCare'], []])
@@ -144,16 +108,14 @@
             expect(f1_services['other']).to be_empty
 
             expect(f2_services.keys).to match(%w[last_updated health other])
-            expect(f2_services['last_updated']).to eq('2019-07-09')
-            expect(f2_health.size).to eq(2)
-            # expect(f2_health.size).to eq(3)
+            expect(f2_services['last_updated']).to eq('2017-03-31')
+            expect(f2_health.size).to eq(3)
             expect(f2_health.first.keys).to eq(%w[sl1 sl2])
             expect(f2_health.second.keys).to eq(%w[sl1 sl2])
             expect(f2_health.first.values).to eq([['PrimaryCare'], []])
             expect(f2_health.second.values).to eq([['MentalHealthCare'], []])
-            # expect(f2_health.third.keys).to eq(%w[sl1 sl2])
-            # expect(f2_health.third.values).to eq([['DentalServices'], []])
->>>>>>> e05308ae
+            expect(f2_health.third.keys).to eq(%w[sl1 sl2])
+            expect(f2_health.third.values).to eq([['DentalServices'], []])
           end
         end
       end
