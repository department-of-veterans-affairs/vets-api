--- conflicted
+++ resolved
@@ -12,17 +12,10 @@
             limit: 12,
             question_num: 1,
             question_text: "VETERAN/BENEFICIARY'S FIRST NAME"
-<<<<<<< HEAD
           },
           'middleInitial' => {
             key: 'form1[0].#subform[0].VeteransMiddleInitial[0]'
           },
-=======
-          },
-          'middleInitial' => {
-            key: 'form1[0].#subform[0].VeteransMiddleInitial[0]'
-          },
->>>>>>> 5423a62c
           'last' => {
             key: 'form1[0].#subform[0].VeteransLastName[0]',
             limit: 18,
@@ -33,22 +26,14 @@
         'veteranAddress' => {
           question_num: 6,
           question_text: 'MAILING ADDRESS',
-<<<<<<< HEAD
-          'addressLine1' => {
-=======
           'street' => {
->>>>>>> 5423a62c
             key: 'form1[0].#subform[0].CurrentMailingAddress_NumberAndStreet[0]',
             limit: 30,
             question_num: 6,
             question_suffix: 'A',
             question_text: 'Number and Street'
           },
-<<<<<<< HEAD
-          'addressLine2' => {
-=======
           'street2' => {
->>>>>>> 5423a62c
             key: 'form1[0].#subform[0].CurrentMailingAddress_ApartmentOrUnitNumber[0]',
             limit: 5,
             question_num: 6,
@@ -256,28 +241,17 @@
       }.freeze
 
       def merge_fields
-<<<<<<< HEAD
-        expand_signature(@form_data['veteranFullName'])
-        @form_data['printedName'] = @form_data['signature']
-        @form_data['signature'] = '/es/ ' + @form_data['signature']
-=======
-        @form_data['veteranFullName'] = extract_middle_i(@form_data, 'veteranFullName')
->>>>>>> 5423a62c
-
         expand_ssn
         expand_veteran_dob
         expand_veteran_address
         expand_education
 
-<<<<<<< HEAD
-=======
         expand_signature(@form_data['veteranFullName'])
         @form_data['signature'] = '/es/ ' + @form_data['signature']
 
         # @form_data['wasHospitalizedYes'] = @form_data['wasHospitalized'] == true
         # @form_data['wasHospitalizedNo'] = @form_data['wasHospitalized'] == false
 
->>>>>>> 5423a62c
         @form_data['trainingPreDisabledYes'] = @form_data['receivedOtherEducationTrainingPreUnemployability'] == true
         @form_data['trainingPreDisabledNo'] = @form_data['receivedOtherEducationTrainingPreUnemployability'] == false
 
@@ -289,13 +263,10 @@
 
       private
 
-<<<<<<< HEAD
       def expand_veteran_full_name
         @form_data['veteranFullName'] = extract_middle_i(@form_data, 'veteranFullName')
       end
 
-=======
->>>>>>> 5423a62c
       def expand_ssn
         ssn = @form_data['veteranSocialSecurityNumber']
         return if ssn.blank?
@@ -312,12 +283,7 @@
 
       def expand_veteran_address
         @form_data['veteranAddress']['country'] = extract_country(@form_data['veteranAddress'])
-<<<<<<< HEAD
         @form_data['veteranAddress']['postalCode'] = split_postal_code(@form_data['veteranAddress'])
-=======
-        @form_data['veteranAddress']['postalCode'] =
-          split_postal_code(@form_data['veteranAddress'], 'postalCode')
->>>>>>> 5423a62c
       end
 
       def expand_education
