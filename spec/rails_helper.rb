--- conflicted
+++ resolved
@@ -82,11 +82,7 @@
   c.filter_sensitive_data('<MVI_URL>') { Settings.mvi.url }
   c.filter_sensitive_data('<PRENEEDS_HOST>') { Settings.preneeds.host }
   c.filter_sensitive_data('<PD_TOKEN>') { Settings.maintenance.pagerduty_api_token }
-<<<<<<< HEAD
-  c.debug_logger = File.open(Rails.root.join('log', 'vcr.log'), 'w')
-=======
   c.filter_sensitive_data('<OKTA_TOKEN>') { Settings.oidc.base_api_token }
->>>>>>> 15703cbf
   c.before_record do |i|
     %i[response request].each do |env|
       next unless i.send(env).headers.keys.include?('Token')
