# frozen_string_literal: true

directories(%w[app lib config spec].select { |d| Dir.exist?(d) ? d : UI.warning("Directory #{d} does not exist") })

guard :rspec, cmd: 'DISABLE_SPRING=y NOCOVERAGE=y bin/rspec' do
  require 'guard/rspec/dsl'
  dsl = Guard::RSpec::Dsl.new(self)

  watch(dsl.rspec.spec_helper) { dsl.rspec.spec_dir }
  watch(dsl.rspec.spec_support) { dsl.rspec.spec_dir }
  watch(dsl.rspec.spec_files)

  dsl.watch_spec_files_for(dsl.ruby.lib_files)
  dsl.watch_spec_files_for(dsl.rails.app_files)

  watch(dsl.rails.controllers) do |m|
    [dsl.rspec.spec.call("routing/#{m[1]}_routing"),
     dsl.rspec.spec.call("controllers/#{m[1]}_controller")]
  end

  watch(dsl.rails.spec_helper) { rspec.spec_dir }
  watch(dsl.rails.routes) { "#{rspec.spec_dir}/routing" }
  watch(dsl.rails.app_controller) { "#{rspec.spec_dir}/controllers" }
end

<<<<<<< HEAD
guard :rubocop, all_on_start: false, cli: %w[--format fuubar --auto-correct] do
=======
guard :rubocop, all_on_start: false, cli: %w[--auto-correct] do
>>>>>>> 692fc988
  watch(/.+\.rb$/)
  watch(%r{(?:.+/)?\.rubocop\.yml$}) { |m| File.dirname(m[0]) }
end<|MERGE_RESOLUTION|>--- conflicted
+++ resolved
@@ -23,11 +23,7 @@
   watch(dsl.rails.app_controller) { "#{rspec.spec_dir}/controllers" }
 end
 
-<<<<<<< HEAD
-guard :rubocop, all_on_start: false, cli: %w[--format fuubar --auto-correct] do
-=======
 guard :rubocop, all_on_start: false, cli: %w[--auto-correct] do
->>>>>>> 692fc988
   watch(/.+\.rb$/)
   watch(%r{(?:.+/)?\.rubocop\.yml$}) { |m| File.dirname(m[0]) }
 end