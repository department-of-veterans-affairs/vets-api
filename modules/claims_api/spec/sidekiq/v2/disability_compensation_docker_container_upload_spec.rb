--- conflicted
+++ resolved
@@ -90,19 +90,119 @@
           expect(claim_with_evss_response.evss_response).to eq(nil)
         end
       end
+    end
+
+    context 'errored submission' do
+      before do
+        @should_retry = false
+      end
+
+      it 'does not call the next job when the claim.status is errored' do
+        VCR.use_cassette('claims_api/evss/submit') do
+          allow(errored_claim).to receive(:status).and_return('errored')
+
+          service.perform(errored_claim.id)
+
+          errored_claim.reload
+          expect(service).not_to receive(:start_bd_uploader_job)
+        end
+      end
+
+      it 'updates the evss_response with the error message' do
+        body = { key: 'form526.submit.establishClaim.serviceError',
+                 severity: 'FATAL',
+                 text: 'Error calling external service to establish the claim during submit.' }
+
+        # Rubocop formatting
+        allow_any_instance_of(ClaimsApi::EVSSService::Base).to(
+          receive(:submit).and_raise(Common::Exceptions::BackendServiceException.new(
+                                       'form526.submit.noRetryError', {}, nil, body
+                                     ))
+        )
+
+        Sidekiq::Testing.inline! do
+          expect do
+            subject.perform_async(errored_claim.id)
+          end.to raise_error(Common::Exceptions::BackendServiceException)
+        end
+
+        errored_claim.reload
+        # rubocop:disable Layout/LineLength
+        expect(errored_claim.evss_response).to eq({ 'key' => 'form526.submit.establishClaim.serviceError',
+                                                    'severity' => 'FATAL',
+                                                    'text' => 'Error calling external service to establish the claim during submit.' })
+        # rubocop:enable Layout/LineLength
+      end
+
+      it 'does not retry when form526.submit.noRetryError error gets returned' do
+        body = {
+          key: 'form526.submit.noRetryError',
+          severity: 'FATAL',
+          text: 'Claim could not be established. Retries will fail.'
+        }
+
+        error = Common::Exceptions::BackendServiceException.new(
+          'form526.submit.noRetryError', {}, nil, body
+        )
+
+        allow_any_instance_of(ClaimsApi::EVSSService::Base).to(
+          receive(:submit).and_raise(error)
+        )
+
+        Sidekiq::Testing.inline! do
+          expect do
+            subject.perform_async(claim.id)
+          end.not_to raise_error(Common::Exceptions::BackendServiceException)
+        end
+
+        @should_retry = service.send(:will_retry?, claim, error)
+
+        claim.reload
+
+        expect(claim.status).to eq('errored')
+        expect(claim.evss_response).to eq({ 'key' => 'form526.submit.noRetryError',
+                                            'severity' => 'FATAL',
+                                            'text' => 'Claim could not be established. Retries will fail.' })
+        expect(@should_retry).to eq(false)
+      end
+
+      it 'does not retry when form526.InProcess error gets returned' do
+        body = { key: 'form526.InProcess',
+                 severity: 'FATAL',
+                 text: 'Form 526 is already in-process.' }
+
+        error = Common::Exceptions::BackendServiceException.new(
+          'form526.InProcess', {}, nil, body
+        )
+
+        allow_any_instance_of(ClaimsApi::EVSSService::Base).to(
+          receive(:submit).and_raise(error)
+        )
+
+        Sidekiq::Testing.inline! do
+          expect do
+            subject.perform_async(claim.id)
+          end.not_to raise_error(Common::Exceptions::BackendServiceException)
+        end
+
+        @should_retry = service.send(:will_retry?, claim, error)
+
+        claim.reload
+
+        expect(claim.status).to eq('errored')
+        expect(claim.evss_response).to eq({ 'key' => 'form526.InProcess',
+                                            'severity' => 'FATAL',
+                                            'text' => 'Form 526 is already in-process.' })
+        expect(@should_retry).to eq(false)
+      end
 
       it 'does retry when form526.submit.establshClaim.serviceError gets returned' do
-        body = {
-          messages: [
-            {
-              key: 'form526.submit.establshClaim.serviceError',
-              severity: 'FATAL',
-              text: 'Error calling external service to establish the claim during submit.'
-            }
-          ]
-        }
-
-        should_retry = false
+        body =
+          {
+            key: 'form526.submit.establshClaim.serviceError',
+            severity: 'FATAL',
+            text: 'Error calling external service to establish the claim during submit.'
+          }
 
         allow_any_instance_of(ClaimsApi::EVSSService::Base).to(
           receive(:submit).and_raise(Common::Exceptions::BackendServiceException.new(
@@ -115,23 +215,21 @@
             subject.perform_async(claim.id)
           end.to raise_error(Common::Exceptions::BackendServiceException) { |error|
             # Capture the behavior of will_retry? method when the exception is raised
-            should_retry = service.send(:will_retry?, claim, error)
+            @should_retry = service.send(:will_retry?, claim, error)
           }
         end
 
         claim.reload
         # rubocop:disable Layout/LineLength
-        expect(claim.evss_response).to eq([{ 'key' => 'form526.submit.establshClaim.serviceError',
-                                             'severity' => 'FATAL',
-                                             'text' => 'Error calling external service to establish the claim during submit.' }])
+        expect(claim.evss_response).to eq({ 'key' => 'form526.submit.establshClaim.serviceError',
+                                            'severity' => 'FATAL',
+                                            'text' => 'Error calling external service to establish the claim during submit.' })
         # rubocop:enable Layout/LineLength
-        expect(should_retry).to eq(true)
+        expect(@should_retry).to eq(true)
       end
 
       it "does not retry when the message key is 'in progress' and are in an array" do
-        body = {
-          messages: [{ key: 'form526.InProcess', severity: 'FATAL', text: 'Form 526 is already in-process' }]
-        }
+        body = { key: 'form526.InProcess', severity: 'FATAL', text: 'Form 526 is already in-process' }
 
         error = Common::Exceptions::BackendServiceException.new(
           'form526.submit.establshClaim.serviceError', {}, nil, body
@@ -140,7 +238,6 @@
         allow_any_instance_of(ClaimsApi::EVSSService::Base).to(
           receive(:submit).and_raise(error)
         )
-<<<<<<< HEAD
 
         Sidekiq::Testing.inline! do
           expect do
@@ -148,64 +245,40 @@
           end.not_to raise_error(Common::Exceptions::BackendServiceException)
         end
 
-        should_retry = service.send(:will_retry?, claim, error)
-
-        claim.reload
-        expect(claim.status).to eq('errored')
-        expect(claim.evss_response).to eq([{ 'key' => 'form526.InProcess', 'severity' => 'FATAL',
-                                             'text' => 'Form 526 is already in-process' }])
-        expect(should_retry).to eq(false)
+        @should_retry = service.send(:will_retry?, claim, error)
+
+        claim.reload
+        expect(claim.status).to eq('errored')
+        expect(claim.evss_response).to eq({ 'key' => 'form526.InProcess', 'severity' => 'FATAL',
+                                            'text' => 'Form 526 is already in-process' })
+        expect(@should_retry).to eq(false)
       end
 
       it 'does retry when the message indicates a birls error and is in an array' do
-        body = { messages: [{ key: 'header.va_eauth_birlsfilenumber.Invalid', severity: 'ERROR',
-                              text: 'Size must be between 8 and 9' }] }
-=======
-        expect do
-          service.perform(claim_with_evss_response.id)
-        end.to raise_error(Common::Exceptions::BackendServiceException)
-        claim_with_evss_response.reload
-
-        expect(claim_with_evss_response.status).to eq('errored')
-        expect(claim_with_evss_response.evss_response).to eq({ 'messages' =>
-        [{ 'key' => 'form526.InProcess', 'severity' => 'FATAL', 'text' => 'Form 526 is already in-process' }] })
-      end
-
-      it 'does retry when the message indicates a birls error and is in an array' do
-        body = {
-          messages: [
-            {
-              'key' => 'header.va_eauth_birlsfilenumber.Invalid',
-              'severity' => 'ERROR',
-              'text' => 'Size must be between 8 and 9'
-            }
-          ]
-        }
->>>>>>> a11506a9
+        body = { key: 'header.va_eauth_birlsfilenumber.Invalid', severity: 'ERROR',
+                 text: 'Size must be between 8 and 9' }
 
         allow_any_instance_of(ClaimsApi::EVSSService::Base).to(
           receive(:submit).and_raise(Common::Exceptions::BackendServiceException.new(
                                        'form526.submit.establshClaim.serviceError', {}, nil, body
                                      ))
         )
-
-        should_retry = false
 
         Sidekiq::Testing.inline! do
           expect do
             subject.perform_async(claim.id)
           end.to raise_error(Common::Exceptions::BackendServiceException) { |error|
             # Capture the behavior of will_retry? method when the exception is raised
-            should_retry = service.send(:will_retry?, claim, error)
-          }
-        end
-
-        claim.reload
-        expect(claim.status).to eq('errored')
-        expect(claim.evss_response).to eq([{ 'key' => 'header.va_eauth_birlsfilenumber.Invalid',
-                                             'severity' => 'FATAL',
-                                             'text' => 'Size must be between 8 and 9' }])
-        expect(should_retry).to eq(true)
+            @should_retry = service.send(:will_retry?, claim, error)
+          }
+        end
+
+        claim.reload
+        expect(claim.status).to eq('errored')
+        expect(claim.evss_response).to eq({ 'key' => 'header.va_eauth_birlsfilenumber.Invalid',
+                                            'severity' => 'ERROR',
+                                            'text' => 'Size must be between 8 and 9' })
+        expect(@should_retry).to eq(true)
       end
 
       it 'does retry when the message indicates a birls error and is NOT in an array' do
@@ -218,121 +291,50 @@
                                      ))
         )
 
-        should_retry = false
-
         Sidekiq::Testing.inline! do
           expect do
             subject.perform_async(claim.id)
           end.to raise_error(Common::Exceptions::BackendServiceException) { |error|
-            # Capture the behavior of will_retry? method when the exception is raised
-            should_retry = service.send(:will_retry?, claim, error)
-          }
-        end
-
-        claim.reload
-        expect(claim.status).to eq('errored')
-        expect(claim.evss_response).to eq([{ 'key' => 'header.va_eauth_birlsfilenumber',
-                                             'severity' => 'FATAL',
-                                             'text' => 'Size must be between 8 and 9' }])
-        expect(should_retry).to eq(true)
-      end
-    end
-
-    context 'errored submission' do
-      it 'does not call the next job when the claim.status is errored' do
-        VCR.use_cassette('claims_api/evss/submit') do
-          allow(errored_claim).to receive(:status).and_return('errored')
-
-          service.perform(errored_claim.id)
-
-          errored_claim.reload
-          expect(service).not_to receive(:start_bd_uploader_job)
-        end
-      end
-
-      it 'updates the evss_response with the error message' do
-        body = {
-          messages: [
-            { key: 'form526.submit.noRetryError',
-              severity: 'FATAL',
-              text: 'Claim could not be established. Retries will fail.' }
-          ]
-        }
+            @should_retry = service.send(:will_retry?, claim, error)
+          }
+        end
+
+        claim.reload
+        expect(claim.status).to eq('errored')
+        expect(claim.evss_response).to eq({ 'key' => 'header.va_eauth_birlsfilenumber',
+                                            'severity' => 'ERROR',
+                                            'text' => 'Size must be between 8 and 9' })
+        expect(@should_retry).to eq(true)
+      end
+
+      it 'does retry when 5xx error gets returned' do
+        body =
+          { key: '',
+            severity: 'FATAL',
+            text: 'Error calling external service to establish the claim during submit.' }
         # Rubocop formatting
         allow_any_instance_of(ClaimsApi::EVSSService::Base).to(
           receive(:submit).and_raise(Common::Exceptions::BackendServiceException.new(
-                                       'form526.submit.noRetryError', {}, nil, body
-                                     ))
-        )
-        expect do
-          service.perform(errored_claim.id)
-        end.to raise_error(Common::Exceptions::BackendServiceException)
-        errored_claim.reload
-        expect(errored_claim.evss_response).to eq({ 'messages' =>
-          [{ 'key' => 'form526.submit.noRetryError', 'severity' => 'FATAL',
-             'text' => 'Claim could not be established. Retries will fail.' }] })
-      end
-
-      it 'does not retry when form526.submit.noRetryError error gets returned' do
-        body = {
-          messages: [
-            { key: 'form526.submit.noRetryError',
-              severity: 'FATAL',
-              text: 'Claim could not be established. Retries will fail.' }
-          ]
-        }
-        # Rubocop formatting
-        jobs = subject.jobs.size
-        allow_any_instance_of(ClaimsApi::EVSSService::Base).to(
-          receive(:submit).and_raise(Common::Exceptions::BackendServiceException.new(
-                                       'form526.submit.noRetryError', {}, nil, body
-                                     ))
-        )
-        expect do
-          service.perform(claim.id)
-        end.to raise_error(Common::Exceptions::BackendServiceException)
-        expect(jobs).to eq(subject.jobs.size)
-      end
-
-      it 'does not retry when form526.InProcess error gets returned' do
-        body = {
-          messages: [
-            { key: 'form526.InProcess',
-              severity: 'FATAL',
-              text: 'Form 526 is already in-process' }
-          ]
-        }
-        # Rubocop formatting
-        jobs = subject.jobs.size
-        allow_any_instance_of(ClaimsApi::EVSSService::Base).to(
-          receive(:submit).and_raise(Common::Exceptions::BackendServiceException.new(
-                                       'form526.InProcess', {}, nil, body
-                                     ))
-        )
-        expect do
-          service.perform(claim.id)
-        end.to raise_error(Common::Exceptions::BackendServiceException)
-        expect(jobs).to eq(subject.jobs.size)
-      end
-
-      it 'does retry when 5xx error gets returned' do
-        body = {
-          messages: [
-            { key: '',
-              severity: 'FATAL',
-              text: 'Error calling external service to establish the claim during submit.' }
-          ]
-        }
-        # Rubocop formatting
-        allow_any_instance_of(ClaimsApi::EVSSService::Base).to(
-          receive(:submit).and_raise(Common::Exceptions::BackendServiceException.new(
                                        '', {}, nil, body
                                      ))
         )
 
-        expect do
-          service.perform(claim.id)
-        end.to raise_error(Common::Exceptions::BackendServiceException)
+        Sidekiq::Testing.inline! do
+          expect do
+            subject.perform_async(claim.id)
+          end.to raise_error(Common::Exceptions::BackendServiceException) { |error|
+            @should_retry = service.send(:will_retry?, claim, error)
+          }
+        end
+
+        claim.reload
+        expect(claim.status).to eq('errored')
+        # rubocop:disable Layout/LineLength
+        expect(claim.evss_response).to eq({ 'key' => '',
+                                            'severity' => 'FATAL',
+                                            'text' => 'Error calling external service to establish the claim during submit.' })
+        # rubocop:enable Layout/LineLength
+        expect(@should_retry).to eq(true)
       end
     end
   end
