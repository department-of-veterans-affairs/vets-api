--- conflicted
+++ resolved
@@ -6,12 +6,7 @@
 
     **IMPORTANT**: This is a DRAFT version of the VA Facilities API, and it does not yet contain any of the endpoints currently present in v0.
 
-<<<<<<< HEAD
     ## Background
-=======
-    This API provides information about physical VA facilities. Information available includes
-    geographic location, address, phone, hours of operation, and available services.
->>>>>>> 121df39c
 
     This draft version of the VA Facilities API has only a single endpoint (`/nearby`) that allows you to query which VA health (VHA) facilities are nearby, given a specified location (address or lat/long) and desired drive time (up to 90 minutes, in 10 minute increments).
 
@@ -23,17 +18,17 @@
     - Development: `https://dev-api.va.gov/services/va_facilities/v1`
     - Production: `https://api.va.gov/services/va_facilities/v1`
 
-<<<<<<< HEAD
     ### Authorization
-=======
-    VHA has a set of mobile facilities that move regularly within a region.
-    If a facility comes back from this API with `"mobile": "true"`, the latitude/longitude and address should be considered inaccurate.
-    To get the exact current location, end consumers should contact the mobile facility directly.
+
+    API requests are authorized through a symmetric API token, provided in an HTTP header with name `apikey`.
 
     ### Active Status
->>>>>>> 121df39c
-
-    API requests are authorized through a symmetric API token, provided in an HTTP header with name `apikey`.
+    
+    VHA facilities can be temporarily deactivated for a variety of reasons. If a facility comes back from this API with `"active_status": "T"`, it is not currently operating. `"active_status": "A"` indicates normal operations at a facility.
+    
+    ### Mobile Facilities
+    
+    VHA has a set of mobile facilities that move regularly within a region. If a facility comes back from this API with `"mobile": "true"`, the latitude/longitude and address should be considered inaccurate. To get the exact current location, please call the number listed.
 
     ## Reference
 
