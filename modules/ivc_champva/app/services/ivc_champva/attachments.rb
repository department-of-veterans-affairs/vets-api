# frozen_string_literal: true

module IvcChampva
  module Attachments
    attr_accessor :form_id, :uuid, :data

<<<<<<< HEAD
    def handle_attachments(file_path)
=======
    def handle_attachments(file_path) # rubocop:disable Metrics/MethodLength
>>>>>>> ef3c0288
      file_paths = [file_path]
      attachments = get_attachments

      attachments.each_with_index do |attachment, index|
        new_file_name = if attachment.include?('_additional_')
                          "#{uuid}_#{File.basename(attachment,
                                                   '.*')}.pdf"
                        else
                          "#{uuid}_#{form_id}_supporting_doc-#{index}.pdf"
                        end

        new_file_path = if Flipper.enabled?(:champva_pdf_decrypt, @current_user)
                          File.join('tmp', new_file_name)
                        else
                          File.join(File.dirname(attachment), new_file_name)
                        end

<<<<<<< HEAD
        File.rename(attachment, new_file_path)
=======
        if Flipper.enabled?(:champva_pdf_decrypt, @current_user)
          # Use FileUtils.mv to handle `Errno::EXDEV` error since encrypted PDFs
          # get stashed in the clamav_tmp dir which is a different device on staging, apparently
          FileUtils.mv(attachment, new_file_path) # Performs a copy automatically if mv fails
        else
          File.rename(attachment, new_file_path)
        end

>>>>>>> ef3c0288
        file_paths << new_file_path
      end

      file_paths
    end

    private

    def get_attachments
      attachments = []
      if defined?(self.class::ADDITIONAL_PDF_KEY) &&
         defined?(self.class::ADDITIONAL_PDF_COUNT) &&
         @data[self.class::ADDITIONAL_PDF_KEY].is_a?(Array) &&
         @data[self.class::ADDITIONAL_PDF_KEY].count > self.class::ADDITIONAL_PDF_COUNT
        additional_data = @data[self.class::ADDITIONAL_PDF_KEY].drop(self.class::ADDITIONAL_PDF_COUNT)
        additional_data.each_slice(self.class::ADDITIONAL_PDF_COUNT).with_index(1) do |data, index|
          file_path = generate_additional_pdf(data, index)
          attachments << file_path
        end
      end

      supporting_documents = @data['supporting_docs']
      if supporting_documents
        confirmation_codes = []
        supporting_documents&.map { |doc| confirmation_codes << doc['confirmation_code'] }
        # Ensure we create the PDFs in the same order the attachments were uploaded
        PersistentAttachment.where(guid: confirmation_codes)
                            &.sort_by { |pa| pa[:created_at] }
                            &.map { |attachment| attachments << attachment.to_pdf }
      end

      attachments
    end

    def generate_additional_pdf(additional_data, index)
      additional_form_data = @data
      additional_form_data[self.class::ADDITIONAL_PDF_KEY] = additional_data
      filler = IvcChampva::PdfFiller.new(
        form_number: form_id,
        form: self.class.name.constantize.new(additional_form_data),
        name: "#{form_id}_additional_#{self.class::ADDITIONAL_PDF_KEY}-#{index}"
      )
      filler.generate
    end
  end
end<|MERGE_RESOLUTION|>--- conflicted
+++ resolved
@@ -4,11 +4,7 @@
   module Attachments
     attr_accessor :form_id, :uuid, :data
 
-<<<<<<< HEAD
-    def handle_attachments(file_path)
-=======
     def handle_attachments(file_path) # rubocop:disable Metrics/MethodLength
->>>>>>> ef3c0288
       file_paths = [file_path]
       attachments = get_attachments
 
@@ -26,9 +22,6 @@
                           File.join(File.dirname(attachment), new_file_name)
                         end
 
-<<<<<<< HEAD
-        File.rename(attachment, new_file_path)
-=======
         if Flipper.enabled?(:champva_pdf_decrypt, @current_user)
           # Use FileUtils.mv to handle `Errno::EXDEV` error since encrypted PDFs
           # get stashed in the clamav_tmp dir which is a different device on staging, apparently
@@ -37,7 +30,6 @@
           File.rename(attachment, new_file_path)
         end
 
->>>>>>> ef3c0288
         file_paths << new_file_path
       end
 
