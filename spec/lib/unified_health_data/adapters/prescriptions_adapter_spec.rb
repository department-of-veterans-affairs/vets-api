# frozen_string_literal: true

require 'rails_helper'
require 'unified_health_data/models/prescription'
require 'unified_health_data/adapters/prescriptions_adapter'

describe UnifiedHealthData::Adapters::PrescriptionsAdapter do
  subject { described_class.new(user) }

  let(:user) { build(:user, :loa3, icn: '1000123456V123456') }
  let(:vista_medication_data) do
    {
      'prescriptionId' => '28148665',
      'refillStatus' => 'active',
      'refillSubmitDate' => nil,
      'refillDate' => 'Mon, 14 Jul 2025 00:00:00 EDT',
      'refillRemaining' => 11,
      'facilityName' => 'SLC4',
      'isRefillable' => true,
      'isTrackable' => false,
      'sig' => 'APPLY TEASPOONFUL(S) TO THE AFFECTED AREA EVERY DAY',
      'orderedDate' => 'Mon, 14 Jul 2025 00:00:00 EDT',
      'quantity' => 1,
      'expirationDate' => 'Wed, 15 Jul 2026 00:00:00 EDT',
      'prescriptionNumber' => '3636485',
      'prescriptionName' => 'COAL TAR 2.5% TOP SOLN',
      'dispensedDate' => nil,
      'stationNumber' => '991',
      'cmopDivisionPhone' => '555-1234',
      'dialCmopDivisionPhone' => '555-DIAL',
      'dataSourceSystem' => 'VISTA',
      'remarks' => 'TEST REMARKS FOR VISTA'
      'cmopNdcNumber' => '00093721410',
      'dataSourceSystem' => 'VISTA'
    }
  end
  let(:oracle_health_medication_data) do
    {
      'resourceType' => 'MedicationRequest',
      'id' => '15208365735',
      'status' => 'active',
      'authoredOn' => '2025-01-29T19:41:43Z',
      'medicationCodeableConcept' => {
        'text' => 'amLODIPine (amLODIPine 5 mg tablet)'
      },
      'dosageInstruction' => [
        {
          'text' => 'See Instructions, daily, 1 EA, 0 Refill(s)'
        }
      ],
      'dispenseRequest' => {
        'numberOfRepeatsAllowed' => 0,
        'quantity' => {
          'value' => 1,
          'unit' => 'EA'
        }
      },
      'note' => [
        { 'text' => 'Take with food.' },
        { 'text' => 'May cause dizziness.' }
      ],
      'contained' => [
        {
          'resourceType' => 'MedicationDispense',
          'id' => 'dispense-1',
          'whenHandedOver' => '2025-01-15T10:00:00Z',
          'quantity' => { 'value' => 30 },
          'location' => { 'display' => 'Main Pharmacy' }
        },
        {
          'resourceType' => 'MedicationDispense',
          'id' => 'dispense-2',
          'whenHandedOver' => '2025-01-29T14:30:00Z',
          'quantity' => { 'value' => 30 },
          'location' => { 'display' => 'Main Pharmacy' }
        },
        {
          'resourceType' => 'MedicationDispense',
          'id' => 'dispense-3',
          'whenHandedOver' => '2025-01-22T09:15:00Z',
          'quantity' => { 'value' => 30 },
          'location' => { 'display' => 'Main Pharmacy' }
        }
      ]
    }
  end
  let(:unified_response) do
    {
      'vista' => {
        'medicationList' => {
          'medication' => [vista_medication_data]
        }
      },
      'oracle-health' => {
        'entry' => [
          {
            'resource' => oracle_health_medication_data
          }
        ]
      }
    }
  end

  before do
    allow(Rails.cache).to receive(:exist?).and_return(false)
  end

  describe '#parse' do
    context 'with unified response data' do
      before do
        # Ensure business rules filtering doesn't interfere with basic parsing tests
        allow(Flipper).to receive(:enabled?).with(:mhv_medications_display_pending_meds, user).and_return(false)
      end

      it 'returns prescriptions from both VistA and Oracle Health' do
        prescriptions = subject.parse(unified_response)

        expect(prescriptions.size).to eq(2)
        expect(prescriptions).to all(be_a(UnifiedHealthData::Prescription))

        vista_prescription = prescriptions.find { |p| p.prescription_id == '28148665' }
        oracle_prescription = prescriptions.find { |p| p.prescription_id == '15208365735' }

        expect(vista_prescription).to be_present
        expect(oracle_prescription).to be_present
      end

      it 'sets cmop_ndc_number from VistA source and null for Oracle Health source' do
        prescriptions = subject.parse(unified_response)

        vista_prescription = prescriptions.find { |p| p.prescription_id == '28148665' }
        oracle_prescription = prescriptions.find { |p| p.prescription_id == '15208365735' }

        expect(vista_prescription.cmop_ndc_number).to eq('00093721410')
        expect(oracle_prescription.cmop_ndc_number).to be_nil
      end

      context 'business rules filtering (applied regardless of current_only)' do
        context 'when display_pending_meds flipper is enabled' do
          let(:vista_medication_pf) do
            vista_medication_data.merge('prescriptionSource' => 'PF')
          end

          let(:vista_medication_pd) do
            vista_medication_data.merge('prescriptionSource' => 'PD')
          end

          let(:response_with_pf) do
            {
              'vista' => { 'medicationList' => { 'medication' => [vista_medication_pf] } },
              'oracle-health' => { 'entry' => [] }
            }
          end

          let(:response_with_pd) do
            {
              'vista' => { 'medicationList' => { 'medication' => [vista_medication_pd] } },
              'oracle-health' => { 'entry' => [] }
            }
          end

          before do
            allow(Flipper).to receive(:enabled?).with(:mhv_medications_display_pending_meds, user).and_return(true)
          end

          it 'excludes PF (Partial Fill) prescriptions only' do
            prescriptions = subject.parse(response_with_pf)
            expect(prescriptions).to be_empty
          end

          it 'includes PD (Pending) prescriptions when flag is enabled' do
            prescriptions = subject.parse(response_with_pd)
            expect(prescriptions.size).to eq(1)
            expect(prescriptions.first.prescription_source).to eq('PD')
          end
        end

        context 'when display_pending_meds flipper is disabled' do
          let(:vista_medication_pf) do
            vista_medication_data.merge('prescriptionSource' => 'PF')
          end

          let(:vista_medication_pd) do
            vista_medication_data.merge('prescriptionSource' => 'PD')
          end

          let(:response_with_pf_and_pd) do
            {
              'vista' => { 'medicationList' => { 'medication' => [vista_medication_pf, vista_medication_pd] } },
              'oracle-health' => { 'entry' => [] }
            }
          end

          before do
            allow(Flipper).to receive(:enabled?).with(:mhv_medications_display_pending_meds, user).and_return(false)
          end

          it 'excludes both PF and PD prescriptions' do
            prescriptions = subject.parse(response_with_pf_and_pd)
            expect(prescriptions).to be_empty
          end
        end
      end

      context 'with current_only: false (default)' do
        it 'returns all prescriptions without filtering' do
          prescriptions = subject.parse(unified_response, current_only: false)

          expect(prescriptions.size).to eq(2)
          expect(prescriptions).to all(be_a(UnifiedHealthData::Prescription))
        end
      end

      context 'with current_only: true' do
        let(:vista_medication_expired_old) do
          vista_medication_data.merge(
            'refillStatus' => 'expired',
            'expirationDate' => 200.days.ago.strftime('%a, %d %b %Y %H:%M:%S %Z')
          )
        end

        context 'filters out old discontinued/expired prescriptions' do
          let(:response_with_old_expired) do
            {
              'vista' => { 'medicationList' => { 'medication' => [vista_medication_expired_old] } },
              'oracle-health' => { 'entry' => [] }
            }
          end

          it 'excludes expired prescriptions older than 180 days' do
            allow(Rails.logger).to receive(:info)

            prescriptions = subject.parse(response_with_old_expired, current_only: true)

            expect(prescriptions).to be_empty
            expect(Rails.logger).to have_received(:info).with(
              hash_including(
                message: 'Applied current filtering to prescriptions',
                excluded_count: 1
              )
            )
          end
        end

        context 'handles invalid expiration dates gracefully' do
          let(:vista_medication_invalid_date) do
            vista_medication_data.merge(
              'refillStatus' => 'expired',
              'expirationDate' => 'invalid-date'
            )
          end

          let(:response_with_invalid_date) do
            {
              'vista' => { 'medicationList' => { 'medication' => [vista_medication_invalid_date] } },
              'oracle-health' => { 'entry' => [] }
            }
          end

          it 'logs warning and does not exclude based on date' do
            allow(Rails.logger).to receive(:warn)
            allow(Rails.logger).to receive(:info)

            prescriptions = subject.parse(response_with_invalid_date, current_only: true)

            expect(prescriptions.size).to eq(1)
            expect(Rails.logger).to have_received(:warn).with(
              /Invalid expiration date for rx ending in \d{4}: invalid-date/
            )
          end
        end

        context 'does not filter active or recent prescriptions' do
          it 'includes active prescriptions regardless of expiration date' do
            allow(Rails.logger).to receive(:info)

            prescriptions = subject.parse(unified_response, current_only: true)

            expect(prescriptions.size).to eq(2)
            expect(Rails.logger).to have_received(:info).with(
              hash_including(
                message: 'Applied current filtering to prescriptions',
                original_count: 2,
                filtered_count: 2,
                excluded_count: 0
              )
            )
          end
        end
      end
    end

    context 'with VistA-only data' do
      let(:vista_only_response) do
        {
          'vista' => unified_response['vista'],
          'oracle-health' => nil
        }
      end

      it 'returns only VistA prescriptions' do
        prescriptions = subject.parse(vista_only_response)

        expect(prescriptions.size).to eq(1)
        expect(prescriptions.first.prescription_id).to eq('28148665')
        expect(prescriptions.first.prescription_name).to eq('COAL TAR 2.5% TOP SOLN')
      end

      it 'falls back to orderableItem when prescriptionName is missing' do
        vista_data_without_name = vista_medication_data.merge(
          'prescriptionName' => nil,
          'orderableItem' => 'METFORMIN 500MG TABLET'
        )
        response = {
          'vista' => { 'medicationList' => { 'medication' => [vista_data_without_name] } },
          'oracle-health' => nil
        }

        prescriptions = subject.parse(response)

        expect(prescriptions.size).to eq(1)
        expect(prescriptions.first.prescription_name).to eq('METFORMIN 500MG TABLET')
      end
    end

    context 'with Oracle Health-only data' do
      let(:oracle_only_response) do
        {
          'vista' => nil,
          'oracle-health' => unified_response['oracle-health']
        }
      end

      it 'returns only Oracle Health prescriptions' do
        prescriptions = subject.parse(oracle_only_response)

        expect(prescriptions.size).to eq(1)
        expect(prescriptions.first.prescription_id).to eq('15208365735')
        expect(prescriptions.first.prescription_name).to eq('amLODIPine (amLODIPine 5 mg tablet)')
      end
    end

    context 'with nil input' do
      it 'returns empty array' do
        expect(subject.parse(nil)).to eq([])
      end
    end

    context 'with empty data' do
      let(:empty_response) do
        {
          'vista' => { 'medicationList' => { 'medication' => [] } },
          'oracle-health' => { 'entry' => [] }
        }
      end

      it 'returns empty array' do
        expect(subject.parse(empty_response)).to eq([])
      end
    end

    context 'with Oracle Health data containing multiple MedicationDispense resources' do
      it 'uses the most recent dispensed date based on whenHandedOver' do
        prescriptions = subject.parse(unified_response)
        oracle_prescription = prescriptions.find { |p| p.prescription_id == '15208365735' }

        # Should use the most recent whenHandedOver date: '2025-01-29T14:30:00Z'
        expect(oracle_prescription.refill_date).to eq('2025-01-29T14:30:00Z')
      end
    end

    context 'with Oracle Health data containing dispense location' do
      let(:oracle_medication_with_dispense) do
        {
          'resourceType' => 'MedicationRequest',
          'id' => '15208365735',
          'status' => 'active',
          'authoredOn' => '2025-01-29T19:41:43Z',
          'medicationCodeableConcept' => {
            'text' => 'amLODIPine (amLODIPine 5 mg tablet)'
          },
          'contained' => [
            {
              'resourceType' => 'MedicationDispense',
              'id' => 'dispense-1',
              'status' => 'completed',
              'whenHandedOver' => '2025-01-29T14:30:00Z',
              'location' => {
                'display' => '648-PHARMACY-MAIN'
              }
            }
          ]
        }
      end

      let(:response_with_dispense) do
        {
          'vista' => nil,
          'oracle-health' => {
            'entry' => [
              {
                'resource' => oracle_medication_with_dispense
              }
            ]
          }
        }
      end

      before do
        # Mock Rails cache to return a facility name for station 648
        allow(Rails.cache).to receive(:read).with('uhd:facility_names:648').and_return('Portland VA Medical Center')
        allow(Rails.cache).to receive(:exist?).with('uhd:facility_names:648').and_return(true)
        allow(StatsD).to receive(:increment)
      end

      it 'extracts facility name from dispense location via cache' do
        prescriptions = subject.parse(response_with_dispense)
        oracle_prescription = prescriptions.first

        expect(oracle_prescription.facility_name).to eq('Portland VA Medical Center')
      end
    end

    context 'with Oracle Health inpatient prescriptions' do
      let(:oracle_medication_inpatient) do
        oracle_health_medication_data.merge(
          'category' => [
            {
              'coding' => [
                {
                  'system' => 'http://terminology.hl7.org/CodeSystem/medicationrequest-admin-location',
                  'code' => 'inpatient'
                }
              ]
            }
          ]
        )
      end

      let(:response_with_inpatient) do
        {
          'vista' => nil,
          'oracle-health' => {
            'entry' => [
              {
                'resource' => oracle_medication_inpatient
              }
            ]
          }
        }
      end

      it 'excludes inpatient prescriptions' do
        prescriptions = subject.parse(response_with_inpatient)
        expect(prescriptions).to be_empty
      end
    end

    context 'with Oracle Health outpatient prescriptions' do
      let(:oracle_medication_outpatient) do
        oracle_health_medication_data.merge(
          'category' => [
            {
              'coding' => [
                {
                  'system' => 'http://terminology.hl7.org/CodeSystem/medicationrequest-admin-location',
                  'code' => 'outpatient'
                }
              ]
            }
          ]
        )
      end

      let(:response_with_outpatient) do
        {
          'vista' => nil,
          'oracle-health' => {
            'entry' => [
              {
                'resource' => oracle_medication_outpatient
              }
            ]
          }
        }
      end

      it 'includes outpatient prescriptions' do
        prescriptions = subject.parse(response_with_outpatient)
        expect(prescriptions.size).to eq(1)
        expect(prescriptions.first.category).to eq(['outpatient'])
      end
    end

    context 'with Oracle Health community prescriptions' do
      let(:oracle_medication_community) do
        oracle_health_medication_data.merge(
          'category' => [
            {
              'coding' => [
                {
                  'system' => 'http://terminology.hl7.org/CodeSystem/medicationrequest-admin-location',
                  'code' => 'community'
                }
              ]
            }
          ]
        )
      end

      let(:response_with_community) do
        {
          'vista' => nil,
          'oracle-health' => {
            'entry' => [
              {
                'resource' => oracle_medication_community
              }
            ]
          }
        }
      end

      it 'includes community prescriptions' do
        prescriptions = subject.parse(response_with_community)
        expect(prescriptions.size).to eq(1)
        expect(prescriptions.first.category).to eq(['community'])
      end
    end

    context 'with Oracle Health prescriptions with multiple categories' do
      let(:oracle_medication_multiple_categories) do
        oracle_health_medication_data.merge(
          'category' => [
            {
              'coding' => [
                {
                  'system' => 'http://terminology.hl7.org/CodeSystem/medicationrequest-admin-location',
                  'code' => 'outpatient'
                }
              ]
            },
            {
              'coding' => [
                {
                  'system' => 'http://terminology.hl7.org/CodeSystem/medicationrequest-admin-location',
                  'code' => 'community'
                }
              ]
            }
          ]
        )
      end

      let(:response_with_multiple_categories) do
        {
          'vista' => nil,
          'oracle-health' => {
            'entry' => [
              {
                'resource' => oracle_medication_multiple_categories
              }
            ]
          }
        }
      end

      it 'includes prescriptions with multiple categories' do
        prescriptions = subject.parse(response_with_multiple_categories)
        expect(prescriptions.size).to eq(1)
        expect(prescriptions.first.category).to eq(%w[outpatient community])
      end
    end

    context 'with Oracle Health prescriptions with inpatient in multiple categories' do
      let(:oracle_medication_inpatient_and_community) do
        oracle_health_medication_data.merge(
          'category' => [
            {
              'coding' => [
                {
                  'system' => 'http://terminology.hl7.org/CodeSystem/medicationrequest-admin-location',
                  'code' => 'inpatient'
                }
              ]
            },
            {
              'coding' => [
                {
                  'system' => 'http://terminology.hl7.org/CodeSystem/medicationrequest-admin-location',
                  'code' => 'community'
                }
              ]
            }
          ]
        )
      end

      let(:response_with_inpatient_and_community) do
        {
          'vista' => nil,
          'oracle-health' => {
            'entry' => [
              {
                'resource' => oracle_medication_inpatient_and_community
              }
            ]
          }
        }
      end

      it 'excludes prescriptions if any category is inpatient' do
        prescriptions = subject.parse(response_with_inpatient_and_community)
        expect(prescriptions).to be_empty
      end
    end

<<<<<<< HEAD
    context 'with Vista prescriptions containing dispenses' do
      let(:vista_medication_with_dispenses) do
        vista_medication_data.merge(
          'rxRFRecords' => [
            {
              'id' => 'rf-1',
              'refillStatus' => 'dispensed',
              'refillDate' => 'Mon, 14 Jul 2025 00:00:00 EDT',
              'refillSubmitDate' => 'Sun, 13 Jul 2025 00:00:00 EDT',
              'facilityName' => 'SLC4',
              'sig' => 'APPLY TEASPOONFUL(S) TO THE AFFECTED AREA EVERY DAY',
              'quantity' => 1,
              'prescriptionName' => 'COAL TAR 2.5% TOP SOLN',
              'prescriptionNumber' => 'RX001',
              'cmopDivisionPhone' => '800-555-0100',
              'cmopNdcNumber' => '12345-678-90',
              'remarks' => 'Handle with care',
              'dialCmopDivisionPhone' => '8005550100',
              'disclaimer' => 'This is a test disclaimer'
            },
            {
              'id' => 'rf-2',
              'refillStatus' => 'dispensed',
              'refillDate' => 'Tue, 15 Jul 2025 00:00:00 EDT',
              'facilityName' => 'SLC4',
              'sig' => 'APPLY TEASPOONFUL(S) TO THE AFFECTED AREA EVERY DAY',
              'quantity' => 1,
              'prescriptionName' => 'COAL TAR 2.5% TOP SOLN'
            }
          ]
        )
      end

      let(:response_with_vista_dispenses) do
        {
          'vista' => {
            'medicationList' => {
              'medication' => [vista_medication_with_dispenses]
            }
          },
          'oracle-health' => nil
        }
      end

      it 'includes dispenses in Vista prescriptions' do
        prescriptions = subject.parse(response_with_vista_dispenses)

        expect(prescriptions.size).to eq(1)
        vista_prescription = prescriptions.first

        expect(vista_prescription.dispenses).to be_an(Array)
        expect(vista_prescription.dispenses.size).to eq(2)

        first_dispense = vista_prescription.dispenses.first
        expect(first_dispense[:status]).to eq('dispensed')
        expect(first_dispense[:refill_date]).to eq('2025-07-14T04:00:00.000Z')
        expect(first_dispense[:refill_submit_date]).to eq('2025-07-13T04:00:00.000Z')
        expect(first_dispense[:facility_name]).to eq('SLC4')
        expect(first_dispense[:instructions]).to eq('APPLY TEASPOONFUL(S) TO THE AFFECTED AREA EVERY DAY')
        expect(first_dispense[:quantity]).to eq(1)
        expect(first_dispense[:medication_name]).to eq('COAL TAR 2.5% TOP SOLN')
        expect(first_dispense[:id]).to eq('rf-1')
        expect(first_dispense[:prescription_number]).to eq('RX001')
        expect(first_dispense[:cmop_division_phone]).to eq('800-555-0100')
        expect(first_dispense[:cmop_ndc_number]).to eq('12345-678-90')
        expect(first_dispense[:remarks]).to eq('Handle with care')
        expect(first_dispense[:dial_cmop_division_phone]).to eq('8005550100')
        expect(first_dispense[:disclaimer]).to eq('This is a test disclaimer')
      end
    end

    context 'with Oracle Health prescriptions containing dispenses' do
      let(:oracle_medication_with_dispenses) do
        oracle_health_medication_data.merge(
          'contained' => [
            {
              'resourceType' => 'MedicationDispense',
              'id' => 'dispense-1',
              'status' => 'completed',
              'whenHandedOver' => '2025-01-15T10:00:00Z',
              'quantity' => { 'value' => 30 },
              'location' => { 'display' => '648-PHARMACY' },
              'dosageInstruction' => [
                {
                  'text' => 'See Instructions, daily, 1 EA, 0 Refill(s)'
                }
              ],
              'medicationCodeableConcept' => {
                'text' => 'amLODIPine (amLODIPine 5 mg tablet)'
              }
            },
            {
              'resourceType' => 'MedicationDispense',
              'id' => 'dispense-2',
              'status' => 'completed',
              'whenHandedOver' => '2025-01-29T14:30:00Z',
              'quantity' => { 'value' => 30 },
              'location' => { 'display' => '648-PHARMACY' },
              'dosageInstruction' => [
                {
                  'text' => 'See Instructions, daily, 1 EA, 0 Refill(s)'
                }
              ],
              'medicationCodeableConcept' => {
                'text' => 'amLODIPine (amLODIPine 5 mg tablet)'
              }
            }
          ]
        )
      end

      let(:response_with_oracle_dispenses) do
        {
          'vista' => nil,
          'oracle-health' => {
            'entry' => [
              {
                'resource' => oracle_medication_with_dispenses
              }
            ]
          }
        }
      end

      before do
        allow(Rails.cache).to receive(:read).with('uhd:facility_names:648').and_return('Portland VA Medical Center')
        allow(Rails.cache).to receive(:exist?).with('uhd:facility_names:648').and_return(true)
      end

      it 'includes dispenses in Oracle Health prescriptions' do
        prescriptions = subject.parse(response_with_oracle_dispenses)

        expect(prescriptions.size).to eq(1)
        oracle_prescription = prescriptions.first

        expect(oracle_prescription.dispenses).to be_an(Array)
        expect(oracle_prescription.dispenses.size).to eq(2)

        first_dispense = oracle_prescription.dispenses.first
        expect(first_dispense[:status]).to eq('completed')
        expect(first_dispense[:refill_date]).to eq('2025-01-15T10:00:00Z')
        expect(first_dispense[:facility_name]).to eq('Portland VA Medical Center')
        expect(first_dispense[:instructions]).to eq('See Instructions, daily, 1 EA, 0 Refill(s)')
        expect(first_dispense[:quantity]).to eq(30)
        expect(first_dispense[:medication_name]).to eq('amLODIPine (amLODIPine 5 mg tablet)')
        expect(first_dispense[:id]).to eq('dispense-1')
        # Verify Vista-only fields are nil for Oracle Health
        expect(first_dispense[:refill_submit_date]).to be_nil
        expect(first_dispense[:prescription_number]).to be_nil
        expect(first_dispense[:cmop_division_phone]).to be_nil
        expect(first_dispense[:cmop_ndc_number]).to be_nil
        expect(first_dispense[:remarks]).to be_nil
        expect(first_dispense[:dial_cmop_division_phone]).to be_nil
        expect(first_dispense[:disclaimer]).to be_nil
      end
    end

    context 'with prescriptions without dispenses' do
      it 'includes empty dispenses array for Vista prescriptions without rxRFRecords' do
        prescriptions = subject.parse(unified_response)

        vista_prescription = prescriptions.find { |p| p.prescription_id == '28148665' }
        expect(vista_prescription.dispenses).to eq([])
      end

      it 'includes empty dispenses array for Oracle Health prescriptions without MedicationDispense' do
        oracle_only_response = {
          'vista' => nil,
          'oracle-health' => {
            'entry' => [
              {
                'resource' => {
                  'resourceType' => 'MedicationRequest',
                  'id' => 'no-dispenses',
                  'status' => 'active',
                  'authoredOn' => '2025-01-29T19:41:43Z',
                  'medicationCodeableConcept' => {
                    'text' => 'Test Medication'
                  }
                }
              }
            ]
          }
        }

        prescriptions = subject.parse(oracle_only_response)
        expect(prescriptions.size).to eq(1)
        expect(prescriptions.first.dispenses).to eq([])
=======
    context 'dial_cmop_division_phone field' do
      it 'maps dialCmopDivisionPhone from Vista prescriptions' do
        prescriptions = subject.parse(unified_response)
        vista_prescription = prescriptions.find { |p| p.prescription_id == '28148665' }

        expect(vista_prescription.dial_cmop_division_phone).to eq('555-DIAL')
      end

      it 'sets dial_cmop_division_phone to null for Oracle Health prescriptions' do
        prescriptions = subject.parse(unified_response)
        oracle_prescription = prescriptions.find { |p| p.prescription_id == '15208365735' }

        expect(oracle_prescription.dial_cmop_division_phone).to be_nil
>>>>>>> ff449ada
      end
    end

    context 'with remarks field' do
      context 'VistA prescriptions' do
        it 'includes remarks from VistA data' do
          prescriptions = subject.parse(unified_response)
          vista_prescription = prescriptions.find { |p| p.prescription_id == '28148665' }

          expect(vista_prescription.remarks).to eq('TEST REMARKS FOR VISTA')
        end

        it 'returns nil when remarks is not present' do
          vista_data_without_remarks = vista_medication_data.merge('remarks' => nil)
          response = {
            'vista' => { 'medicationList' => { 'medication' => [vista_data_without_remarks] } },
            'oracle-health' => nil
          }

          prescriptions = subject.parse(response)
          expect(prescriptions.first.remarks).to be_nil
        end
      end

      context 'Oracle Health prescriptions' do
        it 'concatenates all note.text fields' do
          prescriptions = subject.parse(unified_response)
          oracle_prescription = prescriptions.find { |p| p.prescription_id == '15208365735' }

          expect(oracle_prescription.remarks).to eq('Take with food. May cause dizziness.')
        end

        it 'returns nil when note array is empty' do
          oracle_data_without_notes = oracle_health_medication_data.merge('note' => [])
          response = {
            'vista' => nil,
            'oracle-health' => {
              'entry' => [
                {
                  'resource' => oracle_data_without_notes
                }
              ]
            }
          }

          prescriptions = subject.parse(response)
          expect(prescriptions.first.remarks).to be_nil
        end

        it 'returns nil when note is not present' do
          oracle_data_without_notes = oracle_health_medication_data.dup
          oracle_data_without_notes.delete('note')
          response = {
            'vista' => nil,
            'oracle-health' => {
              'entry' => [
                {
                  'resource' => oracle_data_without_notes
                }
              ]
            }
          }

          prescriptions = subject.parse(response)
          expect(prescriptions.first.remarks).to be_nil
        end

        it 'handles single note' do
          oracle_data_with_single_note = oracle_health_medication_data.merge(
            'note' => [{ 'text' => 'Single note text' }]
          )
          response = {
            'vista' => nil,
            'oracle-health' => {
              'entry' => [
                {
                  'resource' => oracle_data_with_single_note
                }
              ]
            }
          }

          prescriptions = subject.parse(response)
          expect(prescriptions.first.remarks).to eq('Single note text')
        end

        it 'handles multiple notes' do
          oracle_data_with_multiple_notes = oracle_health_medication_data.merge(
            'note' => [
              { 'text' => 'First note' },
              { 'text' => 'Second note' },
              { 'text' => 'Third note' }
            ]
          )
          response = {
            'vista' => nil,
            'oracle-health' => {
              'entry' => [
                {
                  'resource' => oracle_data_with_multiple_notes
                }
              ]
            }
          }

          prescriptions = subject.parse(response)
          expect(prescriptions.first.remarks).to eq('First note Second note Third note')
        end

        it 'filters out notes without text field' do
          oracle_data_with_mixed_notes = oracle_health_medication_data.merge(
            'note' => [
              { 'text' => 'Valid note' },
              { 'authorReference' => 'Practitioner/123' },
              { 'text' => 'Another valid note' }
            ]
          )
          response = {
            'vista' => nil,
            'oracle-health' => {
              'entry' => [
                {
                  'resource' => oracle_data_with_mixed_notes
                }
              ]
            }
          }

          prescriptions = subject.parse(response)
          expect(prescriptions.first.remarks).to eq('Valid note Another valid note')
        end

        it 'filters out notes with empty text' do
          oracle_data_with_empty_text = oracle_health_medication_data.merge(
            'note' => [
              { 'text' => 'Valid note' },
              { 'text' => '' },
              { 'text' => 'Another valid note' }
            ]
          )
          response = {
            'vista' => nil,
            'oracle-health' => {
              'entry' => [
                {
                  'resource' => oracle_data_with_empty_text
                }
              ]
            }
          }

          prescriptions = subject.parse(response)
          expect(prescriptions.first.remarks).to eq('Valid note Another valid note')
        end
      end
    end
  end
end<|MERGE_RESOLUTION|>--- conflicted
+++ resolved
@@ -615,7 +615,6 @@
       end
     end
 
-<<<<<<< HEAD
     context 'with Vista prescriptions containing dispenses' do
       let(:vista_medication_with_dispenses) do
         vista_medication_data.merge(
@@ -804,7 +803,9 @@
         prescriptions = subject.parse(oracle_only_response)
         expect(prescriptions.size).to eq(1)
         expect(prescriptions.first.dispenses).to eq([])
-=======
+      end
+    end
+
     context 'dial_cmop_division_phone field' do
       it 'maps dialCmopDivisionPhone from Vista prescriptions' do
         prescriptions = subject.parse(unified_response)
@@ -818,7 +819,6 @@
         oracle_prescription = prescriptions.find { |p| p.prescription_id == '15208365735' }
 
         expect(oracle_prescription.dial_cmop_division_phone).to be_nil
->>>>>>> ff449ada
       end
     end
 
