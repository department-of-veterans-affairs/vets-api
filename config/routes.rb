# frozen_string_literal: true
require 'feature_flipper'
Rails.application.routes.draw do
  match '/v0/*path', to: 'application#cors_preflight', via: [:options]

  get '/saml/metadata', to: 'saml#metadata'
  get '/auth/saml/logout', to: 'v0/sessions#saml_logout_callback', as: 'saml_logout'
  post '/auth/saml/callback', to: 'v0/sessions#saml_callback', module: 'v0'

  namespace :v0, defaults: { format: 'json' } do
    resources :in_progress_forms, only: [:index, :show, :update, :destroy]
    resources :letters, only: [:index] do
      collection do
        get 'beneficiary', to: 'letters#beneficiary'
        post ':id', to: 'letters#download'
      end
    end

    resource :sessions, only: [:new, :destroy] do
      post :saml_callback, to: 'sessions#saml_callback'
      post :saml_slo_callback, to: 'sessions#saml_slo_callback'
    end

    resource :user, only: [:show]
    resource :post911_gi_bill_status, only: [:show]

    resource :education_benefits_claims, only: [:create] do
      collection do
        post(':form_type', action: :create, as: :form_type)
      end
    end

    resource :health_care_applications, only: [:create] do
      collection do
        get(:healthcheck)
      end
    end
    resource :pension_claims, only: [:create]
    resource :burial_claims, only: [:create]

    resource :disability_rating, only: [:show]

    resources :evss_claims, only: [:index, :show] do
      post :request_decision, on: :member
      resources :documents, only: [:create]
    end

    get 'welcome', to: 'example#welcome', as: :welcome
    get 'status', to: 'admin#status'

    resources :prescriptions, only: [:index, :show], defaults: { format: :json } do
      get :active, to: 'prescriptions#index', on: :collection, defaults: { refill_status: 'active' }
      patch :refill, to: 'prescriptions#refill', on: :member
      resources :trackings, only: :index, controller: :trackings
      collection do
        resource :preferences, only: [:show, :update], controller: 'prescription_preferences'
      end
    end

    resource :health_records, only: [:create], defaults: { format: :json } do
      get :refresh, to: 'health_records#refresh', on: :collection
      get :eligible_data_classes, to: 'health_records#eligible_data_classes', on: :collection
      get :show, controller: 'health_record_contents', on: :collection
    end

    resources :appeals, only: [:index]

    scope :messaging do
      scope :health do
        resources :triage_teams, only: [:index], defaults: { format: :json }, path: 'recipients'

        resources :folders, only: [:index, :show, :create, :destroy], defaults: { format: :json } do
          resources :messages, only: [:index], defaults: { format: :json }
        end

        resources :messages, only: [:show, :create, :destroy], defaults: { format: :json } do
          get :thread, on: :member
          get :categories, on: :collection
          patch :move, on: :member
          post :reply, on: :member
          resources :attachments, only: [:show], defaults: { format: :json }
        end

        resources :message_drafts, only: [:create, :update], defaults: { format: :json } do
          post ':reply_id/replydraft', on: :collection, action: :create_reply_draft, as: :create_reply
          put ':reply_id/replydraft/:draft_id', on: :collection, action: :update_reply_draft, as: :update_reply
        end

        resource :preferences, only: [:show, :update], controller: 'messaging_preferences'
      end
    end

    scope :facilities, module: 'facilities' do
      resources :va, only: [:index, :show], defaults: { format: :json }
    end

    scope :gi, module: 'gi' do
      resources :institutions, only: :show, defaults: { format: :json } do
        get :search, on: :collection
        get :autocomplete, on: :collection
      end

      resources :calculator_constants, only: :index, defaults: { format: :json }
    end

    namespace :preneeds do
      resources :cemeteries, only: :index, defaults: { format: :json }
      resources :states, only: :index, defaults: { format: :json }
      resources :attachment_types, only: :index, defaults: { format: :json }
      resources :discharge_types, only: :index, defaults: { format: :json }
      resources :military_ranks, only: :index, defaults: { format: :json }
      resources :branches_of_service, only: :index, defaults: { format: :json }
<<<<<<< HEAD
      resources :pre_need_applications, only: :create, defaults: { format: :json }
=======
      resources :applications, only: :create, defaults: { format: :json }
>>>>>>> 5176102b
    end

    resources :apidocs, only: [:index]

    get 'terms_and_conditions', to: 'terms_and_conditions#index'
    get 'terms_and_conditions/:name/versions/latest', to: 'terms_and_conditions#latest'
    get 'terms_and_conditions/:name/versions/latest/user_data', to: 'terms_and_conditions#latest_user_data'
    post 'terms_and_conditions/:name/versions/latest/user_data', to: 'terms_and_conditions#accept_latest'

    resource :beta_registrations, path: '/beta_registration/health_account', only: [:show, :create],
                                  defaults: { feature: 'health_account' }
    resource :beta_registrations, path: '/beta_registration/appeals_status', only: [:show, :create],
                                  defaults: { feature: 'appeals_status' }
  end

  root 'v0/example#index', module: 'v0'

  if Rails.env.development? || Settings.sidekiq_admin_panel
    require 'sidekiq/web'
    require 'sidekiq-scheduler/web'
    mount Sidekiq::Web, at: '/sidekiq'
  end

  # This globs all unmatched routes and routes them as routing errors
  match '*path', to: 'application#routing_error', via: %i(get post put patch delete)
end
# rubocop:enable Metrics/BlockLength<|MERGE_RESOLUTION|>--- conflicted
+++ resolved
@@ -110,11 +110,7 @@
       resources :discharge_types, only: :index, defaults: { format: :json }
       resources :military_ranks, only: :index, defaults: { format: :json }
       resources :branches_of_service, only: :index, defaults: { format: :json }
-<<<<<<< HEAD
       resources :pre_need_applications, only: :create, defaults: { format: :json }
-=======
-      resources :applications, only: :create, defaults: { format: :json }
->>>>>>> 5176102b
     end
 
     resources :apidocs, only: [:index]
