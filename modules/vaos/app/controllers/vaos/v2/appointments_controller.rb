--- conflicted
+++ resolved
@@ -93,11 +93,7 @@
 
         drive_time = fetch_drive_times(provider)
 
-<<<<<<< HEAD
         response_data = build_draft_response(draft, provider, slots, drive_time)
-=======
-        response_data = build_draft_response(draft, provider, slots, drive_time, referral_id)
->>>>>>> de2ed1ac
         StatsD.increment(APPT_CREATION_SUCCESS_METRIC)
 
         # Clear the referral data from the cache, so it does not become stale
