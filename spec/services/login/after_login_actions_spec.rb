# frozen_string_literal: true

require 'rails_helper'

RSpec.describe Login::AfterLoginActions do
  describe '#perform' do
    let(:client_id) { 'some-client-id' }

    context 'creating credential email' do
      let(:user) { create(:user, email:, idme_uuid:) }
      let!(:user_verification) { create(:idme_user_verification, idme_uuid:) }
      let(:idme_uuid) { 'some-idme-uuid' }
      let(:email) { 'some-email' }

      it 'creates a user credential email with expected attributes' do
        expect { described_class.new(user, client_id).perform }.to change(UserCredentialEmail, :count)
        user_credential_email = user.user_verification.user_credential_email
        expect(user_credential_email.credential_email).to eq(email)
      end
    end

    context 'creating user acceptable verified credential' do
      let(:user) { create(:user, idme_uuid:) }
      let!(:user_verification) { create(:idme_user_verification, idme_uuid:) }
      let(:idme_uuid) { 'some-idme-uuid' }
      let(:expected_avc_at) { '2021-1-1' }

      before { Timecop.freeze(expected_avc_at) }

      after { Timecop.return }

      it 'creates a user acceptable verified credential with expected attributes' do
        expect { described_class.new(user, client_id).perform }.to change(UserAcceptableVerifiedCredential, :count)
        user_avc = UserAcceptableVerifiedCredential.find_by(user_account: user.user_account)
        expect(user_avc.idme_verified_credential_at).to eq(expected_avc_at)
      end
    end

    context 'in a non-staging environment' do
      let(:user) { create(:user) }

      around do |example|
        with_settings(Settings.test_user_dashboard, env: 'production') do
          example.run
        end
      end

      it 'does not call TUD account checkout' do
        expect_any_instance_of(TestUserDashboard::UpdateUser).not_to receive(:call)
        described_class.new(user, client_id).perform
      end
    end

    context 'in a staging environment' do
      let(:user) { create(:user) }

      around do |example|
        with_settings(Settings.test_user_dashboard, env: 'staging') do
          example.run
        end
      end

      it 'calls TUD account checkout' do
        expect_any_instance_of(TestUserDashboard::UpdateUser).to receive(:call)
        described_class.new(user, client_id).perform
      end
    end

    context 'saving account_login_stats' do
      let(:user) { create(:user) }
      let(:login_type) { SAML::User::MHV_ORIGINAL_CSID }
      let(:login_type_stat) { SAML::User::MHV_MAPPED_CSID }

      before { allow_any_instance_of(UserIdentity).to receive(:sign_in).and_return(service_name: login_type) }

      context 'with non-existent login stats record' do
        it 'creates an account_login_stats record' do
          expect { described_class.new(user, client_id).perform }.to \
            change(AccountLoginStat, :count).by(1)
        end

        it 'updates the correct login stats column' do
          described_class.new(user, client_id).perform
          expect(AccountLoginStat.last.send("#{login_type_stat}_at")).not_to be_nil
        end

        it 'updates the current_verification column' do
          described_class.new(user, client_id).perform
          expect(AccountLoginStat.last.current_verification).to eq('loa1')
        end

        it 'does not create a record if login_type is not valid' do
          login_type = 'something_invalid'
          allow_any_instance_of(UserIdentity).to receive(:sign_in).and_return(service_name: login_type)

          expect { described_class.new(user, client_id).perform }.not_to \
            change(AccountLoginStat, :count)
        end
      end

      context 'with existing login stats record' do
        let(:account) { FactoryBot.create(:account) }

        before do
          allow_any_instance_of(User).to receive(:account) { account }
          AccountLoginStat.create(account_id: account.id, myhealthevet_at: 1.minute.ago)
        end

        it 'does not create another record' do
          expect { described_class.new(user, client_id).perform }.not_to \
            change(AccountLoginStat, :count)
        end

        it 'overwrites existing value if login type was seen previously' do
          stat = AccountLoginStat.last

          expect do
            described_class.new(user, client_id).perform
            stat.reload
          end.to change(stat, :myhealthevet_at)
        end

        it 'sets new value in blank login column' do
          login_type = SAML::User::IDME_CSID
          allow_any_instance_of(UserIdentity).to receive(:sign_in).and_return(service_name: login_type)
          stat = AccountLoginStat.last

          expect do
            described_class.new(user, client_id).perform
            stat.reload
          end.not_to change(stat, :myhealthevet_at)

          expect(stat.idme_at).not_to be_blank
        end

        it 'triggers sentry error if update fails' do
          allow_any_instance_of(AccountLoginStat).to receive(:update!).and_raise('Failure!')
          expect_any_instance_of(described_class).to receive(:log_error)
          described_class.new(user, client_id).perform
        end
      end

      context 'with a non-existant account' do
        before { allow_any_instance_of(User).to receive(:account).and_return(nil) }

        it 'triggers sentry error message' do
          expect_any_instance_of(described_class).to receive(:no_account_log_message)
          expect { described_class.new(user, client_id).perform }.not_to \
            change(AccountLoginStat, :count)
        end
      end
    end

    context 'UserIdentity & MPI ID validations' do
      let(:mpi_profile) { build(:mpi_profile) }
      let(:loa3_user) { build(:user, :loa3, mpi_profile:) }
      let(:expected_error_data) do
        { identity_value: expected_identity_value, mpi_value: expected_mpi_value, icn: loa3_user.icn }
      end
      let(:expected_error_message) do
        "[SessionsController version:v1] User Identity & MPI #{validation_id} values conflict"
      end

      before do
        allow(Rails.logger).to receive(:warn)
      end

      shared_examples 'identity-mpi id validation' do
        it 'logs a warning when Identity & MPI values conflict' do
          expect(Rails.logger).to receive(:warn).at_least(:once).with(expected_error_message, expected_error_data)
          described_class.new(loa3_user, client_id).perform
        end
      end

      context 'ssn validation' do
        let(:mpi_profile) { build(:mpi_profile, { ssn: Faker::Number.number(digits: 9) }) }
        let(:expected_identity_value) { loa3_user.identity.ssn }
        let(:expected_mpi_value) { loa3_user.ssn_mpi }
        let(:validation_id) { 'SSN' }
        let(:expected_error_data) { { icn: loa3_user.icn } }

        it_behaves_like 'identity-mpi id validation'
      end

      context 'edipi validation' do
        let(:mpi_profile) { build(:mpi_profile, { edipi: Faker::Number.number(digits: 10) }) }
        let(:expected_identity_value) { loa3_user.identity.edipi }
        let(:expected_mpi_value) { loa3_user.edipi_mpi }
        let(:validation_id) { 'EDIPI' }

        it_behaves_like 'identity-mpi id validation'
      end

      context 'icn validation' do
        let(:mpi_profile) { build(:mpi_profile, { icn: '1234567V01112538' }) }
        let(:expected_identity_value) { loa3_user.identity.icn }
        let(:expected_mpi_value) { loa3_user.mpi_icn }
        let(:validation_id) { 'ICN' }

        it_behaves_like 'identity-mpi id validation'
      end

      context 'MHV correlation id validation' do
        let(:expected_identity_value) { loa3_user.identity.mhv_correlation_id }
        let(:expected_mpi_value) { loa3_user.mpi_mhv_correlation_id }
        let(:validation_id) { 'MHV Correlation ID' }

        it_behaves_like 'identity-mpi id validation'
      end
    end
<<<<<<< HEAD
=======

    context 'when creating an MHV account' do
      let(:user) { create(:user, idme_uuid:) }
      let!(:user_verification) { create(:idme_user_verification, idme_uuid:) }
      let(:idme_uuid) { 'some-idme-uuid' }

      before do
        allow(user).to receive(:create_mhv_account_async)
      end

      context 'when the client_id is not in SKIP_MHV_ACCOUNT_CREATION_CLIENTS' do
        it 'calls create_mhv_account_async' do
          described_class.new(user, client_id).perform
          expect(user).to have_received(:create_mhv_account_async)
        end
      end

      context 'when the client_id is in SKIP_MHV_ACCOUNT_CREATION_CLIENTS' do
        let(:client_id) { 'mhv' }

        it 'does not call create_mhv_account_async' do
          described_class.new(user, client_id).perform
          expect(user).not_to have_received(:create_mhv_account_async)
        end
      end
    end
>>>>>>> bbdab6b7
  end
end<|MERGE_RESOLUTION|>--- conflicted
+++ resolved
@@ -208,8 +208,6 @@
         it_behaves_like 'identity-mpi id validation'
       end
     end
-<<<<<<< HEAD
-=======
 
     context 'when creating an MHV account' do
       let(:user) { create(:user, idme_uuid:) }
@@ -236,6 +234,5 @@
         end
       end
     end
->>>>>>> bbdab6b7
   end
 end