--- conflicted
+++ resolved
@@ -5,12 +5,8 @@
     class ClaimsController < ApplicationController
       def index
         begin
-<<<<<<< HEAD
-          claims = service.get_claims(@current_user, params)
-=======
           token_service.get_tokens(@current_user) => { veis_token:, btsss_token: }
-          claims = claims_service.get_claims(veis_token, btsss_token)
->>>>>>> 74353f0e
+          claims = claims_service.get_claims(veis_token, btsss_token, params)
         rescue Faraday::Error => e
           TravelPay::ServiceError.raise_mapped_error(e)
         end
