--- conflicted
+++ resolved
@@ -798,16 +798,10 @@
         form526_confirmation_email: fake_template_id
         covid_vaccine_registration: fake_template_id
     lighthouse:
-<<<<<<< HEAD
       api_key: fake_secret
       template_id:
         disconnection_template: fake_template_id
         connection_template: fake_template_id
-=======
-      api_key: fake_api_key
-      disconnection_template: fake_template_id
-      connection_template: fake_template_id
->>>>>>> 83f0e9d9
 
   # will be removed once the vanotify_service_enhancement feature toggle is removed
   api_key: fake_secret
