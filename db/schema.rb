# This file is auto-generated from the current state of the database. Instead
# of editing this file, please use the migrations feature of Active Record to
# incrementally modify your database, and then regenerate this schema definition.
#
# Note that this schema.rb definition is the authoritative source for your
# database schema. If you need to create the application database on another
# system, you should be using db:schema:load, not running all the migrations
# from scratch. The latter is a flawed and unsustainable approach (the more migrations
# you'll amass, the slower it'll run and the greater likelihood for issues).
#
# It's strongly recommended that you check this file into your version control system.

ActiveRecord::Schema.define(version: 20190408160432) do

  # These are extensions that must be enabled in order to support this database
  enable_extension "plpgsql"
  enable_extension "postgis"
  enable_extension "uuid-ossp"
  enable_extension "pg_trgm"
  enable_extension "btree_gin"

  create_table "accounts", force: :cascade do |t|
    t.uuid     "uuid",       null: false
    t.string   "idme_uuid"
    t.string   "icn"
    t.string   "edipi"
    t.datetime "created_at", null: false
    t.datetime "updated_at", null: false
    t.index ["idme_uuid"], name: "index_accounts_on_idme_uuid", unique: true, using: :btree
    t.index ["uuid"], name: "index_accounts_on_uuid", unique: true, using: :btree
  end

  create_table "async_transactions", force: :cascade do |t|
    t.string   "type"
    t.string   "user_uuid"
    t.string   "source_id"
    t.string   "source"
    t.string   "status"
    t.string   "transaction_id"
    t.string   "transaction_status"
    t.datetime "created_at",            null: false
    t.datetime "updated_at",            null: false
    t.string   "encrypted_metadata"
    t.string   "encrypted_metadata_iv"
    t.index ["source_id"], name: "index_async_transactions_on_source_id", using: :btree
    t.index ["transaction_id", "source"], name: "index_async_transactions_on_transaction_id_and_source", unique: true, using: :btree
    t.index ["transaction_id"], name: "index_async_transactions_on_transaction_id", using: :btree
    t.index ["user_uuid"], name: "index_async_transactions_on_user_uuid", using: :btree
  end

  create_table "base_facilities", id: false, force: :cascade do |t|
    t.string    "unique_id",                                                                  null: false
    t.string    "name",                                                                       null: false
    t.string    "facility_type",                                                              null: false
    t.string    "classification"
    t.string    "website"
    t.float     "lat",                                                                        null: false
    t.float     "long",                                                                       null: false
    t.jsonb     "address"
    t.jsonb     "phone"
    t.jsonb     "hours"
    t.jsonb     "services"
    t.jsonb     "feedback"
    t.jsonb     "access"
    t.string    "fingerprint"
    t.datetime  "created_at",                                                                 null: false
    t.datetime  "updated_at",                                                                 null: false
    t.geography "location",       limit: {:srid=>4326, :type=>"st_point", :geographic=>true}
    t.index ["location"], name: "index_base_facilities_on_location", using: :gist
<<<<<<< HEAD
=======
    t.index ["name"], name: "index_base_facilities_on_name", using: :gin
>>>>>>> 6a08e68b
    t.index ["unique_id", "facility_type"], name: "index_base_facilities_on_unique_id_and_facility_type", unique: true, using: :btree
  end

  create_table "beta_registrations", force: :cascade do |t|
    t.string   "user_uuid",  null: false
    t.string   "feature",    null: false
    t.datetime "created_at", null: false
    t.datetime "updated_at", null: false
    t.index ["user_uuid", "feature"], name: "index_beta_registrations_on_user_uuid_and_feature", unique: true, using: :btree
  end

  create_table "central_mail_submissions", force: :cascade do |t|
    t.string  "state",          default: "pending", null: false
    t.integer "saved_claim_id",                     null: false
    t.index ["saved_claim_id"], name: "index_central_mail_submissions_on_saved_claim_id", using: :btree
    t.index ["state"], name: "index_central_mail_submissions_on_state", using: :btree
  end

  create_table "claims_api_auto_established_claims", id: :uuid, default: -> { "uuid_generate_v4()" }, force: :cascade do |t|
    t.string   "status"
    t.string   "encrypted_form_data"
    t.string   "encrypted_form_data_iv"
    t.string   "encrypted_auth_headers"
    t.string   "encrypted_auth_headers_iv"
    t.integer  "evss_id"
    t.datetime "created_at",                null: false
    t.datetime "updated_at",                null: false
    t.string   "md5"
  end

  create_table "claims_api_supporting_documents", id: :uuid, default: "uuid_generate_v4()", force: :cascade do |t|
    t.string   "encrypted_file_data",       null: false
    t.string   "encrypted_file_data_iv",    null: false
    t.datetime "created_at",                null: false
    t.datetime "updated_at",                null: false
    t.uuid     "auto_established_claim_id", null: false
  end

  create_table "disability_compensation_job_statuses", force: :cascade do |t|
    t.integer  "disability_compensation_submission_id", null: false
    t.string   "job_id",                                null: false
    t.string   "job_class",                             null: false
    t.string   "status",                                null: false
    t.string   "error_message"
    t.datetime "updated_at",                            null: false
    t.index ["disability_compensation_submission_id"], name: "index_disability_compensation_job_statuses_on_dsc_id", using: :btree
    t.index ["job_id"], name: "index_disability_compensation_job_statuses_on_job_id", unique: true, using: :btree
  end

  create_table "disability_compensation_submissions", force: :cascade do |t|
    t.datetime "created_at",                                    null: false
    t.datetime "updated_at",                                    null: false
    t.integer  "disability_compensation_id"
    t.integer  "va526ez_submit_transaction_id"
    t.boolean  "complete",                      default: false
  end

  create_table "disability_contentions", force: :cascade do |t|
    t.integer  "code",         null: false
    t.string   "medical_term", null: false
    t.string   "lay_term"
    t.datetime "created_at",   null: false
    t.datetime "updated_at",   null: false
    t.index ["code"], name: "index_disability_contentions_on_code", unique: true, using: :btree
    t.index ["lay_term"], name: "index_disability_contentions_on_lay_term", using: :gin
    t.index ["medical_term"], name: "index_disability_contentions_on_medical_term", using: :gin
  end

  create_table "education_benefits_claims", force: :cascade do |t|
    t.datetime "submitted_at"
    t.datetime "processed_at"
    t.datetime "created_at",                                  null: false
    t.datetime "updated_at",                                  null: false
    t.string   "encrypted_form"
    t.string   "encrypted_form_iv"
    t.string   "regional_processing_office",                  null: false
    t.string   "form_type",                  default: "1990"
    t.integer  "saved_claim_id",                              null: false
    t.index ["created_at"], name: "index_education_benefits_claims_on_created_at", using: :btree
    t.index ["saved_claim_id"], name: "index_education_benefits_claims_on_saved_claim_id", using: :btree
    t.index ["submitted_at"], name: "index_education_benefits_claims_on_submitted_at", using: :btree
  end

  create_table "education_benefits_submissions", force: :cascade do |t|
    t.string   "region",                                            null: false
    t.datetime "created_at",                                        null: false
    t.datetime "updated_at",                                        null: false
    t.boolean  "chapter33",                   default: false,       null: false
    t.boolean  "chapter30",                   default: false,       null: false
    t.boolean  "chapter1606",                 default: false,       null: false
    t.boolean  "chapter32",                   default: false,       null: false
    t.string   "status",                      default: "submitted", null: false
    t.integer  "education_benefits_claim_id"
    t.string   "form_type",                   default: "1990",      null: false
    t.boolean  "chapter35",                   default: false,       null: false
    t.boolean  "transfer_of_entitlement",     default: false,       null: false
    t.boolean  "chapter1607",                 default: false,       null: false
    t.boolean  "vettec",                      default: false
    t.index ["education_benefits_claim_id"], name: "index_education_benefits_claim_id", unique: true, using: :btree
    t.index ["region", "created_at", "form_type"], name: "index_edu_benefits_subs_ytd", using: :btree
  end

  create_table "evss_claims", force: :cascade do |t|
    t.integer  "evss_id",                            null: false
    t.json     "data",                               null: false
    t.datetime "created_at",                         null: false
    t.datetime "updated_at",                         null: false
    t.string   "user_uuid",                          null: false
    t.json     "list_data",          default: {},    null: false
    t.boolean  "requested_decision", default: false, null: false
    t.index ["user_uuid"], name: "index_evss_claims_on_user_uuid", using: :btree
  end

  create_table "form526_job_statuses", force: :cascade do |t|
    t.integer  "form526_submission_id", null: false
    t.string   "job_id",                null: false
    t.string   "job_class",             null: false
    t.string   "status",                null: false
    t.string   "error_class"
    t.string   "error_message"
    t.datetime "updated_at",            null: false
    t.index ["form526_submission_id"], name: "index_form526_job_statuses_on_form526_submission_id", using: :btree
    t.index ["job_id"], name: "index_form526_job_statuses_on_job_id", unique: true, using: :btree
  end

  create_table "form526_opt_ins", force: :cascade do |t|
    t.string   "user_uuid",          null: false
    t.string   "encrypted_email",    null: false
    t.string   "encrypted_email_iv", null: false
    t.datetime "created_at",         null: false
    t.datetime "updated_at",         null: false
    t.index ["user_uuid"], name: "index_form526_opt_ins_on_user_uuid", unique: true, using: :btree
  end

  create_table "form526_submissions", force: :cascade do |t|
    t.string   "user_uuid",                                      null: false
    t.integer  "saved_claim_id",                                 null: false
    t.integer  "submitted_claim_id"
    t.string   "encrypted_auth_headers_json",                    null: false
    t.string   "encrypted_auth_headers_json_iv",                 null: false
    t.string   "encrypted_form_json",                            null: false
    t.string   "encrypted_form_json_iv",                         null: false
    t.boolean  "workflow_complete",              default: false, null: false
    t.datetime "created_at",                                     null: false
    t.datetime "updated_at",                                     null: false
    t.index ["saved_claim_id"], name: "index_form526_submissions_on_saved_claim_id", unique: true, using: :btree
    t.index ["submitted_claim_id"], name: "index_form526_submissions_on_submitted_claim_id", unique: true, using: :btree
    t.index ["user_uuid"], name: "index_form526_submissions_on_user_uuid", using: :btree
  end

  create_table "form_attachments", force: :cascade do |t|
    t.datetime "created_at",             null: false
    t.datetime "updated_at",             null: false
    t.uuid     "guid",                   null: false
    t.string   "encrypted_file_data",    null: false
    t.string   "encrypted_file_data_iv", null: false
    t.string   "type",                   null: false
    t.index ["guid", "type"], name: "index_form_attachments_on_guid_and_type", unique: true, using: :btree
  end

  create_table "gibs_not_found_users", force: :cascade do |t|
    t.string   "edipi",            null: false
    t.string   "first_name",       null: false
    t.string   "last_name",        null: false
    t.string   "encrypted_ssn",    null: false
    t.string   "encrypted_ssn_iv", null: false
    t.datetime "dob",              null: false
    t.datetime "created_at",       null: false
    t.datetime "updated_at",       null: false
    t.index ["edipi"], name: "index_gibs_not_found_users_on_edipi", using: :btree
  end

  create_table "health_care_applications", force: :cascade do |t|
    t.datetime "created_at",                                    null: false
    t.datetime "updated_at",                                    null: false
    t.string   "state",                     default: "pending", null: false
    t.string   "form_submission_id_string"
    t.string   "timestamp"
  end

  create_table "id_card_announcement_subscriptions", force: :cascade do |t|
    t.string   "email",      null: false
    t.datetime "created_at", null: false
    t.datetime "updated_at", null: false
    t.index ["email"], name: "index_id_card_announcement_subscriptions_on_email", unique: true, using: :btree
  end

  create_table "in_progress_forms", force: :cascade do |t|
    t.string   "user_uuid",              null: false
    t.string   "form_id",                null: false
    t.string   "encrypted_form_data",    null: false
    t.string   "encrypted_form_data_iv", null: false
    t.datetime "created_at",             null: false
    t.datetime "updated_at",             null: false
    t.json     "metadata"
    t.datetime "expires_at"
    t.index ["form_id", "user_uuid"], name: "index_in_progress_forms_on_form_id_and_user_uuid", unique: true, using: :btree
  end

  create_table "invalid_letter_address_edipis", force: :cascade do |t|
    t.string   "edipi",      null: false
    t.datetime "created_at", null: false
    t.datetime "updated_at", null: false
    t.index ["edipi"], name: "index_invalid_letter_address_edipis_on_edipi", using: :btree
  end

  create_table "maintenance_windows", force: :cascade do |t|
    t.string   "pagerduty_id"
    t.string   "external_service"
    t.datetime "start_time"
    t.datetime "end_time"
    t.string   "description"
    t.datetime "created_at",       null: false
    t.datetime "updated_at",       null: false
    t.index ["end_time"], name: "index_maintenance_windows_on_end_time", using: :btree
    t.index ["pagerduty_id"], name: "index_maintenance_windows_on_pagerduty_id", using: :btree
    t.index ["start_time"], name: "index_maintenance_windows_on_start_time", using: :btree
  end

  create_table "mhv_accounts", force: :cascade do |t|
    t.string   "user_uuid",          null: false
    t.string   "account_state",      null: false
    t.datetime "registered_at"
    t.datetime "upgraded_at"
    t.datetime "created_at",         null: false
    t.datetime "updated_at",         null: false
    t.string   "mhv_correlation_id"
    t.index ["user_uuid", "mhv_correlation_id"], name: "index_mhv_accounts_on_user_uuid_and_mhv_correlation_id", unique: true, using: :btree
  end

  create_table "persistent_attachments", force: :cascade do |t|
    t.uuid     "guid"
    t.string   "type"
    t.string   "form_id"
    t.datetime "created_at",             null: false
    t.datetime "updated_at",             null: false
    t.integer  "saved_claim_id"
    t.datetime "completed_at"
    t.string   "encrypted_file_data",    null: false
    t.string   "encrypted_file_data_iv", null: false
    t.index ["guid"], name: "index_persistent_attachments_on_guid", unique: true, using: :btree
    t.index ["saved_claim_id"], name: "index_persistent_attachments_on_saved_claim_id", using: :btree
  end

  create_table "personal_information_logs", force: :cascade do |t|
    t.jsonb    "data",        null: false
    t.string   "error_class", null: false
    t.datetime "created_at",  null: false
    t.datetime "updated_at",  null: false
    t.index ["created_at"], name: "index_personal_information_logs_on_created_at", using: :btree
    t.index ["error_class"], name: "index_personal_information_logs_on_error_class", using: :btree
  end

  create_table "preference_choices", force: :cascade do |t|
    t.string   "code"
    t.string   "description"
    t.integer  "preference_id"
    t.datetime "created_at",    null: false
    t.datetime "updated_at",    null: false
    t.index ["preference_id"], name: "index_preference_choices_on_preference_id", using: :btree
  end

  create_table "preferences", force: :cascade do |t|
    t.string   "code",       null: false
    t.string   "title"
    t.datetime "created_at", null: false
    t.datetime "updated_at", null: false
    t.index ["code"], name: "index_preferences_on_code", unique: true, using: :btree
  end

  create_table "preneed_submissions", force: :cascade do |t|
    t.string   "tracking_number",    null: false
    t.string   "application_uuid"
    t.string   "return_description", null: false
    t.integer  "return_code"
    t.datetime "created_at",         null: false
    t.datetime "updated_at",         null: false
    t.index ["application_uuid"], name: "index_preneed_submissions_on_application_uuid", unique: true, using: :btree
    t.index ["tracking_number"], name: "index_preneed_submissions_on_tracking_number", unique: true, using: :btree
  end

  create_table "saved_claims", force: :cascade do |t|
    t.datetime "created_at"
    t.datetime "updated_at"
    t.string   "encrypted_form",    null: false
    t.string   "encrypted_form_iv", null: false
    t.string   "form_id"
    t.uuid     "guid",              null: false
    t.string   "type"
    t.index ["created_at", "type"], name: "index_saved_claims_on_created_at_and_type", using: :btree
    t.index ["guid"], name: "index_saved_claims_on_guid", unique: true, using: :btree
<<<<<<< HEAD
=======
  end

  create_table "session_activities", force: :cascade do |t|
    t.uuid     "originating_request_id",                        null: false
    t.string   "originating_ip_address",                        null: false
    t.text     "generated_url",                                 null: false
    t.string   "name",                                          null: false
    t.string   "status",                 default: "incomplete", null: false
    t.uuid     "user_uuid"
    t.string   "sign_in_service_name"
    t.string   "sign_in_account_type"
    t.boolean  "multifactor_enabled"
    t.boolean  "idme_verified"
    t.integer  "duration"
    t.jsonb    "additional_data"
    t.datetime "created_at",                                    null: false
    t.datetime "updated_at",                                    null: false
    t.index ["name"], name: "index_session_activities_on_name", using: :btree
    t.index ["status"], name: "index_session_activities_on_status", using: :btree
    t.index ["user_uuid"], name: "index_session_activities_on_user_uuid", using: :btree
>>>>>>> 6a08e68b
  end

  create_table "terms_and_conditions", force: :cascade do |t|
    t.string   "name"
    t.string   "title"
    t.text     "terms_content"
    t.text     "header_content"
    t.string   "yes_content"
    t.string   "no_content"
    t.string   "footer_content"
    t.string   "version"
    t.boolean  "latest",         default: false
    t.datetime "created_at"
    t.datetime "updated_at"
    t.index ["name", "latest"], name: "index_terms_and_conditions_on_name_and_latest", using: :btree
  end

  create_table "terms_and_conditions_acceptances", id: false, force: :cascade do |t|
    t.string   "user_uuid"
    t.integer  "terms_and_conditions_id"
    t.datetime "created_at"
    t.datetime "updated_at"
    t.index ["user_uuid"], name: "index_terms_and_conditions_acceptances_on_user_uuid", using: :btree
  end

  create_table "user_preferences", force: :cascade do |t|
    t.integer  "account_id",           null: false
    t.integer  "preference_id",        null: false
    t.integer  "preference_choice_id", null: false
    t.datetime "created_at",           null: false
    t.datetime "updated_at",           null: false
    t.index ["account_id"], name: "index_user_preferences_on_account_id", using: :btree
    t.index ["preference_choice_id"], name: "index_user_preferences_on_preference_choice_id", using: :btree
    t.index ["preference_id"], name: "index_user_preferences_on_preference_id", using: :btree
  end

  create_table "vba_documents_upload_submissions", force: :cascade do |t|
    t.uuid     "guid",                              null: false
    t.string   "status",        default: "pending", null: false
    t.string   "code"
    t.string   "detail"
    t.datetime "created_at",                        null: false
    t.datetime "updated_at",                        null: false
    t.boolean  "s3_deleted"
    t.string   "consumer_name"
    t.uuid     "consumer_id"
    t.index ["guid"], name: "index_vba_documents_upload_submissions_on_guid", using: :btree
    t.index ["status"], name: "index_vba_documents_upload_submissions_on_status", using: :btree
  end

<<<<<<< HEAD
=======
  create_table "veteran_organizations", id: false, force: :cascade do |t|
    t.string   "poa",        limit: 3
    t.string   "name"
    t.string   "phone"
    t.string   "state",      limit: 2
    t.datetime "created_at",           null: false
    t.datetime "updated_at",           null: false
    t.index ["poa"], name: "index_veteran_organizations_on_poa", unique: true, using: :btree
  end

  create_table "veteran_representatives", id: false, force: :cascade do |t|
    t.string   "representative_id"
    t.string   "poa",               limit: 3
    t.string   "first_name"
    t.string   "last_name"
    t.string   "email"
    t.string   "phone"
    t.datetime "created_at",                  null: false
    t.datetime "updated_at",                  null: false
    t.index ["first_name"], name: "index_veteran_representatives_on_first_name", using: :btree
    t.index ["last_name"], name: "index_veteran_representatives_on_last_name", using: :btree
    t.index ["representative_id"], name: "index_veteran_representatives_on_representative_id", unique: true, using: :btree
  end

>>>>>>> 6a08e68b
  create_table "vic_submissions", force: :cascade do |t|
    t.datetime "created_at",                     null: false
    t.datetime "updated_at",                     null: false
    t.string   "state",      default: "pending", null: false
    t.uuid     "guid",                           null: false
    t.json     "response"
    t.index ["guid"], name: "index_vic_submissions_on_guid", unique: true, using: :btree
  end

end<|MERGE_RESOLUTION|>--- conflicted
+++ resolved
@@ -67,10 +67,7 @@
     t.datetime  "updated_at",                                                                 null: false
     t.geography "location",       limit: {:srid=>4326, :type=>"st_point", :geographic=>true}
     t.index ["location"], name: "index_base_facilities_on_location", using: :gist
-<<<<<<< HEAD
-=======
     t.index ["name"], name: "index_base_facilities_on_name", using: :gin
->>>>>>> 6a08e68b
     t.index ["unique_id", "facility_type"], name: "index_base_facilities_on_unique_id_and_facility_type", unique: true, using: :btree
   end
 
@@ -362,8 +359,6 @@
     t.string   "type"
     t.index ["created_at", "type"], name: "index_saved_claims_on_created_at_and_type", using: :btree
     t.index ["guid"], name: "index_saved_claims_on_guid", unique: true, using: :btree
-<<<<<<< HEAD
-=======
   end
 
   create_table "session_activities", force: :cascade do |t|
@@ -384,7 +379,6 @@
     t.index ["name"], name: "index_session_activities_on_name", using: :btree
     t.index ["status"], name: "index_session_activities_on_status", using: :btree
     t.index ["user_uuid"], name: "index_session_activities_on_user_uuid", using: :btree
->>>>>>> 6a08e68b
   end
 
   create_table "terms_and_conditions", force: :cascade do |t|
@@ -435,8 +429,6 @@
     t.index ["status"], name: "index_vba_documents_upload_submissions_on_status", using: :btree
   end
 
-<<<<<<< HEAD
-=======
   create_table "veteran_organizations", id: false, force: :cascade do |t|
     t.string   "poa",        limit: 3
     t.string   "name"
@@ -461,7 +453,6 @@
     t.index ["representative_id"], name: "index_veteran_representatives_on_representative_id", unique: true, using: :btree
   end
 
->>>>>>> 6a08e68b
   create_table "vic_submissions", force: :cascade do |t|
     t.datetime "created_at",                     null: false
     t.datetime "updated_at",                     null: false
