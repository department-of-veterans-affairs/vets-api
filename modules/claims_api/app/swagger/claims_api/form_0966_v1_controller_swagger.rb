# frozen_string_literal: true

require_dependency 'claims_api/form_schemas'

module ClaimsApi
  class Form0966V1ControllerSwagger
    include Swagger::Blocks

    swagger_path '/forms/0966' do
      operation :get do
<<<<<<< HEAD
        security do
          key :bearer_token, []
        end
        key :summary, 'Get 0966 JSON Schema for form'
        key :description, 'Returns a single JSON schema to auto generate a form'
=======
>>>>>>> 08909ef1
        key :operationId, 'get0966JsonSchema'
        key :summary, 'Get 0966 JSON Schema for form'
        key :description, 'Returns a single 0966 JSON schema to auto generate a form'
        key :produces, [
          'application/json'
        ]
        key :tags, [
          'Intent to File'
        ]

        response 200 do
          key :description, 'schema response'
          schema do
            key :type, :object
            key :required, [:data]
            property :data do
              key :type, :array
              items do
                key :type, :object
                key :description, 'Returning Variety of JSON and UI Schema Objects'
                key :example, ClaimsApi::FormSchemas::SCHEMAS['0966']
              end
            end
          end
        end

        response :default do
          key :description, 'unexpected error'
          schema do
            key :type, :object
            key :required, [:errors]
            property :errors do
              key :type, :array
              items do
                key :'$ref', :ErrorModel
              end
            end
          end
        end
      end

      operation :post do
        security do
          key :bearer_token, []
        end
        key :summary, 'Accepts 0966 Intent to File form submission'
        key :description, 'Accepts JSON payload. Full URL, including\nquery parameters.'
        key :operationId, 'post0966itf'
        key :tags, [
          'Intent to File'
        ]

        parameter do
          key :name, 'X-VA-SSN'
          key :in, :header
          key :description, 'SSN of Veteran to fetch'
          key :required, false
          key :type, :string
        end

        parameter do
          key :name, 'X-VA-First-Name'
          key :in, :header
          key :description, 'First Name of Veteran to fetch'
          key :required, false
          key :type, :string
        end

        parameter do
          key :name, 'X-VA-Last-Name'
          key :in, :header
          key :description, 'Last Name of Veteran to fetch'
          key :required, false
          key :type, :string
        end

        parameter do
          key :name, 'X-VA-Birth-Date'
          key :in, :header
          key :description, 'Date of Birth of Veteran to fetch in iso8601 format'
          key :required, false
          key :type, :string
        end

        parameter do
          key :name, 'X-VA-EDIPI'
          key :in, :header
          key :description, 'EDIPI Number of Veteran to fetch'
          key :required, false
          key :type, :string
        end

        parameter do
          key :name, 'X-VA-User'
          key :in, :header
          key :description, 'VA username of the person making the request'
          key :required, false
          key :type, :string
        end

        parameter do
          key :name, 'payload'
          key :in, :body
          key :description, 'JSON API Payload of Veteran being submitted'
          key :required, true
          schema do
            key :type, :object
            key :required, [:data]
            property :data do
              key :type, :object
              key :required, [:attributes]
              property :attributes do
                key :type, :object
                property :type do
                  key :type, :string
                  key :example, 'compensation'
                  key :description, 'Required by JSON API standard'
                  key :enum, %w[
                    compensation
                    burial
                    pension
                  ]
                end
              end
            end
          end
        end

        response 200 do
          key :description, '0966 response'
          schema do
            key :'$ref', :Form0966Output
          end
        end
        response :default do
          key :description, 'unexpected error'
          schema do
            key :type, :object
            key :required, [:errors]
            property :errors do
              key :type, :array
              items do
                key :'$ref', :ErrorModel
              end
            end
          end
        end
      end
    end

    swagger_path '/forms/0966/active' do
      operation :get do
        security do
          key :bearer_token, []
        end
        key :summary, 'Returns last active 0966 Intent to File form submission'
        key :description, 'Returns last active JSON payload. Full URL, including\nquery parameters.'
        key :operationId, 'post0966itf'
        key :tags, [
          'Intent to File'
        ]

        parameter do
          key :name, 'X-VA-SSN'
          key :in, :header
          key :description, 'SSN of Veteran to fetch'
          key :required, false
          key :type, :string
        end

        parameter do
          key :name, 'X-VA-First-Name'
          key :in, :header
          key :description, 'First Name of Veteran to fetch'
          key :required, false
          key :type, :string
        end

        parameter do
          key :name, 'X-VA-Last-Name'
          key :in, :header
          key :description, 'Last Name of Veteran to fetch'
          key :required, false
          key :type, :string
        end

        parameter do
          key :name, 'X-VA-Birth-Date'
          key :in, :header
          key :description, 'Date of Birth of Veteran to fetch in iso8601 format'
          key :required, false
          key :type, :string
        end

        parameter do
          key :name, 'X-VA-EDIPI'
          key :in, :header
          key :description, 'EDIPI Number of Veteran to fetch'
          key :required, false
          key :type, :string
        end

        parameter do
          key :name, 'X-VA-User'
          key :in, :header
          key :description, 'VA username of the person making the request'
          key :required, false
          key :type, :string
        end

        parameter do
          key :name, 'payload'
          key :in, :body
          key :description, 'JSON API Payload of Veteran being submitted'
          key :required, true
          schema do
            key :type, :object
            key :required, [:data]
            property :data do
              key :type, :object
              key :required, [:attributes]
              property :attributes do
                key :type, :object
                property :type do
                  key :type, :string
                  key :example, 'compensation'
                  key :description, 'Required by JSON API standard'
                  key :enum, %w[
                    compensation
                    burial
                    pension
                  ]
                end
              end
            end
          end
        end

        response 200 do
          key :description, '0966 response'
          schema do
            key :'$ref', :Form0966Output
          end
        end
        response :default do
          key :description, 'unexpected error'
          schema do
            key :type, :object
            key :required, [:errors]
            property :errors do
              key :type, :array
              items do
                key :'$ref', :ErrorModel
              end
            end
          end
        end
      end
    end
  end
end<|MERGE_RESOLUTION|>--- conflicted
+++ resolved
@@ -8,14 +8,11 @@
 
     swagger_path '/forms/0966' do
       operation :get do
-<<<<<<< HEAD
         security do
           key :bearer_token, []
         end
         key :summary, 'Get 0966 JSON Schema for form'
         key :description, 'Returns a single JSON schema to auto generate a form'
-=======
->>>>>>> 08909ef1
         key :operationId, 'get0966JsonSchema'
         key :summary, 'Get 0966 JSON Schema for form'
         key :description, 'Returns a single 0966 JSON schema to auto generate a form'
