--- conflicted
+++ resolved
@@ -28,12 +28,8 @@
 
     def connection
       Faraday.new(base_path, headers: base_request_headers, request: request_options) do |conn|
-<<<<<<< HEAD
         conn.use :breakers # breakers must appear first, to work correctly.
-=======
-        conn.use :breakers
         conn.options.params_encoder = DoNotEncoder
->>>>>>> 83ed4ea7
 
         # Uncomment this if you want curl command equivalent or response output to log
         # conn.request(:curl, ::Logger.new(STDOUT), :warn) unless Rails.env.production?
