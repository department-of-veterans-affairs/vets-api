version: '3.4'
services:
  web:
    tmpfs:
      - /tmp
volumes:
  test_bundle:
    external: true
<<<<<<< HEAD
    name: test_bundle_v-edo_2
=======
    name: test_bundle_v2_7_6-cache-v3
>>>>>>> f35dd243
<|MERGE_RESOLUTION|>--- conflicted
+++ resolved
@@ -6,8 +6,4 @@
 volumes:
   test_bundle:
     external: true
-<<<<<<< HEAD
-    name: test_bundle_v-edo_2
-=======
-    name: test_bundle_v2_7_6-cache-v3
->>>>>>> f35dd243
+    name: test_bundle_v-edo_2