inherit_from:
  - .rubocop_explicit_enables.yml
  - .rubocop_todo.yml

require:
  - './lib/rubocop/cops/ams_serializer.rb'

plugins:
  - rubocop-rails
  - rubocop-rspec
  - rubocop-capybara
  - rubocop-factory_bot
  - rubocop-rspec_rails
  - rubocop-thread_safety


AllCops:
  NewCops: disable
  TargetRailsVersion: 6.1
  Include:
    - '**/Dangerfile'
    - '**/Gemfile'
    - '**/config.ru'
    - '**/Rakefile'
    - '**/*.rake'
    - '**/*.rb'
  Exclude:
    - db/schema.rb
    - db/audit_schema.rb
    - db/seeds.rb
    - db/migrate/*.rb
    - db/audit_migrate/*.rb
    - 'vendor/**/*'
    - modules/**/db/migrate/*.rb
    - 'tmp/**/*'

Style/Documentation:
  Enabled: false

Style/ClassAndModuleChildren:
  Enabled: false

Style/GlobalVars:
  AllowedVariables:
    - $redis

Style/HashSyntax:
  EnforcedShorthandSyntax: always

# Bug in 1.11.0
RSpec/VariableName:
  Exclude:
    - spec/sidekiq/facilities/pssg_download_spec.rb

# This cop forces you to put a return at the beginning of a block of code rather than having an if statement
# whose body carries to the end of the function. For example:
#
# def foo
#   ...
#   if test
#     ...
#   end
# end
#
# would be considered bad, and the cop would force you to put a `return if !test` before that block and
# then remove the if. The problem is that this hides intent, since the if test does have a purpose in
# readability, and it could also be easier for future changes to miss the return statement and add code
# after it expecting it to be executed.
Style/GuardClause:
  Enabled: false

# This is pretty much the same thing as the one above. Inside a loop, it forces you to use next to skip
# iteration rather than using an if block that runs to the end of the loop, and it suffers from the same
# problems as above.
Style/Next:
  Enabled: false

# This forces you to replace things like: `[1, 2, 3].length == 0` with `[1,2,3].empty?`. The problem is that
# not all things that implement length also implement empty? so you will get errors that cannot be resolved,
# and the cop will encourage you to do things that are incorrect.
Style/ZeroLengthPredicate:
  Enabled: false

Layout/LineLength:
  Max: 120
  Exclude:
    - 'Gemfile'
    - 'Dangerfile'

Rails:
  Enabled: true
  Exclude:
    - 'Dangerfile'

Rails/Output:
  Exclude:
    - 'lib/tasks/**/*'
    - 'bin/lib/vets-api/**/*'

Metrics/MethodLength:
  Max: 20
  Exclude:
    - 'spec/support/form1010cg_helpers/build_claim_data_for.rb'
    - 'spec/simplecov_helper.rb'
    - 'app/sidekiq/education_form/create_daily_spool_files.rb'
    - 'lib/map/security_token/service.rb'
    - 'Dangerfile'

Metrics/ClassLength:
  Max: 400

Rails/LexicallyScopedActionFilter:
  Exclude:
    - "app/controllers/concerns/filterable.rb"
    - 'modules/mobile/app/controllers/mobile/application_controller.rb'

# Blocks are limited to 25 lines or less
# removing block length rule for rspec DSL
Metrics/BlockLength:
  Exclude:
    - 'spec/**/*.rb'
    - 'rakelib/**/*.rake'
    - 'lib/tasks/**/*.rake'
    - 'config/**/*.rb'
    - 'app/swagger/**/*.rb'
    - 'app/controllers/v0/apidocs_controller.rb'
    - 'app/controllers/v1/apidocs_controller.rb'
    - 'modules/*/spec/**/*.rb'
    - 'modules/*/app/swagger/**/*.rb'
    - 'modules/*/config/routes.rb'

# Don't worry about ambiguous blocks in RSpec
# Official recommendation from rubocop team is to disable this rule for specs.
# See: https://github.com/rubocop-hq/rubocop/issues/4222
Lint/AmbiguousBlockAssociation:
  Exclude:
    - "spec/**/*"

# This file does not need to be snake case
Naming/FileName:
  Exclude:
    - '**/Gemfile'
    - '**/Guardfile'
    - '**/Rakefile'
    - 'config/initializers/rswag-ui.rb'

# TODO: REVIEW THESE AND MAKE CHANGES

# We should try to use StandardError, but some errors like timeout inherit from Exception (beware)
Style/RescueStandardError:
  EnforcedStyle: implicit

# Skipping for now, should revisit:
Rails/HasManyOrHasOneDependent:
  Exclude:
    - "app/models/education_benefits_claim.rb"
    - "app/models/saved_claim/education_benefits.rb"
    - "app/models/saved_claim.rb"
    - modules/accredited_representative_portal/app/models/accredited_representative_portal/power_of_attorney_request.rb
    - modules/accredited_representative_portal/app/models/accredited_representative_portal/power_of_attorney_request_resolution.rb
    - modules/accredited_representative_portal/app/models/accredited_representative_portal/saved_claim/benefits_intake.rb
    - modules/income_limits/app/models/std_state.rb


# The suggestions here don't seem to make sense in most cases. Skip for now.
Naming/MemoizedInstanceVariableName:
  Enabled: false

# It was determined these suggestions had the potential to change behavior.
Rails/ActiveRecordAliases:
  Enabled: false

# The use of variables such as n to represent number, x and y for x-axis and y-axis, el for element,
# v for value, i for index, and e for error are all standard abbreviations and should be excluded.
Naming/MethodParameterName:
  Enabled: false

# FactoryBot 5.x replaced static factory attributes with dynamic ones. Auto-converting using rubocop-rspec
# always uses {...} which means a lot of existing factories because invalid. Allowed exception in pr #3300.
Style/BlockDelimiters:
  Exclude:
    - "spec/factories/*.rb"
    - "modules/*/spec/factories/*.rb"

# Excluding modules specs for now and a few that may need to be revisited.
RSpec/SpecFilePathFormat:
  Enabled: true
  Exclude:
    - 'modules/**/*'
    - 'spec/lib/common/models/**/*'
    - 'spec/lib/saml/*_user_spec.rb'
    - 'spec/lib/ihub/appointments/service_spec.rb'
    - 'spec/requests/in_progress_forms_request_spec.rb'
    - 'spec/sidekiq/pagerduty/**/*'
    - 'spec/lib/pagerduty/**/*'
    - 'spec/lib/common/client/middleware/response/appeals_response_middleware_spec.rb'
    - 'spec/lib/common/client/middleware/response/gids_response_middleware_spec.rb'
    - 'spec/lib/common/client/middleware/response/response_middleware_spec.rb'
    - 'spec/lib/evss/pciu_address/pciu_address_spec.rb'
    - 'spec/lib/sm/client/message_drafts_spec.rb'
    - 'spec/lib/lighthouse/veterans_health/integration/client_spec.rb'
    - 'spec/lib/mail_automation/integration/client_spec.rb'
    - 'spec/rakelib/piilog_repl/piilog_helpers_spec.rb'
  CustomTransform:
    SSOeSettingsService: ssoe_settings_service

# Use in conjunction with SpecFilePathFormat
RSpec/SpecFilePathSuffix:
  Enabled: true

# Was determined that using described_class makes the code less readable.
RSpec/DescribedClass:
  Enabled: false

# Excluding these for now. May need to be revisited.
RSpec/DescribeClass:
  Exclude:
    - 'spec/lib/mhv_ac/client_spec.rb'
    - 'spec/lib/mhv_logging/api/audits_spec.rb'
    - 'spec/rakelib/vet360_spec.rb'
    - 'spec/requests/**/*'
    - 'spec/lib/sm/client/preferences_spec.rb'
    - 'spec/lib/sm/client/triage_teams_spec.rb'
    - 'spec/lib/sm/client/messages_spec.rb'
    - 'spec/lib/bb/client_spec.rb'
    - 'spec/lib/gi/client_spec.rb'
    - 'spec/lib/sm/client/folders_spec.rb'

# Determined to be too benign and/or numerous to justify changing
RSpec/AnyInstance:
  Enabled: false

# Determined to be too benign and/or numerous to justify changing
RSpec/BeforeAfterAll:
  Enabled: false

# Determined to be too benign and/or numerous to justify changing
RSpec/ExpectInLet:
  Enabled: false

# Determined to be too benign and/or numerous to justify changing
RSpec/IndexedLet:
  Enabled: false

RSpec/RemoveConst:
    Exclude:
      - 'spec/sidekiq/kms_key_rotation/batch_initiator_job_spec.rb'
      - 'modules/vba_documents/spec/mailers/unsuccessful_report_mailer_spec.rb'

# Determined to be too benign and/or numerous to justify changing
RSpec/ContextWording:
  Enabled: false

# Determined to be too benign and/or numerous to justify changing
RSpec/MissingExpectationTargetMethod:
  Enabled: false

# Determined to be too benign and/or numerous to justify changing
RSpec/ExampleLength:
  Enabled: false

# Determined to be too benign and/or numerous to justify changing
RSpec/ExpectInHook:
  Enabled: false

# Determined to be too benign and/or numerous to justify changing
RSpec/InstanceVariable:
  Enabled: false

# Determined to be too benign and/or numerous to justify changing
RSpec/LeakyConstantDeclaration:
  Enabled: false

# Determined to be too benign and/or numerous to justify changing
RSpec/MultipleMemoizedHelpers:
  Enabled: false

# Determined to be too benign and/or numerous to justify changing
RSpec/MessageSpies:
  Enabled: false

# Determined to be too benign and/or numerous to justify changing
RSpec/NamedSubject:
  Enabled: false

# Determined to be too benign and/or numerous to justify changing
RSpec/VerifiedDoubles:
  Enabled: false

# Determined to be too benign and/or numerous to justify changing
RSpec/MultipleExpectations:
  Enabled: false

# Determined to be too benign and/or numerous to justify changing
RSpec/NestedGroups:
  Enabled: false

# This seems to generate a lot of false positives
RSpec/EmptyExampleGroup:
  Enabled: false

# This seems to generate a lot of false positives
RSpec/LetSetup:
  Enabled: false

# Might be worth revisiting at some point
RSpec/MessageChain:
  Exclude:
    - 'modules/veteran_verification/spec/requests/service_history_request_spec.rb'
    - 'modules/veteran_verification/spec/requests/veteran_status_request_spec.rb'
    - 'spec/lib/va_profile/service_spec.rb'
    - 'spec/requests/service_history_request_spec.rb'
    - 'spec/requests/swagger_spec.rb'

# These instances seem to be necessary
RSpec/MultipleDescribes:
  Exclude:
    - 'spec/sidekiq/evss/document_upload_spec.rb'
    - 'spec/sidekiq/evss/request_decision_spec.rb'
    - 'spec/requests/swagger_spec.rb'

# These instances seem to be false positives
RSpec/RepeatedExample:
  Exclude:
    - 'modules/vba_documents/spec/sidekiq/upload_processor_spec.rb'
    - 'modules/vba_documents/spec/models/upload_submission_spec.rb'
    - 'modules/vba_documents/spec/request/v0/reports_request_spec.rb'
    - 'modules/vba_documents/spec/request/v1/reports_request_spec.rb'

# Might be worth revisiting at some point
RSpec/ScatteredLet:
  Exclude:
    - 'spec/controllers/openid_application_controller_spec.rb'
    - 'spec/controllers/v0/dependents_applications_controller_spec.rb'
    - 'spec/controllers/v0/post911_gi_bill_statuses_controller_spec.rb'
    - 'spec/lib/bb/client_spec.rb'
    - 'spec/lib/evss/auth_headers_spec.rb'
    - 'spec/lib/evss/gi_bill_status/service_spec.rb'
    - 'spec/lib/sentry/scrubbers/log_as_warning_spec.rb'
    - 'spec/mailers/spool_submissions_report_mailer_spec.rb'
    - 'spec/models/form_profile_spec.rb'
    - 'spec/models/va_profile_redis/contact_information_spec.rb'
    - 'spec/models/va_profile_redis/v2/contact_information_spec.rb'
    - 'spec/requests/health_care_applications_request_spec.rb'
    - 'spec/requests/http_method_not_allowed_spec.rb'
    - 'spec/requests/swagger_spec.rb'

# Might be worth revisiting at some point
RSpec/SubjectStub:
  Exclude:
    - 'modules/vaos/spec/services/user_service_spec.rb'
    - 'spec/sidekiq/education_form/create_daily_spool_files_spec.rb'
    - 'spec/sidekiq/education_form/process10203_submissions_spec.rb'
    - 'spec/sidekiq/education_form/create10203_applicant_decision_letters_spec.rb'
    - 'spec/sidekiq/education_form/forms/va1990_spec.rb'
    - 'spec/sidekiq/transactional_email_analytics_job_spec.rb'
    - 'spec/sidekiq/form526_confirmation_email_job_spec.rb'
    - 'spec/lib/bb/generate_report_request_form_spec.rb'
    - 'spec/lib/common/models/redis_store_spec.rb'
    - 'spec/lib/evss/disability_compensation_form/data_translation_all_claim_spec.rb'
    - 'spec/lib/evss/disability_compensation_form/data_translation_spec.rb'
    - 'spec/lib/mpi/service_spec.rb'
    - 'spec/lib/sm/client/folders_spec.rb'
    - 'spec/models/session_spec.rb'
    - 'spec/services/evss_claim_service_spec.rb'
    - 'spec/uploaders/evss_claim_document_uploader_spec.rb'
    - 'spec/services/form1010cg/service_spec.rb'
    - 'spec/services/form1010cg/auditor_spec.rb'

# the default style recently changed, but it's not worth changing
Rails/FilePath:
  EnforcedStyle: arguments

# This one doesn’t always make sense, it’s mostly the swagger,
# factories and pact provider states — which need a tear_down block regardless
Lint/EmptyBlock:
  Enabled: false

Layout/EmptyLineBetweenDefs:
  AllowAdjacentOneLineDefs: true

Cops/AmsSerializer:
  Enabled: true

Rails/Exit:
  Exclude:
    - bin/**/*.rb
    - modules/mobile/lib/scripts/parse_rspec_xml.rb

# kms_encrypted_model_patch is for a gem and the method name shouldn't be changed
Naming/PredicatePrefix:
  Exclude:
    - app/models/concerns/kms_encrypted_model_patch.rb
    - app/models/preneeds/burial_form.rb

<<<<<<< HEAD
Rails/UnusedIgnoredColumns:
  Exclude:
    - modules/test_user_dashboard/app/models/test_user_dashboard/tud_account.rb

=======
>>>>>>> 0e16a0b1
Rails/InverseOf:
  Exclude:
    - modules/income_limits/app/models/std_state.rb
    - modules/accredited_representative_portal/app/models/accredited_representative_portal/power_of_attorney_request.rb
    - modules/accredited_representative_portal/app/models/accredited_representative_portal/power_of_attorney_request_notification.rb
    - modules/accredited_representative_portal/app/models/accredited_representative_portal/saved_claim/benefits_intake.rb

Lint/DuplicateMethods:
  Exclude:
<<<<<<< HEAD
    - modules/appeals_api/app/services/appeals_api/pdf_construction/supplemental_claim/v4/form_data.rb

Rails/UniqueValidationWithoutIndex:
  Exclude:
    - modules/test_user_dashboard/app/models/test_user_dashboard/tud_account.rb

Lint/ShadowingOuterLocalVariable:
  Exclude:
    - 'rakelib/decision_review_repl.rb'
=======
    - modules/appeals_api/app/services/appeals_api/pdf_construction/supplemental_claim/v4/form_data.rb
>>>>>>> 0e16a0b1
<|MERGE_RESOLUTION|>--- conflicted
+++ resolved
@@ -393,13 +393,10 @@
     - app/models/concerns/kms_encrypted_model_patch.rb
     - app/models/preneeds/burial_form.rb
 
-<<<<<<< HEAD
 Rails/UnusedIgnoredColumns:
   Exclude:
     - modules/test_user_dashboard/app/models/test_user_dashboard/tud_account.rb
 
-=======
->>>>>>> 0e16a0b1
 Rails/InverseOf:
   Exclude:
     - modules/income_limits/app/models/std_state.rb
@@ -409,7 +406,6 @@
 
 Lint/DuplicateMethods:
   Exclude:
-<<<<<<< HEAD
     - modules/appeals_api/app/services/appeals_api/pdf_construction/supplemental_claim/v4/form_data.rb
 
 Rails/UniqueValidationWithoutIndex:
@@ -418,7 +414,4 @@
 
 Lint/ShadowingOuterLocalVariable:
   Exclude:
-    - 'rakelib/decision_review_repl.rb'
-=======
-    - modules/appeals_api/app/services/appeals_api/pdf_construction/supplemental_claim/v4/form_data.rb
->>>>>>> 0e16a0b1
+    - 'rakelib/decision_review_repl.rb'