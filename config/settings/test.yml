
hostname: www.example.com # possible fallback for unsafe request.host
virtual_hosts: ["www.example.com", "localhost", "127.0.0.1", "example.org"] # Safe host names
vsp_environment: test

secret_key_base: be8e6b6b16993e899c2c4fd08f7c6a6e5ad5f295b369d22f126d4569d2a0e44c4f04b13c02d65ab701452ef0a24ed2db7af441214ed5ae98c6113442f5846605

mvi:
  url: http://www.example.com/
  mock: false

reports:
  aws:
    access_key_id: key
    bucket: bucket
    region: region
    secret_access_key: secret

saml:
  cert_path: spec/support/certificates/ruby-saml.crt
  key_path: spec/support/certificates/ruby-saml.key

saml_ssoe:
  cert_path: spec/support/certificates/ruby-saml.crt
  key_path: spec/support/certificates/ruby-saml.key

clamav:
  mock: true
  host: 0.0.0.0
  port: '33100'

sign_in:
  jwt_encode_key: 'spec/fixtures/sign_in/privatekey.pem'

edu:
  prefill: true
  sftp:
    relative_path: 'spool_files'

pension_burial:
  prefill: true
  sftp:
    relative_path: 'VETSGOV_PENSION'

bpds:
  jwt_secret: "FAKE_SECRET"

hca:
  prefill: true

shrine:
  claims:
    type: memory
    path: moot
  local:
    type: local
    path: testing-local
  remotes3:
    type: s3
    bucket: bucketname
    path: remote-testing
    region: us-gov-west-1
    access_key_id: ABCD1234
    secret_access_key: 1234ABCD

account:
  enabled: true

directory:
  url: http://example.com/services/apps/v0/
  apikey: <fake_api_key>

search:
  access_key: TESTKEY
  affiliate: va
  url: https://search.usa.gov/api/v2/search/i14y

search_gsa:
  access_key: TESTKEY
  affiliate: va
  url: https://api.gsa.gov/technology/searchgov/v2/results/i14y

search_typeahead:
  api_key: TEST_KEY
  name: va
  url: https://api.gsa.gov/technology/searchgov/v1

search_click_tracking:
  access_key: TESTKEY
  affiliate: va
  module_code: I14Y
  url: https://api.gsa.gov/technology/searchgov/v2

vba_documents:
  enable_download_endpoint: true
  enable_validate_document_endpoint: true
  v2_enabled: true
  v2_upload_endpoint_enabled: true

modules_appeals_api:
  documentation:
    path_enabled_flag: true
  legacy_appeals_enabled: true

bd:
  base_name: staging-api.va.gov/services

# Put a real api_key in the BRD_API_KEY environment variable to record VCR cassettes
# Be sure to not commit the api key and the cassettes.
brd:
  base_name: staging-api.va.gov/services
  api_key: testapikeyhere

bgs:
  mock_response_location: /cache/bgs
  mock_responses: false
  application: VAgovAPI
  client_station_id: 281
  client_username: VAgovAPI
  url: https://internal-dsva-vagov-dev-fwdproxy-1893365470.us-gov-west-1.elb.amazonaws.com:4447
  external_uid: xUid
  external_key: xKey
# You can use this in `config/settings/test.local.yml`.
# bgs:
#   url: https://localhost:4447
#   ssl_verify_mode: "none"

flipper:
  github_organization: "organization"
  github_team: 0000000
  github_oauth_key: xxx000
  github_oauth_secret: 000xxx

vanotify:
  client_url: http://fakeapi.com
  services:
    lighthouse:
      api_key: fake_api_key
      template_id:
        disconnection_template: fake_template_id
    check_in:
      api_key: check-in_aaaaaaaa-aaaa-aaaa-aaaa-aaaaaaaaaaaa-bbbbbbbb-bbbb-bbbb-bbbb-bbbbbbbbbbbb
      sms_sender_id: cie_fake_sms_sender_id
      template_id:
        claim_submission_success_text: cie_fake_success_template_id
        claim_submission_duplicate_text: cie_fake_duplicate_template_id
        claim_submission_timeout_text: cie_fake_timeout_template_id
        claim_submission_error_text: cie_fake_error_template_id
    oracle_health:
      sms_sender_id: oh_fake_sms_sender_id
      template_id:
        claim_submission_success_text: oh_fake_success_template_id
        claim_submission_duplicate_text: oh_fake_duplicate_template_id
        claim_submission_timeout_text: oh_fake_timeout_template_id
        claim_submission_error_text: oh_fake_error_template_id
    benefits_decision_review:
      api_key: fake_secret
      template_id:
        higher_level_review_form_error_email: fake_hlr_template_id
        notice_of_disagreement_evidence_error_email: fake_nod_evidence_template_id
        notice_of_disagreement_form_error_email: fake_nod_template_id
        supplemental_claim_evidence_error_email: fake_sc_evidence_template_id
        supplemental_claim_form_error_email: fake_sc_template_id
        supplemental_claim_secondary_form_error_email: fake_sc_secondary_form_template_id
    benefits_management_tools:
      api_key: fake_secret
      template_id:
        evidence_submission_failure_email: fake_template_id

res:
  base_url: https://fake_url.com
  api_key: fake_auth

veteran_readiness_and_employment:
  base_url: https://fake_url.com
  credentials: fake_auth
  auth_endpoint: https://fake_url.com/auth/oauth/token

hqva_mobile:
  url: "https://veteran.apps.va.gov"
  mock: false
  development_key_path: modules/health_quest/config/rsa/sandbox_rsa
  facilities:
    url: "https://staging-api.va.gov"
    ids_path: "/facilities_api/v1/va"
  lighthouse:
    url: "https://sandbox-api.va.gov"
    pgd_path: "/services/pgd/v0/r4"
    pgd_token_path: "/oauth2/pgd/v1/token"
    health_api_path: "/services/fhir/v0/r4"
    health_token_path: "/oauth2/health/system/v1/token"
    host: "sandbox-api.va.gov"
    pgd_aud_claim_url: "https://deptva-eval.okta.com/oauth2/aus8x27nv4g4BS01v2p7"
    health_aud_claim_url: "https://deptva-eval.okta.com/oauth2/aus8nm1q0f7VQ0a482p7"
    claim_common_id: "0oa9gvwf5mvxcX3zH2p7"
    grant_type: "client_credentials"
    client_assertion_type: "urn:ietf:params:oauth:client-assertion-type:jwt-bearer"
    redis_session_prefix: "healthquest_lighthouse"
    health_api: "health_api"
    pgd_api: "pgd_api"
    mock: false
    key_path: modules/health_quest/config/rsa/sandbox_rsa
    pgd_api_scopes:
      - "launch launch/patient"
      - "patient/Observation.read"
      - "patient/Observation.write"
      - "patient/Questionnaire.read"
      - "patient/Questionnaire.write"
      - "patient/QuestionnaireResponse.read"
      - "patient/QuestionnaireResponse.write"
    health_api_scopes:
      - "launch launch/patient"
      - "patient/Appointment.read"
      - "patient/Location.read"
      - "patient/Organization.read"
      - "patient/Patient.read"

# settings va.gov uses related to lighthouse api's
lighthouse:
  api_key: fake_key
  veterans_health:
    url: https://sandbox-api.va.gov
    fast_tracker:
      client_assertion_type: "urn:ietf:params:oauth:client-assertion-type:jwt-bearer"
      api_scope:
        - "launch"
        - "patient/AllergyIntolerance.read"
        - "patient/DiagnosticReport.read"
        - "patient/Patient.read"
        - "system/Patient.read"
        - "patient/Observation.read"
        - "patient/Practitioner.read"
        - "patient/MedicationRequest.read"
        - "patient/Condition.read"
      aud_claim_url: "https://deptva-eval.okta.com/oauth2/aus8nm1q0f7VQ0a482p7/v1/token"
      client_id: "fake_client_id"
      grant_type: "client_credentials"
      api_key: spec/support/fake_api_key_for_lighthouse.txt
  veteran_verification:
    host: https://sandbox-api.va.gov
    aud_claim_url: https://deptva-eval.okta.com/oauth2/ausi3u00gw66b9Ojk2p7/v1/token
    form526:
      host: https://sandbox-api.va.gov
      access_token:
        client_id: abc123456
        rsa_key: path/to/key
      use_mocks: false
  benefits_claims:
    host: https://sandbox-api.va.gov
    aud_claim_url: https://deptva-eval.okta.com/oauth2/ausi3u00gw66b9Ojk2p7/v1/token
    form526:
      host: https://sandbox-api.va.gov
      access_token:
        client_id: abc123456
        rsa_key: path/to/key
      use_mocks: false
  benefits_education:
      host: https://sandbox-api.va.gov
      use_mocks: true
      access_token:
        client_id: ~
        rsa_key: ~
  benefits_intake:
      api_key: fake_api_key

vaos:
  eps:
    key_path: modules/health_quest/config/rsa/sandbox_rsa

rrd:
  alerts:
    recipients:
      - fake_email

sidekiq:
  github_organization: "organization"
  github_team: 0000000
  github_oauth_key: xxx000
  github_oauth_secret: 000xxx

chip:
  url: https://vpce-06399548ef94bdb41-lk4qp2nd.execute-api.us-gov-west-1.vpce.amazonaws.com
  base_path: dev
  api_gtwy_id: fake_gtwy_id
  mock: true
  mobile_app:
    tenant_id: 12345678-aaaa-bbbb-cccc-269c51a7d380

check_in:
  travel_reimbursement_api_v2:
    auth_url_v2: https://login.microsoftonline.us
    tenant_id: fake_template_id
    client_id: fake_client_id
    client_secret: fake_client_secret
    scope: fake_scope/.default
    claims_url_v2: https://dev.integration.d365.va.gov
    claims_base_path: EC/ClaimIngestSvc
    subscription_key: fake_subscription_key
    client_number: fake_cli_number
    redis_token_expiry: 3540 # 59 minutes
    service_name: BTSSS-API
  authentication:
    max_auth_retry_limit: 3
    retry_attempt_expiry: 604800 # 7 Days
  chip_api_v2:
    url: https://vpce-06399548ef94bdb41-lk4qp2nd.execute-api.us-gov-west-1.vpce.amazonaws.com
    base_path: dev
    tmp_api_user: TzY6DFrnjPE8dwxUMbFf9HjbFqRim2MgXpMpMciXJFVohyURUJAc7W99rpFzhfh2B3sVnn4
    tmp_api_id: 2dcdrrn5zc
    tmp_api_username: vetsapiTempUser
    service_name: CHIP-API
    mock: false
    redis_session_prefix: check_in_chip_v2
  lorota_v2:
    url: https://vpce-06399548ef94bdb41-lk4qp2nd.execute-api.us-gov-west-1.vpce.amazonaws.com
    base_path: dev
    api_id: 22t00c6f97
    api_key: Xc7k35oE2H9aDeUEpeGa38PzAHyLT9jb5HiKeBfs
    service_name: LoROTA-API
    mock: false
    key_path: modules/health_quest/config/rsa/sandbox_rsa
    redis_session_prefix: check_in_lorota_v2
    redis_token_expiry: 43200 # 12 Hours

mcp:
  vbs:
    url: https://fake_url.com:9000
    host: fake_url.com:9000
    base_path: /vbsapi
    service_name: VBS
    mock: true
  vbs_v2:
    url: https://internal-dsva-vagov-staging-fwdproxy-1821450725.us-gov-west-1.elb.amazonaws.com:4491
    host: internal-dsva-vagov-staging-fwdproxy-1821450725.us-gov-west-1.elb.amazonaws.com:4491
    base_path: /vbsapi
    service_name: VBS
    mock: true
  notifications:
    job_interval: 90
    batch_size: 100
dgi:
  jwt:
    public_key_path: modules/meb_api/spec/fixtures/dgi_public_test.pem
    private_key_path: modules/meb_api/spec/fixtures/dgi_private_test.pem
  vets:
    url: "https://jenkins.ld.afsp.io:32512/vets-service/v1/" # Docker setup for microservice
    mock: false
  post911_sob:
    jwt:
      public_key_path: spec/fixtures/post911_sob/dgib/public_test.pem
      private_key_path: spec/fixtures/post911_sob/dgib/private_test.pem

bid:
  awards:
    base_url: https://fake_url.com
    credentials: fake_auth

test_user_dashboard:
  env: staging

lgy:
  base_url: https://fake_url.com
  app_id: fake_app_id
  api_key: fake_api_key

form_10_10cg:
  carma:
    mulesoft:
      host: "https://fake-mulesoft.vapi.va.gov"
      client_id: BEEFCAFE1234
      client_secret: C0FFEEFACE4321
      timeout: 10

vha:
  sharepoint:
    sharepoint_url: "dvagov.sharepoint.com"
    client_id: "fake_sharepoint_client_id"
    client_secret: "fake_sharepoint_client_secret"
    tenant_id: "fake_sharepoint_tenant_id"
    resource: "00000003-0000-0ff1-ce00-000000000000"
    service_name: "VHA-SHAREPOINT"
    base_path: "/sites/vhafinance/MDW"
    authentication_url: "https://accounts.accesscontrol.windows.net"
    mock: false

mhv:
  medical_records:
    app_token: xyz
    host: http://example.org

evss:
  dvp:
    url: https://fakedomainandsubdomain.com

claims_api:
  evss_container:
    client_key: fakekeyvaluehere
  pdf_generator_526:
    url: 'https://fake_pdf_url.com'
    path: '/form-526ez-pdf-generator/v1/forms/'
    content_type: 'application/vnd.api+json'
  benefits_documents:
    host: https://staging-api.va.gov
    auth:
      ccg:
        client_id: fakekeyvaluehere
        secret_key: path/to/fake/key.pem
        aud_claim_url: https://fakeurlhere/fake/path/here
  vanotify:
    client_url: https://fakeurl/with/path/here
    accepted_representative_template_id: xxxxxx-zzzz-aaaa-bbbb-cccccccc
    accepted_service_organization_template_id: xxxxxx-zzzz-aaaa-bbbb-cccccccc
    declined_representative_template_id: xxxxxx-zzzz-aaaa-bbbb-cccccccc
    declined_service_organization_template_id: xxxxxx-zzzz-aaaa-bbbb-cccccccc
    services:
      lighthouse:
        api_key: fake-xxxxxx-zzzz-aaaa-bbbb-cccccccc-xxxxxx-zzzz-aaaa-bbbb-cccccccc

ask_va:
  crm_api:
    auth_url: https://login.microsoftonline.us
    base_url: https://dev.integration.d365.va.gov
    client_id: client_id
    client_secret: client_secret
    veis_api_path: veis/vagov.lob.ava/api
    tenant_id: abcdefgh-1234-5678-12345-11e8b8ce491e
    ocp_apim_subscription_key: subscription_key
    service_name: VEIS-API

nod_vanotify_status_callback:
  bearer_token: bearer_token_secret

travel_pay:
  veis:
    client_id: 'client_id'
    client_secret: 'client_secret'
    resource: 'resource_id'
    tenant_id: 'tenant_id'
    auth_url: 'https://auth.veis.gov'
  mock: false
  subscription_key: 'api_key'
  base_url: 'https://btsss.gov'
  client_number: '12345'
  service_name: 'BTSSS-API'

va_notify:
  status_callback:
    bearer_token: 'va_notify_bearer_token'

accredited_representative_portal:
  allow_list:
    github:
      access_token: some_fake_token
<<<<<<< HEAD
=======
      base_uri: https://not.real.com
>>>>>>> dacbbc6f
      repo: faked/fakeness
      path: not_real.csv<|MERGE_RESOLUTION|>--- conflicted
+++ resolved
@@ -451,9 +451,6 @@
   allow_list:
     github:
       access_token: some_fake_token
-<<<<<<< HEAD
-=======
       base_uri: https://not.real.com
->>>>>>> dacbbc6f
       repo: faked/fakeness
       path: not_real.csv