--- conflicted
+++ resolved
@@ -9,13 +9,8 @@
       include SentryLogging
 
       def create
-<<<<<<< HEAD
-        form = ::Preneeds::BurialForm.new(burial_form_params)
-        validate!(Common::HashHelpers.deep_transform_parameters!(burial_form_params) { |k| k.camelize(:lower) })
-=======
         @form = ::Preneeds::BurialForm.new(burial_form_params)
         validate!
->>>>>>> 6a08e68b
 
         resource = client.receive_pre_need_application(@form)
         ::Preneeds::PreneedSubmission.create!(
