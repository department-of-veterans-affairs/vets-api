# frozen_string_literal: true

<<<<<<< HEAD
require 'lighthouse/facilities/client'

class V1::Facilities::VAController < FacilitiesController
=======
class V1::Facilities::VaController < FacilitiesController
>>>>>>> 3ca1c1a1
  # Index supports the following query parameters:
  # @param bbox - Bounding box in form "xmin,ymin,xmax,ymax" in Lat/Long coordinates
  # @param type - Optional facility type, values = all (default), health, benefits, cemetery
  # @param services - Optional specialty services filter
  def index
    api_results = api.get_facilities(lighthouse_params)

    render_collection(serializer, api_results)
  end

  def show
    api_result = api.get_by_id(params[:id])

    render_json(serializer, api_result)
  end

  private

  def api
    Lighthouse::Facilities::Client.new
  end

  def lighthouse_params
    params.permit(
      :ids,
      :lat,
      :long,
      :page,
      :per_page,
      :state,
      :type,
      :zip,
      bbox: [],
      services: []
    )
  end

  def serializer
    Lighthouse::Facilities::FacilitySerializer
  end

  def resource_path(options)
    v1_facilities_va_index_url(options)
  end
end<|MERGE_RESOLUTION|>--- conflicted
+++ resolved
@@ -1,12 +1,8 @@
 # frozen_string_literal: true
 
-<<<<<<< HEAD
 require 'lighthouse/facilities/client'
 
-class V1::Facilities::VAController < FacilitiesController
-=======
 class V1::Facilities::VaController < FacilitiesController
->>>>>>> 3ca1c1a1
   # Index supports the following query parameters:
   # @param bbox - Bounding box in form "xmin,ymin,xmax,ymax" in Lat/Long coordinates
   # @param type - Optional facility type, values = all (default), health, benefits, cemetery
