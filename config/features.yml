--- conflicted
+++ resolved
@@ -1268,16 +1268,9 @@
   pension_form_enabled:
     actor_type: user
     description: Enable the pension form
-<<<<<<< HEAD
   pension_claim_submission_to_lighthouse:
     actor_type: user
     description: Pension claim submission uses Lighthouse API
-=======
-  veteran_status_updated:
-    actor_type: user
-    description: Enable the veteran post-emis status
-    enable_in_development: true
->>>>>>> 7de7de84
   virtual_agent_enable_param_error_detection:
     actor_type: user
     description: If enabled, Allows for the detection of errors in the chatbot params
