# frozen_string_literal: true

require 'rails_helper'
require 'rx/client'
require 'vets/collection'
require 'rx/configuration'

# Mock upstream request to return source app for Rx client
class UpstreamRequest
  def self.env
    { 'SOURCE_APP' => 'myapp' }
  end
end

describe Rx::Client do
  before do
    VCR.use_cassette 'rx_client/session' do
<<<<<<< HEAD
      @client = Rx::Client.new(session: { user_uuid: '12345', user_id: '12210827' },
=======
      @client = Rx::Client.new(session: { user_id: '16955936' },
>>>>>>> 259a9d59
                               upstream_request: UpstreamRequest)
      @client.authenticate
    end
  end

  let(:client) { @client }

  describe 'preferences' do
    it 'gets rx preferences' do
      VCR.use_cassette('rx_client/preferences/gets_rx_preferences') do
        client_response = client.get_preferences
        expect(client_response.email_address).to eq('Praneeth.Gaganapally@va.gov')
        expect(client_response.rx_flag).to be(true)
      end
    end

    it 'sets rx preferences' do
      VCR.use_cassette('rx_client/preferences/sets_rx_preferences') do
        client_response = client.post_preferences(email_address: 'kamyar.karshenas@va.gov', rx_flag: false)
        expect(client_response.email_address).to eq('kamyar.karshenas@va.gov')
        expect(client_response.rx_flag).to be(false)
        # Change it back to what it was to make this test idempotent
        client_response = client.post_preferences(email_address: 'Praneeth.Gaganapally@va.gov', rx_flag: true)
        expect(client_response.email_address).to eq('Praneeth.Gaganapally@va.gov')
        expect(client_response.rx_flag).to be(true)
      end
    end

    it 'raises a backend service exception when email includes spaces' do
      cassette = 'raises_a_backend_service_exception_when_email_includes_spaces'
      VCR.use_cassette("rx_client/preferences/#{cassette}") do
        expect { client.post_preferences(email_address: 'kamyar karshenas@va.gov', rx_flag: false) }
          .to raise_error(Common::Exceptions::BackendServiceException)
      end
    end
  end

  shared_examples 'prescriptions' do |caching_enabled|
    before do
      allow(Settings.mhv.rx).to receive(:collection_caching_enabled).and_return(caching_enabled)
      allow(StatsD).to receive(:increment)
    end

    let(:cache_keys) { ["#{client.session.user_id}:getactiverx", "#{client.session.user_id}:gethistoryrx"] }

    it 'gets a list of active prescriptions' do
      VCR.use_cassette('rx_client/prescriptions/gets_a_list_of_active_prescriptions') do
        client_response = client.get_active_rxs
        expect(client_response).to be_a(Vets::Collection)
        expect(client_response.type).to eq(Prescription)
        expect(client_response.cached?).to eq(caching_enabled)

        if caching_enabled
          expect(cache_key_for(client_response)).to eq("#{client.session.user_id}:getactiverx")
        else
          expect(cache_key_for(client_response)).to be_nil
        end
      end
    end

    it 'gets a list of all prescriptions' do
      VCR.use_cassette('rx_client/prescriptions/gets_a_list_of_all_prescriptions') do
        client_response = client.get_history_rxs
        expect(client_response).to be_a(Vets::Collection)
        expect(client_response.members.first).to be_a(Prescription)
        expect(client_response.cached?).to eq(caching_enabled)

        if caching_enabled
          expect(cache_key_for(client_response)).to eq("#{client.session.user_id}:gethistoryrx")
        else
          expect(cache_key_for(client_response)).to be_nil
        end
      end
    end

    it 'gets a single prescription' do
      VCR.use_cassette('rx_client/prescriptions/gets_a_single_prescription') do
        expect(client.get_rx(13_650_546)).to be_a(Prescription)
      end
    end

    it 'refills a prescription' do
      VCR.use_cassette('rx_client/prescriptions/refills_a_prescription') do
        if caching_enabled
          expect(Vets::Collection).to receive(:bust).with(cache_keys)
        else
          expect(Vets::Collection).not_to receive(:bust).with([nil, nil])
        end

        client_response = client.post_refill_rx(25_567_989)
        expect(client_response.status).to equal 200
        expect(client_response.body).to eq(status: 'success')
        expect(StatsD).to have_received(:increment).with(
          "#{described_class::STATSD_KEY_PREFIX}.refills.requested", 1, tags: ['source_app:myapp']
        ).exactly(:once)
      end
    end

    it 'refills multiple prescriptions' do
      VCR.use_cassette('rx_client/prescriptions/refills_multiple_prescriptions') do
        ids = [25_664_832, 25_658_010]
        client_response = client.post_refill_rxs(ids)
        expect(client_response.status).to equal 200
        # This is what MHV returns for successful multiple refills
        expect(client_response.body).to include(
          :failed_station_list,
          :successful_station_list,
          :last_updated_time,
          :prescription_list,
          :errors,
          :info_messages
        )
        # Verify successful refill indicators
        expect(client_response.body[:successful_station_list]).to be_present
        expect(client_response.body[:errors]).to be_an(Array)
        expect(StatsD).to have_received(:increment).with(
          "#{described_class::STATSD_KEY_PREFIX}.refills.requested", ids.size, tags: ['source_app:myapp']
        ).exactly(:once)
      end
    end

    it 'handles failures when refilling multiple prescriptions' do
      VCR.use_cassette('rx_client/prescriptions/refills_multiple_prescriptions_failure') do
        ids = [13_650_545, 13_650_546]
        client_response = client.post_refill_rxs(ids)
        expect(client_response.status).to equal 200
        expect(StatsD).to have_received(:increment).with(
          "#{described_class::STATSD_KEY_PREFIX}.refills.requested", ids.size, tags: ['source_app:myapp']
        ).exactly(:once)
        expect(client_response.body).to include(
          :failed_station_list,
          :successful_station_list,
          :last_updated_time,
          :prescription_list,
          :errors,
          :info_messages
        )
        expect(client_response.body[:errors]).to be_an(Array)
        expect(client_response.body[:errors]).not_to be_empty
      end
    end

    context 'nested resources' do
      it 'gets tracking for a prescription' do
        VCR.use_cassette('rx_client/prescriptions/nested_resources/gets_tracking_for_a_prescription') do
          client_response = client.get_tracking_rx(13_650_541)
          expect(client_response).to be_a(Tracking)
          expect(client_response.prescription_id).to eq(13_650_541)
        end
      end

      it 'gets a list of tracking history for a prescription' do
        cassette = 'gets_a_list_of_tracking_history_for_a_prescription'
        VCR.use_cassette("rx_client/prescriptions/nested_resources/#{cassette}") do
          client_response = client.get_tracking_history_rx(13_650_541)
          expect(client_response).to be_a(Vets::Collection)
          expect(client_response.members.first.prescription_id).to eq(13_650_541)
          expect(client_response.cached?).to be(false)
          expect(cache_key_for(client_response)).to be_nil
        end
      end
    end

    it 'handles failed stations' do
      VCR.use_cassette('rx_client/prescriptions/handles_failed_stations') do
        expect(Rails.logger).to receive(:warn).with(/failed station/).with(/Station-000/)
        client.get_history_rxs
      end
    end
  end

  describe 'Prescriptions with caching disabled' do
    it_behaves_like 'prescriptions', false
  end

  describe 'Prescriptions with caching enabled' do
    it_behaves_like 'prescriptions', true
  end

  describe 'API gateway methods' do
    let(:config) { Rx::Configuration.instance }

    before do
      allow(Settings.mhv.rx).to receive(:x_api_key).and_return('test-api-key')
    end

    it 'returns the x-api-key header' do
      result = client.send(:auth_headers)
      headers = { 'base-header' => 'value', 'appToken' => 'test-app-token', 'mhvCorrelationId' => '10616687' }
      allow(client).to receive(:auth_headers).and_return(headers)
      expect(result).to include('x-api-key' => 'test-api-key')
      expect(config.x_api_key).to eq('test-api-key')
    end
  end

  def cache_key_for(collection)
    collection.instance_variable_get(:@cache_key)
  end
end<|MERGE_RESOLUTION|>--- conflicted
+++ resolved
@@ -15,11 +15,7 @@
 describe Rx::Client do
   before do
     VCR.use_cassette 'rx_client/session' do
-<<<<<<< HEAD
-      @client = Rx::Client.new(session: { user_uuid: '12345', user_id: '12210827' },
-=======
-      @client = Rx::Client.new(session: { user_id: '16955936' },
->>>>>>> 259a9d59
+      @client = Rx::Client.new(session: { user_uuid: '12345', user_id: '16955936' },
                                upstream_request: UpstreamRequest)
       @client.authenticate
     end
