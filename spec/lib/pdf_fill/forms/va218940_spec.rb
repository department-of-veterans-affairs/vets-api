--- conflicted
+++ resolved
@@ -48,7 +48,6 @@
     end
   end
 
-<<<<<<< HEAD
   describe '#expand_veteran_full_name' do
     context 'contains middle initial' do
       let :form_data do
@@ -76,8 +75,6 @@
     end
   end
 
-=======
->>>>>>> 5423a62c
   describe '#expand_veteran_dob' do
     context 'dob is not blank' do
       let :form_data do
