--- conflicted
+++ resolved
@@ -404,15 +404,7 @@
                         (Flipper.enabled?(:remove_pciu, self) && icn.present?)
                       )
 
-<<<<<<< HEAD
     @vet360_contact_info ||= VAProfileRedis::V2::ContactInformation.for_user(self)
-=======
-    @vet360_contact_info ||= if Flipper.enabled?(:remove_pciu, self) && icn.present?
-                               VAProfileRedis::V2::ContactInformation.for_user(self)
-                             elsif !Flipper.enabled?(:remove_pciu, self) && vet360_id.present?
-                               VAProfileRedis::ContactInformation.for_user(self)
-                             end
->>>>>>> 91b6a136
   end
 
   def va_profile_email
