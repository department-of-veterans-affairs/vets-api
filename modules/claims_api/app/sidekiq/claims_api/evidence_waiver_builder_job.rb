--- conflicted
+++ resolved
@@ -6,12 +6,9 @@
 
 module ClaimsApi
   class EvidenceWaiverBuilderJob < ClaimsApi::ServiceBase
-<<<<<<< HEAD
     include ::Common::FileHelpers
-=======
     include ClaimsApi::EwsVBMSSidekiq
     sidekiq_options expires_in: 48.hours, retry: true
->>>>>>> 629a325a
 
     # Generate a 5103 "form" for a given veteran.
     #
