--- conflicted
+++ resolved
@@ -50,7 +50,6 @@
 
       result
     rescue Common::Exceptions::BackendServiceException => e
-<<<<<<< HEAD
       # Send error notification if feature flag is enabled
       send_error_notification_if_enabled(e)
       raise e
@@ -58,13 +57,6 @@
       log_message(:error, 'Unexpected error', error_class: e.class.name)
       # Send error notification if feature flag is enabled
       send_error_notification_if_enabled(e)
-=======
-      log_metric('BTSSS_ERROR')
-      raise e
-    rescue => e
-      log_message(:error, 'Unexpected error', error_class: e.class.name)
-      log_metric('BTSSS_ERROR')
->>>>>>> b1586857
       raise_backend_service_exception('An unexpected error occurred')
     end
 
@@ -83,15 +75,10 @@
       add_expense_to_claim(claim_id)
       submission_response = submit_claim_for_processing(claim_id)
 
-<<<<<<< HEAD
       # Extract claim data from submission response for notifications
       claim_number_last_four = extract_claim_number_last_four(submission_response)
 
       { 'success' => true, 'claimId' => claim_id, 'claimNumberLastFour' => claim_number_last_four }
-=======
-      log_metric('BTSSS_SUCCESS')
-      { 'success' => true, 'claimId' => claim_id }
->>>>>>> b1586857
     end
 
     ##
@@ -176,16 +163,9 @@
 
       response = client.send_claim_submission_request(claim_id:)
 
-<<<<<<< HEAD
       raise_backend_service_exception('Failed to submit claim', response.status) unless response.status == 200
 
       response
-=======
-      unless response.status == 200
-        log_metric('CLAIM_SUBMIT_ERROR')
-        raise_backend_service_exception('Failed to submit claim', response.status)
-      end
->>>>>>> b1586857
     end
 
     ##
@@ -236,7 +216,6 @@
     end
 
     ##
-<<<<<<< HEAD
     # Extracts the last four digits of the claim number from API response
     #
     # @param response [Faraday::Response] the API response
@@ -340,16 +319,6 @@
     rescue => e
       log_message(:error, 'Failed to format appointment date', error: e.message)
       @appointment_date
-=======
-    # Logs a metric with facility-type awareness
-    #
-    # @param metric_suffix [String] the suffix for the metric constant
-    #
-    def log_metric(metric_suffix)
-      prefix = @facility_type&.downcase == 'oh' ? 'OH' : 'CIE'
-      constant_name = "#{prefix}_STATSD_#{metric_suffix}"
-      StatsD.increment(CheckIn::Constants.const_get(constant_name))
->>>>>>> b1586857
     end
   end
 end