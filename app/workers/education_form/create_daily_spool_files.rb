# frozen_string_literal: true

require 'net/sftp'
require 'sentry_logging'
require 'sftp_writer/factory'

module EducationForm
  WINDOWS_NOTEPAD_LINEBREAK = "\r\n"
  STATSD_KEY = 'worker.education_benefits_claim'
  STATSD_FAILURE_METRIC = "#{STATSD_KEY}.failed_spool_file"

  class FormattingError < StandardError
  end

  class DailySpoolFileLogging < StandardError
  end

  class DailySpoolFileError < StandardError
  end

  class CreateDailySpoolFiles
<<<<<<< HEAD
    LIVE_FORM_TYPES = %w[1990 1995 1990e 5490 1990n 5495 0993 0994 10203 1990s].map { |t| "22-#{t.upcase}" }.freeze
=======
    LIVE_FORM_TYPES = %w[1990 1995 1990e 5490 1990n 5495 0993 0994 10203 1990S].map { |t| "22-#{t.upcase}" }.freeze
>>>>>>> 1ee611b5
    AUTOMATED_DECISIONS_STATES = [nil, 'denied', 'processed'].freeze
    include Sidekiq::Worker
    include SentryLogging
    sidekiq_options queue: 'default',
                    unique_for: 30.minutes,
                    retry: 5

    # Setting the default value to the `unprocessed` scope is safe
    # because the execution of the query itself is deferred until the
    # data is accessed by the code inside of the method.
    def perform
      begin
        records = EducationBenefitsClaim.unprocessed.includes(:saved_claim, :education_stem_automated_decision).where(
          saved_claims: {
            form_id: LIVE_FORM_TYPES
          },
          education_stem_automated_decisions: { automated_decision_state: AUTOMATED_DECISIONS_STATES }
        )
        return false if federal_holiday?

        # Group the formatted records into different regions
        if records.count.zero?
          log_info('No records to process.')
          return true
        else
          log_info("Processing #{records.count} application(s)")
        end
        regional_data = group_submissions_by_region(records)
        formatted_records = format_records(regional_data)
        # Create a remote file for each region, and write the records into them
        writer = SFTPWriter::Factory.get_writer(Settings.edu.sftp).new(Settings.edu.sftp, logger: logger)
        write_files(writer, structured_data: formatted_records)
      rescue => e
        StatsD.increment("#{STATSD_FAILURE_METRIC}.general")
        log_exception(DailySpoolFileError.new("Error creating spool files.\n\n#{e}"))
      end
      true
    end

    def group_submissions_by_region(records)
      records.group_by { |r| r.regional_processing_office.to_sym }
    end

    # Convert the records into instances of their form representation.
    # The conversion into 'spool file format' takes place here, rather
    # than when we're writing the files so we can hold the connection
    # open for a shorter period of time.
    def format_records(grouped_data)
      raw_groups = grouped_data.each do |region, v|
        region_id = EducationFacility.facility_for(region: region)
        grouped_data[region] = v.map do |record|
          format_application(record, rpo: region_id)
        end.compact
      end
      # delete any regions that only had malformed claims before returning
      raw_groups.delete_if { |_, v| v.empty? }
    end

    # Write out the combined spool files for each region along with recording
    # and tracking successful transfers.
    # Creates or updates an SpoolFileEvent for tracking and to prevent multiple files per RPO per date during retries
    def write_files(writer, structured_data:)
      structured_data.each do |region, records|
        region_id = EducationFacility.facility_for(region: region)
        filename = "#{region_id}_#{Time.zone.now.strftime('%m%d%Y_%H%M%S')}_vetsgov.spl"
        spool_file_event = SpoolFileEvent.build_event(region_id, filename)

        if Flipper.enabled?(:spool_testing_error_1) && spool_file_event.successful_at.present?
          log_info("A spool file for #{region_id} on #{Time.zone.now.strftime('%m%d%Y')} was already created")
        else
          log_submissions(records, filename)
          # create the single textual spool file
          contents = records.map(&:text).join(EducationForm::WINDOWS_NOTEPAD_LINEBREAK)

          begin
            writer.write(contents, filename)

            # track and update the records as processed once the file has been successfully written
            track_submissions(region_id)

            records.each { |r| r.record.update(processed_at: Time.zone.now) }
            spool_file_event.update(number_of_submissions: records.count, successful_at: Time.zone.now)
          rescue => e
            StatsD.increment("#{STATSD_FAILURE_METRIC}.#{region_id}")
            attempt_msg = if spool_file_event.retry_attempt.zero?
                            'initial attempt'
                          else
                            "attempt #{spool_file_event.retry_attempt}"
                          end
            exception = DailySpoolFileError.new("Error creating #{filename} during #{attempt_msg}.\n\n#{e}")
            log_exception(exception, region)
            next
          end
        end
      end
    ensure
      writer.close
    end

    def format_application(data, rpo: 0)
      # This check was added to ensure that the model passes validation before
      # attempting to build a form from it. This logic should be refactored as
      # part of a larger effort to clean up the spool file generation if that occurs.
      if data.saved_claim.valid?
        form = EducationForm::Forms::Base.build(data)
        track_form_type("22-#{data.form_type}", rpo)
        form
      else
        inform_on_error(data, rpo)
        nil
      end
    rescue => e
      inform_on_error(data, rpo, e)
      nil
    end

    def inform_on_error(claim, region, error = nil)
      StatsD.increment("#{STATSD_KEY}.failed_formatting.#{region}.22-#{claim.form_type}")
      exception = if error.present?
                    FormattingError.new("Could not format #{claim.confirmation_number}.\n\n#{error}")
                  else
                    FormattingError.new("Could not format #{claim.confirmation_number}")
                  end
      log_exception(exception)
    end

    private

    def federal_holiday?
      holiday = Holidays.on(Time.zone.today, :us, :observed)
      if holiday.empty?
        false
      else
        log_info("Skipping on a Holiday: #{holiday.first[:name]}")
        true
      end
    end

    # Useful for debugging which records were or were not sent over successfully,
    # in case of network failures.
    def log_submissions(records, filename)
      ids = records.map { |r| r.record.id }
      log_info("Writing #{records.count} application(s) to #{filename}")
      log_info("IDs: #{ids}")
    end

    # Useful for alerting and monitoring the numbers of successfully send submissions
    # per-rpo, rather than the number of records that were *prepared* to be sent.
    def track_submissions(region_id)
      stats[region_id].each do |type, count|
        StatsD.gauge("#{STATSD_KEY}.transmissions.#{region_id}.#{type}", count)
      end
    end

    def track_form_type(type, rpo)
      stats[rpo][type] += 1
    end

    def stats
      @stats ||= Hash.new(Hash.new(0))
    end

    def log_exception(exception, region = nil)
      log_exception_to_sentry(exception)
      log_to_slack(exception.to_s)
      log_to_email(region)
    end

    def log_info(message)
      logger.info(message)
      log_to_slack(message)
    end

    def log_to_slack(message)
      return unless Flipper.enabled?(:spool_testing_error_2)

      client = SlackNotify::Client.new(webhook_url: Settings.edu.slack.webhook_url,
                                       channel: '#vsa-education-logs',
                                       username: "#{self.class.name} - #{Settings.vsp_environment}")
      client.notify(message)
    end

    def log_to_email(region)
      return unless Flipper.enabled?(:spool_testing_error_3)

      CreateDailySpoolFilesMailer.build(region).deliver_now
    end
  end
end<|MERGE_RESOLUTION|>--- conflicted
+++ resolved
@@ -19,11 +19,7 @@
   end
 
   class CreateDailySpoolFiles
-<<<<<<< HEAD
-    LIVE_FORM_TYPES = %w[1990 1995 1990e 5490 1990n 5495 0993 0994 10203 1990s].map { |t| "22-#{t.upcase}" }.freeze
-=======
     LIVE_FORM_TYPES = %w[1990 1995 1990e 5490 1990n 5495 0993 0994 10203 1990S].map { |t| "22-#{t.upcase}" }.freeze
->>>>>>> 1ee611b5
     AUTOMATED_DECISIONS_STATES = [nil, 'denied', 'processed'].freeze
     include Sidekiq::Worker
     include SentryLogging
