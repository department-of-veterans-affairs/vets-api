# frozen_string_literal: true

require 'rails_helper'
require 'bgs_service/local_bgs_refactored/find_definition'

describe ClaimsApi::LocalBGSRefactored::FindDefinition do
  subject { described_class }

  before do
    Flipper.disable(:lighthouse_claims_api_hardcode_wsdl)
  end

  describe '#for_action' do
    context 'hardcoded WSDL' do
      before do
        Flipper.enable(:lighthouse_claims_api_hardcode_wsdl)
      end

<<<<<<< HEAD
      context 'StandardDataWebServiceBean' do
        let(:endpoint) { 'StandardDataWebServiceBean/StandardDataWebService' }
        let(:action) { 'findPOAs' }
        let(:key) { 'PowerOfAttorneyDTO' }

        it 'responds with the correct attributes' do
          result = subject.for_action(endpoint, action)
          parsed_result = JSON.parse(result.to_json)
          expect(parsed_result['service']['bean']['path']).to eq 'StandardDataWebServiceBean'
          expect(parsed_result['service']['path']).to eq 'StandardDataWebService'
          expect(parsed_result['service']['bean']['namespaces']['target']).to eq 'http://standarddata.services.vetsnet.vba.va.gov/'
=======
      context 'OrgWebServiceBean' do
        let(:endpoint) { 'OrgWebServiceBean/OrgWebService' }
        let(:action) { 'findPoaHistoryByPtcpntId' }
        let(:key) { 'PoaHistory' }

        it 'response with the correct attributes for OrgWebServiceBean' do
          result = subject.for_action(endpoint, action)
          parsed_result = JSON.parse(result.to_json)

          expect(parsed_result['service']['bean']['path']).to eq 'OrgWebServiceBean'
          expect(parsed_result['service']['path']).to eq 'OrgWebService'
          expect(parsed_result['service']['bean']['namespaces']['target']).to eq 'http://org.services.vetsnet.vba.va.gov/'
>>>>>>> 20b0769a
        end
      end

      # This one doesn't have `Bean` at the end
      context 'TrackedItemService' do
        let(:endpoint) { 'TrackedItemService/TrackedItemService' }
        let(:action) { 'findTrackedItems' }
        let(:key) { 'BenefitClaim' }

        it 'response with the correct attributes' do
          result = subject.for_action(endpoint, action)
          parsed_result = JSON.parse(result.to_json)
          expect(parsed_result['service']['bean']['path']).to eq 'TrackedItemService'
          expect(parsed_result['service']['path']).to eq 'TrackedItemService'
          expect(parsed_result['service']['bean']['namespaces']['target']).to eq 'http://services.mapd.benefits.vba.va.gov/'
        end
      end

      context 'Vdc' do
        let(:endpoint) { 'VDC/ManageRepresentativeService' }
        let(:action) { 'readPOARequest' }
        let(:key) { 'POARequestRespondReturnVO' }

        it 'response with the correct attributes' do
          result = subject.for_action(endpoint, action)
          parsed_result = JSON.parse(result.to_json)
          expect(parsed_result['service']['bean']['path']).to eq 'VDC'
          expect(parsed_result['service']['path']).to eq 'ManageRepresentativeService'
          expect(parsed_result['service']['bean']['namespaces']['target']).to eq 'http://gov.va.vba.benefits.vdc/services'
        end
      end

      context 'VnpAtchmsWebServiceBean' do
        let(:endpoint) { 'VnpAtchmsWebServiceBean/VnpAtchmsService' }
        let(:action) { 'vnpAtchmsCreate' }
        let(:key) { 'return' }

        it 'response with the correct attributes' do
          result = subject.for_action(endpoint, action)
          parsed_result = JSON.parse(result.to_json)
          expect(parsed_result['service']['bean']['path']).to eq 'VnpAtchmsWebServiceBean'
          expect(parsed_result['service']['path']).to eq 'VnpAtchmsService'
          expect(parsed_result['service']['bean']['namespaces']['target']).to eq 'http://atchmsService.services.vonapp.vba.va.gov/'
        end
      end

      context 'VnpPersonService' do
        let(:endpoint) { 'VnpPersonWebServiceBean/VnpPersonService' }
        let(:action) { 'vnpPersonCreate' }
        let(:key) { 'return' }

        it 'response with the correct attributes' do
          result = subject.for_action(endpoint, action)
          parsed_result = JSON.parse(result.to_json)
          expect(parsed_result['service']['bean']['path']).to eq 'VnpPersonWebServiceBean'
          expect(parsed_result['service']['path']).to eq 'VnpPersonService'
          expect(parsed_result['service']['bean']['namespaces']['target']).to eq 'http://personService.services.vonapp.vba.va.gov/'
        end
      end

      context 'VnpProcFormWebServiceBean' do
        let(:endpoint) { 'VnpProcFormWebServiceBean/VnpProcFormService' }
        let(:action) { 'vnpProcFormCreate' }
        let(:key) { 'return' }

        it 'response with the correct attributes' do
          result = subject.for_action(endpoint, action)
          parsed_result = JSON.parse(result.to_json)
          expect(parsed_result['service']['bean']['path']).to eq 'VnpProcFormWebServiceBean'
          expect(parsed_result['service']['path']).to eq 'VnpProcFormService'
          expect(parsed_result['service']['bean']['namespaces']['target']).to eq 'http://procFormService.services.vonapp.vba.va.gov/'
        end
      end

      context 'VnpProcWebServiceBeanV2' do
        let(:endpoint) { 'VnpProcWebServiceBeanV2/VnpProcServiceV2' }
        let(:action) { 'vnpProcCreate' }
        let(:key) { 'return' }

        it 'response with the correct attributes' do
          result = subject.for_action(endpoint, action)
          parsed_result = JSON.parse(result.to_json)
          expect(parsed_result['service']['bean']['path']).to eq 'VnpProcWebServiceBeanV2'
          expect(parsed_result['service']['path']).to eq 'VnpProcServiceV2'
          expect(parsed_result['service']['bean']['namespaces']['target']).to eq 'http://procService.services.v2.vonapp.vba.va.gov/'
        end
      end

      context 'VnpPtcpntAddrsWebServiceBean' do
        let(:endpoint) { 'VnpPtcpntAddrsWebServiceBean/VnpPtcpntAddrsService' }
        let(:action) { 'vnpPtcpntAddrsCreate' }
        let(:key) { 'return' }

        it 'response with the correct attributes' do
          result = subject.for_action(endpoint, action)
          parsed_result = JSON.parse(result.to_json)
          expect(parsed_result['service']['bean']['path']).to eq 'VnpPtcpntAddrsWebServiceBean'
          expect(parsed_result['service']['path']).to eq 'VnpPtcpntAddrsService'
          expect(parsed_result['service']['bean']['namespaces']['target']).to eq 'http://ptcpntAddrsService.services.vonapp.vba.va.gov/'
        end
      end

      context 'VnpPtcpntPhoneWebServiceBean' do
        let(:endpoint) { 'VnpPtcpntPhoneWebServiceBean/VnpPtcpntPhoneService' }
        let(:action) { 'vnpPtcpntPhoneCreate' }
        let(:key) { 'return' }

        it 'response with the correct attributes' do
          result = subject.for_action(endpoint, action)
          parsed_result = JSON.parse(result.to_json)
          expect(parsed_result['service']['bean']['path']).to eq 'VnpPtcpntPhoneWebServiceBean'
          expect(parsed_result['service']['path']).to eq 'VnpPtcpntPhoneService'
          expect(parsed_result['service']['bean']['namespaces']['target']).to eq 'http://ptcpntPhoneService.services.vonapp.vba.va.gov/'
        end
      end

      context 'VnpPtcpntWebServiceBean' do
        let(:endpoint) { 'VnpPtcpntWebServiceBean/VnpPtcpntService' }
        let(:action) { 'vnpPtcpntCreate' }
        let(:key) { 'return' }

        it 'response with the correct attributes' do
          result = subject.for_action(endpoint, action)
          parsed_result = JSON.parse(result.to_json)
          expect(parsed_result['service']['bean']['path']).to eq 'VnpPtcpntWebServiceBean'
          expect(parsed_result['service']['path']).to eq 'VnpPtcpntService'
          expect(parsed_result['service']['bean']['namespaces']['target']).to eq 'http://ptcpntService.services.vonapp.vba.va.gov/'
        end
      end
    end
  end

  describe '#for_service' do
    context 'hardcoded WSDL' do
      before do
        Flipper.enable(:lighthouse_claims_api_hardcode_wsdl)
      end

<<<<<<< HEAD
      context 'StandardDataWebServiceBean' do
        let(:endpoint) { 'StandardDataWebServiceBean/StandardDataWebService' }

        it 'responds with the correct namespace' do
          result = subject.for_service(endpoint)
          parsed_result = JSON.parse(result.to_json)
          expect(parsed_result['bean']['path']).to eq 'StandardDataWebServiceBean'
          expect(parsed_result['path']).to eq 'StandardDataWebService'
          expect(parsed_result['bean']['namespaces']['target']).to eq 'http://standarddata.services.vetsnet.vba.va.gov/'
=======
      context 'OrgWebService' do
        let(:endpoint) { 'OrgWebServiceBean/OrgWebService' }

        it 'response with the correct namespace' do
          result = subject.for_service(endpoint)
          parsed_result = JSON.parse(result.to_json)
          expect(parsed_result['bean']['path']).to eq 'OrgWebServiceBean'
          expect(parsed_result['path']).to eq 'OrgWebService'
          expect(parsed_result['bean']['namespaces']['target']).to eq 'http://org.services.vetsnet.vba.va.gov/'
>>>>>>> 20b0769a
        end
      end

      context 'TrackedItemService' do
        let(:endpoint) { 'TrackedItemService/TrackedItemService' }

        it 'response with the correct namespace' do
          result = subject.for_service(endpoint)
          parsed_result = JSON.parse(result.to_json)
          expect(parsed_result['bean']['path']).to eq 'TrackedItemService'
          expect(parsed_result['path']).to eq 'TrackedItemService'
          expect(parsed_result['bean']['namespaces']['target']).to eq 'http://services.mapd.benefits.vba.va.gov/'
        end
      end

      context 'Vdc' do
        let(:endpoint) { 'VDC/ManageRepresentativeService' }

        it 'response with the correct namespace' do
          result = subject.for_service(endpoint)
          parsed_result = JSON.parse(result.to_json)
          expect(parsed_result['bean']['path']).to eq 'VDC'
          expect(parsed_result['path']).to eq 'ManageRepresentativeService'
          expect(parsed_result['bean']['namespaces']['target']).to eq 'http://gov.va.vba.benefits.vdc/services'
        end
      end

      context 'VnpAtchmsService' do
        let(:endpoint) { 'VnpAtchmsWebServiceBean/VnpAtchmsService' }

        it 'response with the correct namespace' do
          result = subject.for_service(endpoint)
          parsed_result = JSON.parse(result.to_json)
          expect(parsed_result['bean']['path']).to eq 'VnpAtchmsWebServiceBean'
          expect(parsed_result['path']).to eq 'VnpAtchmsService'
          expect(parsed_result['bean']['namespaces']['target']).to eq 'http://atchmsService.services.vonapp.vba.va.gov/'
        end
      end

      context 'VnpPersonService' do
        let(:endpoint) { 'VnpPersonWebServiceBean/VnpPersonService' }

        it 'response with the correct namespace' do
          result = subject.for_service(endpoint)
          parsed_result = JSON.parse(result.to_json)
          expect(parsed_result['bean']['path']).to eq 'VnpPersonWebServiceBean'
          expect(parsed_result['path']).to eq 'VnpPersonService'
          expect(parsed_result['bean']['namespaces']['target']).to eq 'http://personService.services.vonapp.vba.va.gov/'
        end
      end

      context 'VnpProcFormWebServiceBean' do
        let(:endpoint) { 'VnpProcFormWebServiceBean/VnpProcFormService' }

        it 'response with the correct namespace' do
          result = subject.for_service(endpoint)
          parsed_result = JSON.parse(result.to_json)
          expect(parsed_result['bean']['path']).to eq 'VnpProcFormWebServiceBean'
          expect(parsed_result['path']).to eq 'VnpProcFormService'
          expect(parsed_result['bean']['namespaces']['target']).to eq 'http://procFormService.services.vonapp.vba.va.gov/'
        end
      end

      context 'VnpProcWebServiceBeanV2' do
        let(:endpoint) { 'VnpProcWebServiceBeanV2/VnpProcServiceV2' }

        it 'response with the correct namespace' do
          result = subject.for_service(endpoint)
          parsed_result = JSON.parse(result.to_json)
          expect(parsed_result['bean']['path']).to eq 'VnpProcWebServiceBeanV2'
          expect(parsed_result['path']).to eq 'VnpProcServiceV2'
          expect(parsed_result['bean']['namespaces']['target']).to eq 'http://procService.services.v2.vonapp.vba.va.gov/'
        end
      end

      context 'VnpPtcpntAddrsWebServiceBean' do
        let(:endpoint) { 'VnpPtcpntAddrsWebServiceBean/VnpPtcpntAddrsService' }

        it 'response with the correct namespace' do
          result = subject.for_service(endpoint)
          parsed_result = JSON.parse(result.to_json)
          expect(parsed_result['bean']['path']).to eq 'VnpPtcpntAddrsWebServiceBean'
          expect(parsed_result['path']).to eq 'VnpPtcpntAddrsService'
          expect(parsed_result['bean']['namespaces']['target']).to eq 'http://ptcpntAddrsService.services.vonapp.vba.va.gov/'
        end
      end

      context 'VnpPtcpntPhoneWebServiceBean' do
        let(:endpoint) { 'VnpPtcpntPhoneWebServiceBean/VnpPtcpntPhoneService' }

        it 'response with the correct namespace' do
          result = subject.for_service(endpoint)
          parsed_result = JSON.parse(result.to_json)
          expect(parsed_result['bean']['path']).to eq 'VnpPtcpntPhoneWebServiceBean'
          expect(parsed_result['path']).to eq 'VnpPtcpntPhoneService'
          expect(parsed_result['bean']['namespaces']['target']).to eq 'http://ptcpntPhoneService.services.vonapp.vba.va.gov/'
        end
      end

      context 'VnpPtcpntWebServiceBean' do
        let(:endpoint) { 'VnpPtcpntWebServiceBean/VnpPtcpntService' }

        it 'response with the correct namespace' do
          result = subject.for_service(endpoint)
          parsed_result = JSON.parse(result.to_json)
          expect(parsed_result['bean']['path']).to eq 'VnpPtcpntWebServiceBean'
          expect(parsed_result['path']).to eq 'VnpPtcpntService'
          expect(parsed_result['bean']['namespaces']['target']).to eq 'http://ptcpntService.services.vonapp.vba.va.gov/'
        end
      end
    end
  end
end<|MERGE_RESOLUTION|>--- conflicted
+++ resolved
@@ -14,35 +14,6 @@
     context 'hardcoded WSDL' do
       before do
         Flipper.enable(:lighthouse_claims_api_hardcode_wsdl)
-      end
-
-<<<<<<< HEAD
-      context 'StandardDataWebServiceBean' do
-        let(:endpoint) { 'StandardDataWebServiceBean/StandardDataWebService' }
-        let(:action) { 'findPOAs' }
-        let(:key) { 'PowerOfAttorneyDTO' }
-
-        it 'responds with the correct attributes' do
-          result = subject.for_action(endpoint, action)
-          parsed_result = JSON.parse(result.to_json)
-          expect(parsed_result['service']['bean']['path']).to eq 'StandardDataWebServiceBean'
-          expect(parsed_result['service']['path']).to eq 'StandardDataWebService'
-          expect(parsed_result['service']['bean']['namespaces']['target']).to eq 'http://standarddata.services.vetsnet.vba.va.gov/'
-=======
-      context 'OrgWebServiceBean' do
-        let(:endpoint) { 'OrgWebServiceBean/OrgWebService' }
-        let(:action) { 'findPoaHistoryByPtcpntId' }
-        let(:key) { 'PoaHistory' }
-
-        it 'response with the correct attributes for OrgWebServiceBean' do
-          result = subject.for_action(endpoint, action)
-          parsed_result = JSON.parse(result.to_json)
-
-          expect(parsed_result['service']['bean']['path']).to eq 'OrgWebServiceBean'
-          expect(parsed_result['service']['path']).to eq 'OrgWebService'
-          expect(parsed_result['service']['bean']['namespaces']['target']).to eq 'http://org.services.vetsnet.vba.va.gov/'
->>>>>>> 20b0769a
-        end
       end
 
       # This one doesn't have `Bean` at the end
@@ -180,30 +151,6 @@
         Flipper.enable(:lighthouse_claims_api_hardcode_wsdl)
       end
 
-<<<<<<< HEAD
-      context 'StandardDataWebServiceBean' do
-        let(:endpoint) { 'StandardDataWebServiceBean/StandardDataWebService' }
-
-        it 'responds with the correct namespace' do
-          result = subject.for_service(endpoint)
-          parsed_result = JSON.parse(result.to_json)
-          expect(parsed_result['bean']['path']).to eq 'StandardDataWebServiceBean'
-          expect(parsed_result['path']).to eq 'StandardDataWebService'
-          expect(parsed_result['bean']['namespaces']['target']).to eq 'http://standarddata.services.vetsnet.vba.va.gov/'
-=======
-      context 'OrgWebService' do
-        let(:endpoint) { 'OrgWebServiceBean/OrgWebService' }
-
-        it 'response with the correct namespace' do
-          result = subject.for_service(endpoint)
-          parsed_result = JSON.parse(result.to_json)
-          expect(parsed_result['bean']['path']).to eq 'OrgWebServiceBean'
-          expect(parsed_result['path']).to eq 'OrgWebService'
-          expect(parsed_result['bean']['namespaces']['target']).to eq 'http://org.services.vetsnet.vba.va.gov/'
->>>>>>> 20b0769a
-        end
-      end
-
       context 'TrackedItemService' do
         let(:endpoint) { 'TrackedItemService/TrackedItemService' }
 
