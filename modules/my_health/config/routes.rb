--- conflicted
+++ resolved
@@ -27,7 +27,6 @@
         get :status, on: :collection
       end
       resources :military_service, only: %i[index]
-<<<<<<< HEAD
       resources :self_entered, only: [], defaults: { format: :json } do
         get :vitals, on: :collection
         get :allergies, on: :collection
@@ -43,9 +42,7 @@
         get :activity_journal, on: :collection
         get :medications, on: :collection
       end
-=======
       resources :patient, only: %i[index]
->>>>>>> 749ece8a
       resources :imaging, only: %i[index], defaults: { format: :json } do
         get 'request', on: :member, action: :request_download
         get :status, on: :collection, action: :request_status
