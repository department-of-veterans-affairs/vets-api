---
acc_rep_management:
  prefill: true
account:
  enabled: true
accredited_representative_portal:
  allow_list:
    github:
      access_token: some_fake_token
      base_uri: https://not.real.com
      path: not_real.csv
      repo: faked/fakeness
adapted_housing:
  prefill: true
argocd:
  slack:
    api_key: ~
ask_va_api:
  crm_api:
    auth_url: https://login.microsoftonline.us
    base_url: https://dev.integration.d365.va.gov
    client_id: client_id
    client_secret: secret
    ocp_apim_subscription_key: subscription_key
    resource: resource
    service_name: VEIS-API
    tenant_id: abcdefgh-1234-5678-12345-11e8b8ce491e
    veis_api_path: eis/vagov.lob.ava/api
  prefill: true
audit_db:
  url: ~
authorization_server_scopes_api:
  auth_server:
    url: https://sandbox-api.va.gov/internal/auth/v2/server
avs:
  api_jwt: abcd1234abcd1234abcd1234abcd1234abcd1234
  mock: true
  timeout: 55
  url: https://something.fake.va.gov
banners:
  drupal_password: test
  drupal_url: https://test.cms.va.gov/
  drupal_username: banners_api
bd:
  base_name: staging-api.va.gov/services
benefits_intake_service:
  api_key: ~
  aws:
    access_key_id: ~
    bucket: ~
    region: ~
    secret_access_key: ~
  enabled: true
  url: ~
betamocks:
  cache_dir: ~
  enabled: true
  recording: false
  services_config: config/betamocks/services_config.yml
bgs:
  application: VAgovAPI
  client_station_id: 281
  client_username: VAgovAPI
  env: ~
  external_key: xKey
  external_uid: xUid
  mock_response_location: "/cache/bgs"
  mock_responses: false
  ssl_verify_mode: peer
  url: https://fwdproxy-dev.vfs.va.gov:4447
bid:
  awards:
    base_url: https://fake_url.com
    credentials: fake_auth
    mock: true
binaries:
  clamdscan: "/usr/bin/clamdscan"
  pdfinfo: pdfinfo
  pdftk: pdftk
bing:
  key: ~
bip:
  claims:
    mock: false
    url: https://claims-uat.dev8.bip.va.gov
bpds:
  jwt_secret: FAKE_SECRET
brd:
  api_key: testapikeyhere
  base_name: staging-api.va.gov/services
breakers_disabled: ~
caseflow:
  app_token: PUBLICDEMO123
  host: https://dsva-appeals-certification-dev-1895622301.us-gov-west-1.elb.amazonaws.com
  mock: true
  timeout: 119
central_mail:
  upload:
    enabled: true
    host: test2.domaonline.com/EmmsAPI
    token: "<CENTRAL_MAIL_TOKEN>"
check_in:
  authentication:
    max_auth_retry_limit: 3
    retry_attempt_expiry: 604800
  chip_api:
    base_path: ~
    tmp_api_id: ~
    tmp_api_user: ~
    tmp_api_username: ~
  chip_api_v2:
    base_path: dev
    host: ~
    mock: false
    redis_session_prefix: check_in_chip_v2
    service_name: CHIP-API
    timeout: 30
    tmp_api_id: 2dcdrrn5zc
    tmp_api_user: TzY6DFrnjPE8dwxUMbFf9HjbFqRim2MgXpMpMciXJFVohyURUJAc7W99rpFzhfh2B3sVnn4
    tmp_api_username: vetsapiTempUser
    url: https://vpce-06399548ef94bdb41-lk4qp2nd.execute-api.us-gov-west-1.vpce.amazonaws.com
  lorota_v2:
    api_id: 22t00c6f97
    api_key: Xc7k35oE2H9aDeUEpeGa38PzAHyLT9jb5HiKeBfs
    base_path: dev
    host: ~
    key_path: modules/health_quest/config/rsa/sandbox_rsa
    mock: false
    redis_session_prefix: check_in_lorota_v2
    redis_token_expiry: 43200
    service_name: LoROTA-API
    url: https://vpce-06399548ef94bdb41-lk4qp2nd.execute-api.us-gov-west-1.vpce.amazonaws.com
  map_api:
    service_name: MAP-API
    url: https://veteran.apps-staging.va.gov
  travel_reimbursement_api:
    auth_url: https://login.microsoftonline.us
    auth_url_v2: ~
    claims_base_path: EC/ClaimIngestSvc
    claims_url: https://dev.integration.d365.va.gov
    claims_url_v2: ~
    client_id: ~
    client_number: ~
    client_secret: ~
    redis_token_expiry: 3540
    scope: ~
    service_name: BTSSS-API
    subscription_key: ~
    tenant_id: abcdefgh-1234-5678-12345-11e8b8ce491e
  travel_reimbursement_api_v2:
    auth_url: https://login.microsoftonline.us
    auth_url_v2: https://login.microsoftonline.us
    claims_base_path: EC/ClaimIngestSvc
    claims_url: https://dev.integration.d365.va.gov
    claims_url_v2: https://dev.integration.d365.va.gov
    client_id: fake_client_id
    client_number: fake_cli_number
    client_number_oh: ~
    client_secret: fake_client_secret
    e_subscription_key: ~
    redis_token_expiry: 3540
    s_subscription_key: ~
    scope: fake_scope/.default
    service_name: BTSSS-API
    subscription_key: fake_subscription_key
    tenant_id: fake_template_id
  vaos:
    mock: false
chip:
  api_gtwy_id: fake_gtwy_id
  base_path: dev
  mobile_app:
    password: '12345'
    tenant_id: 12345678-aaaa-bbbb-cccc-269c51a7d380
    username: testuser
  mock: true
  url: https://vpce-06399548ef94bdb41-lk4qp2nd.execute-api.us-gov-west-1.vpce.amazonaws.com
claims_api:
  audit_enabled: false
  benefits_documents:
    auth:
      ccg:
        aud_claim_url: https://fakeurlhere/fake/path/here
        client_id: fakekeyvaluehere
        rsa_key: ~
        secret_key: path/to/fake/key.pem
    host: https://staging-api.va.gov
    use_mocks: false
  bgs:
    mock_responses: false
  claims_error_reporting:
    environment_name: ~
  disability_claims_mock_override: false
  evss_container:
    auth_base_name: ~
    client_id: ~
    client_key: fakekeyvaluehere
    client_secret: ~
  pdf_generator_526:
    content_type: application/vnd.api+json
    path: "/form-526ez-pdf-generator/v1/forms/"
    url: https://fake_pdf_url.com
  poa_v2:
    disable_jobs: false
  report_enabled: false
  s3:
    aws_access_key_id: ~
    aws_secret_access_key: ~
    bucket: ~
    region: ~
  schema_dir: config/schemas
  slack:
    webhook_url: https://example.com
  token_validation:
    api_key: ~
    url: ~
  user_info:
    url: ~
  v2_docs:
    enabled: false
  vanotify:
    accepted_representative_template_id: xxxxxx-zzzz-aaaa-bbbb-cccccccc
    accepted_service_organization_template_id: xxxxxx-zzzz-aaaa-bbbb-cccccccc
    client_url: https://fakeurl/with/path/here
    declined_representative_template_id: xxxxxx-zzzz-aaaa-bbbb-cccccccc
    declined_service_organization_template_id: xxxxxx-zzzz-aaaa-bbbb-cccccccc
    services:
      lighthouse:
        api_key: fake-xxxxxx-zzzz-aaaa-bbbb-cccccccc-xxxxxx-zzzz-aaaa-bbbb-cccccccc
clamav:
  host: 0.0.0.0
  mock: true
  port: '33100'
coe:
  prefill: true
connected_apps_api:
  connected_apps:
    api_key: ~
    auth_access_key: ~
    revoke_url: https://sandbox-api.va.gov/internal/auth/v3/user/consent
    url: https://sandbox-api.va.gov/internal/auth/v3/user/connected-apps
contention-classification-api:
  url: ~
contention_classification_api:
  expanded_contention_classification_path: expanded-contention-classification
  open_timeout: 5
  read_timeout: 10
  url: http://contention-classification-api-dev.vfs.va.gov/
coverband:
  github_api_key: ~
  github_oauth_key: ~
  github_oauth_secret: ~
  github_organization: ~
  github_team: ~
covid_vaccine:
  enrollment_service:
    job_enabled: ~
database_url: postgis:///vets-api
decision_review:
  api_key: abcd1234abcd1234abcd1234abcd1234abcd1234
  benchmark_performance: true
  mock: false
  pdf_validation:
    enabled: true
    url: https://sandbox-api.va.gov/services/vba_documents/v1
  prefill: true
  s3:
    aws_access_key_id: ~
    aws_secret_access_key: ~
    bucket: bucket
    region: region
  url: https://sandbox-api.va.gov/services/appeals/v1/decision_reviews
  v1:
    url: https://sandbox-api.va.gov/services/appeals/v2/decision_reviews
dependents:
  prefill: true
dgi:
  jwt:
    private_key_path: modules/meb_api/spec/fixtures/dgi_private_test.pem
    public_key_path: modules/meb_api/spec/fixtures/dgi_public_test.pem
  post911_sob:
    claimants:
      mock: false
      url: ~
    jwt:
      private_key_path: spec/fixtures/post911_sob/dgib/private_test.pem
      public_key_path: spec/fixtures/post911_sob/dgib/public_test.pem
  vets:
    mock: false
    url: https://jenkins.ld.afsp.io:32512/vets-service/v1/
  vye:
    jwt:
      private_key_path: modules/vye/spec/fixtures/dgi_private_test.pem
      public_ica11_rca2_key_path: modules/vye/spec/fixtures/ICA11-RCA2-combined-cert.pem
      public_key_path: modules/vye/spec/fixtures/dgi_public_test.pem
    vets:
      mock: false
      url: ''
dhp:
  fitbit:
    client_id: ''
    client_secret: ''
    code_challenge: ''
    code_verifier: ''
    redirect_uri: http://localhost:3000/dhp_connected_devices/fitbit-callback
    scope: heartrate activity nutrition sleep
  mock: false
  s3:
    aws_access_key_id: ''
    aws_secret_access_key: ''
    bucket: ''
    region: us-gov-west-1
directory:
  apikey: "<fake_api_key>"
  health_server_id: ~
  key: ~
  notification_service_flag: ~
  url: http://example.com/services/apps/v0/
disability_max_ratings_api:
  open_timeout: 5
  ratings_path: "/disability-max-ratings"
  read_timeout: 10
  url: http://disability-max-ratings-api-dev.vfs.va.gov
dispute_debt:
  prefill: true
dmc:
  client_id: 0be3d60e3983438199f192b6e723a6f0
  client_secret: secret
  debts_endpoint: debt-letter/get
  fsr_payment_window: 30
  mock_debts: false
  mock_fsr: false
  url: https://fwdproxy-dev.vfs.va.gov:4465/api/v1/digital-services/
dogstatsd:
  enabled: false
edu:
  prefill: true
  production_excel_contents:
    emails:
      - patricia.terry1@va.gov
  sftp:
    host: ~
    key_path: ~
    pass: ~
    port: ~
    relative_307_path: ~
    relative_351_path: ~
    relative_path: spool_files
    user: ~
  show_form: ~
  slack:
    webhook_url: https://example.com
  spool_error:
    emails:
      - Joseph.Preisser@va.gov
      - Shay.Norton-Leonard@va.gov
      - PIERRE.BROWN@va.gov
      - VAVBAHIN/TIMS@vba.va.gov
      - EDUAPPMGMT.VBACO@VA.GOV
      - vfep_support_team@va.gov
      - eugenia.gina.ronat@accenturefederal.com
      - morgan.whaley@accenturefederal.com
      - m.c.shah@accenturefederal.com
      - patrick.arthur@accenturefederal.com
      - adam.freemer@accenturefederal.com
      - dan.brooking@accenturefederal.com
      - sebastian.cooper@accenturefederal.com
      - david.rowley@accenturefederal.com
      - nick.barthelemy@accenturefederal.com
    staging_emails: ~
  staging_excel_contents:
    emails:
      - alex.chan1@va.gov
      - gregg.puhala@va.gov
      - noah.stern@va.gov
      - marelby.hernandez@va.gov
      - nawar.hussein@va.gov
      - engin.akman@va.gov
  staging_spool_contents:
    emails:
      - noah.stern@va.gov
      - gregg.puhala@va.gov
      - kara.ciprich@va.gov
      - napoleon.kernessant@govcio.com
      - vishnhav.ashok@va.gov
      - donna.saunders@va.gov
      - ariana.adili@govcio.com
      - marelby.hernandez@va.gov
      - nawar.hussein@va.gov
      - engin.akman@va.gov
evss:
  alternate_service_name: wss-form526-services-web-v2
  aws:
    cert_path: ~
    key_path: ~
    root_ca: ~
    url: http://fake.evss-reference-data-service.dev/v1
  cert_path: ~
  disability_compensation_form:
    submit_timeout: 355
    timeout: 55
  dvp:
    url: https://fakedomainandsubdomain.com
  international_postal_codes: config/evss/international_postal_codes.json
  key_path: ~
  letters:
    timeout: 55
    url: https://csraciapp6.evss.srarad.com
  mock_claims: false
  mock_common_service: true
  mock_disabilities_form: true
  mock_gi_bill_status: false
  mock_itf: true
  mock_letters: false
  mock_pciu: true
  mock_pciu_address: false
  mock_ppiu: true
  mock_reference: true
  mock_vso_search: false
  pciu:
    timeout: 30
  pciu_address:
    timeout: 30
  ppiu:
    timeout: 30
  prefill: true
  root_cert_path: ~
  s3:
    aws_access_key_id: EVSS_S3_AWS_ACCESS_KEY_ID_XYZ
    aws_secret_access_key: EVSS_S3_AWS_SECRET_ACCESS_KEY_XYZ
    bucket: evss_s3_bucket
    region: evss_s3_region
    uploads_enabled: false
  service_name: wss-form526-services-web
  url: https://csraciapp6.evss.srarad.com
  versions:
    claims: 3.6
    common: 11.6
    documents: 3.7
expiry_scanner:
  directories: ~
  slack:
    channel_id: ~
flipper:
  github_api_key: ~
  github_oauth_key: xxx000
  github_oauth_secret: 000xxx
  github_organization: organization
  github_team: 0
  mute_logs: false
form1095_b:
  s3:
    aws_access_key_id: ~
    aws_secret_access_key: ~
    bucket: bucket
    region: region
form526_backup:
  api_key: ~
  aws:
    access_key_id: ~
    bucket: ~
    region: ~
    secret_access_key: ~
  enabled: true
  submission_method: single
  url: https://sandbox-api.va.gov/services/vba_documents/v1/
form526_export:
  aws:
    access_key_id: ~
    bucket: ~
    region: ~
    secret_access_key: ~
form_10_10cg:
  carma:
    mulesoft:
      async_timeout: 600
      auth:
        auth_token_path: ~
        client_id: ~
        client_secret: ~
        mock: false
        timeout: ~
        token_url: ~
      client_id: BEEFCAFE1234
      client_secret: C0FFEEFACE4321
      host: https://fake-mulesoft.vapi.va.gov
      timeout: 10
  poa:
    s3:
      aws_access_key_id: my-aws-key-id
      aws_secret_access_key: my-aws-access-key
      bucket: my-bucket
      enabled: true
      region: us-gov-west-1
form_mock_ae_design_patterns:
  prefill: true
form_upload:
  prefill: true
forms:
  mock: false
  url: https://sandbox-api.va.gov/services/va_forms/v0/
forms_api_benefits_intake:
  api_key: ~
  url: https://sandbox-api.va.gov/services/vba_documents/v1/
fsr:
  prefill: true
genisis:
  base_url: ~
  form_submission_path: "/formdata"
  pass: ~
  service_path: ~
  user: ~
gids:
  open_timeout: 1
  read_timeout: 1
  search:
    open_timeout: 4
    read_timeout: 4
  url: https://dev.va.gov/gids
github_cvu:
  installation_id: ~
  integration_id: ~
  private_pem: ~
github_stats:
  token: fake_token
  username: github-stats-rake
google_analytics:
  tracking_id: ~
  url: https://fwdproxy-staging.vfs.va.gov:4473
google_analytics_cvu:
  auth_provider_x509_cert_url: https://www.googleapis.com/oauth2/v1/certs
  auth_uri: https://accounts.google.com/o/oauth2/auth
  client_email: va-gov-top-user-viewports@vsp-analytics-and-insights.iam.gserviceaccount.com
  client_id: ~
  client_x509_cert_url: https://www.googleapis.com/robot/v1/metadata/x509/va-gov-top-user-viewports%40vsp-analytics-and-insights.iam.gserviceaccount.com
  private_key: ~
  private_key_id: ~
  project_id: vsp-analytics-and-insights
  token_uri: https://oauth2.googleapis.com/token
  type: service_account
govdelivery:
  server: stage-tms.govdelivery.com
  staging_service: true
  token: ~
hca:
  ca: []
  ee:
    endpoint: http://example.com
    pass: password
    user: HCASvcUsr
  endpoint: https://test-foo.vets.gov
  enrollment_system:
    ee_summary:
      api_key: ~
      host: ~
  future_discharge_testing: ~
  prefill: true
  s3:
    aws_access_key_id: ~
    aws_secret_access_key: ~
    bucket: ~
    region: ~
  timeout: 30
hostname: www.example.com
hqva_mobile:
  development_key_path: modules/health_quest/config/rsa/sandbox_rsa
  facilities:
    ids_path: "/facilities_api/v1/va"
    url: https://staging-api.va.gov
  lighthouse:
    claim_common_id: 0oa9gvwf5mvxcX3zH2p7
    client_assertion_type: urn:ietf:params:oauth:client-assertion-type:jwt-bearer
    condition_aud_claim_url: https://deptva-eval.okta.com/oauth2/aus8nm1q0f7VQ0a482p7/v1/token
    grant_type: client_credentials
    health_api: health_api
    health_api_path: "/services/fhir/v0/r4"
    health_api_scopes:
      - launch launch/patient
      - patient/Appointment.read
      - patient/Location.read
      - patient/Organization.read
      - patient/Patient.read
    health_aud_claim_url: https://deptva-eval.okta.com/oauth2/aus8nm1q0f7VQ0a482p7
    health_token_path: "/oauth2/health/system/v1/token"
    host: sandbox-api.va.gov
    key_path: modules/health_quest/config/rsa/sandbox_rsa
    mock: false
    pgd_api: pgd_api
    pgd_api_scopes:
      - launch launch/patient
      - patient/Observation.read
      - patient/Observation.write
      - patient/Questionnaire.read
      - patient/Questionnaire.write
      - patient/QuestionnaireResponse.read
      - patient/QuestionnaireResponse.write
    pgd_aud_claim_url: https://deptva-eval.okta.com/oauth2/aus8x27nv4g4BS01v2p7
    pgd_path: "/services/pgd/v0/r4"
    pgd_token_path: "/oauth2/pgd/v1/token"
    redis_session_prefix: healthquest_lighthouse
    url: https://sandbox-api.va.gov
  mock: false
  url: https://veteran.apps.va.gov
iam_ssoe:
  client_cert_path: spec/fixtures/iam_ssoe/oauth.crt
  client_id: Mobile_App_API_Server_LOWERS
  client_key_path: spec/fixtures/iam_ssoe/oauth.key
  oauth_url: https://int.fed.eauth.va.gov:444
  timeout: 20
idme:
  client_cert_path: spec/fixtures/sign_in/oauth.crt
  client_id: ef7f1237ed3c396e4b4a2b04b608a7b1
  client_key_path: spec/fixtures/sign_in/oauth.key
  client_secret: ae657fd2b253d17be7b48ecdb39d7b34
  oauth_url: https://api.idmelabs.com
  redirect_uri: http://localhost:3000/v0/sign_in/callback
ihub:
  appointments:
    mock: true
    timeout: 30
  in_production: false
  url: https://qacrmdac.np.crm.vrm.vba.va.gov
intent_to_file:
  prefill: true
ivc_champva:
  pega_api:
    api_key: fake_api_key
  prefill: true
  ves_api:
    api_key: fake_api_key
ivc_forms:
  form_status_job:
    enabled: ~
    slack_webhook_url: ~
  s3:
    aws_access_key_id: ~
    aws_secret_access_key: ~
    bucket: bucket
    region: region
  sidekiq:
    missing_form_status_job:
      enabled: true
kms_key_id: ~
lgy:
  api_key: fake_api_key
  app_id: fake_app_id
  base_url: https://fake_url.com
  mock_coe: true
lgy_sahsha:
  api_key: ~
  app_id: ~
  base_url: http://www.example.com
  mock_coe: ~
lighthouse:
  api_key: fake_key
  auth:
    ccg:
      client_id: ~
      rsa_key: ~
  benefits_claims:
    access_token:
      aud_claim_url: https://deptva-eval.okta.com/oauth2/ausdg7guis2TYDlFe2p7/v1/token
      client_id: ~
      rsa_key: ~
    aud_claim_url: https://deptva-eval.okta.com/oauth2/ausi3u00gw66b9Ojk2p7/v1/token
    form526:
      access_token:
        aud_claim_url: https://deptva-eval.okta.com/oauth2/ausdg7guis2TYDlFe2p7/v1/token
        client_id: abc123456
        rsa_key: path/to/key
      host: https://sandbox-api.va.gov
      use_mocks: false
    host: https://sandbox-api.va.gov
    use_mocks: false
  benefits_documents:
    access_token:
      aud_claim_url: https://deptva-eval.okta.com/oauth2/ausi3ui83fLa68IJv2p7/v1/token
    host: https://sandbox-api.va.gov
    timeout: 65
    use_mocks: false
  benefits_education:
    access_token:
      aud_claim_url: https://deptva-eval.okta.com/oauth2/ausln2mo4jCAYRrlR2p7/v1/token
      client_id: ~
      rsa_key: ~
    host: https://sandbox-api.va.gov
    use_mocks: true
  benefits_intake:
    api_key: fake_api_key
    host: https://sandbox-api.va.gov
    path: "/services/vba_documents"
    report:
      batch_size: 1000
      stale_sla: 10
    use_mocks: false
    version: v1
  benefits_reference_data:
    path: services/benefits-reference-data
    staging_url: https://staging-api.va.gov
    url: https://sandbox-api.va.gov
    version: v1
  direct_deposit:
    access_token:
      aud_claim_url: https://deptva-eval.okta.com/oauth2/ausi0e21hbv5iElEh2p7/v1/token
      client_id: ~
      rsa_key: ~
    host: https://sandbox-api.va.gov
    use_mocks: false
  facilities:
    api_key: fake_key
    url: https://sandbox-api.va.gov
    veterans_health:
      url: ~
  letters_generator:
    access_token:
      aud_claim_url: https://deptva-eval.okta.com/oauth2/ausftw7zk6eHr7gMN2p7/v1/token
      client_id: ~
      path: oauth2/va-letter-generator/system/v1/token
      rsa_key: ~
    path: "/services/va-letter-generator/v1/"
    url: https://sandbox-api.va.gov
    use_mocks: false
  s3:
    aws_access_key_id: ~
    aws_secret_access_key: ~
    bucket: lighthouse_s3_bucket
    region: lighthouse_s3_region
    uploads_enabled: false
  staging_api_key: fake_key
  veteran_verification:
    aud_claim_url: https://deptva-eval.okta.com/oauth2/ausi3u00gw66b9Ojk2p7/v1/token
    form526:
      access_token:
        client_id: abc123456
        rsa_key: path/to/key
      aud_claim_url: ~
      host: https://sandbox-api.va.gov
      use_mocks: false
    host: https://sandbox-api.va.gov
    status:
      access_token:
        client_id: ~
        rsa_key: ~
      host: https://staging-api.va.gov
      use_mocks: false
    use_mocks: false
  veterans_health:
    fast_tracker:
      api_key: spec/support/fake_api_key_for_lighthouse.txt
      api_scope:
        - launch
        - patient/AllergyIntolerance.read
        - patient/DiagnosticReport.read
        - patient/Patient.read
        - system/Patient.read
        - patient/Observation.read
        - patient/Practitioner.read
        - patient/MedicationRequest.read
        - patient/Condition.read
      aud_claim_url: https://deptva-eval.okta.com/oauth2/aus8nm1q0f7VQ0a482p7/v1/token
      client_assertion_type: urn:ietf:params:oauth:client-assertion-type:jwt-bearer
      client_id: fake_client_id
      grant_type: client_credentials
    url: https://sandbox-api.va.gov
    use_mocks: false
lighthouse_health_immunization:
  access_token_url: https://sandbox-api.va.gov/oauth2/health/system/v1/token
  api_url: https://sandbox-api.va.gov/services/fhir/v0/r4
  audience_claim_url: https://deptva-eval.okta.com/oauth2/aus8nm1q0f7VQ0a482p7/v1/token
  client_id: 0oad0xggirKLf2ger2p7
  key_path: ~
  scopes:
    - launch launch/patient
    - patient/Immunization.read
    - patient/Location.read
locators:
  mock_gis: ~
  vha: ~
  vha_access_satisfaction: ~
  vha_access_waittime: ~
lockbox:
  master_key: 0d78eaf0e90d4e7b8910c9112e16e66d8b00ec4054a89aa426e32712a13371e9
logingov:
  client_cert_path: spec/fixtures/sign_in/oauth.crt
  client_id: https://sqa.eauth.va.gov/isam/sps/saml20sp/saml20
  client_key_path: spec/fixtures/sign_in/oauth.key
  logout_redirect_uri: http://localhost:3000/v0/sign_in/logingov_logout_proxy
  oauth_public_key: spec/fixtures/logingov/logingov_oauth_pub.pem
  oauth_url: https://idp.int.identitysandbox.gov
  redirect_uri: http://localhost:3000/v0/sign_in/callback
mail_automation:
  client_id: va_gov_test
  client_secret: fake_key
  endpoint: "/mas/api/test/masInsertAndInitiateApcasClaimProcessing"
  token_endpoint: "/pca/api/test/token"
  url: https://viccs-api-test.ibm-intelligent-automation.com
maintenance:
  aws:
    access_key_id: ~
    bucket: ~
    region: ~
    secret_access_key: ~
  pagerduty_api_token: FAKE
  pagerduty_api_url: https://api.pagerduty.com
  service_query_prefix: 'External: '
  services:
    1010ez: ~
    1010ezr: ~
    appeals: P9S4RFU
    arcgis: P45YBFA
    avs: ~
    bgs: P5Q2OCZ
    carma: P6XLE0T
    caseflow: ~
    cie: ~
    coe: PSY4HU1
    dmc: ~
    dslogon: P9DJJAV
    es: PH7OPR4
    evss: PZKWB6Y
    form1010d: P69N8ZY
    form107959c: PEP32F2
    form107959f1: P63EKXC
    form107959f2: PZWR9XI
    global: PLPSIB0
    hcq: PWGA814
    idme: PVWB4R8
    lighthouse_benefits_claims: ~
    lighthouse_benefits_intake: ~
    lighthouse_direct_deposit: ~
    lighthouse_vshe: ~
    logingov: P2SHMM9
    mdot: PEOIHN1
    mhv: PP2ZZ2V
    mhv_meds: ~
    mhv_mr: ~
    mhv_platform: ~
    mhv_sm: ~
    mvi: PCIPVGJ
    pcie: ~
    pega: P3ZJCBK
    sahsha: ~
    search: PRG8HJI
    ssoe: ~
    ssoe_oauth: ~
    staging_mdot: PGT74RC
    tc: ~
    tims: PUL8OQ4
    vaos: ~
    vaosWarning: ~
    vaoswarning: ~
    vapro_contact_info: ~
    vapro_health_care_contacts: ~
    vapro_military_info: ~
    vapro_notification_settings: ~
    vapro_personal_info: ~
    vbms: ~
    vet360: PHVOGQ1
    vetext_vaccine: P9PG8HG
    vic: P7LW3MS
    vre: ~
map_services:
  appointments_client_id: 74b3145e1354555e
  chatbot_client_id: 2bb9803acfc3
  check_in_client_id: bc75b71c7e67
  client_cert_path: spec/fixtures/map/oauth.crt
  client_key_path: spec/fixtures/map/oauth.key
  oauth_url: https://veteran.apps-staging.va.gov
  secure_token_service:
    mock: true
  sign_up_service:
    mock: true
  sign_up_service_client_id: c7d6e0fc9a39
  sign_up_service_provisioning_api_key: abcd1234
  sign_up_service_url: https://cerner.apps-staging.va.gov
mcp:
  notifications:
    batch_size: 100
    job_interval: 90
  vbs:
    api_key: abcd1234abcd1234abcd1234abcd1234abcd1234
    base_path: "/vbsapi"
    host: fake_url.com:9000
    mock: true
    mock_vista: false
    service_name: VBS
    url: https://fake_url.com:9000
  vbs_client_key: abcd1234abcd1234abcd1234abcd1234abcd1234
  vbs_v2:
    api_key: abcd1234abcd1234abcd1234abcd1234abcd1234
    base_path: "/vbsapi"
    host: fwdproxy-staging.vfs.va.gov:4491
    mock: true
    mock_vista: false
    service_name: VBS
    url: https://fwdproxy-staging.vfs.va.gov:4491
mdot:
  api_key: abcd1234abcd1234abcd1234abcd1234abcd1234
  mock: false
  prefill: true
  url: https://fwdproxy-staging.vfs.va.gov:4466
mhv:
  account:
    mock: false
  account_creation:
    access_key: some-access-key
    create_after_login: ~
    host: https://apigw-intb.aws.myhealth.va.gov
    mock: true
    sts:
      issuer: http://localhost:3000
      service_account_id: c34b86f2130ff3cd4b1d309bc09d8740
  bb:
    collection_caching_enabled: true
    mock: true
  facility_range:
    - - 358
      - 718
    - - 720
      - 740
    - - 742
      - 758
  facility_specific:
    - 741MM
  inherited_proofing:
    app_token: ~
    host: ~
  medical_records:
    app_id: 103
    app_token: xyz
    host: http://example.org
    mhv_x_api_key: ~
    x_auth_key: fake-x-auth-key
  rx:
    app_token: fake-app-token
    app_token_va_gov: ~
    collection_caching_enabled: false
    host: https://mhv-api.example.com
    mock: true
  sm:
    app_token: fake-app-token
    host: https://mhv-api.example.com
    mhv_sm_x_api_key: ~
    mock: true
mhv_mobile:
  sm:
    app_token: fake-app-token
mobile_lighthouse:
  client_id: 0oajpx78t3M8kurld2p7
  rsa_key: ~
modules_appeals_api:
  documentation:
    notice_of_disagreements_v1: ~
    path_enabled_flag: true
    wip_docs: ~
  evidence_submissions:
    location:
      prefix: http://some.fakesite.com/path
      replacement: http://another.fakesite.com/rewrittenpath
  legacy_appeals_enabled: true
  notice_of_disagreement_pii_expunge_enabled: ~
  notice_of_disagreement_updater_enabled: ~
  reports:
    daily_decision_review:
      enabled: false
      recipients: ~
    daily_error:
      enabled: ~
      recipients: ~
    weekly_decision_review:
      enabled: false
      recipients: ~
    weekly_error:
      enabled: false
      recipients: ~
  s3:
    aws_access_key_id: aws_access_key_id
    aws_secret_access_key: aws_secret_access_key
    bucket: bucket
    region: region
    uploads_enabled: false
  schema_dir: config/schemas
  slack:
    api_key: ''
    appeals_channel_id: ''
  status_simulation_enabled: false
  token_validation:
    appeals_status:
      api_key: ''
    contestable_issues:
      api_key: ''
    higher_level_reviews:
      api_key: ''
    legacy_appeals:
      api_key: ''
    notice_of_disagreements:
      api_key: ''
    supplemental_claims:
      api_key: ''
mvi:
  client_cert_path: "/fake/client/cert/path"
  client_key_path: "/fake/client/key/path"
  mock: false
  open_timeout: 15
  pii_logging: false
  processing_code: T
  timeout: 30
  url: http://www.example.com/
mvi_hca:
  url: http://example.com
nod_vanotify_status_callback:
  bearer_token: bearer_token_secret
notifications:
  public_key: ~
ogc:
  form21a_service_url:
    api_key: fake_key
    url: http://localhost:5000/api/v1/accreditation/applications/form21a
oidc:
  isolated_audience:
    claims: ~
    default: ~
old_secret_key_base: 8af0fe1e378586520e4324694897eb269bd0fffa1c5be6cc3b4ffb9dbde095d0bef5c7fdab73cd05685d8fe1dd589287d78b38e4de7116fbe14461e414072677
onsite_notifications:
  public_key: ~
  template_ids:
    - f9947b27-df3b-4b09-875c-7f76594d766d
    - 7efc2b8b-e59a-4571-a2ff-0fd70253e973
pension_burial:
  prefill: true
  sftp:
    relative_path: VETSGOV_PENSION
pension_ipf_vanotify_status_callback:
  bearer_token: ~
ppms:
  api_keys:
    Ocp-Apim-Subscription-Key-E: ~
    Ocp-Apim-Subscription-Key-S: ~
    fakekey: fakevalue
    ocp-apim-subscription-key: ~
  apim_url: ~
  open_timeout: 15
  read_timeout: 55
  url: https://some.fakesite.com
preneeds:
  host: http://some.fakesite.com
  s3:
    aws_access_key_id: ~
    aws_secret_access_key: ~
    bucket: ~
    region: ~
  wsdl: config/preneeds/wsdl/preneeds.wsdl
rack_timeout:
  service_timeout: ~
  wait_overtime: ~
  wait_timeout: ~
redis:
  app_data:
    url: redis://localhost:6379
  host: localhost
  port: 6379
  rails_cache:
    url: redis://localhost:6379
  sidekiq:
    url: redis://localhost:6379
relative_url_root: "/"
reports:
  aws:
    access_key_id: key
    bucket: bucket
    region: region
    secret_access_key: secret
  send_email: true
  spool10203_submission:
    emails:
      - Brian.Grubb@va.gov
      - dana.kuykendall@va.gov
      - Jennifer.Waltz2@va.gov
      - Joseph.Preisser@va.gov
      - Joshua.Lashbrook@va.gov
      - kathleen.dalfonso@va.gov
      - kyle.pietrosanto@va.gov
      - lihan@adhocteam.us
      - Lucas.Tickner@va.gov
      - Ricardo.DaSilva@va.gov
      - robert.shinners@va.gov
      - shay.norton@va.gov
      - tammy.hurley1@va.gov
    staging_emails:
      - Brian.Grubb@va.gov
      - Joseph.Preisser@va.gov
      - kyle.pietrosanto@va.gov
      - lihan@adhocteam.us
      - Lucas.Tickner@va.gov
      - Ricardo.DaSilva@va.gov
      - tammy.hurley1@va.gov
      - vfep_support_team@va.gov
      - eugenia.gina.ronat@accenturefederal.com
      - morgan.whaley@accenturefederal.com
      - m.c.shah@accenturefederal.com
      - d.a.barnes@accenturefederal.com
      - jacob.finnern@accenturefederal.com
      - hocine.halli@accenturefederal.com
      - adam.freemer@accenturefederal.com
  spool_submission:
    emails:
      - Brian.Grubb@va.gov
      - dana.kuykendall@va.gov
      - Jennifer.Waltz2@va.gov
      - Joseph.Preisser@va.gov
      - Joshua.Lashbrook@va.gov
      - kathleen.dalfonso@va.gov
      - kyle.pietrosanto@va.gov
      - lihan@adhocteam.us
      - Lucas.Tickner@va.gov
      - Ricardo.DaSilva@va.gov
      - shay.norton@va.gov
      - tammy.hurley1@va.gov
    staging_emails:
      - Brian.Grubb@va.gov
      - Joseph.Preisser@va.gov
      - kyle.pietrosanto@va.gov
      - lihan@adhocteam.us
      - Lucas.Tickner@va.gov
      - Ricardo.DaSilva@va.gov
      - tammy.hurley1@va.gov
      - vfep_support_team@va.gov
      - eugenia.gina.ronat@accenturefederal.com
      - morgan.whaley@accenturefederal.com
      - m.c.shah@accenturefederal.com
      - d.a.barnes@accenturefederal.com
      - jacob.finnern@accenturefederal.com
      - hocine.halli@accenturefederal.com
      - adam.freemer@accenturefederal.com
  year_to_date_report:
    emails:
      - 222A.VBAVACO@va.gov
      - 224B.VBAVACO@va.gov
      - 224C.VBAVACO@va.gov
      - Brandon.Scott2@va.gov
      - Brian.Grubb@va.gov
      - Christina.DiTucci@va.gov
      - EDU.VBAMUS@va.gov
      - John.McNeal@va.gov
      - Joseph.Preisser@va.gov
      - Joshua.Lashbrook@va.gov
      - kathleen.dalfonso@va.gov
      - kyle.pietrosanto@va.gov
      - Lucas.Tickner@va.gov
      - michele.mendola@va.gov
      - Ricardo.DaSilva@va.gov
      - shay.norton@va.gov
      - tammy.hurley1@va.gov
    staging_emails:
      - Brian.Grubb@va.gov
      - Joseph.Preisser@va.gov
      - kyle.pietrosanto@va.gov
      - lee.munson@va.gov
      - lihan@adhocteam.us
      - Lucas.Tickner@va.gov
      - matthew.ziolkowski@va.gov
      - Michael.Johnson19@va.gov
      - patrick.burk@va.gov
      - preston.sanders@va.gov
      - robyn.noles@va.gov
      - Ricardo.DaSilva@va.gov
      - tammy.hurley1@va.gov
      - vfep_support_team@va.gov
      - eugenia.gina.ronat@accenturefederal.com
      - morgan.whaley@accenturefederal.com
      - m.c.shah@accenturefederal.com
      - d.a.barnes@accenturefederal.com
      - jacob.finnern@accenturefederal.com
      - hocine.halli@accenturefederal.com
      - adam.freemer@accenturefederal.com
res:
  api_key: fake_auth
  base_url: https://fake_url.com
review_instance_slug: ~
rrd:
  alerts:
    recipients:
      - fake_email
  mas_all_claims_tracking:
    recipients:
      - fake_email
  mas_tracking:
    recipients:
      - fake_email
  pact_tracking:
    recipients:
      - fake_email
salesforce:
  consumer_key: ~
  env: dev
salesforce-carma:
  url: https://fake-carma.salesforce.com
salesforce-gibft:
  consumer_key: ~
  env: ~
  signing_key_path: ~
  url: https://va--rdtcddev.cs33.my.salesforce.com/
saml:
  cert_path: spec/support/certificates/ruby-saml.crt
  key_path: spec/support/certificates/ruby-saml.key
saml_ssoe:
  callback_url: http://localhost:3000/v1/sessions/callback
  cert_new_path: ~
  cert_path: spec/support/certificates/ruby-saml.crt
  certificate: ~
  certificate_new: ~
  identity_slack_webhook: ~
  idp_metadata_file: config/ssoe_idp_int_metadata_isam.xml
  idp_sso_service_binding: urn:oasis:names:tc:SAML:2.0:bindings:HTTP-POST
  issuer: https://ssoe-sp-localhost.va.gov
  key: ~
  key_path: spec/support/certificates/ruby-saml.key
  logout_app_key: https://ssoe-sp-dev.va.gov
  logout_url: https://int.eauth.va.gov/slo/globallogout
  relay: ~
  request_signing: false
  response_encryption: false
  response_signing: false
  tou_decline_logout_app_key: https://dev-api.va.gov/agreements_declined
schema_contract:
  appointments_index: modules/vaos/app/schemas/appointments_index.json
  test_index: spec/fixtures/schema_contract/test_schema.json
search:
  access_key: TESTKEY
  affiliate: va
  mock_search: false
  url: https://search.usa.gov/api/v2/search/i14y
search_click_tracking:
  access_key: TESTKEY
  affiliate: va
  mock: ~
  module_code: I14Y
  url: https://api.gsa.gov/technology/searchgov/v2
search_gsa:
  access_key: TESTKEY
  affiliate: va
  mock_search: false
  url: https://api.gsa.gov/technology/searchgov/v2/results/i14y
search_typeahead:
  api_key: TEST_KEY
  name: va
  url: https://api.gsa.gov/technology/searchgov/v1
secret_key_base: be8e6b6b16993e899c2c4fd08f7c6a6e5ad5f295b369d22f126d4569d2a0e44c4f04b13c02d65ab701452ef0a24ed2db7af441214ed5ae98c6113442f5846605
sentry:
  dsn: ~
session_cookie:
  secure: false
shrine:
  claims:
    access_key_id: ~
    bucket: ~
    path: moot
    region: ~
    secret_access_key: ~
    type: memory
    upload_options:
      acl: private
      server_side_encryption: AES256
  local:
    path: testing-local
    type: local
  remotes3:
    access_key_id: ABCD1234
    bucket: bucketname
    path: remote-testing
    region: us-gov-west-1
    secret_access_key: 1234ABCD
    type: s3
sidekiq:
  github_api_key: ~
  github_oauth_key: xxx000
  github_oauth_secret: 000xxx
  github_organization: organization
  github_team: 0
sidekiq_admin_panel: false
sign_in:
  arp_client_id: arp
  auto_uplevel: true
  client_redirect_uris:
    mobile_test: ~
  cookies_secure: false
  info_cookie_domain: localhost
  jwt_encode_key: spec/fixtures/sign_in/privatekey.pem
  jwt_old_encode_key: spec/fixtures/sign_in/privatekey_old.pem
  mock_auth_url: http://localhost:3000/mocked_authentication/profiles
  mock_redirect_uri: http://localhost:3000/v0/sign_in/callback
  mockdata_sync_api_key: ~
  sts_client:
    base_url: http://localhost:3000
    key_path: spec/fixtures/sign_in/sts_client.pem
  user_info_clients:
    - okta_test
  vamobile_client_id: vamobile
  vaweb_client_id: vaweb
  web_origins:
    - http://localhost:4000
ssoe_eauth_cookie:
  domain: localhost
  name: vagov_saml_request_localhost
  secure: false
statsd:
  host: ~
  port: ~
terms_of_use:
  current_version: v1
  enabled_clients: vaweb, mhv, myvahealth
test_database_url: postgis:///vets-api-test
test_user_dashboard:
  env: staging
  github_oauth:
    client_id: ~
    client_secret: ~
token_validation:
  url: https://dev-api.va.gov/internal/auth
travel_pay:
  base_url: https://btsss.gov
  client_number: '12345'
  mock: false
  service_name: BTSSS-API
  sts:
    scope: ~
    service_account_id: ~
  subscription_key: api_key
  subscription_key_e: ~
  subscription_key_s: ~
  veis:
    auth_url: https://auth.veis.gov
    client_id: client_id
    client_secret: client_secret
    resource: resource_id
    tenant_id: tenant_id
va_forms:
  drupal_password: ~
  drupal_url: ~
  drupal_username: ~
  form_reloader:
    enabled: ~
  slack:
    api_key: ~
    channel_id: ~
    enabled: ~
va_mobile:
  key_path: "/fake/client/key/path"
  mock: false
  ppms_base_url: https://staff.apps.va.gov
  timeout: 25
  url: https://veteran.apps.va.gov
va_notify:
  status_callback:
    bearer_token: va_notify_bearer_token
va_profile:
  address_validation:
    api_key: "<AV_KEY>"
    hostname: sandbox-api.va.gov
  contact_information:
    cache_enabled: false
    enabled: true
    mock: false
    timeout: 30
  demographics:
    cache_enabled: false
    enabled: true
    mock: true
    timeout: 30
  military_personnel:
    cache_enabled: false
    enabled: true
    mock: false
    timeout: 30
  prefill: false
  url: https://int.vet360.va.gov
  v3:
    address_validation:
      api_key: "<AV_KEY>"
  veteran_status:
    cache_enabled: true
    enabled: true
    mock: false
    timeout: 30
vanotify:
  client_url: http://fakeapi.com
  links:
    connected_applications: https://www.va.gov/profile/connected-applications
    password_reset: https://www.va.gov/resources/signing-in-to-vagov/#what-if-i-cant-sign-in-to-vago
  mock: false
  service_callback_tokens:
    1010_health_apps: 1010_health_apps_token
    benefits_disability: benefits_disability_token
    ivc_forms: ivc_forms_token
    va_gov: va_gov_token
  services:
    21p_527ez: &vanotify_services_pension
      api_key: fake_secret
      email:
        confirmation:
          flipper_id: false
          template_id: form527ez_confirmation_email_template_id
        error:
          flipper_id: pension_error_email_notification
          template_id: form527ez_error_email_template_id
        received:
          flipper_id: pension_received_email_notification
          template_id: form527ez_received_email_template_id
        submitted:
          flipper_id: pension_submitted_email_notification
          template_id: form527ez_submitted_email_template_id
    21p_530ez: &vanotify_services_burial
      api_key: fake_secret
      email:
        confirmation:
          flipper_id: false
          template_id: burial_claim_confirmation_email_template_id
        error:
          flipper_id: burial_error_email_notification
          template_id: burial_claim_error_email_template_id
        received:
          flipper_id: burial_received_email_notification
          template_id: burial_received_email_template_id
        submitted:
          flipper_id: burial_submitted_email_notification
          template_id: burial_submitted_email_template_id
    21p_530: *vanotify_services_burial
    21p_530v2: *vanotify_services_burial
    benefits_decision_review:
      api_key: fake_secret
      template_id:
        higher_level_review_form_error_email: fake_hlr_template_id
        notice_of_disagreement_evidence_error_email: fake_nod_evidence_template_id
        notice_of_disagreement_form_error_email: fake_nod_template_id
        supplemental_claim_evidence_error_email: fake_sc_evidence_template_id
        supplemental_claim_form_error_email: fake_sc_template_id
        supplemental_claim_secondary_form_error_email: fake_sc_secondary_form_template_id
    benefits_disability:
      api_key: fake_secret
      template_id:
        form0781_upload_failure_notification_template_id: form0781_upload_failure_notification_template_id
        form4142_upload_failure_notification_template_id: form4142_upload_failure_notification_template_id
        form526_document_upload_failure_notification_template_id: form526_document_upload_failure_notification_template_id
        form526_submission_failure_notification_template_id: form526_submission_failure_notification_template_id
    benefits_management_tools:
      api_key: fake_secret
      template_id:
        evidence_submission_failure_email: fake_template_id
    burials: *vanotify_services_burial
    check_in:
      api_key: check-in_aaaaaaaa-aaaa-aaaa-aaaa-aaaaaaaaaaaa-bbbbbbbb-bbbb-bbbb-bbbb-bbbbbbbbbbbb
      sms_sender_id: cie_fake_sms_sender_id
      template_id:
        claim_submission_duplicate_text: cie_fake_duplicate_template_id
        claim_submission_error_text: cie_fake_error_template_id
        claim_submission_failure_text: ~
        claim_submission_success_text: cie_fake_success_template_id
        claim_submission_timeout_text: cie_fake_timeout_template_id
    dmc:
      api_key: fake_secret
      template_id:
        fsr_confirmation_email: fake_template_id
        fsr_failed_email: fake_template_id
        fsr_streamlined_confirmation_email: fake_template_id
        vha_fsr_confirmation_email: ~
        vha_new_copay_statement_email: fake_template_id
    health_apps_1010:
      api_key: fake_secret
      template_id:
        form1010_cg_failure_email: fake_template_id
        form1010_ez_failure_email: fake_template_id
        form1010_ezr_failure_email: fake_template_id
    ivc_champva:
      api_key: fake_secret
      failure_email_threshold_days: 7
      pega_inbox_address: fake_email_address
      template_id:
        form_10_10d_email: form_10_10d_email
        form_10_10d_failure_email: form_10_10d_failure_email
        form_10_7959a_email: form_10_7959a_email
        form_10_7959a_failure_email: form_10_7959a_failure_email
        form_10_7959c_email: form_10_7959c_email
        form_10_7959c_failure_email: form_10_7959c_failure_email
        form_10_7959f_1_email: form_10_7959f_1_email
        form_10_7959f_1_failure_email: form_10_7959f_1_failure_email
        form_10_7959f_2_email: form_10_7959f_2_email
        form_10_7959f_2_failure_email: form_10_7959f_2_failure_email
        pega_team_missing_status_email: pega_team_missing_status_email
        pega_team_zsf_email: pega_team_zsf_email
    lighthouse:
      api_key: fake_api_key
      template_id:
        connection_template: ~
        disconnection_template: fake_template_id
        higher_level_review_received: ~
        higher_level_review_received_claimant: ~
        notice_of_disagreement_received: ~
        notice_of_disagreement_received_claimant: ~
        supplemental_claim_received: ~
        supplemental_claim_received_claimant: ~
    oracle_health:
      sms_sender_id: oh_fake_sms_sender_id
      template_id:
        claim_submission_duplicate_text: oh_fake_duplicate_template_id
        claim_submission_error_text: oh_fake_error_template_id
        claim_submission_failure_text: ~
        claim_submission_success_text: oh_fake_success_template_id
        claim_submission_timeout_text: oh_fake_timeout_template_id
    pensions: *vanotify_services_pension
    va_gov:
      api_key: fake_secret
      template_id:
        appoint_a_representative_confirmation_email: appoint_a_representative_confirmation_email_template_id
        appoint_a_representative_digital_submit_confirmation_email: appoint_a_rep_v2_digital_submit_confirm_email_template_id
        career_counseling_confirmation_email: career_counseling_confirmation_email_template_id
        ch31_central_mail_form_confirmation_email: ch31_central_mail_fake_template_id
        ch31_vbms_form_confirmation_email: ch31_vbms_fake_template_id
        contact_info_change: fake_template_id
        covid_vaccine_registration: ~
        direct_deposit: direct_deposit_template_id
        direct_deposit_comp_pen: comp_pen_template_id
        direct_deposit_edu: edu_template_id
        form0994_confirmation_email: form0994_confirmation_email_template_id
        form0994_extra_action_confirmation_email: form0994_extra_action_confirmation_email_template_id
        form1010ez_reminder_email: fake_template_id
        form1880_reminder_email: form1880_reminder_email_template_id
        form1900_action_needed_email: form1900_action_needed_email_template_id
        form1990_confirmation_email: form1990_confirmation_email_template_id
        form1990e_confirmation_email: form1990e_confirmation_email_template_id
        form1990emeb_approved_confirmation_email: form1990emeb_approved_confirmation_email_template_id
        form1990emeb_denied_confirmation_email: form1990emeb_denied_confirmation_email_template_id
        form1990emeb_offramp_confirmation_email: form1990emeb_offramp_confirmation_email_template_id
        form1990meb_approved_confirmation_email: form1990meb_approved_confirmation_email_template_id
        form1990meb_denied_confirmation_email: form1990meb_denied_confirmation_email_template_id
        form1990meb_offramp_confirmation_email: form1990meb_offramp_confirmation_email_template_id
        form1995_confirmation_email: form1995_confirmation_email_template_id
        form20_10206_confirmation_email: form20_10206_confirmation_email_template_id
        form20_10206_error_email: form20_10206_error_email_template_id
        form20_10206_received_email: form20_10206_received_email_template_id
        form20_10207_confirmation_email: form20_10207_confirmation_email_template_id
        form20_10207_error_email: form20_10207_error_email_template_id
        form20_10207_received_email: form20_10207_received_email_template_id
        form21_0845_confirmation_email: form21_0845_confirmation_email_template_id
        form21_0845_error_email: form21_0845_error_email_template_id
        form21_0845_received_email: form21_0845_received_email_template_id
        form21_0966_confirmation_email: form21_0966_confirmation_email_template_id
        form21_0966_error_email: form21_0966_error_email_template_id
        form21_0966_itf_api_received_email: form21_0966_itf_api_received_email_template_id
        form21_0966_received_email: form21_0966_received_email_template_id
        form21_0972_confirmation_email: form21_0972_confirmation_email_template_id
        form21_0972_error_email: form21_0972_error_email_template_id
        form21_0972_received_email: form21_0972_received_email_template_id
        form21_10203_confirmation_email: form21_10203_confirmation_email_template_id
        form21_10210_confirmation_email: form21_10210_confirmation_email_template_id
        form21_10210_error_email: form21_10210_error_email_template_id
        form21_10210_received_email: form21_10210_received_email_template_id
        form21_4142_confirmation_email: form21_4142_confirmation_email_template_id
        form21_4142_error_email: form21_4142_error_email_template_id
        form21_4142_received_email: form21_4142_received_email_template_id
        form21_674_action_needed_email: form21_674_action_needed_email_template_id
        form21_686c_674_action_needed_email: form21_686c_674_action_needed_email_template_id
        form21_686c_action_needed_email: form21_686c_action_needed_email_template_id
        form21p_0847_confirmation_email: form21p_0847_confirmation_email_template_id
        form21p_0847_error_email: form21p_0847_error_email_template_id
        form21p_0847_received_email: form21p_0847_received_email_template_id
        form26_4555_confirmation_email: form26_4555_confirmation_email_template_id
        form26_4555_duplicate_email: form26_4555_duplicate_email_template_id
        form26_4555_rejected_email: form26_4555_rejected_email_template_id
        form27_8832_action_needed_email: form27_8832_action_needed_email_template_id
        form40_0247_confirmation_email: form40_0247_confirmation_email_template_id
        form40_0247_error_email: form40_0247_error_email_template_id
        form40_10007_error_email: form40_10007_error_email_template_id
        form526_confirmation_email: fake_template_id
        form526_submission_failed_email: fake_template_id
        form526_submitted_email: fake_template_id
        form526ez_reminder_email: ~
        form5490_confirmation_email: form5490_confirmation_email_template_id
        form5495_confirmation_email: form5495_confirmation_email_template_id
        form686c_confirmation_email: fake_template_id
        form686c_reminder_email: fake_template_id
        form_upload_confirmation_email: form_upload_confirmation_template_id
        form_upload_error_email: form_upload_error_template_id
        form_upload_received_email: form_upload_received_template_id
        in_progress_reminder_email_generic: fake_template_id
        login_reactivation_email: reactivation_email_test_b
        preneeds_burial_form_email: preneeds_burial_form_email_template_id
        reactivation_email_test_b: ~
  status_callback:
    bearer_token: fake_bearer_token
vaos:
  ccra:
    api_url: https://api.ccra.placeholder.va.local
    base_path: csp/healthshare/ccraint/rest
    mock: false
  eps:
    access_token_url: https://login.wellhive.com/oauth2/default/v1/token
    api_url: https://api.wellhive.com
    audience_claim_url: https://login.wellhive.com/oauth2/default/v1/token
    base_path: care-navigation/v1
    client_assertion_type: urn:ietf:params:oauth:client-assertion-type:jwt-bearer
    client_id: fake_client_id
    grant_type: client_credentials
    key_path: modules/health_quest/config/rsa/sandbox_rsa
    kid: fake_kid
    mock: false
    scopes: care-nav
vba_documents:
  custom_metadata_allow_list: ~
  documentation:
    path_enabled_flag: false
  enable_download_endpoint: true
  enable_status_override: ~
  enable_validate_document_endpoint: true
  location:
    prefix: http://some.fakesite.com/path
    replacement: http://another.fakesite.com/rewrittenpath
  monthly_report: false
  report_enabled: false
  s3:
    aws_access_key_id: aws_access_key_id
    aws_secret_access_key: aws_secret_access_key
    bucket: bucket
    enabled: false
    region: region
  slack:
    api_key: ''
    channel_id: ''
    daily_notification_hour: 7
    default_alert_email: ''
    enabled: false
    in_flight_notification_hung_time_in_days: 14
    renotification_in_minutes: 240
    update_stalled_notification_in_minutes: 180
  sns:
    region: us-gov-west-1
    topic_arns:
      - vetsgov-arn
      - vagov-arn
  updater_enabled: ~
  v2_enabled: true
  v2_upload_endpoint_enabled: true
  webhooks:
    registration_max_retries: 3
    registration_next_run_in_minutes: 15
    registration_next_run_minutes: 15
    registration_rescue_in_minutes: 60
vbms:
  ca_cert: VBMS-Client-Signing-CA.crt
  cert: vetsapi.client.vbms.aide.oit.va.gov.crt
  client_keyfile: vetsapi.client.vbms.aide.oit.va.gov.p12
  env: test
  environment_directory: "/app/secret"
  keypass: ~
  saml: vetsapi.client.vbms.aide.oit.va.gov.saml-token.xml
  server_cert: vbms.aide.oit.va.gov.crt
  url: https://fwdproxy-dev.vfs.va.gov:4449
vbs:
  url: https://vbs.example.com/api/v1
vet360:
  address_validation:
    api_key: "<AV_KEY>"
    hostname: sandbox-api.va.gov
    url: https://sandbox-api.va.gov
  contact_information:
    cache_enabled: false
    enabled: true
    mock: false
    timeout: 30
  demographics:
    cache_enabled: false
    enabled: true
    mock: true
    timeout: 30
  military_personnel:
    cache_enabled: false
    enabled: true
    mock: false
    timeout: 30
  profile_information:
    enabled: true
    timeout: 30
    use_mocks: false
  url: https://int.vet360.va.gov
  v3:
    address_validation:
      api_key: "<AV_KEY>"
  veteran_status:
    cache_enabled: true
    enabled: true
    mock: false
    timeout: 30
veteran_onboarding:
  onboarding_threshold_days: ~
veteran_readiness_and_employment:
  auth_endpoint: https://fake_url.com/auth/oauth/token
  base_url: https://fake_url.com
  credentials: fake_auth
  daily_report:
    emails:
      - VRC.VBABOS@va.gov
      - VRE.VBAPRO@va.gov
      - VRE.VBANYN@va.gov
      - VRC.VBABUF@va.gov
      - VRE.VBAHAR@va.gov
      - vre.vbanew@va.gov
      - VREBDD.VBAPHI@va.gov
      - VRE.VBAPIT@va.gov
      - VRE.VBABAL@va.gov
      - VRE.VBAROA@va.gov
      - VRE.VBAHUN@va.gov
      - VRETMP.VBAATG@va.gov
      - VRE281900.VBASPT@va.gov
      - VRC.VBAWIN@va.gov
      - VRC.VBACMS@va.gov
      - VREAPPS.VBANAS@va.gov
      - VRC.VBANOL@va.gov
      - VRE.VBAMGY@va.gov
      - VRE.VBAJAC@va.gov
      - VRE.VBACLE@va.gov
      - VRE.VBAIND@va.gov
      - VRE.VBALOU@va.gov
      - VAVBACHI.VRE@va.gov
      - VRE.VBADET@va.gov
      - VREApplications.VBAMIW@va.gov
      - VRC.VBASTL@va.gov
      - VRE.VBADES@va.gov
      - VRE.VBALIN@va.gov
      - VRC.VBASPL@va.gov
      - VRE.VBADEN@va.gov
      - VRC.VBAALB@va.gov
      - VRE.VBASLC@va.gov
      - VRC.VBAOAK@va.gov
      - ROVRC.VBALAN@va.gov
      - VRE.VBAPHO@va.gov
      - VRE.VBASEA@va.gov
      - VRE.VBABOI@va.gov
      - VRE.VBAPOR@va.gov
      - VREAPPS.VBAWAC@va.gov
      - VRE.VBALIT@va.gov
      - VREBDD.VBAMUS@va.gov
      - VRE.VBAREN@va.gov
      - MBVRE.VBASAJ@va.gov
      - VRE.VBAMPI@va.gov
      - VRE.VBAHOU@va.gov
      - VRE.VBAWAS@va.gov
      - VRE.VBAMAN@va.gov
      - EBENAPPS.VBASDC@va.gov
      - VRE.VBATOG@va.gov
      - VRE.VBAMAN@va.gov
      - VRC.VBAFHM@va.gov
      - VRC.VBAFAR@va.gov
      - VRC.VBAFAR@va.gov
      - VRE.VBADEN@va.gov
      - VRE.VBAWIC@va.gov
      - VRC.VBAHON@va.gov
      - VAVBA/WIM/RO/VR&E@vba.va.gov
      - VRE.VBAANC@va.gov
      - VRE.VBAPIT@va.gov
      - VRE-CMS.VBAVACO@va.gov
vetext:
  mock: ~
vetext_push:
  base_url: https://vetext1.r01.med.va.gov
  pass: secret
  user: vets-api-username
  va_mobile_app_debug_sid: mobile-app-debug-sid
  va_mobile_app_sid: mobile-app-sid
vff_simple_forms:
  aws:
    bucket: ~
    region: ~
vha:
  sharepoint:
    authentication_url: https://accounts.accesscontrol.windows.net
    base_path: "/sites/vhafinance/MDW"
    client_id: fake_sharepoint_client_id
    client_secret: fake_sharepoint_client_secret
    mock: false
<<<<<<< HEAD

mhv:
  medical_records:
    app_token: xyz
    host: http://example.org
  uhd:
    mock: false
    host: https://example.myhealth.va.gov
    security_host: https://security.example.myhealth.va.gov
    app_id: 1000
    app_token: faketoken
    user_type: usertype
    subject: "Proxy Client"

evss:
  dvp:
    url: https://fakedomainandsubdomain.com

claims_api:
  evss_container:
    client_key: fakekeyvaluehere
  pdf_generator_526:
    url: 'https://fake_pdf_url.com'
    path: '/form-526ez-pdf-generator/v1/forms/'
    content_type: 'application/vnd.api+json'
  benefits_documents:
    host: https://staging-api.va.gov
    auth:
      ccg:
        client_id: fakekeyvaluehere
        secret_key: path/to/fake/key.pem
        aud_claim_url: https://fakeurlhere/fake/path/here
  vanotify:
    client_url: https://fakeurl/with/path/here
    accepted_representative_template_id: xxxxxx-zzzz-aaaa-bbbb-cccccccc
    accepted_service_organization_template_id: xxxxxx-zzzz-aaaa-bbbb-cccccccc
    declined_representative_template_id: xxxxxx-zzzz-aaaa-bbbb-cccccccc
    declined_service_organization_template_id: xxxxxx-zzzz-aaaa-bbbb-cccccccc
    services:
      lighthouse:
        api_key: fake-xxxxxx-zzzz-aaaa-bbbb-cccccccc-xxxxxx-zzzz-aaaa-bbbb-cccccccc

ask_va:
  crm_api:
    auth_url: https://login.microsoftonline.us
    base_url: https://dev.integration.d365.va.gov
    client_id: client_id
    client_secret: client_secret
    veis_api_path: veis/vagov.lob.ava/api
    tenant_id: abcdefgh-1234-5678-12345-11e8b8ce491e
    ocp_apim_subscription_key: subscription_key
    service_name: VEIS-API

nod_vanotify_status_callback:
  bearer_token: bearer_token_secret

travel_pay:
  veis:
    client_id: 'client_id'
    client_secret: 'client_secret'
    resource: 'resource_id'
    tenant_id: 'tenant_id'
    auth_url: 'https://auth.veis.gov'
  mock: false
  subscription_key: 'api_key'
  base_url: 'https://btsss.gov'
  client_number: '12345'
  service_name: 'BTSSS-API'

va_notify:
  status_callback:
    bearer_token: 'va_notify_bearer_token'

accredited_representative_portal:
  allow_list:
    github:
      access_token: some_fake_token
      base_uri: https://not.real.com
      repo: faked/fakeness
      path: not_real.csv
=======
    resource: 00000003-0000-0ff1-ce00-000000000000
    service_name: VHA-SHAREPOINT
    sharepoint_url: dvagov.sharepoint.com
    tenant_id: fake_sharepoint_tenant_id
vic:
  s3:
    aws_access_key_id: ~
    aws_secret_access_key: ~
    region: ~
  signing_key_path: "/fake/signing/key/path"
  url: https://some.fakesite.com
virtual_agent:
  cxdw_app_uri: fake_app_uri
  cxdw_client_id: fake_id
  cxdw_client_secret: fake_secret
  cxdw_dataverse_uri: fake_dataverse_uri
  cxdw_table_prefix: fake_table_prefix
  lighthouse_api_key: fake_api_key
  lighthouse_api_uri: https://sandbox-api.va.gov/services/appeals/v0/appeals
  speech_token_request_uri: https://eastus.api.cognitive.microsoft.com/sts/v1.0/issuetoken
  speech_token_subscription_key: fake_speech_token_subscription_key
  webchat_pva2_secret: fake_secret
  webchat_root_bot_secret: fake_secret
  webchat_secret: fake_secret
  webchat_secret_msft: fake_secret
  webchat_secret_nlu: fake_secret
virtual_hosts:
  - www.example.com
  - localhost
  - 127.0.0.1
  - example.org
virtual_regional_office:
  api_key: 9d3868d1-ec15-4889-8002-2bff1b50ba62
  evidence_pdf_path: evidence-pdf
  max_cfi_path: employee-experience/max-ratings
  url: http://localhost:8120
vre_counseling:
  prefill: true
vre_readiness:
  prefill: true
vsp_environment: test
vye:
  ivr_key: ~
  s3:
    access_key_id: ~
    bucket: ~
    region: ~
    secret_access_key: ~
  scrypt:
    N: 16384
    length: 16
    p: 1
    r: 8
    salt: testing-vye-scrypt-salt
web_origin: http://localhost:3000,http://localhost:3001,http://127.0.0.1:3000,http://127.0.0.1:3001,null
web_origin_regex: "\\Ahttps?:\\/\\/www\\.va\\.gov\\z"
webhooks:
  require_https: true
websockets:
  require_https: ~
  websocket_settings: false
xlsx_file_fetcher:
  github_access_token: ~
>>>>>>> f0743835
<|MERGE_RESOLUTION|>--- conflicted
+++ resolved
@@ -942,6 +942,14 @@
     host: https://mhv-api.example.com
     mhv_sm_x_api_key: ~
     mock: true
+  uhd:
+    mock: false
+    host: https://example.myhealth.va.gov
+    security_host: https://security.example.myhealth.va.gov
+    app_id: 1000
+    app_token: faketoken
+    user_type: usertype
+    subject: "Proxy Client"
 mhv_mobile:
   sm:
     app_token: fake-app-token
@@ -1776,88 +1784,6 @@
     client_id: fake_sharepoint_client_id
     client_secret: fake_sharepoint_client_secret
     mock: false
-<<<<<<< HEAD
-
-mhv:
-  medical_records:
-    app_token: xyz
-    host: http://example.org
-  uhd:
-    mock: false
-    host: https://example.myhealth.va.gov
-    security_host: https://security.example.myhealth.va.gov
-    app_id: 1000
-    app_token: faketoken
-    user_type: usertype
-    subject: "Proxy Client"
-
-evss:
-  dvp:
-    url: https://fakedomainandsubdomain.com
-
-claims_api:
-  evss_container:
-    client_key: fakekeyvaluehere
-  pdf_generator_526:
-    url: 'https://fake_pdf_url.com'
-    path: '/form-526ez-pdf-generator/v1/forms/'
-    content_type: 'application/vnd.api+json'
-  benefits_documents:
-    host: https://staging-api.va.gov
-    auth:
-      ccg:
-        client_id: fakekeyvaluehere
-        secret_key: path/to/fake/key.pem
-        aud_claim_url: https://fakeurlhere/fake/path/here
-  vanotify:
-    client_url: https://fakeurl/with/path/here
-    accepted_representative_template_id: xxxxxx-zzzz-aaaa-bbbb-cccccccc
-    accepted_service_organization_template_id: xxxxxx-zzzz-aaaa-bbbb-cccccccc
-    declined_representative_template_id: xxxxxx-zzzz-aaaa-bbbb-cccccccc
-    declined_service_organization_template_id: xxxxxx-zzzz-aaaa-bbbb-cccccccc
-    services:
-      lighthouse:
-        api_key: fake-xxxxxx-zzzz-aaaa-bbbb-cccccccc-xxxxxx-zzzz-aaaa-bbbb-cccccccc
-
-ask_va:
-  crm_api:
-    auth_url: https://login.microsoftonline.us
-    base_url: https://dev.integration.d365.va.gov
-    client_id: client_id
-    client_secret: client_secret
-    veis_api_path: veis/vagov.lob.ava/api
-    tenant_id: abcdefgh-1234-5678-12345-11e8b8ce491e
-    ocp_apim_subscription_key: subscription_key
-    service_name: VEIS-API
-
-nod_vanotify_status_callback:
-  bearer_token: bearer_token_secret
-
-travel_pay:
-  veis:
-    client_id: 'client_id'
-    client_secret: 'client_secret'
-    resource: 'resource_id'
-    tenant_id: 'tenant_id'
-    auth_url: 'https://auth.veis.gov'
-  mock: false
-  subscription_key: 'api_key'
-  base_url: 'https://btsss.gov'
-  client_number: '12345'
-  service_name: 'BTSSS-API'
-
-va_notify:
-  status_callback:
-    bearer_token: 'va_notify_bearer_token'
-
-accredited_representative_portal:
-  allow_list:
-    github:
-      access_token: some_fake_token
-      base_uri: https://not.real.com
-      repo: faked/fakeness
-      path: not_real.csv
-=======
     resource: 00000003-0000-0ff1-ce00-000000000000
     service_name: VHA-SHAREPOINT
     sharepoint_url: dvagov.sharepoint.com
@@ -1920,5 +1846,4 @@
   require_https: ~
   websocket_settings: false
 xlsx_file_fetcher:
-  github_access_token: ~
->>>>>>> f0743835
+  github_access_token: ~