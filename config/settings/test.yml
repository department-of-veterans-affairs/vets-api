--- conflicted
+++ resolved
@@ -1,12 +1,3 @@
-<<<<<<< HEAD
-hostname: www.example.com # possible fallback for unsafe request.host
-virtual_hosts: ["www.example.com", "localhost", "127.0.0.1", "example.org"] # Safe host names
-vsp_environment: test
-
-secret_key_base: be8e6b6b16993e899c2c4fd08f7c6a6e5ad5f295b369d22f126d4569d2a0e44c4f04b13c02d65ab701452ef0a24ed2db7af441214ed5ae98c6113442f5846605
-
-=======
----
 acc_rep_management:
   prefill: true
 account:
@@ -648,6 +639,10 @@
   sidekiq:
     missing_form_status_job:
       enabled: true
+kafka_producer:
+  broker_urls: ['localhost:19092'] # for local Kafka cluster in Docker
+  aws_role_arn: 'arn:aws:iam::123456789012:role/role-name' # this is an example
+  schema_registry_url: 'http://localhost:8081' # for local Schema Registry in Docker
 kms_key_id: ~
 lgy:
   api_key: fake_api_key
@@ -1005,7 +1000,6 @@
       api_key: ''
     supplemental_claims:
       api_key: ''
->>>>>>> b296d243
 mvi:
   client_cert_path: "/fake/client/cert/path"
   client_key_path: "/fake/client/key/path"
@@ -1785,85 +1779,6 @@
     client_id: fake_sharepoint_client_id
     client_secret: fake_sharepoint_client_secret
     mock: false
-<<<<<<< HEAD
-
-mhv:
-  medical_records:
-    app_token: xyz
-    host: http://example.org
-
-evss:
-  dvp:
-    url: https://fakedomainandsubdomain.com
-
-claims_api:
-  evss_container:
-    client_key: fakekeyvaluehere
-  pdf_generator_526:
-    url: 'https://fake_pdf_url.com'
-    path: '/form-526ez-pdf-generator/v1/forms/'
-    content_type: 'application/vnd.api+json'
-  benefits_documents:
-    host: https://staging-api.va.gov
-    auth:
-      ccg:
-        client_id: fakekeyvaluehere
-        secret_key: path/to/fake/key.pem
-        aud_claim_url: https://fakeurlhere/fake/path/here
-  vanotify:
-    client_url: https://fakeurl/with/path/here
-    accepted_representative_template_id: xxxxxx-zzzz-aaaa-bbbb-cccccccc
-    accepted_service_organization_template_id: xxxxxx-zzzz-aaaa-bbbb-cccccccc
-    declined_representative_template_id: xxxxxx-zzzz-aaaa-bbbb-cccccccc
-    declined_service_organization_template_id: xxxxxx-zzzz-aaaa-bbbb-cccccccc
-    services:
-      lighthouse:
-        api_key: fake-xxxxxx-zzzz-aaaa-bbbb-cccccccc-xxxxxx-zzzz-aaaa-bbbb-cccccccc
-
-ask_va:
-  crm_api:
-    auth_url: https://login.microsoftonline.us
-    base_url: https://dev.integration.d365.va.gov
-    client_id: client_id
-    client_secret: client_secret
-    veis_api_path: veis/vagov.lob.ava/api
-    tenant_id: abcdefgh-1234-5678-12345-11e8b8ce491e
-    ocp_apim_subscription_key: subscription_key
-    service_name: VEIS-API
-
-nod_vanotify_status_callback:
-  bearer_token: bearer_token_secret
-
-travel_pay:
-  veis:
-    client_id: 'client_id'
-    client_secret: 'client_secret'
-    resource: 'resource_id'
-    tenant_id: 'tenant_id'
-    auth_url: 'https://auth.veis.gov'
-  mock: false
-  subscription_key: 'api_key'
-  base_url: 'https://btsss.gov'
-  client_number: '12345'
-  service_name: 'BTSSS-API'
-
-va_notify:
-  status_callback:
-    bearer_token: 'va_notify_bearer_token'
-
-accredited_representative_portal:
-  allow_list:
-    github:
-      access_token: some_fake_token
-      base_uri: https://not.real.com
-      repo: faked/fakeness
-      path: not_real.csv
-
-kafka_producer:
-  broker_urls: ['localhost:19092'] # for local Kafka cluster in Docker
-  aws_role_arn: 'arn:aws:iam::123456789012:role/role-name' # this is an example
-  schema_registry_url: 'http://localhost:8081' # for local Schema Registry in Docker
-=======
     resource: 00000003-0000-0ff1-ce00-000000000000
     service_name: VHA-SHAREPOINT
     sharepoint_url: dvagov.sharepoint.com
@@ -1929,5 +1844,4 @@
   require_https: ~
   websocket_settings: false
 xlsx_file_fetcher:
-  github_access_token: ~
->>>>>>> b296d243
+  github_access_token: ~