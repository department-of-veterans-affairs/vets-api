# frozen_string_literal: true

require 'common/client/configuration/rest'

module MDOT
  class Configuration < Common::Client::Configuration::REST
    def service_name
      'MDOT'
    end

    def self.base_request_headers
<<<<<<< HEAD
      super.merge('va_api_key' => Settings.mdot.api_key)
=======
      super.merge('VA_API_KEY' => Settings.mdot.api_key)
>>>>>>> dd1ae0a0
    end

    def base_path
      Settings.mdot.url
    end

    def connection
      @connection = Faraday.new(base_path, headers: base_request_headers, request: request_options) do |f|
        f.use :breakers
        f.request :json
        f.use Faraday::Response::RaiseError
        f.response :betamocks if mock_enabled?
        f.response :snakecase, symbolize: false
        f.response :json
        f.adapter Faraday.default_adapter

        # remove long timeouts after changing to real API
        f.options.timeout = 30
        f.options.open_timeout = 30
      end
    end

    def mock_enabled?
      Settings.mdot.mock || false
    end
  end
end<|MERGE_RESOLUTION|>--- conflicted
+++ resolved
@@ -9,11 +9,7 @@
     end
 
     def self.base_request_headers
-<<<<<<< HEAD
-      super.merge('va_api_key' => Settings.mdot.api_key)
-=======
       super.merge('VA_API_KEY' => Settings.mdot.api_key)
->>>>>>> dd1ae0a0
     end
 
     def base_path
