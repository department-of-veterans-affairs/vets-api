--- conflicted
+++ resolved
@@ -462,15 +462,6 @@
 
       def get_treatments
         @auto_claim['treatments'].map do |tx|
-<<<<<<< HEAD
-          center = "#{tx['center']['name']}, #{tx.dig('center', 'city')}, #{tx.dig('center', 'state')}"
-          name = tx['treatedDisabilityNames'].join(', ')
-          tx['treatmentDetails'] = "#{name} - #{center}"
-          if tx['beginDate'].present?
-            tx['dateOfTreatment'] =
-              make_date_object(tx['beginDate'], tx['beginDate'].length)
-          end
-=======
           if tx['center'].present?
             center_data = tx['center'].transform_keys(&:to_sym)
             center = center_data.values_at(:name, :city, :state).compact.map(&:presence).compact.join(', ')
@@ -479,7 +470,6 @@
           name = names.join(', ') if names.present?
           tx['treatmentDetails'] = [name, center].compact.join(' - ')
           tx['dateOfTreatment'] = regex_date_conversion(tx['beginDate']) if tx['beginDate'].present?
->>>>>>> 93d45742
           tx['doNotHaveDate'] = tx['beginDate'].nil?
           tx.delete('center')
           tx.delete('treatedDisabilityNames')
