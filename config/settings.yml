--- conflicted
+++ resolved
@@ -411,7 +411,6 @@
     - jeff@adhocteam.us
     - johnny@oddball.io
     - kam@adhocteam.us
-<<<<<<< HEAD
     - lauren.alexanderson@va.gov
     - mark.greenburg@adhocteam.us
     - narin@adhocteam.us
@@ -419,10 +418,7 @@
     - rianfowler@outlook.com
     - ryan.thurlwell@va.gov
     - travis.hilton@oddball.io
-=======
-    - alastair@adhocteam.us
     - n.ratana@gmail.com
->>>>>>> cf453d14
 
 bgs:
   application: ~
