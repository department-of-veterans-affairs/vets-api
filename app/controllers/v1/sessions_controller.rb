--- conflicted
+++ resolved
@@ -114,19 +114,13 @@
         @current_user, @session_object = user_session_form.persist
         set_cookies
         after_login_actions
-<<<<<<< HEAD
-        should_skip_uplevel = saml_response.issuer_text&.match?(/Xeauth\.va\.gov/)
-        redirect_to url_service.login_redirect_url(skip_uplevel: should_skip_uplevel)
+        redirect_to url_service.login_redirect_url
         if location.start_with?(url_service.base_redirect_url)
           # only record success stats if the user is being redirect to the site
           # some users will need to be up-leveled and this will be redirected
           # back to the identity provider
           login_stats(:success, saml_response)
         end
-=======
-        redirect_to url_service.login_redirect_url
-        stats(:success, saml_response)
->>>>>>> 00441b9b
       else
         log_message_to_sentry(
           user_session_form.errors_message, user_session_form.errors_hash[:level], user_session_form.errors_context
