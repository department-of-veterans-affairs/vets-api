--- conflicted
+++ resolved
@@ -463,7 +463,6 @@
                 type: "string"
               detail:
                 type: "string"
-<<<<<<< HEAD
     AppointmentRequest:
       type: "object"
       properties:
@@ -721,7 +720,6 @@
                 type: "array"
                 items:
                   type: "object"
-=======
     CCEligibility:
       type: "object"
       required:
@@ -739,7 +737,6 @@
             eligible:
               type: "boolean"
               example: true
->>>>>>> 88565e12
     System:
       type: "object"
       properties:
