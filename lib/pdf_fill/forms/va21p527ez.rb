--- conflicted
+++ resolved
@@ -395,7 +395,6 @@
             key: 'form1[0].#subform[49].What_Kind_Of_Work_Did_You_Do[0]'
           }
         },
-<<<<<<< HEAD
         # 6a
         'maritalStatus' => {
           key: 'form1[0].#subform[49].RadioButtonList[10]'
@@ -696,7 +695,8 @@
           },
           'year' => {
             key: 'form1[0].#subform[54].Date_Signed_Year[0]'
-=======
+          }
+        },
         # 8a
         'dependentChildrenInHousehold' => {
           key: 'form1[0].#subform[50].Number_Of_Dependent_Children_Who_Live_With_You[0]',
@@ -1174,7 +1174,6 @@
             question_num: 10,
             question_suffix: '(6)',
             question_text: 'MEDICAL EXPENSE PAYMENT AMOUNT',
->>>>>>> 7df2271e
           }
         }
       }.freeze
@@ -1185,16 +1184,13 @@
         expand_veteran_service_information
         expand_pension_information
         expand_employment_history
-<<<<<<< HEAD
         expand_marital_status
         expand_prior_marital_history
-        expand_direct_deposit_information
-        expand_claim_certification_and_signature
-=======
         expand_children
         expand_income
         expand_expenses
->>>>>>> 7df2271e
+        expand_direct_deposit_information
+        expand_claim_certification_and_signature
 
         @form_data
       end
@@ -1275,7 +1271,6 @@
         @form_data['currentEmployers'] = nil if @form_data['currentEmployment'] == 1
       end
 
-<<<<<<< HEAD
       # SECTION VI: MARITAL STATUS
       def expand_marital_status
         @form_data['maritalStatus'] = marital_status_to_radio(@form_data['maritalStatus'])
@@ -1347,29 +1342,7 @@
         end
       end
 
-      # SECTION XI: DIRECT DEPOSIT INFORMATION
-      def expand_direct_deposit_information
-        account_type = @form_data.dig('bankAccount', 'accountType')
-
-        @form_data['bankAccount'] = @form_data['bankAccount'].to_h.merge(
-          'accountType' => case account_type
-                           when 'checking' then 0
-                           when 'savings' then 1
-                           else 2 if @form_data['bankAccount'].nil?
-                           end
-        )
-      end
-
-      # SECTION XII: CLAIM CERTIFICATION AND SIGNATURE
-      def expand_claim_certification_and_signature
-        @form_data['noRapidProcessing'] = to_checkbox_on_off(@form_data['noRapidProcessing'])
-        # form was signed today
-        @form_data['signatureDate'] = split_date(Time.zone.now.strftime('%Y-%m-%d'))
-      end
-
-      def split_currency_amount(amount)
-        return {} if amount.nil? || amount.negative? || amount >= 10_000_000
-=======
+
       # SECTION VIII: DEPENDENT CHILDREN
       def expand_children
         @form_data['dependentChildrenInHousehold'] = @form_data.dig('dependents')&.select { |d| d.dig('childInHousehold') }&.length.to_s
@@ -1450,8 +1423,8 @@
                      'ratePerHourOverflow' => ActiveSupport::NumberHelper.number_to_currency(ce.dig('ratePerHour')),
                      'hoursPerWeek' => ce['hoursPerWeek'].to_s,
                      'careDateRange' => {
-                      'from' => split_date(ce.dig('careDateRange', 'from')),
-                      'to' => split_date(ce.dig('careDateRange', 'to'))
+                       'from' => split_date(ce.dig('careDateRange', 'from')),
+                       'to' => split_date(ce.dig('careDateRange', 'to'))
                      },
                      'careDateRangeOverflow' => build_date_range_string(ce.dig('careDateRange')),
                      'noCareEndDate' => to_radio_yes_no(ce.dig('noCareEndDate')),
@@ -1475,13 +1448,32 @@
         end
       end
 
+      # SECTION XI: DIRECT DEPOSIT INFORMATION
+      def expand_direct_deposit_information
+        account_type = @form_data.dig('bankAccount', 'accountType')
+
+        @form_data['bankAccount'] = @form_data['bankAccount'].to_h.merge(
+          'accountType' => case account_type
+                           when 'checking' then 0
+                           when 'savings' then 1
+                           else 2 if @form_data['bankAccount'].nil?
+                           end
+        )
+      end
+
+      # SECTION XII: CLAIM CERTIFICATION AND SIGNATURE
+      def expand_claim_certification_and_signature
+        @form_data['noRapidProcessing'] = to_checkbox_on_off(@form_data['noRapidProcessing'])
+        # form was signed today
+        @form_data['signatureDate'] = split_date(Time.zone.now.strftime('%Y-%m-%d'))
+      end
+
       def build_date_range_string(date_range)
         "#{date_range.dig('from')} - #{date_range.dig('to') || 'No End Date'}"
       end
 
       def split_currency_amount(amount)
         return {} if amount.nil? || amount.negative?
->>>>>>> 7df2271e
 
         number_map = {
           1 => 'one',
@@ -1496,19 +1488,12 @@
         split_hash
       end
 
-<<<<<<< HEAD
-=======
       def to_checkbox_on_off(obj)
         obj ? 1 : 'Off'
       end
 
->>>>>>> 7df2271e
       def to_radio_yes_no(obj)
         obj ? 0 : 1
-      end
-
-      def to_checkbox_on_off(obj)
-        obj ? 1 : 'Off'
       end
     end
   end
