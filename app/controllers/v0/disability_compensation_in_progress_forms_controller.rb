# frozen_string_literal: true

module V0
  class DisabilityCompensationInProgressFormsController < InProgressFormsController
    service_tag 'disability-application'

    def show
      if form_for_user
        # get IPF
        data = data_and_metadata_with_updated_rated_disabilities
        log_started_form_version(data, 'get IPF')
      else
        # create IPF
        data = camelized_prefill_for_user
        log_started_form_version(data, 'create IPF')
      end
      render json: data
    end

    private

    def form_id
      FormProfiles::VA526ez::FORM_ID
    end

    def data_and_metadata_with_updated_rated_disabilities
      parsed_form_data = JSON.parse(form_for_user.form_data)
      metadata = form_for_user.metadata

      # If EVSS's list of rated disabilities does not match our prefilled rated disabilities
      if rated_disabilities_evss.present? &&
         arr_to_compare(parsed_form_data['ratedDisabilities']) !=
         arr_to_compare(rated_disabilities_evss.rated_disabilities)

        if parsed_form_data['ratedDisabilities'].present? &&
           parsed_form_data.dig('view:claimType', 'view:claimingIncrease')
          metadata['returnUrl'] = '/disabilities/rated-disabilities'
        end
        evss_rated_disabilities = JSON.parse(rated_disabilities_evss.rated_disabilities.to_json)
        parsed_form_data['updatedRatedDisabilities'] = camelize_with_olivebranch(evss_rated_disabilities)
      end

      # for Toxic Exposure 1.1 - add indicator to In Progress Forms
      # moving forward, we don't want to change the version if it is already there
<<<<<<< HEAD
      parsed_form_data['startedFormVersion'] = '2019' if parsed_form_data['startedFormVersion'].blank?

=======
      parsed_form_data = set_started_form_version(parsed_form_data)
>>>>>>> a91cb23a
      {
        formData: parsed_form_data,
        metadata:
      }
    end

    def set_started_form_version(data)
      if data['startedFormVersion'].blank?
        log_started_form_version(data, 'existing IPF missing startedFormVersion')
        data['startedFormVersion'] = '2019'
      end
      data
    end

    def rated_disabilities_evss
      @rated_disabilities_evss ||= FormProfiles::VA526ez.for(form_id:, user: @current_user)
                                                        .initialize_rated_disabilities_information
    rescue
      # if the call to EVSS fails we can skip updating. EVSS fails around an hour each night.
      nil
    end

    def arr_to_compare(rated_disabilities)
      rated_disabilities&.collect do |rd|
        diagnostic_code = rd['diagnostic_code'] || rd['diagnosticCode']
        rated_disability_id = rd['rated_disability_id'] || rd['ratedDisabilityId']
        "#{diagnostic_code}#{rated_disability_id}#{rd['name']}"
      end&.sort
    end

    # temp: for https://github.com/department-of-veterans-affairs/va.gov-team/issues/97932
    # tracking down a possible issue with prefill
    def log_started_form_version(data, location)
      cloned_data = data.deep_dup
      cloned_data_as_json = cloned_data.as_json.deep_transform_keys { |k| k.camelize(:lower) }

      if cloned_data_as_json['formData'].present?
        started_form_version = cloned_data_as_json['formData']['startedFormVersion']
        message = "Form526 InProgressForm startedFormVersion = #{started_form_version} #{location}"
        Rails.logger.info(message)
      end

      if started_form_version.blank?
        raise Common::Exceptions::ServiceError.new(
          detail: "no startedFormVersion detected in #{location}",
          source: 'DisabilityCompensationInProgressFormsController#show'
        )
      end
    rescue => e
      Rails.logger.error("Form526 InProgressForm startedFormVersion retrieval failed #{location} #{e.message}")
    end
  end
end<|MERGE_RESOLUTION|>--- conflicted
+++ resolved
@@ -42,12 +42,7 @@
 
       # for Toxic Exposure 1.1 - add indicator to In Progress Forms
       # moving forward, we don't want to change the version if it is already there
-<<<<<<< HEAD
-      parsed_form_data['startedFormVersion'] = '2019' if parsed_form_data['startedFormVersion'].blank?
-
-=======
       parsed_form_data = set_started_form_version(parsed_form_data)
->>>>>>> a91cb23a
       {
         formData: parsed_form_data,
         metadata:
