{
  "vaFileNumber": "123456789",
  "veteranFullName": {
    "first": "John",
    "middle": "E",
    "last": "Doe"
  },
  "veteranSocialSecurityNumber": "333224444",
  "claimantFullName": {
    "first": "Jane",
    "middle": "E",
    "last": "Doe"
  },
  "claimantSocialSecurityNumber": "333224445",
  "claimantPhone": "5552345555",
  "claimantType": 1,
  "incomeNetWorthDateRange": {
    "from": "01/01/2020",
    "to": "12/31/2020",
    "useDateReceivedByVA": false
  },
  "statementOfTruthCertified": true,
  "statementOfTruthSignature": "John Edmund Doe",
  "unassociatedIncomes": [
    {
      "recipientRelationship": 3,
      "recipientRelationshipOverflow": "CHILD",
      "otherRecipientRelationshipType": null,
      "recipientName": "Jane Doe",
      "incomeType": 2,
      "incomeTypeOverflow": "WAGES",
      "otherIncomeType": null,
      "grossMonthlyIncome": {
        "cents": "99",
        "dollars": "999",
        "thousands": "99"
      },
      "grossMonthlyIncomeOverflow": 99999.99,
      "payer": "Generic Company, LLC"
    },
    {
      "recipientRelationship": 5,
      "recipientRelationshipOverflow": "OTHER",
      "otherRecipientRelationshipType": "Cousin",
      "recipientName": "Sam Jenkins",
      "incomeType": 5,
      "incomeTypeOverflow": "OTHER",
      "otherIncomeType": "Stocks",
      "grossMonthlyIncome": {
        "cents": "00",
        "dollars": "099",
        "thousands": "00"
      },
      "grossMonthlyIncomeOverflow": 99,
      "payer": "Investment Company"
    },
    {
      "recipientRelationship": 0,
      "recipientRelationshipOverflow": "VETERAN",
      "otherRecipientRelationshipType": null,
      "recipientName": null,
      "incomeType": 0,
      "incomeTypeOverflow": "SOCIAL_SECURITY",
      "otherIncomeType": null,
      "grossMonthlyIncome": {
        "cents": "33",
        "dollars": "102",
        "thousands": "00"
      },
      "grossMonthlyIncomeOverflow": 102.33,
      "payer": "Social Security Administration"
    },
    {
      "recipientRelationship": 1,
      "recipientRelationshipOverflow": "SPOUSE",
      "otherRecipientRelationshipType": null,
      "recipientName": null,
      "incomeType": 1,
      "incomeTypeOverflow": "RETIREMENT_PENSION",
      "otherIncomeType": null,
      "grossMonthlyIncome": {
        "cents": "99",
        "dollars": "099",
        "thousands": "01"
      },
      "grossMonthlyIncomeOverflow": 1099.99,
      "payer": "Pension Benefit Management"
    },
    {
      "recipientRelationship": 4,
      "recipientRelationshipOverflow": "PARENT",
      "otherRecipientRelationshipType": null,
      "recipientName": "Edmund Doe",
      "incomeType": 4,
      "incomeTypeOverflow": "CIVIL_SERVICE",
      "otherIncomeType": null,
      "grossMonthlyIncome": {
        "cents": "67",
        "dollars": "345",
        "thousands": "12"
      },
      "grossMonthlyIncomeOverflow": 12345.67,
      "payer": "Personnel Management"
    }
  ],
  "associatedIncomes": [
    {
      "recipientRelationship": 2,
      "recipientRelationshipOverflow": "CUSTODIAN",
      "otherRecipientRelationshipType": null,
      "recipientName": "Jim Brown",
      "payer": "Jack Smith",
      "incomeType": 0,
      "incomeTypeOverflow": "INTEREST",
      "otherIncomeType": null,
      "grossMonthlyIncome": {
        "cents": "00",
        "dollars": "345",
        "thousands": "12"
      },
      "grossMonthlyIncomeOverflow": 12345,
      "accountValue": {
        "cents": "00",
        "dollars": "987",
        "thousands": "012",
        "millions": "00"
      },
      "accountValueOverflow": 12987
    },
    {
      "recipientRelationship": 5,
      "recipientRelationshipOverflow": "OTHER",
      "otherRecipientRelationshipType": "Friend",
      "recipientName": "Brandon Jones",
      "payer": "Harold Washington",
      "incomeType": 1,
      "incomeTypeOverflow": "DIVIDENDS",
      "otherIncomeType": null,
      "grossMonthlyIncome": {
        "cents": "00",
        "dollars": "987",
        "thousands": "23"
      },
      "grossMonthlyIncomeOverflow": 23987,
      "accountValue": {
        "cents": "00",
        "dollars": "900",
        "thousands": "009",
        "millions": "00"
      },
      "accountValueOverflow": 9900
    }
  ],
  "ownedAssets": [
    {
      "recipientRelationship": 2,
      "recipientRelationshipOverflow": "CUSTODIAN",
      "otherRecipientRelationshipType": null,
      "recipientName": "Jim Brown",
      "assetType": 0,
      "assetTypeOverflow": "FARM",
      "grossMonthlyIncome": {
        "cents": "55",
        "dollars": "555",
        "thousands": "05"
      },
      "grossMonthlyIncomeOverflow": 5555.55,
      "ownedPortionValue": {
        "cents": "55",
        "dollars": "555",
        "thousands": "555",
        "millions": "05"
      },
      "ownedPortionValueOverflow": 5555555.55
    },
    {
      "recipientRelationship": 5,
      "recipientRelationshipOverflow": "OTHER",
      "otherRecipientRelationshipType": "Friend",
      "recipientName": "Brandon Jones",
      "assetType": 1,
      "assetTypeOverflow": "BUSINESS",
      "grossMonthlyIncome": {
        "cents": "99",
        "dollars": "999",
        "thousands": "00"
      },
      "grossMonthlyIncomeOverflow": 999.99,
      "ownedPortionValue": {
        "cents": "00",
        "dollars": "000",
        "thousands": "010",
        "millions": "00"
      },
      "ownedPortionValueOverflow": 10000
    },
    {
      "recipientRelationship": 4,
      "recipientRelationshipOverflow": "PARENT",
      "otherRecipientRelationshipType": null,
      "recipientName": "Edmund Doe",
      "assetType": 2,
      "assetTypeOverflow": "RENTAL_PROPERTY",
      "grossMonthlyIncome": {
        "cents": "45",
        "dollars": "123",
        "thousands": "00"
      },
      "grossMonthlyIncomeOverflow": 123.45,
      "ownedPortionValue": {
        "cents": "67",
        "dollars": "345",
        "thousands": "012",
        "millions": "00"
      },
      "ownedPortionValueOverflow": 12345.67
    }
  ],
  "assetTransfers": [
    {
      "originalOwnerRelationship": 5,
      "originalOwnerRelationshipOverflow": "OTHER",
      "otherOriginalOwnerRelationshipType": "Cousin",
      "transferMethod": 4,
      "transferMethodOverflow": "OTHER",
      "otherTransferMethod": "Earned",
      "assetType": "Clothes",
      "assetTypeOverflow": "Clothes",
      "newOwnerName": "John Doe Jr.",
      "newOwnerNameOverflow": "John Doe Jr.",
      "newOwnerRelationship": "Sibling",
      "newOwnerRelationshipOverflow": "Sibling",
      "saleReportedToIrs": 0,
      "transferDate": {
        "month": "01",
        "day": "01",
        "year": "1992"
      },
      "assetTransferredUnderFairMarketValue": 1,
      "fairMarketValue": {
        "cents": "00",
        "dollars": "000",
        "thousands": "000",
        "millions": "01"
      },
      "fairMarketValueOverflow": 1000000,
      "saleValue": {
        "cents": "89",
        "dollars": "567",
        "thousands": "234",
        "millions": "08"
      },
      "saleValueOverflow": 8234567.89,
      "capitalGainValue": {
        "cents": "89",
        "dollars": "567",
        "thousands": "234",
        "millions": "07"
      },
      "capitalGainValueOverflow": 7234567.89
    },
    {
      "originalOwnerRelationship": 3,
      "originalOwnerRelationshipOverflow": "CHILD",
      "otherOriginalOwnerRelationshipType": null,
      "transferMethod": 1,
      "transferMethodOverflow": "GIFTED",
      "otherTransferMethod": null,
      "assetType": "Artwork",
      "assetTypeOverflow": "Artwork",
      "newOwnerName": "Jacob Doe Sr.",
      "newOwnerNameOverflow": "Jacob Doe Sr.",
      "newOwnerRelationship": "Aunt",
      "newOwnerRelationshipOverflow": "Aunt",
      "saleReportedToIrs": 1,
      "transferDate": {
        "month": "02",
        "day": "02",
        "year": "1993"
      },
      "assetTransferredUnderFairMarketValue": 0,
      "fairMarketValue": {
        "cents": "12",
        "dollars": "123",
        "thousands": "000",
        "millions": "00"
      },
      "fairMarketValueOverflow": 123.12,
      "saleValue": {
        "cents": "00",
        "dollars": "100",
        "thousands": "000",
        "millions": "00"
      },
      "saleValueOverflow": 100,
      "capitalGainValue": {
        "cents": "00",
        "dollars": "000",
        "thousands": "000",
        "millions": "00"
      },
      "capitalGainValueOverflow": 0
    },
    {
      "originalOwnerRelationship": 4,
      "originalOwnerRelationshipOverflow": "PARENT",
      "otherOriginalOwnerRelationshipType": null,
      "transferMethod": 3,
      "transferMethodOverflow": "TRADED",
      "otherTransferMethod": null,
      "assetType": "Bike",
      "assetTypeOverflow": "Bike",
      "newOwnerName": "John Doe Jr.",
      "newOwnerNameOverflow": "John Doe Jr.",
      "newOwnerRelationship": "Brother",
      "newOwnerRelationshipOverflow": "Brother",
      "saleReportedToIrs": 0,
      "transferDate": {
        "month": "05",
        "day": "12",
        "year": "1995"
      },
      "assetTransferredUnderFairMarketValue": 1,
      "fairMarketValue": {
        "cents": "99",
        "dollars": "800",
        "thousands": "001",
        "millions": "00"
      },
      "fairMarketValueOverflow": 1800.99,
      "saleValue": {
        "cents": "00",
        "dollars": "000",
        "thousands": "002",
        "millions": "00"
      },
      "saleValueOverflow": 2000,
      "capitalGainValue": {
        "cents": "99",
        "dollars": "200",
        "thousands": "000",
        "millions": "00"
      },
      "capitalGainValueOverflow": 200.99
    }
  ],
  "trusts": [
    {
      "establishedDate": {
        "month": "02",
        "day": "02",
        "year": "1982"
      },
      "marketValueAtEstablishment": {
        "cents": "00",
        "dollars": "000",
        "thousands": "000",
        "millions": "9"
      },
      "trustType": 0,
      "addedFundsAfterEstablishment": 0,
      "addedFundsDate": {
        "month": "02",
        "day": "01",
        "year": "1985"
      },
      "addedFundsAmount": {
        "cents": "99",
        "dollars": "199",
        "thousands": "00"
      },
      "receivingIncomeFromTrust": 0,
      "annualReceivedIncome": {
        "cents": "00",
        "dollars": "200",
        "thousands": "00"
      },
      "trustUsedForMedicalExpenses": 0,
      "monthlyMedicalReimbursementAmount": {
        "cents": "67",
        "dollars": "345",
        "thousands": "12"
      },
      "trustEstablishedForVeteransChild": 0,
      "haveAuthorityOrControlOfTrust": 0,
      "establishedDateOverflow": "1982-02-02",
      "marketValueAtEstablishmentOverflow": 9000000,
      "trustTypeOverflow": "REVOCABLE",
      "addedFundsAfterEstablishmentOverflow": true,
      "addedFundsDateOverflow": "1985-02-01",
      "addedFundsAmountOverflow": 199.99,
      "receivingIncomeFromTrustOverflow": true,
      "annualReceivedIncomeOverflow": 200,
      "trustUsedForMedicalExpensesOverflow": true,
      "monthlyMedicalReimbursementAmountOverflow": 12345.67,
      "trustEstablishedForVeteransChildOverflow": true,
      "haveAuthorityOrControlOfTrustOverflow": true
    }
  ],
<<<<<<< HEAD
  "incomeReceiptWaivers": [
    {
      "expectedIncome": {
        "cents": "90",
        "dollars": "567",
        "thousands": "123"
      },
      "paymentResumeDate": {
        "month": "04",
        "day": "01",
        "year": "2026"
      },
      "waivedGrossMonthlyIncome": {
=======
  "discontinuedIncomes": [
    {
      "grossAnnualAmount": {
>>>>>>> 9207e4ca
        "cents": "78",
        "dollars": "456",
        "thousands": "123"
      },
<<<<<<< HEAD
      "payer": "Bank of America",
      "recipientName": "George Bankman",
      "recipientRelationship": 2,
      "recipientRelationshipOverflow": "CUSTODIAN",
      "expectedIncomeOverflow": 123567.9,
      "waivedGrossMonthlyIncomeOverflow": 123456.78,
      "paymentResumeDateOverflow": "04/01/2026",
      "paymentWillNotResume": 0,
      "paymentWillNotResumeOverflow": "NO"
    },
    {
      "waivedGrossMonthlyIncome": {
        "cents": "00",
        "dollars": "100",
        "thousands": "00"
      },
      "payer": "Bank of America",
      "recipientName": "John Smith",
      "recipientRelationship": 4,
      "recipientRelationshipOverflow": "PARENT",
      "expectedIncomeOverflow": null,
      "waivedGrossMonthlyIncomeOverflow": 100,
      "expectedIncome": {},
      "paymentResumeDate": null,
      "paymentResumeDateOverflow": null,
      "paymentWillNotResume": 1,
      "paymentWillNotResumeOverflow": "YES"
=======
      "incomeLastReceivedDate": {
        "month": "01",
        "day": "01",
        "year": "2022"
      },
      "incomeFrequency": 2,
      "incomeType": "Dividends",
      "payer": "Banking America",
      "recipientName": "John Smith",
      "recipientRelationship": 5,
      "otherRecipientRelationshipType": "Sibling",
      "recipientRelationshipOverflow": "OTHER",
      "incomeFrequencyOverflow": "ONE_TIME",
      "grossAnnualAmountOverflow": 123456.78,
      "incomeLastReceivedDateOverflow": "01/01/2022"
    },
    {
      "grossAnnualAmount": {
        "cents": "00",
        "dollars": "000",
        "thousands": "200"
      },
      "incomeLastReceivedDate": {
        "month": "05",
        "day": "01",
        "year": "2000"
      },
      "incomeFrequency": 1,
      "incomeType": "Interest",
      "payer": "George Smith",
      "recipientName": "Brandon Johnson",
      "recipientRelationship": 2,
      "recipientRelationshipOverflow": "CUSTODIAN",
      "incomeFrequencyOverflow": "IRREGULAR",
      "grossAnnualAmountOverflow": 200000,
      "incomeLastReceivedDateOverflow": "05/01/2000"
>>>>>>> 9207e4ca
    }
  ],
  "unassociatedIncome": "YES",
  "associatedIncome": 0,
  "ownedAsset": 0,
  "assetTransfer": 0,
  "trust": 0,
<<<<<<< HEAD
  "incomeReceiptWaiver": 0
=======
  "discontinuedIncome": 0
>>>>>>> 9207e4ca
}<|MERGE_RESOLUTION|>--- conflicted
+++ resolved
@@ -397,7 +397,51 @@
       "haveAuthorityOrControlOfTrustOverflow": true
     }
   ],
-<<<<<<< HEAD
+  "discontinuedIncomes": [
+    {
+      "grossAnnualAmount": {
+        "cents": "78",
+        "dollars": "456",
+        "thousands": "123"
+      },
+      "incomeLastReceivedDate": {
+        "month": "01",
+        "day": "01",
+        "year": "2022"
+      },
+      "incomeFrequency": 2,
+      "incomeType": "Dividends",
+      "payer": "Banking America",
+      "recipientName": "John Smith",
+      "recipientRelationship": 5,
+      "otherRecipientRelationshipType": "Sibling",
+      "recipientRelationshipOverflow": "OTHER",
+      "incomeFrequencyOverflow": "ONE_TIME",
+      "grossAnnualAmountOverflow": 123456.78,
+      "incomeLastReceivedDateOverflow": "01/01/2022"
+    },
+    {
+      "grossAnnualAmount": {
+        "cents": "00",
+        "dollars": "000",
+        "thousands": "200"
+      },
+      "incomeLastReceivedDate": {
+        "month": "05",
+        "day": "01",
+        "year": "2000"
+      },
+      "incomeFrequency": 1,
+      "incomeType": "Interest",
+      "payer": "George Smith",
+      "recipientName": "Brandon Johnson",
+      "recipientRelationship": 2,
+      "recipientRelationshipOverflow": "CUSTODIAN",
+      "incomeFrequencyOverflow": "IRREGULAR",
+      "grossAnnualAmountOverflow": 200000,
+      "incomeLastReceivedDateOverflow": "05/01/2000"
+    }
+  ],
   "incomeReceiptWaivers": [
     {
       "expectedIncome": {
@@ -411,16 +455,10 @@
         "year": "2026"
       },
       "waivedGrossMonthlyIncome": {
-=======
-  "discontinuedIncomes": [
-    {
-      "grossAnnualAmount": {
->>>>>>> 9207e4ca
         "cents": "78",
         "dollars": "456",
         "thousands": "123"
       },
-<<<<<<< HEAD
       "payer": "Bank of America",
       "recipientName": "George Bankman",
       "recipientRelationship": 2,
@@ -448,44 +486,6 @@
       "paymentResumeDateOverflow": null,
       "paymentWillNotResume": 1,
       "paymentWillNotResumeOverflow": "YES"
-=======
-      "incomeLastReceivedDate": {
-        "month": "01",
-        "day": "01",
-        "year": "2022"
-      },
-      "incomeFrequency": 2,
-      "incomeType": "Dividends",
-      "payer": "Banking America",
-      "recipientName": "John Smith",
-      "recipientRelationship": 5,
-      "otherRecipientRelationshipType": "Sibling",
-      "recipientRelationshipOverflow": "OTHER",
-      "incomeFrequencyOverflow": "ONE_TIME",
-      "grossAnnualAmountOverflow": 123456.78,
-      "incomeLastReceivedDateOverflow": "01/01/2022"
-    },
-    {
-      "grossAnnualAmount": {
-        "cents": "00",
-        "dollars": "000",
-        "thousands": "200"
-      },
-      "incomeLastReceivedDate": {
-        "month": "05",
-        "day": "01",
-        "year": "2000"
-      },
-      "incomeFrequency": 1,
-      "incomeType": "Interest",
-      "payer": "George Smith",
-      "recipientName": "Brandon Johnson",
-      "recipientRelationship": 2,
-      "recipientRelationshipOverflow": "CUSTODIAN",
-      "incomeFrequencyOverflow": "IRREGULAR",
-      "grossAnnualAmountOverflow": 200000,
-      "incomeLastReceivedDateOverflow": "05/01/2000"
->>>>>>> 9207e4ca
     }
   ],
   "unassociatedIncome": "YES",
@@ -493,9 +493,6 @@
   "ownedAsset": 0,
   "assetTransfer": 0,
   "trust": 0,
-<<<<<<< HEAD
+  "discontinuedIncome": 0,
   "incomeReceiptWaiver": 0
-=======
-  "discontinuedIncome": 0
->>>>>>> 9207e4ca
 }