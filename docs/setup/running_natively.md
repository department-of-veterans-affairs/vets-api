--- conflicted
+++ resolved
@@ -22,13 +22,11 @@
 You can either run:
 `docker-compose -f docker-compose-clamav.yml up` - this will run ONLY clamav via docker
 
-<<<<<<< HEAD
 After that, follow the native instructions and run `foreman start -m all=1`
 
 #### Option 2: [See hybrid setup](https://github.com/department-of-veterans-affairs/vets-api/blob/k8s/docs/setup/hybrid.md)
 
-=======
->>>>>>> 98d9239b
+
 ### Running tests
 
 - `bundle exec rake spec` - Run the entire test suite  ( for `rspec spec`). Test coverage statistics are in `coverage/index.html`.
@@ -61,11 +59,7 @@
   port: '33100'
 ```
 
-<<<<<<< HEAD
 1. In another terminal window, navigate to the project directory and run
-=======
-1. In another terminal window, navigate to the project directory and run 
->>>>>>> 98d9239b
 ```
 docker-compose -f docker-compose-clamav.yml up
 ```
