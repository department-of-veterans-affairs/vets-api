# frozen_string_literal: true

module SAML
  # rubocop:disable Metrics/MethodLength, Metrics/ModuleLength
  module ResponseBuilder
    MHV_PREMIUM_ATYPE = [
      '{"accountType":"Premium","availableServices":{"21":"VA Medications","4":"Secure Messaging","3":"VA Allergies"'\
      ',"2":"Rx Refill","12":"Blue Button (all VA data)","1":"Blue Button self entered data.","11":"Blue Button (DoD)'\
      ' Military Service Information"}}'
    ].freeze

    def create_user_identity(authn_context:, account_type:, level_of_assurance:, multifactor:)
      saml = build_saml_response(
        authn_context: authn_context,
        account_type: account_type,
        level_of_assurance: level_of_assurance,
        multifactor: multifactor
      )
      saml_user = SAML::User.new(saml)
      user = create(:user, :response_builder, saml_user.to_hash)
      user.identity
    end

    def saml_response_from_attributes(authn_context, attributes)
      build_saml_response(authn_context: authn_context, attributes: attributes)
    end

    def build_saml_response_with_existing_user_identity?
      true
    end

    # rubocop:disable Metrics/CyclomaticComplexity, Metrics/PerceivedComplexity,  Metrics/ParameterLists
    def build_saml_response(
      authn_context:, account_type:, level_of_assurance:,
      multifactor:, attributes: nil, issuer: nil
    )
      verifying = [LOA::IDME_LOA3, LOA::IDME_LOA3_VETS, 'myhealthevet_loa3', 'dslogon_loa3'].include?(authn_context)

      if authn_context.present?
        if authn_context.include?('multifactor') && build_saml_response_with_existing_user_identity?
          previous_context = authn_context.gsub(/multifactor|_multifactor/, '').presence || LOA::IDME_LOA1_VETS
          create_user_identity(
            authn_context: previous_context,
            account_type: account_type,
            level_of_assurance: level_of_assurance,
            multifactor: [false]
          )
        end

        if verifying && build_saml_response_with_existing_user_identity?
<<<<<<< HEAD
          previous_context = authn_context.gsub(/_loa3/, '').gsub(%r{loa/3}, 'loa/1/vets')
=======
          previous_context = authn_context.gsub(/_loa3/, '')
                                          .gsub(%r{loa/3/vets}, 'loa/1/vets')
                                          .gsub(%r{loa/3}, 'loa/1/vets')
>>>>>>> 00441b9b
          create_user_identity(
            authn_context: previous_context,
            account_type: account_type,
            level_of_assurance: '1',
            multifactor: multifactor
          )
        end
      end

      attributes ||= build_saml_attributes(
        authn_context: authn_context,
        account_type: account_type,
        level_of_assurance: verifying ? ['3'] : level_of_assurance,
        multifactor: multifactor,
        issuer: issuer
      )
      saml_response = SAML::Responses::Login.new(document_partial(authn_context).to_s)
      allow(saml_response).to receive(:issuer_text).and_return(issuer)
      allow(saml_response).to receive(:assertion_encrypted?).and_return(true)
      allow(saml_response).to receive(:attributes).and_return(attributes)
      allow(saml_response).to receive(:validate).and_return(true)
      allow(saml_response).to receive(:decrypted_document).and_return(document_partial(authn_context))
      saml_response
    end
    # rubocop:enable Metrics/CyclomaticComplexity, Metrics/PerceivedComplexity, Metrics/ParameterLists

    def build_invalid_saml_response(in_response_to:, decrypted_document:, errors:, status_message:)
      saml_response = SAML::Responses::Login.new(decrypted_document.to_s)
      allow(saml_response).to receive(:validate).and_return(false)
      allow(saml_response).to receive(:errors).and_return(errors)
      allow(saml_response).to receive(:in_response_to).and_return(in_response_to)
      allow(saml_response).to receive(:decrypted_document).and_return(decrypted_document)
      allow(saml_response).to receive(:status_message).and_return(status_message)
      saml_response
    end

    def invalid_saml_response
      build_invalid_saml_response(in_response_to: uuid,
                                  decrypted_document: document_partial)
    end

    def saml_response_click_deny
      build_invalid_saml_response(
        in_response_to: uuid,
        decrypted_document: nil,
        errors: ['The status code of the Response was not Success, was Responder => AuthnFailed '\
                 '-> Subject did not consent to attribute release',
                 'SAML Response must contain 1 assertion',
                 'The Assertion must include one Conditions element',
                 'The Assertion must include one AuthnStatement element',
                 'Issuer of the Assertion not found or multiple.',
                 'A valid SubjectConfirmation was not found on this Response'],
        status_message: 'Subject did not consent to attribute release'
      )
    end

    def saml_response_too_late
      build_invalid_saml_response(
        status_message: nil,
        in_response_to: uuid,
        decrypted_document: document_partial,
        errors: [
          'Current time is on or after NotOnOrAfter condition (2017-02-10 17:03:40 UTC >= 2017-02-10 17:03:30 UTC)',
          'A valid SubjectConfirmation was not found on this Response'
        ]
      )
    end

    def saml_response_too_early
      build_invalid_saml_response(
        status_message: nil,
        in_response_to: uuid,
        decrypted_document: document_partial,
        errors: [
          'Current time is earlier than NotBefore condition (2017-02-10 17:03:30 UTC) < 2017-02-10 17:03:40 UTC)'
        ]
      )
    end

    def saml_response_unknown_error
      build_invalid_saml_response(
        status_message: 'Default generic identity provider error',
        in_response_to: uuid,
        decrypted_document: document_partial,
        errors: [
          'The status code of the Response was not Success, was Requester => NoAuthnContext -> AuthnRequest without ' \
          'an authentication context.'
        ]
      )
    end

    def saml_response_multi_error
      build_invalid_saml_response(
        status_message: 'Subject did not consent to attribute release',
        in_response_to: uuid,
        decrypted_document: document_partial,
        errors: ['Subject did not consent to attribute release', 'Other random error']
      )
    end

    def document_partial(authn_context = '')
      REXML::Document.new(
        <<-XML
        <?xml version="1.0"?>
        <samlp:Response xmlns:samlp="urn:oasis:names:tc:SAML:2.0:protocol" xmlns:saml="urn:oasis:names:tc:SAML:2.0:assertion">
          <saml:Assertion>
            <saml:AuthnStatement>
              <saml:AuthnContext>
                <saml:AuthnContextClassRef>#{authn_context}</saml:AuthnContextClassRef>
              </saml:AuthnContext>
            </saml:AuthnStatement>
          </saml:Assertion>
        </samlp:Response>
        XML
      )
    end

    # rubocop:disable Metrics/CyclomaticComplexity
    def build_ssoe_saml_attributes(authn_context:, account_type:, level_of_assurance:, multifactor:)
      ssoe_saml_attributes = if account_type == '1'
                               {
                                 'va_eauth_credentialassurancelevel' => level_of_assurance,
                                 'va_eauth_ial' => level_of_assurance,
                                 'va_eauth_gender' => [],
                                 'va_eauth_uid' => ['0e1bb5723d7c4f0686f46ca4505642ad'],
                                 'va_eauth_dodedipnid' => ['1606997570'],
                                 'va_eauth_emailaddress' => ['kam+tristanmhv@adhocteam.us'],
                                 'multifactor' => (authn_context.include?('multifactor') ? [true] : multifactor),
                                 'va_eauth_birthDate_v1' => [],
                                 'va_eauth_firstname' => [],
                                 'va_eauth_lastname' => [],
                                 'va_eauth_middlename' => [],
                                 'va_eauth_pnid' => [],
                                 'va_eauth_postalcode' => [],
                                 'va_eauth_icn' => [],
                                 'va_eauth_mhvien' => []
                               }
                             else
                               {
                                 'va_eauth_credentialassurancelevel' => level_of_assurance,
                                 'va_eauth_ial' => level_of_assurance,
                                 'va_eauth_gender' => ['M'],
                                 'va_eauth_uid' => ['0e1bb5723d7c4f0686f46ca4505642ad'],
                                 'va_eauth_dodedipnid' => ['1606997570'],
                                 'va_eauth_emailaddress' => ['kam+tristanmhv@adhocteam.us'],
                                 'multifactor' => (authn_context.include?('multifactor') ? [true] : multifactor),
                                 'va_eauth_birthDate_v1' => ['1735-10-30'],
                                 'va_eauth_firstname' => ['Tristan'],
                                 'va_eauth_lastname' => ['MHV'],
                                 'va_eauth_middlename' => [''],
                                 'va_eauth_pnid' => ['111223333'],
                                 'va_eauth_pnidtype' => ['SSN'],
                                 'va_eauth_postalcode' => ['12345'],
                                 'va_eauth_icn' => ['0000'],
                                 'va_eauth_mhvien' => ['0000']
                               }
                             end

      case authn_context
      when 'dslogon', 'dslogon_multifactor'
        ssoe_saml_attributes['dslogon_assurance'] = [account_type]
      when 'myhealthevet', 'myhealthevet_multifactor'
        ssoe_saml_attributes['mhv_profile'] = (
          account_type != 'Premium' ? ["{\"accountType\":\"#{account_type}\"}"] : MHV_PREMIUM_ATYPE
        )
      end

      OneLogin::RubySaml::Attributes.new(ssoe_saml_attributes)
    end
    # rubocop:enable Metrics/CyclomaticComplexity

    def build_mhv_saml_attributes(authn_context:, account_type:, level_of_assurance:, multifactor:)
      OneLogin::RubySaml::Attributes.new(
        'mhv_icn' => (account_type == 'Basic' ? [''] : ['1012853550V207686']),
        'mhv_profile' => (account_type != 'Premium' ? ["{\"accountType\":\"#{account_type}\"}"] : MHV_PREMIUM_ATYPE),
        'mhv_uuid' => ['12345748'],
        'email' => ['kam+tristanmhv@adhocteam.us'],
        'multifactor' => (authn_context.include?('multifactor') ? [true] : multifactor),
        'uuid' => ['0e1bb5723d7c4f0686f46ca4505642ad'],
        'level_of_assurance' => level_of_assurance
      )
    end

    def build_dslogon_saml_attributes(authn_context:, account_type:, level_of_assurance:, multifactor:)
      if account_type == '1'
        OneLogin::RubySaml::Attributes.new(
          'dslogon_status' => [],
          'dslogon_assurance' => ['1'],
          'dslogon_gender' => [],
          'dslogon_deceased' => [],
          'dslogon_idtype' => [],
          'uuid' => ['0e1bb5723d7c4f0686f46ca4505642ad'],
          'dslogon_uuid' => ['1606997570'],
          'email' => ['kam+tristanmhv@adhocteam.us'],
          'multifactor' => (authn_context.include?('multifactor') ? [true] : multifactor),
          'level_of_assurance' => level_of_assurance,
          'dslogon_birth_date' => [],
          'dslogon_fname' => [],
          'dslogon_lname' => [],
          'dslogon_mname' => [],
          'dslogon_idvalue' => []
        )
      else
        OneLogin::RubySaml::Attributes.new(
          'dslogon_status' => ['DEPENDENT'],
          'dslogon_assurance' => [account_type],
          'dslogon_gender' => ['M'],
          'dslogon_deceased' => ['false'],
          'dslogon_idtype' => ['ssn'],
          'uuid' => ['0e1bb5723d7c4f0686f46ca4505642ad'],
          'dslogon_uuid' => ['1606997570'],
          'email' => ['kam+tristanmhv@adhocteam.us'],
          'multifactor' => (authn_context.include?('multifactor') ? [true] : multifactor),
          'level_of_assurance' => level_of_assurance,
          'dslogon_birth_date' => ['1735-10-30'],
          'dslogon_fname' => ['Tristan'],
          'dslogon_lname' => ['MHV'],
          'dslogon_mname' => [''],
          'dslogon_idvalue' => ['111223333']
        )
      end
    end

    # rubocop:disable Metrics/CyclomaticComplexity
    def build_saml_attributes(authn_context:, account_type:, level_of_assurance:, multifactor:, issuer: nil)
      if issuer&.match(/eauth\.va\.gov/)
        return build_ssoe_saml_attributes(
          authn_context: authn_context,
          account_type: account_type,
          level_of_assurance: level_of_assurance,
          multifactor: multifactor
        )
      end

      case authn_context
      when 'myhealthevet', 'myhealthevet_multifactor'
        build_mhv_saml_attributes(
          authn_context: authn_context,
          account_type: account_type,
          level_of_assurance: level_of_assurance,
          multifactor: multifactor
        )
      when 'dslogon', 'dslogon_multifactor'
        build_dslogon_saml_attributes(
          authn_context: authn_context,
          account_type: account_type,
          level_of_assurance: level_of_assurance,
          multifactor: multifactor
        )
      when LOA::IDME_LOA3, LOA::IDME_LOA3_VETS, 'dslogon_loa3', 'myhealthevet_loa3'
        OneLogin::RubySaml::Attributes.new(
          'uuid' => ['0e1bb5723d7c4f0686f46ca4505642ad'],
          'email' => ['kam+tristanmhv@adhocteam.us'],
          'fname' => ['Tristan'],
          'lname' => ['MHV'],
          'mname' => [''],
          'social' => ['111223333'],
          'gender' => ['male'],
          'birth_date' => ['1735-10-30'],
          'level_of_assurance' => ['3'],
          'multifactor' => [true] # always true for these types
        )
      when LOA::IDME_LOA1_VETS, 'multifactor'
        OneLogin::RubySaml::Attributes.new(
          'uuid' => ['0e1bb5723d7c4f0686f46ca4505642ad'],
          'email' => ['kam+tristanmhv@adhocteam.us'],
          'multifactor' => (authn_context.include?('multifactor') ? [true] : multifactor),
          'level_of_assurance' => level_of_assurance
        )
      end
    end
  end
  # rubocop:enable Metrics/MethodLength, Metrics/ModuleLength, Metrics/CyclomaticComplexity
end<|MERGE_RESOLUTION|>--- conflicted
+++ resolved
@@ -48,13 +48,9 @@
         end
 
         if verifying && build_saml_response_with_existing_user_identity?
-<<<<<<< HEAD
-          previous_context = authn_context.gsub(/_loa3/, '').gsub(%r{loa/3}, 'loa/1/vets')
-=======
           previous_context = authn_context.gsub(/_loa3/, '')
                                           .gsub(%r{loa/3/vets}, 'loa/1/vets')
                                           .gsub(%r{loa/3}, 'loa/1/vets')
->>>>>>> 00441b9b
           create_user_identity(
             authn_context: previous_context,
             account_type: account_type,
