--- conflicted
+++ resolved
@@ -15,11 +15,7 @@
                 "type": "object",
                 "properties": {
                     "service": { "type": "string" },
-<<<<<<< HEAD
-                    "short_name": { "type": "string" },
-=======
                     "service_id": { "type": "string" },
->>>>>>> 10f72fee
                     "status": { "type": "string" },
                     "last_incident_timestamp": { "type": ["string", null] }
                 }
