--- conflicted
+++ resolved
@@ -410,11 +410,7 @@
   client_key_path: ~
   client_id: 'Mobile_App_API_Server_LOWERS'
   # oauth (rest) and sts (soap) services are on different hosts
-<<<<<<< HEAD
-  oauthe_url: "https://int.fed.eauth.va.gov:444"
-=======
   oauth_url: "https://int.fed.eauth.va.gov:444"
->>>>>>> d6a00b16
   sts_url: "https://preprod.services.eauth.va.gov:9301"
 
 statsd:
