--- conflicted
+++ resolved
@@ -6,10 +6,7 @@
     SUBHEADER_FONT_SIZE = 10.5
     FOOTER_FONT_SIZE = 9
     HEADER_FOOTER_BOUNDS_HEIGHT = 20
-<<<<<<< HEAD
-=======
     LABEL_WIDTH = 91
->>>>>>> 8d2dce69
     FREE_TEXT_QUESTION_WIDTH = 404
 
     class Question
@@ -48,18 +45,6 @@
 
       def sorted_subquestions_markup
         if @subquestions.size == 1
-<<<<<<< HEAD
-          value = @subquestions.first[:value].to_s.gsub("\n", '<br/>')
-          value = "<i>#{value}</i>" if value == 'no response'
-          "<tr><td style='width:#{FREE_TEXT_QUESTION_WIDTH}'>#{value}</td><td></td></tr>"
-        else
-          sorted_subquestions.map do |subq|
-            metadata = subq[:metadata]
-            label = metadata[:question_label].presence || metadata[:question_text]
-            value = subq[:value].to_s.gsub("\n", '<br/>')
-            value = "<i>#{value}</i>" if value == 'no response'
-            "<tr><td style='width:91'>#{label}:</td><td>#{value}</td></tr>"
-=======
           subq = @subquestions.first
           format_options = subq[:metadata][:format_options] || {}
           value = format_value(subq[:value], format_options)
@@ -77,7 +62,6 @@
             width = format_options[:label_width] || LABEL_WIDTH
 
             "<tr><td style='width:#{width}'>#{label}:</td><td>#{value}</td></tr>"
->>>>>>> 8d2dce69
           end
         end
       end
@@ -110,11 +94,6 @@
     class FreeTextQuestion < Question
       def sorted_subquestions_markup
         @subquestions.map do |subq|
-<<<<<<< HEAD
-          value = subq[:value].to_s.gsub("\n", '</p><p>')
-          value = "<i>#{value}</i>" if value == 'no response'
-          "<tr><td style='width:#{FREE_TEXT_QUESTION_WIDTH}'><p>#{value}</p></td><td></td></tr>"
-=======
           format_options = subq[:metadata][:format_options] || {}
           value = subq[:value].to_s
 
@@ -127,7 +106,6 @@
 
           width = format_options[:question_width] || FREE_TEXT_QUESTION_WIDTH
           "<tr><td style='width:#{width}'>#{value}</td><td></td></tr>"
->>>>>>> 8d2dce69
         end
       end
     end
@@ -144,21 +122,12 @@
 
       def add_text(value, metadata)
         question = metadata[:question_label] || metadata[:question_text]
-<<<<<<< HEAD
-
-        case question
-        when 'Description'
-          @description = value
-        when 'Additional Information'
-          @additional_info = value
-=======
         format_options = metadata[:format_options] || {}
         case question
         when 'Description'
           @description = { value:, format_options: }
         when 'Additional Information'
           @additional_info = { value:, format_options: }
->>>>>>> 8d2dce69
         when 'Checked'
           @checked = value == 'true'
         end
@@ -169,8 +138,6 @@
         @checked
       end
 
-<<<<<<< HEAD
-=======
       def format_row(label_text, value, format_options)
         label = format_options[:bold_label] ? "<b>#{label_text}:</b>" : "#{label_text}:"
 
@@ -184,18 +151,10 @@
         "<tr><td style='width:#{width}'>#{label}</td><td>#{value}</td></tr>"
       end
 
->>>>>>> 8d2dce69
       def render(pdf, list_format: false)
         return 0 unless should_render?
 
         pdf.markup("<h3>#{@number}. #{@text}</h3>") unless list_format
-<<<<<<< HEAD
-        info = @additional_info.presence || '<i>no response</i>'
-        pdf.markup([
-          '<table>',
-          "<tr><td style='width:91'><b>Description:</b></td><td><b>#{@description}</b></td></tr>",
-          "<tr><td style='width:91'>Additional Information:</td><td>#{info}</td></tr>",
-=======
 
         desc_options = @description&.dig(:format_options) || {}
         info_options = @additional_info&.dig(:format_options) || {}
@@ -208,7 +167,6 @@
         pdf.markup([
           '<table>',
           rows,
->>>>>>> 8d2dce69
           '</table>'
         ].flatten.join, text: { margin_bottom: 10 })
       end
