--- conflicted
+++ resolved
@@ -18,14 +18,6 @@
       retry_job(wait: 1.minute)
     end
 
-<<<<<<< HEAD
-    # active_job only allows legal json types as arguments (no ruby objects)
-    def perform(date_string)
-      day = Date.parse(date_string)
-      # TODO: add and use the mapping of schools/regions -> spool file
-
-      records = EducationBenefitsClaim.unprocessed_for(day)
-=======
     def perform
       # Fetch all the records for the day
       records = EducationBenefitsClaim.unprocessed
@@ -38,7 +30,6 @@
       # TODO: Log the success/failure of the submission somewhere
       true
     end
->>>>>>> 178cfc68
 
     def group_submissions_by_region(records)
       regional_data = Hash.new { |h, k| h[k] = [] }
