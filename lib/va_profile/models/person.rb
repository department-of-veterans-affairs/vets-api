--- conflicted
+++ resolved
@@ -21,10 +21,7 @@
       attribute :vet360_id, String
 
       CONTACT_INFO_CHANGE_TEMPLATE = Settings.vanotify.services.va_gov.template_id.contact_info_change
-<<<<<<< HEAD
-=======
 
->>>>>>> d9ab0fa3
       EMAIL_PERSONALISATIONS = {
         address: 'Address',
         residence_address: 'Home address',
@@ -67,11 +64,7 @@
         VAProfile::ProfileInformation::PersonResponse
       end
 
-<<<<<<< HEAD
-      def self.transaction_response_class
-=======
       def transaction_response_class
->>>>>>> d9ab0fa3
         VAProfile::ProfileInformation::PersonTransactionResponse
       end
 
@@ -79,19 +72,11 @@
         "status/#{transaction_id}"
       end
 
-<<<<<<< HEAD
       def self.send_change_notifcations?
         false
       end
 
-      def contact_info_attr
-=======
-      def self.send_change_notifications?
-        false
-      end
-
       def contact_info_attr(*)
->>>>>>> d9ab0fa3
         nil
       end
     end
