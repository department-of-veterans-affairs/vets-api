--- conflicted
+++ resolved
@@ -7,17 +7,12 @@
         before_action :verify_access!
 
         def index
-<<<<<<< HEAD
           bgs_claims = bgs_service.benefit_claims.find_claims_details_by_participant_id(
             participant_id: target_veteran.participant_id
           )
           lighthouse_claims = ClaimsApi::AutoEstablishedClaim.where(veteran_icn: target_veteran.mpi.icn)
           merged_claims = BGSToLighthouseClaimsMapperService.process(bgs_claims: bgs_claims,
                                                                      lighthouse_claims: lighthouse_claims)
-=======
-          service_params    = { participant_id: target_veteran.participant_id }
-          bgs_claims        = bgs_service.benefit_claims.find_claims_details_by_participant_id(service_params)
->>>>>>> a1c10276
 
           render json: ClaimsApi::V2::Blueprints::ClaimBlueprint.render(merged_claims)
         end
