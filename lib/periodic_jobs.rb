# frozen_string_literal: true

require 'holidays'

# jobs no located under app/*
require 'lighthouse/benefits_intake/sidekiq/submission_status_job'

# @see https://crontab.guru/
# @see https://en.wikipedia.org/wiki/Cron
# @see https://github.com/sidekiq/sidekiq/wiki/Ent-Periodic-Jobs
PERIODIC_JOBS = lambda { |mgr| # rubocop:disable Metrics/BlockLength
  mgr.tz = ActiveSupport::TimeZone.new('America/New_York')

  # Runs at midnight every Tuesday
  mgr.register('0 0 * * 2', 'LoadAverageDaysForClaimCompletionJob')

  # Update HigherLevelReview statuses with their Central Mail status
  mgr.register('5 * * * *', 'AppealsApi::HigherLevelReviewUploadStatusBatch')

  # Update NoticeOfDisagreement statuses with their Central Mail status
  mgr.register('10 * * * *', 'AppealsApi::NoticeOfDisagreementUploadStatusBatch')

  # Update SupplementalClaim statuses with their Central Mail status
  mgr.register('15 * * * *', 'AppealsApi::SupplementalClaimUploadStatusBatch')

  # Remove PII from appeal records after they have been successfully processed by the VA
  mgr.register('45 0 * * *', 'AppealsApi::CleanUpPii')

  # Ensures that appeal evidence received "late" (after the appeal has reached "success") is submitted to Central Mail
  mgr.register('30 * * * *', 'AppealsApi::EvidenceSubmissionBackup')

  # Daily report of appeals submissions
  mgr.register('0 23 * * 1-5', 'AppealsApi::DecisionReviewReportDaily')

  # Daily report of appeals errors
  mgr.register('0 23 * * 1-5', 'AppealsApi::DailyErrorReport')

  # Daily report of all stuck appeals submissions
  mgr.register('0 8 * * 1-5', 'AppealsApi::DailyStuckRecordsReport')

  # Weekly report of appeals submissions
  mgr.register('0 23 * * 7', 'AppealsApi::DecisionReviewReportWeekly')

  # Weekly CSV report of errored appeal submissions
  mgr.register('0 5 * * 1', 'AppealsApi::WeeklyErrorReport')

  # Email a decision reviews stats report for the past month to configured recipients first of the month
  mgr.register('0 0 1 * *', 'AppealsApi::MonthlyStatsReport')

  # Checks status of Flipper features expected to be enabled and alerts to Slack if any are not enabled
  mgr.register('0 2,9,16 * * 1-5', 'AppealsApi::FlipperStatusAlert')

  # Update alternative Banners data every 5 minutes
  mgr.register('*/5 * * * *', 'Banners::UpdateAllJob')

  # Update static data cache
  mgr.register('0 0 * * *', 'Crm::TopicsDataJob')

  # Update Optionset data cache
  mgr.register('0 0 * * *', 'Crm::OptionsetDataJob')

  # Update Facilities data cache
  mgr.register('0 0 * * *', 'Crm::FacilitiesDataJob')

  # Update FormSubmissionAttempt status from Lighthouse Benefits Intake API
  mgr.register('0 0 * * *', 'BenefitsIntakeStatusJob')
  mgr.register('0 0 * * *', '::BenefitsIntake::SubmissionStatusJob')

  # Generate FormSubmissionAttempt rememdiation statistics from Lighthouse Benefits Intake API
  mgr.register('0 1 * * 1', 'BenefitsIntakeRemediationStatusJob')

  # Update Lighthouse526DocumentUpload statuses according to Lighthouse Benefits Documents service tracking
  mgr.register('15 * * * *', 'Lighthouse::Form526DocumentUploadPollingJob')

  # Updates status of FormSubmissions per call to Lighthouse Benefits Intake API
  mgr.register('0 3 * * *', 'Form526StatusPollingJob')

  # Checks all 'success' type submissions in LH to ensure they haven't changed
  mgr.register('0 2 * * 0', 'Form526ParanoidSuccessPollingJob')

  # Log a report of 526 submission processing for a given timebox
  mgr.register('5 4 * * 7', 'Form526SubmissionProcessingReportJob')

  # Log a snapshot of everything in a full failure type state
  mgr.register('5 * * * *', 'Form526FailureStateSnapshotJob')

  # Clear out processed 22-1990 applications that are older than 1 month
  mgr.register('0 0 * * *', 'EducationForm::DeleteOldApplications')

  # Checks in TUD users that weren't properly checked in.
  mgr.register('20 0 * * *', 'TestUserDashboard::DailyMaintenance')

  # Import income limit data CSVs from S3
  mgr.register('0 0 1 * *', 'IncomeLimits::GmtThresholdsImport')

  # Import income limit data CSVs from S3
  mgr.register('0 0 1 * *', 'IncomeLimits::StdCountyImport')

  # Import income limit data CSVs from S3
  mgr.register('0 0 1 * *', 'IncomeLimits::StdIncomeThresholdImport')

  # Import income limit data CSVs from S3
  mgr.register('0 0 1 * *', 'IncomeLimits::StdStateImport')

  # Import income limit data CSVs from S3
  mgr.register('0 0 1 * *', 'IncomeLimits::StdZipcodeImport')

  # Import facilities data CSV from S3 daily at 4:30pmET
  mgr.register('30 16 * * *', 'HCA::StdInstitutionImportJob')

  # Clear out EVSS disability claims that have not been updated in 24 hours
  mgr.register('0 2 * * *', 'EVSS::DeleteOldClaims')

  # Clear out old personal information logs
  mgr.register('20 2 * * *', 'DeleteOldPiiLogsJob')

  # TODO: Document this job
  mgr.register('0 3 * * MON-FRI', 'EducationForm::CreateDailySpoolFiles')
  mgr.register('0 3 * * MON-FRI', 'EducationForm::CreateDailyExcelFiles')

  # Deletes old, completed AsyncTransaction records
  mgr.register('0 3 * * *', 'DeleteOldTransactionsJob')

  # Send the daily report to VA stakeholders about Education Benefits submissions
  mgr.register('0 4 * * *', 'EducationForm::CreateDailyFiscalYearToDateReport')

  # Send the daily report to the call center about spool file submissions
  mgr.register('5 4 * * 1-5', 'EducationForm::CreateSpoolSubmissionsReport')

  # Send the daily 10203 report to the call center about spool file submissions
  mgr.register('35 4 * * 1-5', 'EducationForm::Create10203SpoolSubmissionsReport')

  # Gather account login statistics for statsd
  mgr.register('0 6 * * *', 'AccountLoginStatisticsJob')

  # TODO: Document this job
  mgr.register('0 6-18/6 * * *', 'EducationForm::Process10203Submissions')

  # Delete expired sessions
  mgr.register('0 7 * * *', 'SignIn::DeleteExpiredSessionsJob')

  # Log when a client or service account config contains an expired, expiring, or self-signed certificate
  mgr.register('0 4 * * *', 'SignIn::CertificateCheckerJob')

  # Updates Cypress files in vets-website with data from Google Analytics.
  mgr.register('0 12 3 * *', 'CypressViewportUpdater::UpdateCypressViewportsJob')

  # Weekly logs of maintenance windows
  mgr.register('0 13 * * 1', 'Mobile::V0::WeeklyMaintenanceWindowLogger')

  # Hourly slack alert of errored claim submissions
  mgr.register('0 * * * *', 'ClaimsApi::ReportHourlyUnsuccessfulSubmissions')

  # Weekly report of unsuccessful claims submissions
  mgr.register('15 23 * * *', 'ClaimsApi::ReportUnsuccessfulSubmissions')

  # Monthly report of submissions
  mgr.register('00 00 1 * *', 'ClaimsApi::ReportMonthlySubmissions')

  # Daily find POAs caching
  mgr.register('0 2 * * *', 'ClaimsApi::FindPoasJob')

  # TODO: Document this job
  mgr.register('30 2 * * *', 'Identity::UserAcceptableVerifiedCredentialTotalsJob')

  # TODO: Document these jobs
  mgr.register('0 16 * * *', 'VANotify::InProgressForms')
  mgr.register('0 1 * * *', 'VANotify::ClearStaleInProgressRemindersSent')
  mgr.register('0 * * * *', 'VANotify::InProgress1880Form')
  mgr.register('0 * * * *', 'PagerDuty::CacheGlobalDowntime')
  mgr.register('*/3 * * * *', 'PagerDuty::PollMaintenanceWindows')
  mgr.register('0 2 * * *', 'InProgressFormCleaner')
  # mgr.register('0 */4 * * *', 'MHV::AccountStatisticsJob')
  mgr.register('0 3 * * *', 'Form1095::New1095BsJob')
  mgr.register('0 2 * * *', 'Veteran::VSOReloader')
  mgr.register('15 2 * * *', 'Preneeds::DeleteOldUploads')
  mgr.register('* * * * *', 'ExternalServicesStatusJob')
  mgr.register('* * * * *', 'ExportBreakerStatus')
  mgr.register('0 0 * * *', 'Form1010cg::DeleteOldUploadsJob')
  mgr.register('0 1 * * *', 'TransactionalEmailAnalyticsJob')

  # Disable FeatureCleanerJob. https://github.com/department-of-veterans-affairs/va.gov-team/issues/53538
  # mgr.register('0 0 * * *', 'FeatureCleanerJob')

  # Request updated statuses for benefits intake submissions
  mgr.register('45 * * * *', 'VBADocuments::UploadStatusBatch')

  # Run VBADocuments::UploadProcessor for submissions that are stuck in uploaded status
  mgr.register('5 */2 * * *', 'VBADocuments::RunUnsuccessfulSubmissions')

  # Poll upload bucket for unprocessed uploads
  mgr.register('*/3 * * * *', 'VBADocuments::UploadScanner')

  # Clean up submitted documents from S3
  mgr.register('2-59/5 * * * *', 'VBADocuments::UploadRemover')

  # Daily/weekly report of unsuccessful benefits intake submissions
  mgr.register('0 0 * * 1-5', 'VBADocuments::ReportUnsuccessfulSubmissions')

  # Monthly report of benefits intake submissions
  mgr.register('0 2 1 * *', 'VBADocuments::ReportMonthlySubmissions')

  # Notifies slack channel if certain benefits intake uploads get stuck in Central Mail
  mgr.register('0 8,12,17 * * 1-5', 'VBADocuments::SlackInflightNotifier')

  # Notifies slack channel if Benefits Intake Uploads are stuck in the LH BI service before sending to central mail
  mgr.register('15 * * * *', 'VBADocuments::SlackStatusNotifier')

  # Checks status of Flipper features expected to be enabled and alerts to Slack if any are not enabled
  mgr.register('0 2,9,16 * * 1-5', 'VBADocuments::FlipperStatusAlert')

  # Rotates Lockbox/KMS record keys and _ciphertext fields every October 12th (when the KMS key auto-rotate)
  mgr.register('10 1 * * *', 'KmsKeyRotation::BatchInitiatorJob')

  # Updates veteran representatives address attributes (including lat, long, location, address fields, email address, phone number) # rubocop:disable Layout/LineLength
  mgr.register('0 3 * * *', 'Representatives::QueueUpdates')
  mgr.register('0 3 * * *', 'Organizations::QueueUpdates')

  # Updates veteran service organization names
  mgr.register('0 5 * * *', 'Organizations::UpdateNames')

  # Clean SchemaContact::Validation records every night at midnight
  mgr.register('0 0 * * *', 'SchemaContract::DeleteValidationRecordsJob')

  # Every 15min job that sends missing Pega statuses to DataDog
  mgr.register('*/15 * * * *', 'IvcChampva::MissingFormStatusJob')

  # Engine version: Sync non-final DR SavedClaims to LH status
  mgr.register('10 */4 * * *', 'DecisionReviews::HlrStatusUpdaterJob')
  mgr.register('15 1-21/4 * * *', 'DecisionReviews::NodStatusUpdaterJob')
  mgr.register('30 2-22/4 * * *', 'DecisionReviews::ScStatusUpdaterJob')

  # Engine version: Clean SavedClaim records that are past delete date
  mgr.register('0 5 * * *', 'DecisionReviews::DeleteSavedClaimRecordsJob')

  # Engine version: Send Decision Review emails to Veteran for failed form/evidence submissions
  mgr.register('5 0 * * *', 'DecisionReviews::FailureNotificationEmailJob')

  # Daily 0000 hrs job for Vye: performs ingress of state from BDN & TIMS.
  mgr.register('15 00 * * 1-5', 'Vye::MidnightRun::IngressBdn')
  mgr.register('45 03 * * 1-5', 'Vye::MidnightRun::IngressTims')
  # Daily 0600 hrs job for Vye: activates ingressed state, and egresses the changes for the day.
  mgr.register('45 05 * * 1-5', 'Vye::DawnDash')
  # Daily 1900 job for Vye: clears deactivated BDNs every evening.
  mgr.register('00 19 * * 1-5', 'Vye::SundownSweep')

<<<<<<< HEAD
  # Send Benefits Documents failure notification emails to Veteran for failed evidence submissions
  mgr.register('5 0 * * *', 'Lighthouse::EvidenceSubmissions::FailureNotificationEmailJob')
=======
  # Daily cleanup of > 12 month old UserAction records
  mgr.register('45 3 * * *', 'UserActionEventsCleanupJob')
>>>>>>> 9937b7c7
}<|MERGE_RESOLUTION|>--- conflicted
+++ resolved
@@ -244,11 +244,9 @@
   # Daily 1900 job for Vye: clears deactivated BDNs every evening.
   mgr.register('00 19 * * 1-5', 'Vye::SundownSweep')
 
-<<<<<<< HEAD
+  # Daily cleanup of > 12 month old UserAction records
+  mgr.register('45 3 * * *', 'UserActionEventsCleanupJob')
+
   # Send Benefits Documents failure notification emails to Veteran for failed evidence submissions
   mgr.register('5 0 * * *', 'Lighthouse::EvidenceSubmissions::FailureNotificationEmailJob')
-=======
-  # Daily cleanup of > 12 month old UserAction records
-  mgr.register('45 3 * * *', 'UserActionEventsCleanupJob')
->>>>>>> 9937b7c7
 }