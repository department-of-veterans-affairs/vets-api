# frozen_string_literal: true

require 'bgs_service/manage_representative_service'
require 'claims_api/common/exceptions/lighthouse/bad_gateway'
require 'claims_api/v2/error/lighthouse_error_handler'
require 'claims_api/v2/json_format_validation'
require 'brd/brd'

module ClaimsApi
  module V2
    module Veterans
      class PowerOfAttorney::RequestController < ClaimsApi::V2::Veterans::PowerOfAttorney::BaseController
        FORM_NUMBER = 'POA_REQUEST'
        MAX_PAGE_SIZE = 100
        MAX_PAGE_NUMBER = 100
        DEFAULT_PAGE_SIZE = 10
        DEFAULT_PAGE_NUMBER = 1

        # POST /power-of-attorney-requests
        def index
          poa_codes = form_attributes['poaCodes']
          validate_page_size_and_number_params

          filter = form_attributes['filter'] || {}

          verify_poa_codes_data(poa_codes)
          validate_filter!(filter)

          service = ClaimsApi::PowerOfAttorneyRequestService::Index.new(
            poa_codes:,
            page_size: @page_size_param,
            page_index: page_number_to_index(@page_number_param),
            filter:
          )

          poa_list = service.get_poa_list

          raise Common::Exceptions::Lighthouse::BadGateway unless poa_list

          render json: ClaimsApi::V2::Blueprints::PowerOfAttorneyRequestBlueprint.render(
            poa_list, view: :index_or_show, root: :data
          ), status: :ok
        end

        def show
          poa_request = ClaimsApi::PowerOfAttorneyRequest.find_by(id: params[:id])

          unless poa_request
            raise Common::Exceptions::Lighthouse::ResourceNotFound.new(
              detail: "Could not find Power of Attorney Request with id: #{params[:id]}"
            )
          end

          params[:veteranId] = poa_request.veteran_icn # needed for target_veteran
          participant_id = target_veteran.participant_id
byebug
          service = ClaimsApi::PowerOfAttorneyRequestService::Show.new(participant_id)

          res = service.get_poa_request
          res['id'] = poa_request.id

          render json: ClaimsApi::V2::Blueprints::PowerOfAttorneyRequestBlueprint.render(res, view: :index_or_show,
                                                                                              root: :data),
                 status: :ok
        end

        def decide # rubocop:disable Metrics/MethodLength
          lighthouse_id = params[:id]
          decision = normalize(form_attributes['decision'])
          representative_id = form_attributes['representativeId']

          request = ClaimsApi::PowerOfAttorneyRequest.find_by(id: lighthouse_id)
          unless request
            raise ::ClaimsApi::Common::Exceptions::Lighthouse::ResourceNotFound.new(
              detail: "Could not find Power of Attorney request with id: #{lighthouse_id}"
            )
          end

          proc_id = request.proc_id
          vet_icn = request.veteran_icn
          claimant_icn = request.claimant_icn
          vet_ptcpnt_id = fetch_ptcpnt_id(vet_icn)
          claimant_pctpnt_id = fetch_ptcpnt_id(claimant_icn) if claimant_icn

          validate_decide_params!(proc_id:, decision:)

          service = ClaimsApi::ManageRepresentativeService.new(external_uid: Settings.bgs.external_uid,
                                                               external_key: Settings.bgs.external_key)

          ptcpnt_id = fetch_ptcpnt_id(vet_icn)
          if decision == 'declined'
            poa_request = validate_ptcpnt_id!(ptcpnt_id:, proc_id:, representative_id:, service:)
          end

          first_name = poa_request['claimantFirstName'].presence || poa_request['vetFirstName'] if poa_request

          res = service.update_poa_request(proc_id:, secondary_status: decision,
                                           declined_reason: form_attributes['declinedReason'])

          raise Common::Exceptions::Lighthouse::BadGateway if res.blank?

          if decision == 'declined'
            send_declined_notification(ptcpnt_id:, first_name:, representative_id:)
          else
            ClaimsApi::V2::PoaAutoEstablishment::MapData.new.perform(proc_id,
              request.poa_code,
              request.metadata, 
              vet_ptcpnt_id, 
              claimant_pctpnt_id
            )
          end

          service = ClaimsApi::PowerOfAttorneyRequestService::Show.new(ptcpnt_id)
          res = service.get_poa_request
          res['id'] = lighthouse_id

          render json: ClaimsApi::V2::Blueprints::PowerOfAttorneyRequestBlueprint.render(res, view: :index_or_show,
                                                                                              root: :data),
                 status: :ok
        end

        def create # rubocop:disable Metrics/MethodLength
          validate_country_code
          # validate target veteran exists
          target_veteran

<<<<<<< HEAD
          poa_code = form_attributes.dig('poa', 'poaCode')
          # @claims_api_forms_validation_errors = validate_form_2122_and_2122a_submission_values(user_profile:)
=======
          poa_code = form_attributes.dig('representative', 'poaCode')
          @claims_api_forms_validation_errors = validate_form_2122_and_2122a_submission_values(user_profile:)
>>>>>>> fc0ad5d1

          validate_json_schema(FORM_NUMBER)
          validate_accredited_representative(poa_code)
          validate_accredited_organization(poa_code)

          # if we get here, the only errors not raised are form value validation errors
          if @claims_api_forms_validation_errors
            raise ::ClaimsApi::Common::Exceptions::Lighthouse::JsonFormValidationError,
                  @claims_api_forms_validation_errors
          end

          bgs_form_attributes = build_bgs_attributes(form_attributes)

          # skip the BGS API calls in lower environments to prevent 3rd parties from creating data in external systems
          unless Flipper.enabled?(:lighthouse_claims_v2_poa_requests_skip_bgs)
            res = ClaimsApi::PowerOfAttorneyRequestService::Orchestrator
                  .new(target_veteran.participant_id,
                       bgs_form_attributes.deep_symbolize_keys,
                       user_profile&.profile&.participant_id).submit_request

            claimant_icn = form_attributes.dig('claimant', 'claimantId')
            poa_request = ClaimsApi::PowerOfAttorneyRequest.create!(proc_id: res['procId'],
                                                                    veteran_icn: params[:veteranId],
                                                                    claimant_icn:, poa_code:,
                                                                    metadata: res['meta'])
            form_attributes['id'] = poa_request.id
          end

          response_data = ClaimsApi::V2::Blueprints::PowerOfAttorneyRequestBlueprint.render(form_attributes,
                                                                                            view: :create,
                                                                                            root: :data)

          options = { status: :created }
          if form_attributes['id'].present?
            options[:location] =
              url_for(controller: 'base', action: 'status', id: form_attributes['id'])
          end

          render json: response_data, **options
        end

        private

        def validate_country_code
          vet_cc = form_attributes.dig('veteran', 'address', 'countryCode')
          claimant_cc = form_attributes.dig('claimant', 'address', 'countryCode')

          if ClaimsApi::BRD::COUNTRY_CODES[vet_cc.to_s.upcase].blank?
            raise ::Common::Exceptions::UnprocessableEntity.new(
              detail: 'The country provided is not valid.'
            )
          end

          if claimant_cc.present? && ClaimsApi::BRD::COUNTRY_CODES[claimant_cc.to_s.upcase].blank?
            raise ::Common::Exceptions::UnprocessableEntity.new(
              detail: 'The country provided is not valid.'
            )
          end
        end

        def validate_decide_params!(proc_id:, decision:)
          if proc_id.blank?
            raise ::Common::Exceptions::ParameterMissing.new('procId',
                                                             detail: 'procId is required')
          end

          unless decision.present? && %w[accepted declined].include?(decision)
            raise ::Common::Exceptions::ParameterMissing.new(
              'decision',
              detail: 'decision is required and must be either "ACCEPTED" or "DECLINED"'
            )
          end
        end

        def send_declined_notification(ptcpnt_id:, first_name:, representative_id:)
          return unless Flipper.enabled?(:lighthouse_claims_api_v2_poa_va_notify)

          lockbox = Lockbox.new(key: Settings.lockbox.master_key)
          encrypted_ptcpnt_id = Base64.strict_encode64(lockbox.encrypt(ptcpnt_id))
          encrypted_first_name = Base64.strict_encode64(lockbox.encrypt(first_name))

          ClaimsApi::VANotifyDeclinedJob.perform_async(encrypted_ptcpnt_id, encrypted_first_name, representative_id)
        end

        def validate_ptcpnt_id!(ptcpnt_id:, proc_id:, representative_id:, service:)
          if ptcpnt_id.blank?
            raise ::Common::Exceptions::ParameterMissing.new('ptcpntId',
                                                             detail: 'ptcpntId is required if decision is declined')
          end

          if representative_id.blank?
            raise ::Common::Exceptions::ParameterMissing
              .new('representativeId', detail: 'representativeId is required if decision is declined')
          end

          res = service.read_poa_request_by_ptcpnt_id(ptcpnt_id:)

          raise ::Common::Exceptions::Lighthouse::BadGateway if res.blank?

          poa_requests = Array.wrap(res['poaRequestRespondReturnVOList'])

          matching_request = poa_requests.find { |poa_request| poa_request['procID'] == proc_id }

          detail = 'Participant ID/Process ID combination not found'
          raise ::Common::Exceptions::ResourceNotFound.new(detail:) if matching_request.nil?

          matching_request
        end

        def validate_accredited_representative(poa_code)
          @representative = ::Veteran::Service::Representative.where('? = ANY(poa_codes)',
                                                                     poa_code).order(created_at: :desc).first
          # there must be a representative to appoint. This representative can be an accredited attorney, claims agent,
          #   or representative.
          if @representative.nil?
            raise ::Common::Exceptions::ResourceNotFound.new(
              detail: "Could not find an Accredited Representative with poa code: #{poa_code}"
            )
          end
        end

        def validate_accredited_organization(poa_code)
          # organization is not required. An attorney or claims agent appointment request would not have an accredited
          #   organization to associate with.
          @organization = ::Veteran::Service::Organization.find_by(poa: poa_code)
        end

        def build_bgs_attributes(form_attributes)
          bgs_form_attributes = form_attributes.deep_merge(veteran_data)
          bgs_form_attributes.deep_merge!(claimant_data) if user_profile&.status == :ok
          bgs_form_attributes.deep_merge!(representative_data)
          bgs_form_attributes.deep_merge!(organization_data) if @organization

          bgs_form_attributes
        end

        def validate_filter!(filter)
          return nil if filter.blank?

          valid_filters = %w[status state city country]

          invalid_filters = filter.keys - valid_filters

          if invalid_filters.any?
            raise ::Common::Exceptions::UnprocessableEntity.new(
              detail: "Invalid filter(s): #{invalid_filters.join(', ')}"
            )
          end

          validate_statuses!(filter['status'])
        end

        def validate_statuses!(statuses)
          return nil if statuses.blank?

          unless statuses.is_a?(Array)
            raise ::Common::Exceptions::UnprocessableEntity.new(
              detail: 'filter status must be an array'
            )
          end

          valid_statuses = ManageRepresentativeService::ALL_STATUSES

          if statuses.any? { |status| valid_statuses.exclude?(status.upcase) }
            raise ::Common::Exceptions::UnprocessableEntity.new(
              detail: "Status(es) must be one of: #{valid_statuses.join(', ')}"
            )
          end
        end

        def validate_page_size_and_number_params
          return if use_defaults?

          valid_page_param?('size') if params[:page][:size]
          valid_page_param?('number') if params[:page][:number]

          @page_size_param = params[:page][:size] ? params[:page][:size].to_i : DEFAULT_PAGE_SIZE
          @page_number_param = params[:page][:number] ? params[:page][:number].to_i : DEFAULT_PAGE_NUMBER

          verify_under_max_values!
        end

        def use_defaults?
          if params[:page].blank?
            @page_size_param = DEFAULT_PAGE_SIZE
            @page_number_param = DEFAULT_PAGE_NUMBER

            true
          end
        end

        def verify_under_max_values!
          if @page_size_param && @page_size_param > MAX_PAGE_SIZE
            raise_param_exceeded_warning = true
            include_page_size_msg = true
          end
          if @page_number_param && @page_number_param > MAX_PAGE_NUMBER
            raise_param_exceeded_warning = true
            include_page_number_msg = true
          end
          if raise_param_exceeded_warning.present?
            build_params_error_msg(include_page_size_msg,
                                   include_page_number_msg)
          end
        end

        def valid_page_param?(key)
          return true if params[:page][:"#{key}"].is_a?(Integer) && params[:page][:"#{key}"]

          raise ::Common::Exceptions::BadRequest.new(
            detail: "The page[#{key}] param value #{params[:page][:"#{key}"]} is invalid"
          )
        end

        def build_params_error_msg(include_page_size_msg, include_page_number_msg)
          if include_page_size_msg.present? && include_page_number_msg.present?
            msg = "Both the maximum page size param value of #{MAX_PAGE_SIZE} has been exceeded and " \
                  "the maximum page number param value of #{MAX_PAGE_NUMBER} has been exceeded."
          elsif include_page_size_msg.present?
            msg = "The maximum page size param value of #{MAX_PAGE_SIZE} has been exceeded."
          elsif include_page_number_msg.present?
            msg = "The maximum page number param value of #{MAX_PAGE_NUMBER} has been exceeded."
          end

          raise ::Common::Exceptions::BadRequest.new(
            detail: msg
          )
        end

        def verify_poa_codes_data(poa_codes)
          unless poa_codes.is_a?(Array) && poa_codes.size.positive?
            raise ::Common::Exceptions::ParameterMissing.new('poaCodes',
                                                             detail: 'poaCodes is required and cannot be empty')
          end
        end

        def page_number_to_index(number)
          return 0 if number <= 0

          number - 1
        end

        def normalize(item)
          item.to_s.strip.downcase
        end

        def veteran_data
          {
            'veteran' => {
              'firstName' => target_veteran.first_name,
              'lastName' => target_veteran.last_name,
              'ssn' => target_veteran.ssn,
              'birthdate' => target_veteran.birth_date.to_time.iso8601,
              'va_file_number' => target_veteran.birls_id
            }
          }
        end

        def claimant_data
          {
            'claimant' => {
              'firstName' => user_profile.profile.given_names.first,
              'lastName' => user_profile.profile.family_name,
              'ssn' => user_profile.profile.ssn,
              'birthdate' => user_profile.profile.birth_date.to_time.iso8601,
              'va_file_number' => user_profile.profile.birls_id
            }
          }
        end

        def representative_data
          {
            'poa' => {
              'firstName' => @representative.first_name,
              'lastName' => @representative.last_name
            }
          }
        end

        def organization_data
          {
            'poa' => {
              'organizationName' => @organization.name
            }
          }
        end
      end
    end
  end
end<|MERGE_RESOLUTION|>--- conflicted
+++ resolved
@@ -53,7 +53,7 @@
 
           params[:veteranId] = poa_request.veteran_icn # needed for target_veteran
           participant_id = target_veteran.participant_id
-byebug
+
           service = ClaimsApi::PowerOfAttorneyRequestService::Show.new(participant_id)
 
           res = service.get_poa_request
@@ -124,13 +124,8 @@
           # validate target veteran exists
           target_veteran
 
-<<<<<<< HEAD
-          poa_code = form_attributes.dig('poa', 'poaCode')
-          # @claims_api_forms_validation_errors = validate_form_2122_and_2122a_submission_values(user_profile:)
-=======
           poa_code = form_attributes.dig('representative', 'poaCode')
           @claims_api_forms_validation_errors = validate_form_2122_and_2122a_submission_values(user_profile:)
->>>>>>> fc0ad5d1
 
           validate_json_schema(FORM_NUMBER)
           validate_accredited_representative(poa_code)
