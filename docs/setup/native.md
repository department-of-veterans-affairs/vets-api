--- conflicted
+++ resolved
@@ -68,18 +68,12 @@
      commands will provide basic functionality, such as for running unit tests:
    - `touch ./config/certs/vetsgov-localhost.crt`
    - `touch ./config/certs/vetsgov-localhost.key`
-<<<<<<< HEAD
    
    - *NOTE:* using `touch` to create blank cert and key files means that local authentication with IDme will not work
    
    [certificate]: https://github.com/department-of-veterans-affairs/vets.gov-team/blob/master/Products/Identity/Login/IDme/development-certificates/vetsgov-localhost.crt
    [key]: https://github.com/department-of-veterans-affairs/vets.gov-team/blob/master/Products/Identity/Login/IDme/development-certificates/vetsgov-localhost.key
-   
-   
-1. Create dev database: `bundle exec rake db:setup`
-1. Go to the file `config/settings/development.yml` in your local vets-api. Switch the commented out lines pertaining to the cache_dir: uncomment out line 14 (what you use for running the app via Rails), and comment out line 15 (what you use for running the app via Docker).
-1. Make sure you have the [vets-api-mockdata](https://github.com/department-of-veterans-affairs/vets-api-mockdata) repo locally installed
-=======
+
 13. Create dev database: `bundle exec rake db:setup`
 14. Go to the file `config/settings/development.yml` in your local vets-api. Switch the commented out lines pertaining to the cache_dir: uncomment out line 14 (what you use for running the app via Rails), and comment out line 15 (what you use for running the app via Docker).
 15. Make sure you have the [vets-api-mockdata](https://github.com/department-of-veterans-affairs/vets-api-mockdata) repo locally installed, preferably in a parallel directory to `vets-api`.
@@ -89,7 +83,6 @@
 betamocks:
   cache_dir: ../vets-api-mockdata
 ```
->>>>>>> f65c3d60
 
 #### Alternative (Ubuntu 18.04 LTS)
 1. Install Postgres, PostGIS, Redis, ImageMagick, Poppler, ClamAV, etc
