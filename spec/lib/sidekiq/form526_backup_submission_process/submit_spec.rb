--- conflicted
+++ resolved
@@ -105,18 +105,10 @@
   end
 
   %w[single multi].each do |payload_method|
-<<<<<<< HEAD
     describe ".perform_async, enabled, #{payload_method} payload" do
       before do
         allow(Settings.form526_backup).to receive_messages(submission_method: payload_method, enabled: true)
       end
-=======
-    [true, false].each do |flipper|
-      describe ".perform_async, enabled, #{payload_method} payload", skip: 'Flakey test' do
-        before do
-          allow(Settings.form526_backup).to receive_messages(submission_method: payload_method, enabled: true)
-        end
->>>>>>> 92a4d62c
 
       let!(:submission) { create(:form526_submission, :with_everything) }
       let!(:upload_data) { submission.form[Form526Submission::FORM_526_UPLOADS] }
@@ -135,7 +127,6 @@
           expect { subject.perform_async(submission.id) }.to change(subject.jobs, :size).by(1)
         end
 
-<<<<<<< HEAD
         it 'submits' do
           new_form_data = submission.saved_claim.parsed_form
           new_form_data['startedFormVersion'] = nil
@@ -150,12 +141,11 @@
                 expect(jid).to eq(jid_from_jobs)
                 described_class.drain
                 expect(jid).not_to be_empty
-
                 # The Backup Submission process gathers form 526 and any ancillary forms
                 # to send to Central Mail at the same time
 
                 # Form 4142 Backup Submission Process
-                expect(submission.form['form4142']).not_to be(nil)
+                expect(submission.form['form4142']).not_to be_nil
                 form4142_processor = DecisionReviewV1::Processor::Form4142Processor.new(
                   form_data: submission.form['form4142'], submission_id: submission.id
                 )
@@ -167,7 +157,7 @@
                 ).to be_within(1.second).of(form4142_received_date)
 
                 # Form 0781 Backup Submission Process
-                expect(submission.form['form0781']).not_to be(nil)
+                expect(submission.form['form0781']).not_to be_nil
                 # not really a way to test the dates here
 
                 job_status = Form526JobStatus.last
@@ -176,54 +166,8 @@
                 expect(job_status.job_id).to eq(jid)
                 expect(job_status.status).to eq('success')
                 submission = Form526Submission.last
-                expect(submission.backup_submitted_claim_id).not_to be(nil)
+                expect(submission.backup_submitted_claim_id).not_to be_nil
                 expect(submission.submit_endpoint).to eq('benefits_intake_api')
-=======
-            it 'submits' do
-              new_form_data = submission.saved_claim.parsed_form
-              new_form_data['startedFormVersion'] = nil
-              submission.saved_claim.form = new_form_data.to_json
-              submission.saved_claim.save
-              VCR.use_cassette('lighthouse/benefits_intake/200_lighthouse_intake_upload_location') do
-                VCR.use_cassette('form526_backup/200_evss_get_pdf') do
-                  VCR.use_cassette('lighthouse/benefits_intake/200_lighthouse_intake_upload') do
-                    jid = subject.perform_async(submission.id)
-                    last = subject.jobs.last
-                    jid_from_jobs = last['jid']
-                    expect(jid).to eq(jid_from_jobs)
-                    described_class.drain
-                    expect(jid).not_to be_empty
-
-                    # The Backup Submission process gathers form 526 and any ancillary forms
-                    # to send to Central Mail at the same time
-
-                    # Form 4142 Backup Submission Process
-                    expect(submission.form['form4142']).not_to be_nil
-                    form4142_processor = DecisionReviewV1::Processor::Form4142Processor.new(
-                      form_data: submission.form['form4142'], submission_id: submission.id
-                    )
-                    request_body = form4142_processor.request_body
-                    metadata_hash = JSON.parse(request_body['metadata'])
-                    form4142_received_date = metadata_hash['receiveDt'].in_time_zone('Central Time (US & Canada)')
-                    expect(
-                      submission.created_at.in_time_zone('Central Time (US & Canada)')
-                    ).to be_within(1.second).of(form4142_received_date)
-
-                    # Form 0781 Backup Submission Process
-                    expect(submission.form['form0781']).not_to be_nil
-                    # not really a way to test the dates here
-
-                    job_status = Form526JobStatus.last
-                    expect(job_status.form526_submission_id).to eq(submission.id)
-                    expect(job_status.job_class).to eq('BackupSubmission')
-                    expect(job_status.job_id).to eq(jid)
-                    expect(job_status.status).to eq('success')
-                    submission = Form526Submission.last
-                    expect(submission.backup_submitted_claim_id).not_to be_nil
-                    expect(submission.submit_endpoint).to eq('benefits_intake_api')
-                  end
-                end
->>>>>>> 92a4d62c
               end
             end
           end
