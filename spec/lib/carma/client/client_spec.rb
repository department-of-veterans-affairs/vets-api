# frozen_string_literal: true

require 'rails_helper'

RSpec.describe CARMA::Client::Client, type: :model do
  describe 'configuration' do
    it 'sets the proper constants' do
      expect(described_class::STATSD_KEY_PREFIX).to eq('api.carma')
      expect(described_class::SALESFORCE_INSTANCE_URL).to eq(Settings['salesforce-carma'].url)
      expect(described_class::CONSUMER_KEY).to eq(Settings['salesforce-carma'].consumer_key)
      expect(described_class::SIGNING_KEY_PATH).to eq(Settings['salesforce-carma'].signing_key_path)
      expect(described_class::SALESFORCE_USERNAME).to eq(Settings['salesforce-carma'].username)
    end
  end

  describe '#create_submission' do
    it 'accepts a payload and submitts to CARMA' do
      payload           = { 'my' => 'data' }
      restforce_client  = double
      response_double   = double

<<<<<<< HEAD
      expect(described_class.instance).to receive(:client).and_return(restforce_client)
=======
      expect(subject).to receive(:get_client).and_return(restforce_client)
>>>>>>> 36d8d886
      expect(restforce_client).to receive(:post).with(
        '/services/apexrest/carma/v1/1010-cg-submissions',
        payload,
        'Content-Type': 'application/json',
        'Sforce-Auto-Assign': 'FALSE'
      ).and_return(
        response_double
      )

      expect(response_double).to receive(:body).and_return(:response_token)

<<<<<<< HEAD
      response = described_class.instance.create_submission(payload)
=======
      response = subject.create_submission(payload)
>>>>>>> 36d8d886
      expect(response).to eq(:response_token)
    end
  end

  describe '#create_submission_stub' do
    timestamp = DateTime.parse('2020-03-09T06:48:59-04:00')

    it 'returns a hard coded response', run_at: timestamp.iso8601 do
<<<<<<< HEAD
      expect(described_class.instance).not_to receive(:client)
      response = described_class.instance.create_submission_stub(nil)
=======
      expect(subject).not_to receive(:get_client)
      response = subject.create_submission_stub(nil)
>>>>>>> 36d8d886

      expect(response['message']).to eq('Application Received')
      expect(response['data']).to be_present
      expect(response['data']['carmacase']).to be_present
      expect(response['data']['carmacase']['id']).to eq 'aB935000000F3VnCAK'
      expect(DateTime.parse(response['data']['carmacase']['createdAt'])).to eq timestamp
    end
  end

  describe '#upload_attachments' do
    it 'accepts a payload and submitts to CARMA' do
      payload           = { 'my' => 'data' }
      restforce_client  = double
      response_double   = double

<<<<<<< HEAD
      expect(described_class.instance).to receive(:client).and_return(restforce_client)
=======
      expect(subject).to receive(:get_client).and_return(restforce_client)
>>>>>>> 36d8d886

      expect(restforce_client).to receive(:post).with(
        '/services/data/v47.0/composite/tree/ContentVersion',
        payload,
        'Content-Type': 'application/json'
      ).and_return(
        response_double
      )

      expect(response_double).to receive(:body).and_return(:response_token)

<<<<<<< HEAD
      response = described_class.instance.upload_attachments(payload)
=======
      response = subject.upload_attachments(payload)
>>>>>>> 36d8d886
      expect(response).to eq(:response_token)
    end
  end

  describe '#upload_attachments_stub' do
    it 'returns a hard coded response' do
<<<<<<< HEAD
      expect(described_class.instance).not_to receive(:client)
      response = described_class.instance.upload_attachments_stub(nil)
=======
      expect(subject).not_to receive(:get_client)
      response = subject.upload_attachments_stub(nil)
>>>>>>> 36d8d886

      expect(response).to eq(
        {
          'hasErrors' => false,
          'results' => [
            {
              'referenceId' => '1010CG',
              'id' => '06835000000YpsjAAC'
            }
          ]
        }
      )
    end
  end
end<|MERGE_RESOLUTION|>--- conflicted
+++ resolved
@@ -18,12 +18,7 @@
       payload           = { 'my' => 'data' }
       restforce_client  = double
       response_double   = double
-
-<<<<<<< HEAD
-      expect(described_class.instance).to receive(:client).and_return(restforce_client)
-=======
       expect(subject).to receive(:get_client).and_return(restforce_client)
->>>>>>> 36d8d886
       expect(restforce_client).to receive(:post).with(
         '/services/apexrest/carma/v1/1010-cg-submissions',
         payload,
@@ -34,12 +29,7 @@
       )
 
       expect(response_double).to receive(:body).and_return(:response_token)
-
-<<<<<<< HEAD
-      response = described_class.instance.create_submission(payload)
-=======
       response = subject.create_submission(payload)
->>>>>>> 36d8d886
       expect(response).to eq(:response_token)
     end
   end
@@ -48,13 +38,8 @@
     timestamp = DateTime.parse('2020-03-09T06:48:59-04:00')
 
     it 'returns a hard coded response', run_at: timestamp.iso8601 do
-<<<<<<< HEAD
-      expect(described_class.instance).not_to receive(:client)
-      response = described_class.instance.create_submission_stub(nil)
-=======
       expect(subject).not_to receive(:get_client)
       response = subject.create_submission_stub(nil)
->>>>>>> 36d8d886
 
       expect(response['message']).to eq('Application Received')
       expect(response['data']).to be_present
@@ -69,13 +54,7 @@
       payload           = { 'my' => 'data' }
       restforce_client  = double
       response_double   = double
-
-<<<<<<< HEAD
-      expect(described_class.instance).to receive(:client).and_return(restforce_client)
-=======
       expect(subject).to receive(:get_client).and_return(restforce_client)
->>>>>>> 36d8d886
-
       expect(restforce_client).to receive(:post).with(
         '/services/data/v47.0/composite/tree/ContentVersion',
         payload,
@@ -85,25 +64,15 @@
       )
 
       expect(response_double).to receive(:body).and_return(:response_token)
-
-<<<<<<< HEAD
-      response = described_class.instance.upload_attachments(payload)
-=======
       response = subject.upload_attachments(payload)
->>>>>>> 36d8d886
       expect(response).to eq(:response_token)
     end
   end
 
   describe '#upload_attachments_stub' do
     it 'returns a hard coded response' do
-<<<<<<< HEAD
-      expect(described_class.instance).not_to receive(:client)
-      response = described_class.instance.upload_attachments_stub(nil)
-=======
       expect(subject).not_to receive(:get_client)
       response = subject.upload_attachments_stub(nil)
->>>>>>> 36d8d886
 
       expect(response).to eq(
         {
