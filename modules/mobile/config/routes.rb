--- conflicted
+++ resolved
@@ -10,10 +10,7 @@
     get '/military-service-history', to: 'military_information#get_service_history'
     put '/user/addresses', to: 'addresses#update'
     put '/user/emails', to: 'emails#update'
-<<<<<<< HEAD
+    put '/user/phones', to: 'phones#update'
     post '/letters/:type/download', to: 'letters#download'
-=======
-    put '/user/phones', to: 'phones#update'
->>>>>>> f0a04843
   end
 end