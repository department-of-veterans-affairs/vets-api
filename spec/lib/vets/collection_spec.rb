# frozen_string_literal: true

require 'rails_helper'
require 'vets/collection'
require 'vets/model'

RSpec.describe Vets::Collection do
  let(:dummy_class) do
    Class.new do
      include Vets::Model

      attribute :name, String
      attribute :age, Integer

<<<<<<< HEAD
      def <=>(other)
        name <=> other.name
      end

      def self.filterable_attributes
        {
          'name' => ['match', 'eq'],
          'age' => ['eq', 'gteq', 'lteq']
        }.with_indifferent_access
      end
=======
      set_pagination per_page: 21, max_per_page: 41
>>>>>>> 0fa30842
    end
  end

  describe '#initialize' do
    it 'initializes with sorted records' do
      record1 = dummy_class.new(name: 'Bob', age: 25)
      record2 = dummy_class.new(name: 'Alice', age: 30)

      collection = described_class.new([record1, record2])
      expect(collection.instance_variable_get(:@records)).to eq([record2, record1])
    end

    it 'raises an error if records are not all the same class' do
      record1 = dummy_class.new(name: 'Alice', age: 30)
      record2 = Object.new

      expect { Vets::Collection.new([record1, record2]) }
        .to raise_error(ArgumentError, "All records must be instances of #{dummy_class}")
    end
  end

  describe '.from_hashes' do
    it 'creates a collection from an WillPaginate::Collection' do
      hashes = [{ name: 'Alice', age: 30 }, { name: 'Bob', age: 25 }]
      collection = described_class.from_hashes(dummy_class, hashes)
      expect(collection.records.map(&:name)).to eq(%w[Alice Bob])
    end

    it 'raises an error if not a WillPaginate::Collection' do
      hashes = [{ name: 'Alice', age: 30 }, 'invalid']

      expect { described_class.from_hashes(dummy_class, hashes) }
        .to raise_error(ArgumentError, 'Expected an array of hashes')
    end
  end

  describe '.will_paginate' do
    it 'creates a collection from an array of hashes' do
      record1 = dummy_class.new(name: 'Bob', age: 25)
      record2 = dummy_class.new(name: 'Alice', age: 30)
      records = [record1, record2]

      will_collection = WillPaginate::Collection.create(1, 2, records.size) do |pager|
        pager.replace(records[0, 2])
      end
      collection = described_class.from_will_paginate(will_collection)
      expect(collection.records.map(&:name)).to eq(%w[Bob Alice])
    end

    it 'raises an error if any element is not a hash' do
      hashes = [{ name: 'Alice', age: 30 }, 'invalid']

      expect { described_class.from_will_paginate(hashes) }
        .to raise_error(ArgumentError, 'Expected records to be instance of WillPaginate')
    end
  end

  describe '#where' do

    let(:records) do
      [
        dummy_class.new(name: 'Alice', age: 30),
        dummy_class.new(name: 'Bob', age: 40),
        dummy_class.new(name: 'Charlie', age: 50)
      ]
    end

    let(:collection) { described_class.new(records) }

    it 'returns a filtered collection based on conditions' do
      results = collection.where(age: { eq: 40 })
      expect(results.records.map(&:name)).to contain_exactly('Bob')
      expect(results.metadata[:filter]).to eq(age: { eq: 40 })
    end

    it 'returns an empty collection if no records match' do
      results = collection.where(age: { eq: 60 })
      expect(results.records).to be_empty
      expect(results.metadata[:filter]).to eq(age: { eq: 60 })
    end
  end

  describe '#find_by' do

    let(:records) do
      [
        dummy_class.new(name: 'Alice', age: 30),
        dummy_class.new(name: 'Bob', age: 40),
        dummy_class.new(name: 'Charlie', age: 50)
      ]
    end

    let(:collection) { described_class.new(records) }

    it 'returns the first record that matches the conditions' do
      result = collection.find_by(age: { gteq: 40 })
      expect(result.name).to eq('Bob')
    end

    it 'returns nil if no record matches the conditions' do
      result = collection.find_by(age: { eq: 60 })
      expect(result).to be_nil
    end
  end

  describe '#order' do
    let(:record1) { dummy_class.new(name: 'Alice', age: 30) }
    let(:record2) { dummy_class.new(name: 'Bob', age: 25) }
    let(:record3) { dummy_class.new(name: 'Charlie', age: 35) }
    let(:record4) { dummy_class.new(name: 'David', age: 25) }

    let(:collection) { described_class.new([record4, record1, record2, record3]) }

    it 'returns records sorted by the specified attribute in ascending order' do
      sorted = collection.order(name: :asc)
      expect(sorted).to eq([record1, record2, record3, record4])
    end

    it 'returns records sorted by the specified attribute in descending order' do
      sorted = collection.order(name: :desc)
      expect(sorted).to eq([record4, record3, record2, record1])
    end

    it 'handles sorting by multiple attributes' do
      sorted = collection.order(age: :asc, name: :desc)
      expect(sorted).to eq([record4, record2, record1, record3])
    end

    it 'raises an error if an attribute is not a symbol' do
      expect { collection.order('name' => :asc) }
        .to raise_error(ArgumentError, 'Attribute name must be a symbol')
    end

    it 'raises an error if an attribute does not exist' do
      expect { collection.order(nonexistent: :asc) }
        .to raise_error(ArgumentError, 'Attribute nonexistent does not exist on the model')
    end

    it 'raises an error if the direction is invalid' do
      expect { collection.order(name: :invalid) }
        .to raise_error(ArgumentError, 'Direction invalid must be :asc or :desc')
    end

    it 'raises an error if no clauses are provided' do
      expect { collection.order }
        .to raise_error(ArgumentError, 'Order must have at least one sort clause')
    end
  end

  describe '#paginate' do
    context 'when page and per_page are provided' do
      it 'returns a paginated collection with correct metadata' do
        record1 = dummy_class.new(name: 'Bob', age: 25)
        record2 = dummy_class.new(name: 'Alice', age: 30)
        record3 = dummy_class.new(name: 'Steven', age: 30)
        records = [record1, record2, record3]

        collection = described_class.new(records)

        paginated = collection.paginate(page: 2, per_page: 2)
        metadata = paginated.metadata[:pagination]

        expect(paginated).to be_a(Vets::Collection)
        expect(metadata[:current_page]).to eq(2)
        expect(metadata[:per_page]).to eq(2)
        expect(metadata[:total_entries]).to eq(3)
        expect(metadata[:total_pages]).to eq(2)
        expect(paginated.records).to eq([record3])
      end
    end

    context 'when page is not provided or invalid' do
      it 'defaults to the first page' do
        record1 = dummy_class.new(name: 'Bob', age: 25)
        record2 = dummy_class.new(name: 'Alice', age: 30)
        records = [record1, record2]

        collection = described_class.new(records)

        paginated = collection.paginate(page: nil, per_page: 10)
        metadata = paginated.metadata[:pagination]
        expect(metadata[:current_page]).to eq(1)
        expect(paginated.records).to eq(records[0..1])

        paginated = collection.paginate(page: -1, per_page: 10)
        expect(metadata[:current_page]).to eq(1)
        expect(paginated.records).to eq(records[0..1])
      end
    end

    context 'when per_page is invalid' do
      context 'when the model class has a per_page default' do
        it 'defaults to the model per_page value' do
          record1 = dummy_class.new(name: 'Bob', age: 25)
          record2 = dummy_class.new(name: 'Alice', age: 30)

          collection = described_class.new([record1, record2])

          paginated = collection.paginate(page: 1, per_page: nil)
          metadata = paginated.metadata[:pagination]
          expect(metadata[:per_page]).to eq(21)
        end
      end

      context 'when the model class does not have a per_page default' do
        let(:dummy_class) do
          Class.new do
            include Vets::Model

            attribute :name, String
            attribute :age, Integer
          end
        end

        it 'defaults to the collection default per page' do
          record1 = dummy_class.new(name: 'Bob', age: 25)
          record2 = dummy_class.new(name: 'Alice', age: 30)

          collection = described_class.new([record1, record2])
          paginated = collection.paginate(page: 1, per_page: nil)
          metadata = paginated.metadata[:pagination]

          expect(metadata[:per_page]).to eq(10) # respects model max_per_page
        end
      end
    end

    context 'when per_page is higher than max' do
      context 'when the model class has a max_per_page default' do
        it 'defaults to the model max_per_page value' do
          record1 = dummy_class.new(name: 'Bob', age: 25)
          record2 = dummy_class.new(name: 'Alice', age: 30)

          collection = described_class.new([record1, record2])

          paginated = collection.paginate(page: 1, per_page: 1000)
          metadata = paginated.metadata[:pagination]
          expect(metadata[:per_page]).to eq(41)
        end
      end

      context 'when the model class does not have a per_page default' do
        let(:dummy_class) do
          Class.new do
            include Vets::Model

            attribute :name, String
            attribute :age, Integer
          end
        end

        it 'defaults to the collection default per page' do
          record1 = dummy_class.new(name: 'Bob', age: 25)
          record2 = dummy_class.new(name: 'Alice', age: 30)

          collection = Vets::Collection.new([record1, record2])
          paginated = collection.paginate(page: 1, per_page: 1000)
          metadata = paginated.metadata[:pagination]

          expect(metadata[:per_page]).to eq(100)
        end
      end
    end

    context 'when no records exist' do
      let(:records) { [] }

      it 'returns an empty collection with correct metadata' do
        collection = Vets::Collection.new(records)
        paginated = collection.paginate(page: 1, per_page: 10)
        metadata = paginated.metadata[:pagination]

        expect(metadata[:current_page]).to eq(1)
        expect(metadata[:per_page]).to eq(10)
        expect(metadata[:total_entries]).to eq(0)
        expect(metadata[:total_pages]).to eq(0)
        expect(paginated.records).to be_empty
      end
    end
  end
end<|MERGE_RESOLUTION|>--- conflicted
+++ resolved
@@ -11,8 +11,9 @@
 
       attribute :name, String
       attribute :age, Integer
-
-<<<<<<< HEAD
+      
+      set_pagination per_page: 21, max_per_page: 41
+
       def <=>(other)
         name <=> other.name
       end
@@ -23,9 +24,6 @@
           'age' => ['eq', 'gteq', 'lteq']
         }.with_indifferent_access
       end
-=======
-      set_pagination per_page: 21, max_per_page: 41
->>>>>>> 0fa30842
     end
   end
 
