--- conflicted
+++ resolved
@@ -322,7 +322,26 @@
       end
 
       ##
-<<<<<<< HEAD
+      # VnpProcFormWebServiceBean
+      #
+
+      ##
+      # VnpProcWebServiceBeanV2
+      #
+
+      ##
+      # VnpPtcpntAddrsWebServiceBean
+      #
+
+      ##
+      # VnpPtcpntPhoneWebServiceBean
+      #
+
+      ##
+      # VnpPtcpntWebServiceBean
+      #
+
+      ##
       # VnpProcWebServiceBeanV2
       #
       module VnpProcWebServiceBeanV2
@@ -352,26 +371,6 @@
             )
         end
       end
-=======
-      # VnpProcFormWebServiceBean
-      #
-
-      ##
-      # VnpProcWebServiceBeanV2
-      #
-
-      ##
-      # VnpPtcpntAddrsWebServiceBean
-      #
-
-      ##
-      # VnpPtcpntPhoneWebServiceBean
-      #
-
-      ##
-      # VnpPtcpntWebServiceBean
-      #
->>>>>>> d58e27db
     end
   end
 end