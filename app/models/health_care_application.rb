# frozen_string_literal: true

require 'hca/service'
require 'hca/rate_limited_search'
require 'hca/user_attributes'
require 'hca/enrollment_eligibility/service'
require 'hca/enrollment_eligibility/status_matcher'
require 'mpi/service'

class HealthCareApplication < ApplicationRecord
  include SentryLogging
  include VA1010Forms::Utils

  FORM_ID = '10-10EZ'
  ACTIVEDUTY_ELIGIBILITY = 'TRICARE'
  DISABILITY_THRESHOLD = 50
  LOCKBOX = Lockbox.new(key: Settings.lockbox.master_key, encode: true)

  attr_accessor :user, :async_compatible, :google_analytics_client_id, :form

  validates(:state, presence: true, inclusion: %w[success error failed pending])
  validates(:form_submission_id_string, :timestamp, presence: true, if: :success?)

  validate(:long_form_required_fields, on: :create)

  validates(:form, presence: true, on: :create)
  validate(:form_matches_schema, on: :create)

<<<<<<< HEAD
  after_save :send_failure_email, if: %i[submission_failed? email?]
=======
  after_save :send_failure_mail, if: %i[submission_failed? email?]
>>>>>>> 64641d7c
  after_save :log_submission_failure, if: :submission_failed?

  # @param [Account] user
  # @return [Hash]
  def self.get_user_identifier(user)
    return if user.nil?

    {
      'icn' => user.icn,
      'edipi' => user.edipi
    }
  end

  def form_id
    self.class::FORM_ID.upcase
  end

  def success?
    state == 'success'
  end

  def failed?
    state == 'failed'
  end

  def short_form?
    form.present? && parsed_form['lastServiceBranch'].blank?
  end

  def submission_failed?
    saved_change_to_attribute?(:state) && failed?
  end

  def email?
    form.present? && parsed_form['email']
  end

  def submit_sync
    @parsed_form = override_parsed_form(parsed_form)

    result = begin
      HCA::Service.new(user).submit_form(parsed_form)
    rescue Common::Client::Errors::ClientError => e
      log_exception_to_sentry(e)

      raise Common::Exceptions::BackendServiceException.new(
        nil, detail: e.message
      )
    end

    Rails.logger.info "SubmissionID=#{result[:formSubmissionId]}"

    result
  rescue
    log_submission_failure

    raise
  end

  def process!
    prefill_fields

    unless valid?
      Rails.logger.warn("HealthCareApplication::ValidationError: #{Flipper.enabled?(:hca_use_facilities_API)}")

      StatsD.increment("#{HCA::Service::STATSD_KEY_PREFIX}.validation_error")

      StatsD.increment("#{HCA::Service::STATSD_KEY_PREFIX}.validation_error_short_form") if short_form?

      Sentry.set_extras(user_loa: user&.loa)

      PersonalInformationLog.create(
        data: parsed_form,
        error_class: 'HealthCareApplication ValidationError'
      )

      raise(Common::Exceptions::ValidationErrors, self)
    end

    if email? || async_compatible
      save!
      submit_async
    else
      submit_sync
    end
  end

  def self.determine_active_duty(primary_eligibility, veteran)
    primary_eligibility == ACTIVEDUTY_ELIGIBILITY && veteran == 'false'
  end

  def self.determine_non_military(primary_eligibility, veteran, parsed_status)
    if parsed_status == HCA::EnrollmentEligibility::Constants::ACTIVEDUTY &&
       !determine_active_duty(primary_eligibility, veteran)
      HCA::EnrollmentEligibility::Constants::NON_MILITARY
    else
      parsed_status
    end
  end

  EE_DATA_SELECTED_KEYS = %i[
    application_date
    enrollment_date
    preferred_facility
    effective_date
    primary_eligibility
    priority_group
    can_submit_financial_info
  ].freeze

  def self.parsed_ee_data(ee_data, loa3)
    if loa3
      parsed_status = HCA::EnrollmentEligibility::StatusMatcher.parse(
        ee_data[:enrollment_status], ee_data[:ineligibility_reason]
      )

      parsed_status = determine_non_military(
        ee_data[:primary_eligibility], ee_data[:veteran],
        parsed_status
      )

      ee_data.slice(*EE_DATA_SELECTED_KEYS).merge(parsed_status:)
    else
      { parsed_status: if ee_data[:enrollment_status].present?
                         HCA::EnrollmentEligibility::Constants::LOGIN_REQUIRED
                       else
                         HCA::EnrollmentEligibility::Constants::NONE_OF_THE_ABOVE
                       end }
    end
  end

  def self.enrollment_status(icn, loa3)
    parsed_ee_data(
      HCA::EnrollmentEligibility::Service.new.lookup_user(icn),
      loa3
    )
  end

  def self.user_icn(user_attributes)
    HCA::RateLimitedSearch.create_rate_limited_searches(user_attributes) unless Settings.mvi_hca.skip_rate_limit
    MPI::Service.new.find_profile_by_attributes(first_name: user_attributes.first_name,
                                                last_name: user_attributes.last_name,
                                                birth_date: user_attributes.birth_date,
                                                ssn: user_attributes.ssn)&.profile&.icn
  end

  def self.user_attributes(form)
    form ||= {}
    full_name = form['veteranFullName'] || {}

    return_val = HCA::UserAttributes.new(
      first_name: full_name['first'],
      middle_name: full_name['middle'],
      last_name: full_name['last'],
      birth_date: form['veteranDateOfBirth'],
      ssn: form['veteranSocialSecurityNumber'],
      gender: form['gender']
    )

    raise Common::Exceptions::ValidationErrors, return_val unless return_val.valid?

    return_val
  end

  def set_result_on_success!(result)
    update!(
      state: 'success',
      # this is a string because it overflowed the postgres integer limit in one of the tests
      form_submission_id_string: result[:formSubmissionId].to_s,
      timestamp: result[:timestamp]
    )
  end

  def form_submission_id
    form_submission_id_string&.to_i
  end

  def parsed_form
    @parsed_form ||= JSON.parse(form)
  end

  private

  def long_form_required_fields
    return if form.blank? || parsed_form['vaCompensationType'] == 'highDisability'

    %w[
      maritalStatus
      isEnrolledMedicarePartA
      lastServiceBranch
      lastEntryDate
      lastDischargeDate
    ].each do |attr|
      errors.add(:form, "#{attr} can't be null") if parsed_form[attr].nil?
    end
  end

  def prefill_fields
    return if user.blank? || !user.loa3?

    parsed_form.merge!({
      'veteranFullName' => user.full_name_normalized.compact.stringify_keys,
      'veteranDateOfBirth' => user.birth_date,
      'veteranSocialSecurityNumber' => user.ssn_normalized
    }.compact)
  end

  def submit_async
<<<<<<< HEAD
    submission_job = 'SubmissionJob'
    submission_job = "Anon#{submission_job}" unless email?

=======
    submission_job = email? ? 'SubmissionJob' : 'AnonSubmissionJob'
>>>>>>> 64641d7c
    @parsed_form = override_parsed_form(parsed_form)

    "HCA::#{submission_job}".constantize.perform_async(
      self.class.get_user_identifier(user),
      HealthCareApplication::LOCKBOX.encrypt(parsed_form.to_json),
      id,
      google_analytics_client_id
    )

    self
  end

  def log_submission_failure
    StatsD.increment("#{HCA::Service::STATSD_KEY_PREFIX}.failed_wont_retry")
    StatsD.increment("#{HCA::Service::STATSD_KEY_PREFIX}.failed_wont_retry_short_form") if short_form?

    if form.present?
      PersonalInformationLog.create!(
        data: parsed_form,
        error_class: 'HealthCareApplication FailedWontRetry'
      )

      log_message_to_sentry(
        'HCA total failure',
        :error,
        {
          first_initial: parsed_form['veteranFullName']['first'][0],
          middle_initial: parsed_form['veteranFullName']['middle'].try(:[], 0),
          last_initial: parsed_form['veteranFullName']['last'][0]
        },
        hca: :total_failure
      )
    end
  end

  def send_failure_email
    email = parsed_form['email']
    template_id = Settings.vanotify.services.health_apps_1010.template_id.form1010_ez_failure_email
    api_key = Settings.vanotify.services.health_apps_1010.api_key

    VANotify::EmailJob.perform_async(
      email,
      template_id,
      nil,
      api_key
    )
  rescue => e
    Rails.logger.error "Failure sending EZ Submission Failure Email. Error: #{e.message}"
  end

  # If the hca_use_facilities_API flag is on then vaMedicalFacility will only
  # validate for a string, else it will validate through the enum.  This avoids
  # changes to vets-website and vets-json-schema having to deploy simultaneously.
  def form_matches_schema
    if form.present?
      JSON::Validator.fully_validate(current_schema, parsed_form).each do |v|
        errors.add(:form, v.to_s)
      end
    end
  end

  def current_schema
    schema = VetsJsonSchema::SCHEMAS[self.class::FORM_ID]
    return schema unless Flipper.enabled?(:hca_use_facilities_API)

    Rails.logger.warn(
      "HealthCareApplication::hca_use_facilitiesAPI enabled = #{Flipper.enabled?(:hca_use_facilities_API)}"
    )

    schema.deep_dup.tap do |c|
      c['properties']['vaMedicalFacility'] = { type: 'string' }.as_json
    end
  end
end<|MERGE_RESOLUTION|>--- conflicted
+++ resolved
@@ -26,11 +26,7 @@
   validates(:form, presence: true, on: :create)
   validate(:form_matches_schema, on: :create)
 
-<<<<<<< HEAD
   after_save :send_failure_email, if: %i[submission_failed? email?]
-=======
-  after_save :send_failure_mail, if: %i[submission_failed? email?]
->>>>>>> 64641d7c
   after_save :log_submission_failure, if: :submission_failed?
 
   # @param [Account] user
@@ -239,13 +235,7 @@
   end
 
   def submit_async
-<<<<<<< HEAD
-    submission_job = 'SubmissionJob'
-    submission_job = "Anon#{submission_job}" unless email?
-
-=======
     submission_job = email? ? 'SubmissionJob' : 'AnonSubmissionJob'
->>>>>>> 64641d7c
     @parsed_form = override_parsed_form(parsed_form)
 
     "HCA::#{submission_job}".constantize.perform_async(
