# frozen_string_literal: true

require 'rails_helper'
require 'claims_api/v1/disability_compensation_pdf_mapper'

describe ClaimsApi::V1::DisabilityCompensationPdfMapper do
  let(:pdf_data) do
    {
      data: {
        attributes:
          {}
      }
    }
  end
  let(:auto_claim) do
    JSON.parse(
      Rails.root.join(
        'modules',
        'claims_api',
        'spec',
        'fixtures',
        'form_526_json_api.json'
      ).read
    )
  end
  let(:form_attributes) { auto_claim.dig('data', 'attributes') || {} }
  let(:user) { create(:user, :loa3) }
  let(:auth_headers) do
    EVSS::DisabilityCompensationAuthHeaders.new(user).add_headers(EVSS::AuthHeaders.new(user).to_h)
  end
  let(:middle_initial) { 'L' }

  let(:mapper) do
    ClaimsApi::V1::DisabilityCompensationPdfMapper.new(form_attributes, pdf_data, auth_headers, middle_initial)
  end

  context '526 section 0, claim attributes', run_at: '2025-09-03 11:57:45.709631 -0500' do
    it 'set claimProcessType as STANDARD_CLAIM_PROCESS when standardClaim is true' do
      form_attributes['standardClaim'] = true
      mapper.map_claim

      claim_process_type = pdf_data[:data][:attributes][:claimProcessType]

      expect(claim_process_type).to eq('STANDARD_CLAIM_PROCESS')
    end

    it 'set claimProcessType as FDC_PROGRAM when standardClaim is false' do
      mapper.map_claim

      claim_process_type = pdf_data[:data][:attributes][:claimProcessType]

      expect(claim_process_type).to eq('FDC_PROGRAM')
    end

    it 'set claimProcessType as BDD_PROGRAM when activeDutyEndDate is between 90 - 180 days in the future' do
      form_attributes['serviceInformation']['servicePeriods'][0]['activeDutyEndDate'] = '2025-12-03' # 91 days
      mapper.map_claim

      claim_process_type = pdf_data[:data][:attributes][:claimProcessType]

      expect(claim_process_type).to eq('BDD_PROGRAM')
    end

    it 'set claimProcessType as BDD_PROGRAM when activeDutyEndDate is exactly 90 days in the future' do
      form_attributes['serviceInformation']['servicePeriods'][0]['activeDutyEndDate'] = '2025-12-02' # 90 days
      mapper.map_claim

      claim_process_type = pdf_data[:data][:attributes][:claimProcessType]

      expect(claim_process_type).to eq('BDD_PROGRAM')
    end

    it 'set claimProcessType as BDD_PROGRAM when activeDutyEndDate is exactly 180 days in the future' do
      form_attributes['serviceInformation']['servicePeriods'][0]['activeDutyEndDate'] = '2026-03-02' # 180 days
      mapper.map_claim

      claim_process_type = pdf_data[:data][:attributes][:claimProcessType]

      expect(claim_process_type).to eq('BDD_PROGRAM')
    end
  end

  context '526 section 1, veteran identification' do
    let(:birls_file_number) { auth_headers['va_eauth_birlsfilenumber'] }
    let(:first_name) { auth_headers['va_eauth_firstName'] }
    let(:last_name) { auth_headers['va_eauth_lastName'] }

    it 'maps the mailing address' do
      mapper.map_claim

      address_base = pdf_data[:data][:attributes][:identificationInformation][:mailingAddress]

      expect(address_base[:numberAndStreet]).to eq('1234 Couch Street Apt. 22')
      expect(address_base[:city]).to eq('Portland')
      expect(address_base[:state]).to eq('OR')
      expect(address_base[:country]).to eq('USA')
      expect(address_base[:zip]).to eq('12345-6789')
    end

    it 'maps the veteran personal information' do
      mapper.map_claim

      employee_status = pdf_data[:data][:attributes][:identificationInformation][:currentVaEmployee]
      veteran_ssn = pdf_data[:data][:attributes][:identificationInformation][:ssn]
      va_file_number = pdf_data[:data][:attributes][:identificationInformation][:vaFileNumber]
      veteran_name = pdf_data[:data][:attributes][:identificationInformation][:name]
      birth_date = pdf_data[:data][:attributes][:identificationInformation][:dateOfBirth]

      expect(employee_status).to be(false)
      expect(veteran_ssn).to eq('796-11-1863')
      expect(va_file_number).to eq(birls_file_number)
      expect(veteran_name).to eq({ lastName: 'lincoln', middleInitial: 'L', firstName: 'abraham' })
      expect(birth_date).to eq({ month: '02', day: '12', year: '1809' })
    end
  end

  describe '#set_pdf_data_for_section_one' do
    context 'when identificationInformation key does not exist' do
      it 'sets the identificationInformation key to an empty hash' do
        res = mapper.send(:set_pdf_data_for_section_one)

        expect(res).to eq({})
      end
    end

    context 'when identificationInformation key already exists' do
      before do
        @pdf_data = pdf_data
        @pdf_data[:data][:attributes][:identificationInformation] = {}
      end

      it 'returns early without modifying the existing data' do
        res = mapper.send(:set_pdf_data_for_section_one)

        expect(res).to be_nil
      end
    end
  end

  describe '#set_pdf_data_for_mailing_address' do
    context 'when mailingAddress key does not exist' do
      before do
        @pdf_data = pdf_data
        @pdf_data[:data][:attributes][:identificationInformation] = {}
      end

      it 'sets the mailingAddress key to an empty hash' do
        res = mapper.send(:set_pdf_data_for_mailing_address)

        expect(res).to eq({})
      end
    end

    context 'when mailingAddress key already exists' do
      before do
        @pdf_data = pdf_data
        @pdf_data[:data][:attributes][:identificationInformation] = {}
        @pdf_data[:data][:attributes][:identificationInformation][:mailingAddress] = {}
      end

      it 'returns early without modifying the existing data' do
        res = mapper.send(:set_pdf_data_for_mailing_address)

        expect(res).to be_nil
      end
    end
  end

  context 'section 2, change of address' do
    let(:change_of_address) do
      {
        'beginningDate' => '2018-06-04',
        'endingDate' => '2018-06-08',
        'addressChangeType' => 'TEMPORARY',
        'addressLine1' => '1234 Couch Street',
        'addressLine2' => 'Apt. 22',
        'city' => 'Portland',
        'country' => 'USA',
        'state' => 'OR',
        'zipFirstFive' => '12345',
        'zipLastFour' => '9876'
      }
    end

    before do
      form_attributes['veteran']['changeOfAddress'] = change_of_address
    end

    it 'maps the changeOfAddress beginning and end dates' do
      mapper.map_claim
      change_of_address_dates_base = pdf_data[:data][:attributes][:changeOfAddress][:effectiveDates]

      expect(change_of_address_dates_base[:end]).to eq({ year: '2018', month: '06', day: '08' })
      expect(change_of_address_dates_base[:start]).to eq({ year: '2018', month: '06', day: '04' })
    end

    it 'maps the new address' do
      mapper.map_claim
      change_of_address_address_base = pdf_data[:data][:attributes][:changeOfAddress][:newAddress]

      expect(change_of_address_address_base[:numberAndStreet]).to eq('1234 Couch Street Apt. 22')
      expect(change_of_address_address_base[:city]).to eq('Portland')
      expect(change_of_address_address_base[:state]).to eq('OR')
      expect(change_of_address_address_base[:country]).to eq('US')
      expect(change_of_address_address_base[:zip]).to eq('12345-9876')
    end

    it 'maps an international postal code' do
      int_zip = '96753'
      form_attributes['veteran']['changeOfAddress']['zipFirstFive'] = nil
      form_attributes['veteran']['changeOfAddress']['zipLastFour'] = nil
      form_attributes['veteran']['changeOfAddress']['internationalPostalCode'] = int_zip
      mapper.map_claim
      change_of_address_address_base = pdf_data[:data][:attributes][:changeOfAddress][:newAddress]

      expect(change_of_address_address_base[:zip]).to eq(int_zip)
    end

    it 'maps the type of address change' do
      mapper.map_claim
      change_of_address_address_base = pdf_data[:data][:attributes][:changeOfAddress]

      expect(change_of_address_address_base[:typeOfAddressChange]).to eq('TEMPORARY')
    end
  end

  describe 'section 3, homeless information' do
    describe '#set_pdf_data_for_homeless_information' do
      context 'when homelessInformation key does not exist' do
        before do
          @pdf_data = pdf_data
        end

        it 'sets the homelessInformation key to an empty hash' do
          res = mapper.send(:set_pdf_data_for_homeless_information)

          expect(res).to eq({})
        end
      end

      context 'when homelessInformation key already exists' do
        before do
          @pdf_data = pdf_data
          @pdf_data[:data][:attributes][:homelessInformation] = {}
        end

        it 'returns early without modifying the existing data' do
          res = mapper.send(:set_pdf_data_for_homeless_information)

          expect(res).to be_nil
        end
      end
    end

    context 'when homeless information is included in the submission' do
      context 'pointOfContact attributes' do
        it 'maps the attributes if included' do
          mapper.map_claim

          homeless_base = pdf_data[:data][:attributes][:homelessInformation]

          expect(homeless_base[:pointOfContact]).to eq('Firstname Lastname')
          expect(homeless_base[:pointOfContactNumber][:telephone]).to eq('123-555-1234')
        end

        it 'does not map anything if not included' do
          form_attributes['veteran']['homelessness']['pointOfContact'] = nil
          mapper.map_claim

          homeless_base = pdf_data[:data][:attributes][:homelessInformation]

          expect(homeless_base).not_to have_key(:pointOfContact)
          expect(homeless_base).not_to have_key(:pointOfContactNumber)
        end
      end

      context 'currentlyHomeless attributes' do
        describe '#set_pdf_data_for_currently_homeless_information' do
          context 'when currentlyHomeless key does not exist' do
            before do
              @pdf_data = pdf_data
              @pdf_data[:data][:attributes][:homelessInformation] = {}
            end

            it 'sets the currentlyHomeless key to an empty hash' do
              res = mapper.send(:set_pdf_data_for_currently_homeless_information)

              expect(res).to eq({})
            end
          end

          context 'when currentlyHomeless key already exists' do
            before do
              @pdf_data = pdf_data
              @pdf_data[:data][:attributes][:homelessInformation] = {}
              @pdf_data[:data][:attributes][:homelessInformation][:currentlyHomeless] = {}
            end

            it 'returns early without modifying the existing data' do
              res = mapper.send(:set_pdf_data_for_currently_homeless_information)

              expect(res).to be_nil
            end
          end
        end

        it 'maps the attributes if included' do
          mapper.map_claim

          currently_homeless_base = pdf_data[:data][:attributes][:homelessInformation][:currentlyHomeless]

          expect(currently_homeless_base[:homelessSituationOptions]).to eq('FLEEING_CURRENT_RESIDENCE')
          expect(currently_homeless_base[:otherDescription]).to eq('none')
        end

        it 'does not map anything if not included' do
          form_attributes['veteran']['homelessness']['currentlyHomeless'] = nil
          mapper.map_claim

          homeless_base = pdf_data[:data][:attributes][:homelessInformation]

          expect(homeless_base).not_to have_key(:currentlyHomeless)
        end

        context 'mapping the enums' do
          before do
            form_attributes['veteran']['homelessness']['currentlyHomeless'] = {}
          end

          it "maps 'fleeing' to 'FLEEING_CURRENT_RESIDENCE'" do
            form_attributes['veteran']['homelessness']['currentlyHomeless']['homelessSituationType'] =
              'fleeing'
            mapper.map_claim

            homeless_base = pdf_data[:data][:attributes][:homelessInformation][:currentlyHomeless]

            expect(homeless_base[:homelessSituationOptions]).to eq('FLEEING_CURRENT_RESIDENCE')
          end

          it "maps 'shelter' to 'LIVING_IN_A_HOMELESS_SHELTER'" do
            form_attributes['veteran']['homelessness']['currentlyHomeless']['homelessSituationType'] =
              'shelter'
            mapper.map_claim

            homeless_base = pdf_data[:data][:attributes][:homelessInformation][:currentlyHomeless]

            expect(homeless_base[:homelessSituationOptions]).to eq('LIVING_IN_A_HOMELESS_SHELTER')
          end

          it "maps 'notShelter' to 'NOT_CURRENTLY_IN_A_SHELTERED_ENVIRONMENT'" do
            form_attributes['veteran']['homelessness']['currentlyHomeless']['homelessSituationType'] =
              'notShelter'
            mapper.map_claim

            homeless_base = pdf_data[:data][:attributes][:homelessInformation][:currentlyHomeless]

            expect(homeless_base[:homelessSituationOptions]).to eq('NOT_CURRENTLY_IN_A_SHELTERED_ENVIRONMENT')
          end

          it "maps 'anotherPerson' to 'STAYING_WITH_ANOTHER_PERSON'" do
            form_attributes['veteran']['homelessness']['currentlyHomeless']['homelessSituationType'] =
              'anotherPerson'
            mapper.map_claim

            homeless_base = pdf_data[:data][:attributes][:homelessInformation][:currentlyHomeless]

            expect(homeless_base[:homelessSituationOptions]).to eq('STAYING_WITH_ANOTHER_PERSON')
          end

          it "maps 'other' to 'OTHER'" do
            form_attributes['veteran']['homelessness']['currentlyHomeless']['homelessSituationType'] =
              'other'
            mapper.map_claim

            homeless_base = pdf_data[:data][:attributes][:homelessInformation][:currentlyHomeless]

            expect(homeless_base[:homelessSituationOptions]).to eq('OTHER')
          end
        end
      end

      context 'riskOfBecomingHomeless attributes' do
        describe '#set_pdf_data_for_homelessness_risk_information' do
          context 'when riskOfBecomingHomeless key does not exist' do
            before do
              @pdf_data = pdf_data
              @pdf_data[:data][:attributes][:homelessInformation] = {}
            end

            it 'sets the riskOfBecomingHomeless key to an empty hash' do
              res = mapper.send(:set_pdf_data_for_homelessness_risk_information)

              expect(res).to eq({})
            end
          end

          context 'when riskOfBecomingHomeless key already exists' do
            before do
              @pdf_data = pdf_data
              @pdf_data[:data][:attributes][:homelessInformation] = {}
              @pdf_data[:data][:attributes][:homelessInformation][:riskOfBecomingHomeless] = {}
            end

            it 'returns early without modifying the existing data' do
              res = mapper.send(:set_pdf_data_for_homelessness_risk_information)

              expect(res).to be_nil
            end
          end
        end

        it 'maps the attributes if included' do
          form_attributes['veteran']['homelessness']['homelessnessRisk'] = {}
          form_attributes['veteran']['homelessness']['homelessnessRisk']['homelessnessRiskSituationType'] = 'other'
          form_attributes['veteran']['homelessness']['homelessnessRisk']['otherLivingSituation'] = 'Other situation'
          mapper.map_claim

          risk_of_homeless_base = pdf_data[:data][:attributes][:homelessInformation][:riskOfBecomingHomeless]

          expect(risk_of_homeless_base[:livingSituationOptions]).to eq('OTHER')
          expect(risk_of_homeless_base[:otherDescription]).to eq('Other situation')
        end

        it 'does not map anything if not included' do
          form_attributes['veteran']['homelessness']['homelessnessRisk'] = nil
          mapper.map_claim

          homeless_base = pdf_data[:data][:attributes][:homelessInformation]

          expect(homeless_base).not_to have_key(:riskOfBecomingHomeless)
        end

        context 'mapping the enums' do
          before do
            form_attributes['veteran']['homelessness']['homelessnessRisk'] = {}
            form_attributes['veteran']['homelessness']['homelessnessRisk']['otherLivingSituation'] = 'Other situation'
          end

          it "maps 'other' to 'OTHER'" do
            form_attributes['veteran']['homelessness']['homelessnessRisk']['homelessnessRiskSituationType'] = 'other'
            mapper.map_claim

            homeless_base = pdf_data[:data][:attributes][:homelessInformation]

            expect(homeless_base[:riskOfBecomingHomeless][:livingSituationOptions]).to eq('OTHER')
          end

          it "maps 'leavingShelter' to 'LEAVING_PUBLICLY_FUNDED_SYSTEM_OF_CARE'" do
            form_attributes['veteran']['homelessness']['homelessnessRisk']['homelessnessRiskSituationType'] =
              'leavingShelter'
            mapper.map_claim

            homeless_base = pdf_data[:data][:attributes][:homelessInformation][:riskOfBecomingHomeless]

            expect(homeless_base[:livingSituationOptions]).to eq('LEAVING_PUBLICLY_FUNDED_SYSTEM_OF_CARE')
          end

          it "maps 'losingHousing' to 'HOUSING_WILL_BE_LOST_IN_30_DAYS'" do
            form_attributes['veteran']['homelessness']['homelessnessRisk']['homelessnessRiskSituationType'] =
              'losingHousing'
            mapper.map_claim

            homeless_base = pdf_data[:data][:attributes][:homelessInformation][:riskOfBecomingHomeless]

            expect(homeless_base[:livingSituationOptions]).to eq('HOUSING_WILL_BE_LOST_IN_30_DAYS')
          end
        end
      end
    end

    context 'when homeless information is not included in the submission' do
      it 'adds nothing to the pdf data' do
        form_attributes['veteran']['homelessness'] = {}
        mapper.map_claim

        expect(pdf_data[:data][:attributes]).not_to have_key(:homelessInformation)
      end
    end
  end

  context 'section 5, disabilities' do
    let(:disabilities_object) do
      [
        {
          'disabilityActionType' => 'NEW',
          'name' => 'Arthritis',
          'serviceRelevance' => 'Caused by in-service injury'
        },
        {
          'disabilityActionType' => 'NEW',
          'name' => 'Left Knee Injury',
          'ratedDisabilityId' => '1100583',
          'diagnosticCode' => 9999,
          'approximateBeginDate' => '2018-04-02',
          'secondaryDisabilities' => [
            {
              'name' => 'Left Hip Pain',
              'disabilityActionType' => 'SECONDARY',
              'serviceRelevance' => 'Caused by a service-connected disability',
              'approximateBeginDate' => '2018-05-02'
            }
          ]
        }
      ]
    end

    describe '#set_pdf_data_for_claim_information' do
      context 'when the claimInformation key does not exist' do
        before do
          @pdf_data = pdf_data
        end

        it 'sets the claimInformation key to an empty hash' do
          res = mapper.send(:set_pdf_data_for_claim_information)

          expect(res).to eq({})
        end
      end

      context 'when the claimInformation key already exists' do
        before do
          @pdf_data = pdf_data
          @pdf_data[:data][:attributes][:claimInformation] = {}
        end

        it 'returns early without modifying the existing data' do
          res = mapper.send(:set_pdf_data_for_claim_information)

          expect(res).to be_nil
        end
      end
    end

    describe '#set_pdf_data_for_disabilities' do
      context 'when the disabilities key does not exist' do
        before do
          @pdf_data = pdf_data
          @pdf_data[:data][:attributes][:claimInformation] = {}
        end

        it 'sets the disabilities key to an empty hash' do
          res = mapper.send(:set_pdf_data_for_disabilities)

          expect(res).to eq({})
        end
      end

      context 'when the disabilities key already exists' do
        before do
          @pdf_data = pdf_data
          @pdf_data[:data][:attributes][:claimInformation] = {}
          @pdf_data[:data][:attributes][:claimInformation][:disabilities] = {}
        end

        it 'returns early without modifying the existing data' do
          res = mapper.send(:set_pdf_data_for_disabilities)

          expect(res).to be_nil
        end
      end
    end

    it 'maps the attributes' do
      form_attributes['disabilities'] = disabilities_object
      mapper.map_claim

      disabilities_base = pdf_data[:data][:attributes][:claimInformation][:disabilities]

      expect(disabilities_base[0][:disability]).to eq('Arthritis')
      expect(disabilities_base[0][:serviceRelevance]).to eq('Caused by in-service injury')
      expect(disabilities_base[0]).not_to have_key(:approximateDate)
      expect(disabilities_base[1][:disability]).to eq('Left Knee Injury')
      expect(disabilities_base[1][:serviceRelevance]).to be_nil
      expect(disabilities_base[1][:approximateDate]).to eq('04/02/2018')
      expect(disabilities_base[2][:disability]).to eq('Left Hip Pain secondary to: Left Knee Injury')
      expect(disabilities_base[2][:serviceRelevance]).to eq('Caused by a service-connected disability')
      expect(disabilities_base[2][:approximateDate]).to eq('05/02/2018')
    end
  end

  describe 'section 5, treatment centers' do
    let(:treatments) do
      [
        {
          'startDate' => '2020-01-01',
          'endDate' => '2022-01-01',
          'treatedDisabilityNames' => [
            'Arthritis'
          ],
          'center' => {
            'name' => 'Private Facility Name',
            'country' => 'USA'
          }
        },
        {
          'startDate' => '2022-01',
          'treatedDisabilityNames' => [
            'Bad Knee'
          ],
          'center' => {
            'name' => 'Another Private Facility Name',
            'country' => 'USA'
          }
        },
        {
          'treatedDisabilityNames' => [
            'Bad Elbow'
          ],
          'center' => {
            'name' => 'Public Facility Name',
            'country' => 'USA'
          }
        }
      ]
    end

    describe '#set_pdf_data_for_claim_information' do
      context 'when the claimInformation key does not exist' do
        before do
          @pdf_data = pdf_data
        end

        it 'sets the claimInformation key to an empty hash' do
          res = mapper.send(:set_pdf_data_for_claim_information)

          expect(res).to eq({})
        end
      end

      context 'when the claimInformation key already exists' do
        before do
          @pdf_data = pdf_data
          @pdf_data[:data][:attributes][:claimInformation] = {}
        end

        it 'returns early without modifying the existing data' do
          res = mapper.send(:set_pdf_data_for_claim_information)

          expect(res).to be_nil
        end
      end
    end

    context 'when treatments information is not provided' do
      before do
        @pdf_data = pdf_data
        @pdf_data[:data][:attributes][:claimInformation] = {}
      end

      it 'does not add any treatment key to the data object' do
        mapper.map_claim

        claim_information_base = pdf_data[:data][:attributes][:claimInformation]

        expect(claim_information_base).not_to have_key(:treatments)
      end
    end

    context 'when treatments information is provided' do
      it 'maps the attributes' do
        form_attributes['treatments'] = treatments
        mapper.map_claim

        treatments_base = pdf_data[:data][:attributes][:claimInformation][:treatments]

        expect(treatments_base[0][:treatmentDetails]).to eq('Arthritis - Private Facility Name, USA')
        expect(treatments_base[0][:dateOfTreatment]).to eq({ month: '01', year: '2020' })
        expect(treatments_base[0]).not_to have_key(:doNotHaveDate)
        expect(treatments_base[1][:treatmentDetails]).to eq('Bad Knee - Another Private Facility Name, USA')
        expect(treatments_base[1][:dateOfTreatment]).to eq({ month: '01', year: '2022' })
        expect(treatments_base[0]).not_to have_key(:doNotHaveDate)
        expect(treatments_base[2][:treatmentDetails]).to eq('Bad Elbow - Public Facility Name, USA')
        expect(treatments_base[2]).not_to have_key(:dateOfTreatment)
        expect(treatments_base[2][:doNotHaveDate]).to be(true)
      end
    end
  end

  context 'section 6, service information' do
    let(:service_periods_object) do
      [
        {
          'serviceBranch' => 'Navy',
          'activeDutyBeginDate' => '2015-11-14',
          'activeDutyEndDate' => '2018-11-30',
          'separationLocationCode' => '99876'
        },
        {
          'serviceBranch' => 'Army',
          'activeDutyBeginDate' => '2012-11-14',
          'activeDutyEndDate' => '2014-11-30'
        },
        {
          'serviceBranch' => 'Marines',
          'activeDutyBeginDate' => '2010-11-14',
          'activeDutyEndDate' => '2012-11-29',
          'separationLocationCode' => '99875'
        }
      ]
    end

    describe '#set_pdf_data_for_service_information' do
      context 'when the serviceInformation key does not exist' do
        before do
          @pdf_data = pdf_data
        end

        it 'sets the serviceInformation key to an empty hash' do
          res = mapper.send(:set_pdf_data_for_service_information)

          expect(res).to eq({})
        end
      end

      context 'when the serviceInformation key already exists' do
        before do
          @pdf_data = pdf_data
          @pdf_data[:data][:attributes][:serviceInformation] = {}
        end

        it 'returns early without modifying the existing data' do
          res = mapper.send(:set_pdf_data_for_service_information)

          expect(res).to be_nil
        end
      end
    end

    context 'service periods' do
      describe '#set_pdf_data_for_most_recent_service_period' do
        context 'when the mostRecentActiveService key does not exist' do
          before do
            @pdf_data = pdf_data
            @pdf_data[:data][:attributes][:serviceInformation] = {}
          end

          it 'sets the mostRecentActiveService key to an empty hash' do
            res = mapper.send(:set_pdf_data_for_most_recent_service_period)

            expect(res).to eq({})
          end
        end

        context 'when the mostRecentActiveService key already exists' do
          before do
            @pdf_data = pdf_data
            @pdf_data[:data][:attributes][:serviceInformation] = {}
            @pdf_data[:data][:attributes][:serviceInformation][:mostRecentActiveService] = {}
          end
<<<<<<< HEAD

          it 'returns early without modifying the existing data' do
            res = mapper.send(:set_pdf_data_for_most_recent_service_period)

=======

          it 'returns early without modifying the existing data' do
            res = mapper.send(:set_pdf_data_for_most_recent_service_period)

>>>>>>> 1101e847
            expect(res).to be_nil
          end
        end
      end

      it 'maps the most recent service period attributes' do
        form_attributes['serviceInformation']['servicePeriods'] = service_periods_object
        mapper.map_claim
<<<<<<< HEAD

        service_period_base = pdf_data[:data][:attributes][:serviceInformation]

        expect(service_period_base[:branchOfService][:branch]).to eq('Navy')
        expect(service_period_base[:placeOfLastOrAnticipatedSeparation]).to eq('99876')
        expect(service_period_base[:mostRecentActiveService][:start]).to eq({ year: '2015', month: '11',
                                                                              day: '14' })
        expect(service_period_base[:mostRecentActiveService][:end]).to eq({ year: '2018', month: '11',
                                                                            day: '30' })
      end

      it 'maps the additional periods of service' do
        form_attributes['serviceInformation']['servicePeriods'] = service_periods_object
        mapper.map_claim

        service_period_base = pdf_data[:data][:attributes][:serviceInformation]

        expect(service_period_base).to have_key(:additionalPeriodsOfService)
        expect(service_period_base[:additionalPeriodsOfService][0][:start]).to eq({ year: '2012', month: '11',
                                                                                    day: '14' })
        expect(service_period_base[:additionalPeriodsOfService][0][:end]).to eq({ year: '2014', month: '11',
                                                                                  day: '30' })
        expect(service_period_base[:additionalPeriodsOfService][1][:start]).to eq({ year: '2010', month: '11',
                                                                                    day: '14' })
        expect(service_period_base[:additionalPeriodsOfService][1][:end]).to eq({ year: '2012', month: '11',
                                                                                  day: '29' })
=======

        service_period_base = pdf_data[:data][:attributes][:serviceInformation]

        expect(service_period_base[:branchOfService][:branch]).to eq('Navy')
        expect(service_period_base[:placeOfLastOrAnticipatedSeparation]).to eq('99876')
        expect(service_period_base[:mostRecentActiveService][:start]).to eq({ year: '2015', month: '11',
                                                                              day: '14' })
        expect(service_period_base[:mostRecentActiveService][:end]).to eq({ year: '2018', month: '11',
                                                                            day: '30' })
      end

      it 'maps the additional periods of service' do
        form_attributes['serviceInformation']['servicePeriods'] = service_periods_object
        mapper.map_claim

        service_period_base = pdf_data[:data][:attributes][:serviceInformation]

        expect(service_period_base).to have_key(:additionalPeriodsOfService)
        expect(service_period_base[:additionalPeriodsOfService][0][:start]).to eq({ year: '2012', month: '11',
                                                                                    day: '14' })
        expect(service_period_base[:additionalPeriodsOfService][0][:end]).to eq({ year: '2014', month: '11',
                                                                                  day: '30' })
        expect(service_period_base[:additionalPeriodsOfService][1][:start]).to eq({ year: '2010', month: '11',
                                                                                    day: '14' })
        expect(service_period_base[:additionalPeriodsOfService][1][:end]).to eq({ year: '2012', month: '11',
                                                                                  day: '29' })
      end
    end

    context 'reserves national guard service' do
      let(:reserves) do
        {
          'title10Activation' => {
            'anticipatedSeparationDate' => '2025-12-01',
            'title10ActivationDate' => '2023-01-01'
          },
          'obligationTermOfServiceFromDate' => '2023-01-01',
          'obligationTermOfServiceToDate' => '2023-12-01',
          'unitName' => 'Unit Name',
          'unitPhone' => {
            'areaCode' => '123',
            'phoneNumber' => '1231234'
          },
          'receivingInactiveDutyTrainingPay' => false
        }
      end

      describe '#set_pdf_data_for_serves_national_guard_service' do
        context 'when the mostRecentActiveService key does not exist' do
          before do
            @pdf_data = pdf_data
            @pdf_data[:data][:attributes][:serviceInformation] = {}
          end

          it 'sets the mostRecentActiveService key to an empty hash' do
            res = mapper.send(:set_pdf_data_for_serves_national_guard_service)

            expect(res).to eq({})
          end
        end

        context 'when the mostRecentActiveService key already exists' do
          before do
            @pdf_data = pdf_data
            @pdf_data[:data][:attributes][:serviceInformation] = {}
            @pdf_data[:data][:attributes][:serviceInformation][:reservesNationalGuardService] = {}
          end

          it 'returns early without modifying the existing data' do
            res = mapper.send(:set_pdf_data_for_serves_national_guard_service)

            expect(res).to be_nil
          end
        end
>>>>>>> 1101e847
      end

<<<<<<< HEAD
    context 'confinements' do
      let(:confinement_periods) do
        [
          {
            'confinementBeginDate' => '2007-08-01',
            'confinementEndDate' => '2007-09-01'
          },
          {
            'confinementBeginDate' => '2007-11-01',
            'confinementEndDate' => '2007-12-01'
          }
        ]
      end

      describe '#set_pdf_data_for_pow_confinement' do
        context 'when the prisonerOfWarConfinement key does not exist' do
          before do
            @pdf_data = pdf_data
            @pdf_data[:data][:attributes][:serviceInformation] = {}
          end

          it 'sets the prisonerOfWarConfinement key to an empty hash' do
            res = mapper.send(:set_pdf_data_for_pow_confinement)

            expect(res).to eq({})
          end
        end

        context 'when the prisonerOfWarConfinement key already exists' do
          before do
            @pdf_data = pdf_data
            @pdf_data[:data][:attributes][:serviceInformation] = {}
            @pdf_data[:data][:attributes][:serviceInformation][:prisonerOfWarConfinement] = {}
          end

          it 'returns early without modifying the existing data' do
            res = mapper.send(:set_pdf_data_for_pow_confinement)

            expect(res).to be_nil
          end
        end
      end

      it 'maps the confinement periods' do
        form_attributes['serviceInformation']['confinements'] = confinement_periods
        mapper.map_claim

        confinements_base = pdf_data[:data][:attributes][:serviceInformation][:prisonerOfWarConfinement]

        expect(confinements_base).to have_key(:confinementDates)
        expect(confinements_base[:confinementDates][0][:start]).to eq({ year: '2007', month: '08', day: '01' })
        expect(confinements_base[:confinementDates][0][:end]).to eq({ year: '2007', month: '09', day: '01' })
        expect(confinements_base[:confinementDates][1][:start]).to eq({ year: '2007', month: '11', day: '01' })
        expect(confinements_base[:confinementDates][1][:end]).to eq({ year: '2007', month: '12', day: '01' })
=======
      it 'maps the required attributes when reserves is present' do
        form_attributes['serviceInformation']['reservesNationalGuardService'] = reserves
        mapper.map_claim

        reserves_base = pdf_data[:data][:attributes][:serviceInformation][:reservesNationalGuardService]

        expect(reserves_base).not_to be_nil
        expect(reserves_base[:unitName]).to eq('Unit Name')
        expect(reserves_base[:obligationTermsOfService][:start]).to eq({ year: '2023', month: '01', day: '01' })
        expect(reserves_base[:obligationTermsOfService][:end]).to eq({ year: '2023', month: '12', day: '01' })
      end

      it 'maps the optional attributes when present' do
        form_attributes['serviceInformation']['reservesNationalGuardService'] = reserves
        mapper.map_claim

        reserves_base = pdf_data[:data][:attributes][:serviceInformation][:reservesNationalGuardService]

        expect(reserves_base[:unitPhoneNumber]).to eq('1231231234')
        expect(reserves_base[:receivingInactiveDutyTrainingPay]).to be('NO')
        expect(reserves_base[:federalActivation][:activationDate]).to eq({ year: '2023', month: '01', day: '01' })
        expect(reserves_base[:federalActivation][:anticipatedSeparationDate]).to eq({ year: '2025', month: '12',
                                                                                      day: '01' })
      end
    end

    context 'alternate names' do
      let(:alternate_names_data) do
        [
          {
            'firstName' => 'Jane',
            'lastName' => 'Doe'
          },
          {
            'firstName' => 'January',
            'middleName' => 'E',
            'lastName' => 'Doe'
          },
          {
            'firstName' => 'J'
          }
        ]
      end

      it 'maps the alternate names' do
        form_attributes['serviceInformation']['alternateNames'] = alternate_names_data
        mapper.map_claim

        alt_names_base = pdf_data[:data][:attributes][:serviceInformation][:alternateNames]

        expect(alt_names_base[0]).to eq('Jane Doe')
        expect(alt_names_base[1]).to eq('January E Doe')
        expect(alt_names_base[2]).to eq('J')
      end

      it 'handles as expected when no alternate names are included' do
        form_attributes['serviceInformation']['alternateNames'] = nil
        mapper.map_claim

        service_info_base = pdf_data[:data][:attributes][:serviceInformation]

        expect(service_info_base).not_to have_key(:alternateNames)
>>>>>>> 1101e847
      end
    end
  end
end<|MERGE_RESOLUTION|>--- conflicted
+++ resolved
@@ -747,17 +747,10 @@
             @pdf_data[:data][:attributes][:serviceInformation] = {}
             @pdf_data[:data][:attributes][:serviceInformation][:mostRecentActiveService] = {}
           end
-<<<<<<< HEAD
 
           it 'returns early without modifying the existing data' do
             res = mapper.send(:set_pdf_data_for_most_recent_service_period)
 
-=======
-
-          it 'returns early without modifying the existing data' do
-            res = mapper.send(:set_pdf_data_for_most_recent_service_period)
-
->>>>>>> 1101e847
             expect(res).to be_nil
           end
         end
@@ -766,7 +759,6 @@
       it 'maps the most recent service period attributes' do
         form_attributes['serviceInformation']['servicePeriods'] = service_periods_object
         mapper.map_claim
-<<<<<<< HEAD
 
         service_period_base = pdf_data[:data][:attributes][:serviceInformation]
 
@@ -793,33 +785,63 @@
                                                                                     day: '14' })
         expect(service_period_base[:additionalPeriodsOfService][1][:end]).to eq({ year: '2012', month: '11',
                                                                                   day: '29' })
-=======
-
-        service_period_base = pdf_data[:data][:attributes][:serviceInformation]
-
-        expect(service_period_base[:branchOfService][:branch]).to eq('Navy')
-        expect(service_period_base[:placeOfLastOrAnticipatedSeparation]).to eq('99876')
-        expect(service_period_base[:mostRecentActiveService][:start]).to eq({ year: '2015', month: '11',
-                                                                              day: '14' })
-        expect(service_period_base[:mostRecentActiveService][:end]).to eq({ year: '2018', month: '11',
-                                                                            day: '30' })
-      end
-
-      it 'maps the additional periods of service' do
-        form_attributes['serviceInformation']['servicePeriods'] = service_periods_object
+      end
+    end
+
+    context 'confinements' do
+      let(:confinement_periods) do
+        [
+          {
+            'confinementBeginDate' => '2007-08-01',
+            'confinementEndDate' => '2007-09-01'
+          },
+          {
+            'confinementBeginDate' => '2007-11-01',
+            'confinementEndDate' => '2007-12-01'
+          }
+        ]
+      end
+
+      describe '#set_pdf_data_for_pow_confinement' do
+        context 'when the prisonerOfWarConfinement key does not exist' do
+          before do
+            @pdf_data = pdf_data
+            @pdf_data[:data][:attributes][:serviceInformation] = {}
+          end
+
+          it 'sets the prisonerOfWarConfinement key to an empty hash' do
+            res = mapper.send(:set_pdf_data_for_pow_confinement)
+
+            expect(res).to eq({})
+          end
+        end
+
+        context 'when the prisonerOfWarConfinement key already exists' do
+          before do
+            @pdf_data = pdf_data
+            @pdf_data[:data][:attributes][:serviceInformation] = {}
+            @pdf_data[:data][:attributes][:serviceInformation][:prisonerOfWarConfinement] = {}
+          end
+
+          it 'returns early without modifying the existing data' do
+            res = mapper.send(:set_pdf_data_for_pow_confinement)
+
+            expect(res).to be_nil
+          end
+        end
+      end
+
+      it 'maps the confinement periods' do
+        form_attributes['serviceInformation']['confinements'] = confinement_periods
         mapper.map_claim
 
-        service_period_base = pdf_data[:data][:attributes][:serviceInformation]
-
-        expect(service_period_base).to have_key(:additionalPeriodsOfService)
-        expect(service_period_base[:additionalPeriodsOfService][0][:start]).to eq({ year: '2012', month: '11',
-                                                                                    day: '14' })
-        expect(service_period_base[:additionalPeriodsOfService][0][:end]).to eq({ year: '2014', month: '11',
-                                                                                  day: '30' })
-        expect(service_period_base[:additionalPeriodsOfService][1][:start]).to eq({ year: '2010', month: '11',
-                                                                                    day: '14' })
-        expect(service_period_base[:additionalPeriodsOfService][1][:end]).to eq({ year: '2012', month: '11',
-                                                                                  day: '29' })
+        confinements_base = pdf_data[:data][:attributes][:serviceInformation][:prisonerOfWarConfinement]
+
+        expect(confinements_base).to have_key(:confinementDates)
+        expect(confinements_base[:confinementDates][0][:start]).to eq({ year: '2007', month: '08', day: '01' })
+        expect(confinements_base[:confinementDates][0][:end]).to eq({ year: '2007', month: '09', day: '01' })
+        expect(confinements_base[:confinementDates][1][:start]).to eq({ year: '2007', month: '11', day: '01' })
+        expect(confinements_base[:confinementDates][1][:end]).to eq({ year: '2007', month: '12', day: '01' })
       end
     end
 
@@ -868,65 +890,8 @@
             expect(res).to be_nil
           end
         end
->>>>>>> 1101e847
-      end
-
-<<<<<<< HEAD
-    context 'confinements' do
-      let(:confinement_periods) do
-        [
-          {
-            'confinementBeginDate' => '2007-08-01',
-            'confinementEndDate' => '2007-09-01'
-          },
-          {
-            'confinementBeginDate' => '2007-11-01',
-            'confinementEndDate' => '2007-12-01'
-          }
-        ]
-      end
-
-      describe '#set_pdf_data_for_pow_confinement' do
-        context 'when the prisonerOfWarConfinement key does not exist' do
-          before do
-            @pdf_data = pdf_data
-            @pdf_data[:data][:attributes][:serviceInformation] = {}
-          end
-
-          it 'sets the prisonerOfWarConfinement key to an empty hash' do
-            res = mapper.send(:set_pdf_data_for_pow_confinement)
-
-            expect(res).to eq({})
-          end
-        end
-
-        context 'when the prisonerOfWarConfinement key already exists' do
-          before do
-            @pdf_data = pdf_data
-            @pdf_data[:data][:attributes][:serviceInformation] = {}
-            @pdf_data[:data][:attributes][:serviceInformation][:prisonerOfWarConfinement] = {}
-          end
-
-          it 'returns early without modifying the existing data' do
-            res = mapper.send(:set_pdf_data_for_pow_confinement)
-
-            expect(res).to be_nil
-          end
-        end
-      end
-
-      it 'maps the confinement periods' do
-        form_attributes['serviceInformation']['confinements'] = confinement_periods
-        mapper.map_claim
-
-        confinements_base = pdf_data[:data][:attributes][:serviceInformation][:prisonerOfWarConfinement]
-
-        expect(confinements_base).to have_key(:confinementDates)
-        expect(confinements_base[:confinementDates][0][:start]).to eq({ year: '2007', month: '08', day: '01' })
-        expect(confinements_base[:confinementDates][0][:end]).to eq({ year: '2007', month: '09', day: '01' })
-        expect(confinements_base[:confinementDates][1][:start]).to eq({ year: '2007', month: '11', day: '01' })
-        expect(confinements_base[:confinementDates][1][:end]).to eq({ year: '2007', month: '12', day: '01' })
-=======
+      end
+
       it 'maps the required attributes when reserves is present' do
         form_attributes['serviceInformation']['reservesNationalGuardService'] = reserves
         mapper.map_claim
@@ -989,7 +954,6 @@
         service_info_base = pdf_data[:data][:attributes][:serviceInformation]
 
         expect(service_info_base).not_to have_key(:alternateNames)
->>>>>>> 1101e847
       end
     end
   end
