--- conflicted
+++ resolved
@@ -56,14 +56,10 @@
   mgr.register('15 * * * *', 'Form526DocumentUploadPollingJob')
 
   # Updates status of FormSubmissions per call to Lighthouse Benefits Intake API
-<<<<<<< HEAD
+  mgr.register('0 3 * * *', 'Form526StatusPollingJob')
+
+  # Checks all 'success' type submissions in LH to ensure they haven't changed
   mgr.register('0 2 * * 0', 'Form526ParanoidSuccessPollingJob')
-=======
-  mgr.register('0 3 * * *', 'Form526StatusPollingJob')
-
->>>>>>> 604bb984
-  # Checks all 'success' type submissions in LH to ensure they haven't changed
-  mgr.register('0 2 * * 0', 'Form526StatusPollingJob', 'args' => { paranoid: true })
 
   # Log the state of Form 526 submissions to hydrate Datadog monitor
   mgr.register('5 4 * * 7', 'Form526StateLoggingJob')
