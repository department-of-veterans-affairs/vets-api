# frozen_string_literal: true

require 'bgs_service/manage_representative_service'
require 'claims_api/common/exceptions/lighthouse/bad_gateway'
require 'claims_api/v2/error/lighthouse_error_handler'
require 'claims_api/v2/json_format_validation'
require 'brd/brd'

module ClaimsApi
  module V2
    module Veterans
      class PowerOfAttorney::RequestController < ClaimsApi::V2::Veterans::PowerOfAttorney::BaseController
        FORM_NUMBER = 'POA_REQUEST'
        MAX_PAGE_SIZE = 100
        MAX_PAGE_NUMBER = 100
        DEFAULT_PAGE_SIZE = 10
        DEFAULT_PAGE_NUMBER = 1

        # POST /power-of-attorney-requests
        def index
          poa_codes = form_attributes['poaCodes']
          validate_page_size_and_number_params

          filter = form_attributes['filter'] || {}

          verify_poa_codes_data(poa_codes)
          validate_filter!(filter)

          service = ClaimsApi::PowerOfAttorneyRequestService::Index.new(
            poa_codes:,
            page_size: @page_size_param,
            page_index: page_number_to_index(@page_number_param),
            filter:
          )

          poa_list = service.get_poa_list

          raise Common::Exceptions::Lighthouse::BadGateway unless poa_list

          render json: ClaimsApi::V2::Blueprints::PowerOfAttorneyRequestBlueprint.render(
            poa_list, view: :index_or_show, root: :data
          ), status: :ok
        end

        def show
          poa_request = ClaimsApi::PowerOfAttorneyRequest.find_by(id: params[:id])

          unless poa_request
            raise Common::Exceptions::Lighthouse::ResourceNotFound.new(
              detail: "Could not find Power of Attorney Request with id: #{params[:id]}"
            )
          end

          params[:veteranId] = poa_request.veteran_icn # needed for target_veteran
          participant_id = target_veteran.participant_id

          service = ClaimsApi::PowerOfAttorneyRequestService::Show.new(participant_id)

          res = service.get_poa_request
          res['id'] = poa_request.id

          render json: ClaimsApi::V2::Blueprints::PowerOfAttorneyRequestBlueprint.render(res, view: :index_or_show,
                                                                                              root: :data),
                 status: :ok
        end

        def decide # rubocop:disable Metrics/MethodLength
          lighthouse_id = params[:id]
          decision = normalize(form_attributes['decision'])
          representative_id = form_attributes['representativeId']

          request = find_poa_request!(lighthouse_id)

          proc_id = request.proc_id

          validate_decide_params!(proc_id:, decision:)

          vet_icn = request.veteran_icn
          claimant_icn = request.claimant_icn

          veteran_data = build_veteran_or_dependent_data(vet_icn)
          claimant_data = build_veteran_or_dependent_data(claimant_icn) if claimant_icn.present?

<<<<<<< HEAD
          # poa here means the poa record saved in our DB, not the poa request record
          poa = process_poa_decision(decision:,
=======
          manage_rep_service = manage_representative_service

          process_poa_decision(decision:,
>>>>>>> e9f6e330
                               proc_id:,
                               representative_id:,
                               poa_code: request.poa_code,
                               metadata: request.metadata,
                               veteran: veteran_data,
                               claimant: claimant_data)

          manage_representative_update_poa_request(proc_id:, secondary_status: decision,
                                                   declined_reason: form_attributes['declinedReason'],
                                                   service: manage_representative_service)

          get_poa_response = handle_get_poa_request(ptcpnt_id: veteran_data.participant_id, lighthouse_id:)

          render json: ClaimsApi::V2::Blueprints::PowerOfAttorneyRequestBlueprint.render(
            get_poa_response, view: :index_or_show, root: :data), 
          status: :ok, location: url_for(
            controller: 'power_of_attorney/base', action: 'show', id: poa.id, veteranId: vet_icn
          )
        end

        def create # rubocop:disable Metrics/MethodLength
          validate_country_code
          # validate target veteran exists
          target_veteran

          poa_code = form_attributes.dig('representative', 'poaCode')
          @claims_api_forms_validation_errors = validate_form_2122_and_2122a_submission_values(user_profile:)

          validate_json_schema(FORM_NUMBER)
          validate_accredited_representative(poa_code)
          validate_accredited_organization(poa_code)

          # if we get here, the only errors not raised are form value validation errors
          if @claims_api_forms_validation_errors
            raise ::ClaimsApi::Common::Exceptions::Lighthouse::JsonFormValidationError,
                  @claims_api_forms_validation_errors
          end

          bgs_form_attributes = build_bgs_attributes(form_attributes)

          # skip the BGS API calls in lower environments to prevent 3rd parties from creating data in external systems
          unless Flipper.enabled?(:lighthouse_claims_v2_poa_requests_skip_bgs)
            res = ClaimsApi::PowerOfAttorneyRequestService::Orchestrator
                  .new(target_veteran.participant_id,
                       bgs_form_attributes.deep_symbolize_keys,
                       user_profile&.profile&.participant_id).submit_request

            claimant_icn = form_attributes.dig('claimant', 'claimantId')
            poa_request = ClaimsApi::PowerOfAttorneyRequest.create!(proc_id: res['procId'],
                                                                    veteran_icn: params[:veteranId],
                                                                    claimant_icn:, poa_code:,
                                                                    metadata: res['meta'])
            form_attributes['id'] = poa_request.id
          end

          response_data = ClaimsApi::V2::Blueprints::PowerOfAttorneyRequestBlueprint.render(form_attributes,
                                                                                            view: :create,
                                                                                            root: :data)

          options = { status: :created }
          if form_attributes['id'].present?
            options[:location] =
              url_for(controller: 'base', action: 'status', id: form_attributes['id'])
          end

          render json: response_data, **options
        end

        private

        # rubocop:disable Metrics/ParameterLists
        def process_poa_decision(decision:, proc_id:, representative_id:, poa_code:, metadata:, veteran:, claimant:)
<<<<<<< HEAD
          claims_v2_logging('process_poa_decision',
                            message: "Beginning to process poa #{decision} decision for proc #{proc_id}")

          @json_body = ClaimsApi::PowerOfAttorneyRequestService::DecisionHandler.new(
            decision:, proc_id:, representative_id:, poa_code:, metadata:, veteran:, claimant:
=======
          @json_body = ClaimsApi::PowerOfAttorneyRequestService::DecisionHandler.new(
            decision:, proc_id:, registration_number: representative_id, poa_code:, metadata:, veteran:, claimant:
>>>>>>> e9f6e330
          ).call

          @claimant_icn = claimant.icn.presence || claimant.mpi.icn if claimant

          build_auth_headers(veteran)
          attrs = decide_request_attributes(poa_code:, decide_form_attributes: form_attributes)

          power_of_attorney = ClaimsApi::PowerOfAttorney.create!(attrs)

          if power_of_attorney.present?
            ClaimsApi::V2::PoaFormBuilderJob.perform_async(power_of_attorney.id, '2122',
                                                           'post', representative_id)

            power_of_attorney
          end
        rescue => e
          claims_v2_logging('process_poa_decision',
                            message: "Failed to save power of attorney record. Error: #{e}")

          raise e
        end
        # rubocop:enable Metrics/ParameterLists

<<<<<<< HEAD
        def build_auth_headers(veteran)
          params[:veteranId] = veteran.icn.presence || veteran.mpi.icn

          auth_headers
        end

        def decide_request_attributes(poa_code:, decide_form_attributes:)
          {
            status: ClaimsApi::PowerOfAttorney::PENDING,
            auth_headers: set_auth_headers,
            form_data: decide_form_attributes,
            current_poa: poa_code,
            header_hash:
          }
        end

=======
>>>>>>> e9f6e330
        def build_veteran_or_dependent_data(icn)
          build_target_veteran(veteran_id: icn, loa: { current: 3, highest: 3 })
        end

        def handle_get_poa_request(ptcpnt_id:, lighthouse_id:)
          service = ClaimsApi::PowerOfAttorneyRequestService::Show.new(ptcpnt_id)
          res = service.get_poa_request
          res['id'] = lighthouse_id
          res
        end

        def manage_representative_update_poa_request(proc_id:, secondary_status:, declined_reason:, service:)
          response = service.update_poa_request(proc_id:, secondary_status:,
                                                declined_reason:)

          raise Common::Exceptions::Lighthouse::BadGateway if response.blank?
        end

        def manage_representative_service
          ClaimsApi::ManageRepresentativeService.new(external_uid: Settings.bgs.external_uid,
                                                     external_key: Settings.bgs.external_key)
        end

        def find_poa_request!(lighthouse_id)
          request = ClaimsApi::PowerOfAttorneyRequest.find_by(id: lighthouse_id)

          unless request
            raise ::ClaimsApi::Common::Exceptions::Lighthouse::ResourceNotFound.new(
              detail: "Could not find Power of Attorney request with id: #{lighthouse_id}"
            )
          end

          request
        end

        def validate_country_code
          vet_cc = form_attributes.dig('veteran', 'address', 'countryCode')
          claimant_cc = form_attributes.dig('claimant', 'address', 'countryCode')

          if ClaimsApi::BRD::COUNTRY_CODES[vet_cc.to_s.upcase].blank?
            raise ::Common::Exceptions::UnprocessableEntity.new(
              detail: 'The country provided is not valid.'
            )
          end

          if claimant_cc.present? && ClaimsApi::BRD::COUNTRY_CODES[claimant_cc.to_s.upcase].blank?
            raise ::Common::Exceptions::UnprocessableEntity.new(
              detail: 'The country provided is not valid.'
            )
          end
        end

        def validate_decide_params!(proc_id:, decision:)
          if proc_id.blank?
            raise ::Common::Exceptions::ParameterMissing.new('procId',
                                                             detail: 'procId is required')
          end

          unless decision.present? && %w[accepted declined].include?(decision)
            raise ::Common::Exceptions::ParameterMissing.new(
              'decision',
              detail: 'decision is required and must be either "ACCEPTED" or "DECLINED"'
            )
          end
        end

        def validate_accredited_representative(poa_code)
          @representative = ::Veteran::Service::Representative.where('? = ANY(poa_codes)',
                                                                     poa_code).order(created_at: :desc).first
          # there must be a representative to appoint. This representative can be an accredited attorney, claims agent,
          #   or representative.
          if @representative.nil?
            raise ::Common::Exceptions::ResourceNotFound.new(
              detail: "Could not find an Accredited Representative with poa code: #{poa_code}"
            )
          end
        end

        def validate_accredited_organization(poa_code)
          # organization is not required. An attorney or claims agent appointment request would not have an accredited
          #   organization to associate with.
          @organization = ::Veteran::Service::Organization.find_by(poa: poa_code)
        end

        def build_bgs_attributes(form_attributes)
          bgs_form_attributes = form_attributes.deep_merge(veteran_data)
          bgs_form_attributes.deep_merge!(claimant_data) if user_profile&.status == :ok
          bgs_form_attributes.deep_merge!(representative_data)
          bgs_form_attributes.deep_merge!(organization_data) if @organization

          bgs_form_attributes
        end

        def validate_filter!(filter)
          return nil if filter.blank?

          valid_filters = %w[status state city country]

          invalid_filters = filter.keys - valid_filters

          if invalid_filters.any?
            raise ::Common::Exceptions::UnprocessableEntity.new(
              detail: "Invalid filter(s): #{invalid_filters.join(', ')}"
            )
          end

          validate_statuses!(filter['status'])
        end

        def validate_statuses!(statuses)
          return nil if statuses.blank?

          unless statuses.is_a?(Array)
            raise ::Common::Exceptions::UnprocessableEntity.new(
              detail: 'filter status must be an array'
            )
          end

          valid_statuses = ManageRepresentativeService::ALL_STATUSES

          if statuses.any? { |status| valid_statuses.exclude?(status.upcase) }
            raise ::Common::Exceptions::UnprocessableEntity.new(
              detail: "Status(es) must be one of: #{valid_statuses.join(', ')}"
            )
          end
        end

        def validate_page_size_and_number_params
          return if use_defaults?

          valid_page_param?('size') if params[:page][:size]
          valid_page_param?('number') if params[:page][:number]

          @page_size_param = params[:page][:size] ? params[:page][:size].to_i : DEFAULT_PAGE_SIZE
          @page_number_param = params[:page][:number] ? params[:page][:number].to_i : DEFAULT_PAGE_NUMBER

          verify_under_max_values!
        end

        def use_defaults?
          if params[:page].blank?
            @page_size_param = DEFAULT_PAGE_SIZE
            @page_number_param = DEFAULT_PAGE_NUMBER

            true
          end
        end

        def verify_under_max_values!
          if @page_size_param && @page_size_param > MAX_PAGE_SIZE
            raise_param_exceeded_warning = true
            include_page_size_msg = true
          end
          if @page_number_param && @page_number_param > MAX_PAGE_NUMBER
            raise_param_exceeded_warning = true
            include_page_number_msg = true
          end
          if raise_param_exceeded_warning.present?
            build_params_error_msg(include_page_size_msg,
                                   include_page_number_msg)
          end
        end

        def valid_page_param?(key)
          param_val = params[:page][:"#{key}"]
          return true if param_val.is_a?(String) && param_val.match?(/^\d+?$/) && param_val

          raise ::Common::Exceptions::BadRequest.new(
            detail: "The page[#{key}] param value #{params[:page][:"#{key}"]} is invalid"
          )
        end

        def build_params_error_msg(include_page_size_msg, include_page_number_msg)
          if include_page_size_msg.present? && include_page_number_msg.present?
            msg = "Both the maximum page size param value of #{MAX_PAGE_SIZE} has been exceeded and " \
                  "the maximum page number param value of #{MAX_PAGE_NUMBER} has been exceeded."
          elsif include_page_size_msg.present?
            msg = "The maximum page size param value of #{MAX_PAGE_SIZE} has been exceeded."
          elsif include_page_number_msg.present?
            msg = "The maximum page number param value of #{MAX_PAGE_NUMBER} has been exceeded."
          end

          raise ::Common::Exceptions::BadRequest.new(
            detail: msg
          )
        end

        def verify_poa_codes_data(poa_codes)
          unless poa_codes.is_a?(Array) && poa_codes.size.positive?
            raise ::Common::Exceptions::ParameterMissing.new('poaCodes',
                                                             detail: 'poaCodes is required and cannot be empty')
          end
        end

        def page_number_to_index(number)
          return 0 if number <= 0

          number - 1
        end

        def normalize(item)
          item.to_s.strip.downcase
        end

        def veteran_data
          {
            'veteran' => {
              'firstName' => target_veteran.first_name,
              'lastName' => target_veteran.last_name,
              'ssn' => target_veteran.ssn,
              'birthdate' => target_veteran.birth_date.to_time.iso8601,
              'va_file_number' => target_veteran.birls_id
            }
          }
        end

        def claimant_data
          {
            'claimant' => {
              'firstName' => user_profile.profile.given_names.first,
              'lastName' => user_profile.profile.family_name,
              'ssn' => user_profile.profile.ssn,
              'birthdate' => user_profile.profile.birth_date.to_time.iso8601,
              'va_file_number' => user_profile.profile.birls_id
            }
          }
        end

        def representative_data
          {
            'poa' => {
              'firstName' => @representative.first_name,
              'lastName' => @representative.last_name
            }
          }
        end

        def organization_data
          {
            'poa' => {
              'organizationName' => @organization.name
            }
          }
        end
      end
    end
  end
end<|MERGE_RESOLUTION|>--- conflicted
+++ resolved
@@ -81,14 +81,8 @@
           veteran_data = build_veteran_or_dependent_data(vet_icn)
           claimant_data = build_veteran_or_dependent_data(claimant_icn) if claimant_icn.present?
 
-<<<<<<< HEAD
           # poa here means the poa record saved in our DB, not the poa request record
           poa = process_poa_decision(decision:,
-=======
-          manage_rep_service = manage_representative_service
-
-          process_poa_decision(decision:,
->>>>>>> e9f6e330
                                proc_id:,
                                representative_id:,
                                poa_code: request.poa_code,
@@ -161,16 +155,11 @@
 
         # rubocop:disable Metrics/ParameterLists
         def process_poa_decision(decision:, proc_id:, representative_id:, poa_code:, metadata:, veteran:, claimant:)
-<<<<<<< HEAD
           claims_v2_logging('process_poa_decision',
                             message: "Beginning to process poa #{decision} decision for proc #{proc_id}")
 
           @json_body = ClaimsApi::PowerOfAttorneyRequestService::DecisionHandler.new(
-            decision:, proc_id:, representative_id:, poa_code:, metadata:, veteran:, claimant:
-=======
-          @json_body = ClaimsApi::PowerOfAttorneyRequestService::DecisionHandler.new(
             decision:, proc_id:, registration_number: representative_id, poa_code:, metadata:, veteran:, claimant:
->>>>>>> e9f6e330
           ).call
 
           @claimant_icn = claimant.icn.presence || claimant.mpi.icn if claimant
@@ -194,7 +183,6 @@
         end
         # rubocop:enable Metrics/ParameterLists
 
-<<<<<<< HEAD
         def build_auth_headers(veteran)
           params[:veteranId] = veteran.icn.presence || veteran.mpi.icn
 
@@ -211,8 +199,6 @@
           }
         end
 
-=======
->>>>>>> e9f6e330
         def build_veteran_or_dependent_data(icn)
           build_target_veteran(veteran_id: icn, loa: { current: 3, highest: 3 })
         end
