# frozen_string_literal: true
require 'config_helper'

Rails.application.configure do
  # Specify environment specific hostname and protocol
  config.hostname = ENV['HOSTNAME']
  config.protocol = 'https'
  routes.default_url_options = { host: config.hostname, protocol: config.protocol }
  # Settings specified here will take precedence over those in config/application.rb.

  # Code is not reloaded between requests.
  config.cache_classes = true

  # Eager load code on boot. This eager loads most of Rails and
  # your application in memory, allowing both threaded web servers
  # and those relying on copy on write to perform better.
  # Rake tasks automatically ignore this option for performance.
  config.eager_load = true

  # Full error reports are disabled and caching is turned on.
  config.consider_all_requests_local       = false
  config.action_controller.perform_caching = true

  # Enable Rack::Cache to put a simple HTTP cache in front of your application
  # Add `rack-cache` to your Gemfile before enabling this.
  # For large-scale production use, consider using a caching reverse proxy like
  # NGINX, varnish or squid.
  # config.action_dispatch.rack_cache = true

  # Disable serving static files from the `/public` folder by default since
  # Apache or NGINX already handles this.
  config.serve_static_files = ENV['RAILS_SERVE_STATIC_FILES'].present?

  # Compress JavaScripts and CSS.
  # config.assets.js_compressor = :uglifier
  # config.assets.css_compressor = :sass

  # Do not fallback to assets pipeline if a precompiled asset is missed.
  # config.assets.compile = false

  # Asset digests allow you to set far-future HTTP expiration dates on all assets,
  # yet still be able to expire them through the digest params.
  # config.assets.digest = true

  # `config.assets.precompile` and `config.assets.version` have moved to config/initializers/assets.rb

  # Specifies the header that your server uses for sending files.
  # config.action_dispatch.x_sendfile_header = 'X-Sendfile' # for Apache
  # config.action_dispatch.x_sendfile_header = 'X-Accel-Redirect' # for NGINX

  # Force all access to the app over SSL, use Strict-Transport-Security, and use secure cookies.
  # config.force_ssl = true

  # Use the lowest log level to ensure availability of diagnostic information
  # when problems arise.
  config.log_level = :info

  # Prepend all log lines with the following tags.
  config.log_tags = [
    :uuid,
    proc do |request|
<<<<<<< HEAD
      if request.headers['Authorization'].present?
        request.headers['Authorization'] =~ /Token token=(.*)/
=======
      if request.headers['Authorization'] =~ /Token token=(.*)/
>>>>>>> 3b968be0
        Session.obscure_token(Regexp.last_match[1])
      else
        'unauthenticated'
      end
    end
  ]

  # Use a different logger for distributed setups.
  # config.logger = ActiveSupport::TaggedLogging.new(SyslogLogger.new)

  # Use a different cache store in production.
  # config.cache_store = :mem_cache_store

  # Enable serving of images, stylesheets, and JavaScripts from an asset server.
  # config.action_controller.asset_host = 'http://assets.example.com'

  # Ignore bad email addresses and do not raise email delivery errors.
  # Set this to true and configure the email server for immediate delivery to raise delivery errors.
  # config.action_mailer.raise_delivery_errors = false

  # Enable locale fallbacks for I18n (makes lookups for any locale fall back to
  # the I18n.default_locale when a translation cannot be found).
  config.i18n.fallbacks = true

  # Send deprecation notices to registered listeners.
  config.active_support.deprecation = :notify

  # Use default logging formatter so that PID and timestamp are not suppressed.
  config.log_formatter = ::Logger::Formatter.new

  # Log to standard out, with specified formatter
  STDOUT.sync = config.autoflush_log
  logger = ActiveSupport::Logger.new(STDOUT)
  logger.formatter = config.log_formatter
  config.logger = ActiveSupport::TaggedLogging.new(logger)

  # Do not dump schema after migrations.
  # config.active_record.dump_schema_after_migration = false
  ConfigHelper.setup_action_mailer(config)
end<|MERGE_RESOLUTION|>--- conflicted
+++ resolved
@@ -59,12 +59,7 @@
   config.log_tags = [
     :uuid,
     proc do |request|
-<<<<<<< HEAD
-      if request.headers['Authorization'].present?
-        request.headers['Authorization'] =~ /Token token=(.*)/
-=======
       if request.headers['Authorization'] =~ /Token token=(.*)/
->>>>>>> 3b968be0
         Session.obscure_token(Regexp.last_match[1])
       else
         'unauthenticated'
