--- conflicted
+++ resolved
@@ -14,13 +14,7 @@
   end
 
   describe '#separation_locations' do
-<<<<<<< HEAD
-
     context 'lighthouse' do
-
-=======
-    context 'lighthouse' do
->>>>>>> 1ada1d24
       before do
         ENV['DD_ENV'] = 'eks-prod'
       end
@@ -43,10 +37,6 @@
     end
 
     context 'lighthouse staging' do
-<<<<<<< HEAD
-
-=======
->>>>>>> 1ada1d24
       before do
         ENV['DD_ENV'] = 'eks-staging'
       end
